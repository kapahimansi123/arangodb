<<<<<<< HEAD
v3.4.5 (2019-XX-XX)
=======
v3.4.5 (XXXX-XX-XX)
>>>>>>> fb956ccc
-------------------

* add "PRUNE <condition>" to AQL Traversals. This allows to early abort searching of
  unnecessary branches within a traversal.
  PRUNE is only allowed in the Traversal statement and only between the graphdefinition
  and the options of the traversal.
  e.g.:
<<<<<<< HEAD
  FOR v, e, p IN 1..3 OUTBOUND @source GRAPH "myGraph"
    PRUNE v.value == "bar"
    OPTIONS {} /* These options remain optional */
    RETURN v
  for more details refer to the documentation chapter.

=======

      FOR v, e, p IN 1..3 OUTBOUND @source GRAPH "myGraph"
        PRUNE v.value == "bar"
        OPTIONS {} /* These options remain optional */
        RETURN v
        
  for more details refer to the documentation chapter.

* added option `--console.history` to arangosh for controlling whether
  the command-line history should be loaded from and persisted in a file.

  The default value for this option is `true`. Setting it to `false`
  will make arangosh not load any command-line history from the history
  file, and not store the current session's history when the shell is
  exited. The command-line history will then only be available in the
  current shell session.

* display the server role when connecting arangosh against a server (e.g. 
  SINGLE, COORDINATOR)


>>>>>>> fb956ccc
v3.4.4 (2019-03-08)
-------------------

* follow up to fix JWT authentication in arangosh (#7530):
  also fix reconnect

* now also syncing _jobs and _queues collections in active failover mode

* fixed overflow in windows NowNanos in RocksDB

* fixed issue #8165: AQL optimizer does not pick up multiple Geo index

* when creating a new database with an initial user, set the database permission
  for this user as specified in the documentation

* Supervision fix: abort MoveShard job does not leave a lock behind,

* Supervision fix: abort MoveShard (leader) job moves forwards when point
  of no return has been reached,

* Supervision fix: abort CleanOutServer job does not leave server in
  ToBeCleanedServers,

* Supervision fix: move shard with data stopped to early due to wrong usage 
  of compare function

* Supervision fix: AddFollower only counts good followers, fixing a
  situation after a FailedLeader job could not find a new working
  follower

* Supervision fix: FailedLeader now also considers temporarily BAD
  servers as replacement followers and does not block servers which
  currently receive a new shard

* Supervision fix: Servers in ToBeCleanedServers are no longer considered
  as replacement servers

* Maintenance fix: added precondition of unchanged Plan in phase2

* Allow MoveShard from leader to a follower, thus swapping the two

* Supervision fix: Satellite collections, various fixes

* Add coordinator route for agency dump

v3.4.3 (2019-02-19)
-------------------

* fixed JS AQL query objects with empty query strings not being recognized as AQL queries

* fixed issue #8137: NULL input field generates U_ILLEGAL_ARGUMENT_ERROR

* fixed issue #8108: AQL variable - not working query since upgrade to 3.4 release

* fixed possible segfault when using COLLECT with a LIMIT and an offset

* fixed COLLECT forgetting top-level variables after 1000 rows

* fix undefined behavior when calling user-defined AQL functions from an AQL
  query via a streaming cursor

* fix broken validation of tick range in arangodump

* updated bundled curl library to version 7.63.0

* added "peakMemoryUsage" in query results figures, showing the peak memory
  usage of the executed query. In a cluster, the value contains the peak memory
  usage across all shards, but it is not summed up across shards.

* data masking: better documentation, fixed default phone number,
  changed default range to -100 and 100 for integer masking function

* fix supervision's failed server handling to transactionally create
  all failed leader/followers along


v3.4.2.1 (2019-02-01)
---------------------

* upgrade to new velocypack version


v3.4.2 (2019-01-24)
-------------------

* added configurable masking of dumped data via `arangodump` tool to obfuscate exported sensible data

* upgraded to OpenSSL 1.1.0j

* fixed an issue with AQL query IN index lookup conditions being converted into
  empty arrays when they were shared between multiple nodes of a lookup condition
  that used an IN array lookup in an OR that was multiplied due to DNF transformations

  This issue affected queries such as the following

      FILTER (... && ...) || doc.indexAttribute IN non-empty-array

* upgraded arangodb starter version to 0.14.0

* upgraded arangosync version to 0.6.2

* fixed an issue where a crashed coordinator can lead to some Foxx queue jobs
  erroneously either left hanging or being restarted

* fix issue #7903: Regression on ISO8601 string compatibility in AQL

  millisecond parts of AQL date values were limited to up to 3 digits.
  Now the length of the millisecond part is unrestricted, but the
  millisecond precision is still limited to up to 3 digits.

* fix issue #7900: Bind values of `null` are not replaced by
  empty string anymore, when toggling between json and table
  view in the web-ui.

* Use base64url to encode and decode JWT parts.

* added AQL function `CHECK_DOCUMENT` for document validity checks

* when detecting parse errors in the JSON input sent to the restore API, now
  abort with a proper error containing the problem description instead of aborting
  but hiding there was a problem.

* do not respond with an internal error in case of JSON parse errors detected
  in incoming HTTP requests

* added arangorestore option `--cleanup-duplicate-attributes` to clean up input documents
  with redundant attribute names

  Importing such documents without the option set will make arangorestore fail with an
  error, and setting the option will make the restore process clean up the input by using
  just the first specified value for each redundant attribute.

* the arangorestore options `--default-number-of-shards` and `--default-replication-factor`
  are now deprecated in favor of the much more powerful options `--number-of-shards`
  and `--replication-factor`

  The new options `--number-of-shards` and `--replication-factor` allow specifying
  default values for the number of shards and the replication factor, resp. for all
  restored collections. If specified, these default values will be used regardless
  of whether the number of shards or the replication factor values are already present
  in the metadata of the dumped collections.

  It is also possible to override the values on a per-collection level by specifying
  the options multiple times, e.g.

      --number-of-shards 2 --number-of-shards mycollection=3 --number-of-shards test=4

  The above will create all collections with 2 shards, except the collection "mycollection"
  (3 shards) and "test" (4 shards).

  By omitting the default value, it is also possible to use the number of shards/replication
  factor values from the dump for all collections but the explicitly specified ones, e.g.

      --number-of-shards mycollection=3 --number-of-shards test=4

  This will use the number of shards as specified in the dump, except for the collections
  "mycollection" and "test".

  The `--replication-factor` option works similarly.

* validate uniqueness of attribute names in AQL in cases in which it was not
  done before. When constructing AQL objects via object literals, there was
  no validation about object attribute names being unique. For example, it was
  possible to create objects with duplicate attribute names as follows:

      INSERT { a: 1, a: 2 } INTO collection

  This resulted in a document having two "a" attributes, which is obviously
  undesired. Now, when an attribute value is used multiple times, only the first
  assigned value will be used for that attribute in AQL. It is not possible to
  specify the same attribute multiple times and overwrite the attribute's value
  with by that. That means in the above example, the value of "a" will be 1,
  and not 2.
  This changes the behavior for overriding attribute values in AQL compared to
  previous versions of ArangoDB, as previous versions in some cases allowed
  duplicate attribute names in objects/documents (which is undesired) and in
  other cases used the _last_ value assigned to an attribute instead of the _first_
  value. In order to explicitly override a value in an existing object, use the
  AQL MERGE function.

  To avoid all these issues, users are encouraged to use unambiguous attribute
  names in objects/documents in AQL. Outside of AQL, specifying the same attribute
  multiple times may even result in a parse error, e.g. when sending such data
  to ArangoDB's HTTP REST API.

* fixed issue #7834: AQL Query crashes instance

* Added --server.jwt-secret-keyfile option.

* Improve single threaded performance by scheduler optimization.

* Releveling logging in maintenance

v3.4.1 (2018-12-19)
-------------------

* fixed issue #7757: Using multiple filters on nested objects produces wrong results

* fixed issue #7763: Collect after update does not execute updates

* fixed issue #7586: a running query within the user interface was not shown
  if the active view was `Running Queries` or `Slow Query History`.

* fixed issue #7749: AQL Query result changed for COLLECT used on empty data/array

* fixed a rare thread local dead lock situation in replication:
  If a follower tries to get in sync in the last steps it requires
  a lock on the leader. If the follower cancels the lock before the leader
  has succeeded with locking we can end up with one thread being deadlocked.

* fix thread shutdown in _WIN32 builds

  Previous versions used a wrong comparison logic to determine the current
  thread id when shutting down a thread, leading to threads hanging in their
  destructors on thread shutdown

* reverted accidental change to error handling in geo index

  In previous versions, if non-valid geo coordinates were contained in the
  indexed field of a document, the document was simply ignored an not indexed.
  In 3.4.0, this was accidentally changed to generate an error, which caused
  the upgrade procedure to break in some cases.

* fixed TypeError being thrown instead of validation errors when Foxx manifest
  validation fails

* make AQL REMOVE operations use less memory with the RocksDB storage engine

  the previous implementation of batch removals read everything to remove into
  memory first before carrying out the first remove operation. The new version
  will only read in about 1000 documents each time and then remove these. Queries
  such as

      FOR doc IN collection FILTER ... REMOVE doc IN collection

  will benefit from this change in terms of memory usage.

* make `--help-all` now also show all hidden program options

  Previously hidden program options were only returned when invoking arangod or
  a client tool with the cryptic `--help-.` option. Now `--help-all` simply
  retuns them as well.

  The program options JSON description returned by `--dump-options` was also
  improved as follows:

  - the new boolean attribute "dynamic" indicates whether the option has a dynamic
    default value, i.e. a value that depends on the target host capabilities or
    configuration

  - the new boolean attribute "requiresValue" indicates whether a boolean option
    requires a value of "true" or "false" when specified. If "requiresValue" is
    false, then the option can be specified without a boolean value following it,
    and the option will still be set to true, e.g. `--server.authentication` is
    identical to `--server.authentication true`.

  - the new "category" attribute will contain a value of "command" for command-like
    options, such as `--version`, `--dump-options`, `--dump-dependencies` etc.,
    and "option" for all others.

* Fixed a bug in synchroneous replication intialisation for, where a
  shard's db server is rebooted during that period

v3.4.0 (2018-12-06)
-------------------

* Add license key checking to enterprise version in Docker containers.


v3.4.0-rc.5 (2018-11-29)
------------------------

* Persist and check default language (locale) selection.
  Previously we would not check if the language (`--default-language`) had changed
  when the server was restarted. This could cause issues with indexes over text fields,
  as it will resulted in undefined behavior within RocksDB (potentially missing entries,
  corruption, etc.). Now if the language is changed, ArangoDB will print out an error
  message on startup and abort.

* fixed issue #7522: FILTER logic totally broke for my query in 3.4-rc4

* export version and storage engine in `_admin/cluster/health` for Coordinators
  and DBServers.

* restrict the total amount of data to build up in all in-memory RocksDB write buffers
  by default to a certain fraction of the available physical RAM. This helps restricting
  memory usage for the arangod process, but may have an effect on the RocksDB storage
  engine's write performance.

  In ArangoDB 3.3 the governing configuration option `--rocksdb.total-write-buffer-size`
  had a default value of `0`, which meant that the memory usage was not limited. ArangoDB
  3.4 now changes the default value to about 50% of available physical RAM, and 512MiB
  for setups with less than 4GiB of RAM.

* lower default value for `--cache.size` startup option from about 30% of physical RAM to
  about 25% percent of physical RAM.

* fix internal issue #2786: improved confirmation dialog when clicking the truncate
  button in the web UI

* Updated joi library (web UI), improved Foxx mount path validation

* disable startup warning for Linux kernel variable `vm.overcommit_memory` settings
  values of 0 or 1.
  Effectively `overcommit_memory` settings value of 0 or 1 fix two memory-allocation
  related issues with the default memory allocator used in ArangoDB release builds on
  64bit Linux.
  The issues will remain when running with an `overcommit_memory` settings value of 2,
  so this is now discouraged.
  Setting `overcommit_memory` to 0 or 1 (0 is the Linux kernel's default) fixes issues
  with increasing numbers of memory mappings for the arangod process (which may lead
  to an out-of-memory situation if the kernel's maximum number of mappings threshold
  is hit) and an increasing amount of memory that the kernel counts as "committed".
  With an `overcommit_memory` setting of 0 or 1, an arangod process may either be
  killed by the kernel's OOM killer or will die with a segfault when accessing memory
  it has allocated before but the kernel could not provide later on. This is still
  more acceptable than the kernel not providing any more memory to the process when
  there is still physical memory left, which may have occurred with an `overcommit_memory`
  setting of 2 after the arangod process had done lots of allocations.

  In summary, the recommendation for the `overcommit_memory` setting is now to set it
  to 0 or 1 (0 is kernel default) and not use 2.

* fixed Foxx complaining about valid `$schema` value in manifest.json

* fix for supervision, which started failing servers using old transient store

* fixed a bug where indexes are used in the cluster while still being
  built on the db servers

* fix move leader shard: wait until all but the old leader are in sync.
  This fixes some unstable tests.

* cluster health features more elaborate agent records

* agency's supervision edited for advertised endpoints

v3.4.0-rc.4 (2018-11-04)
------------------------

* fixed Foxx queues not retrying jobs with infinite `maxFailures`

* increase AQL query string parsing performance for queries with many (100K+) string
  values contained in the query string

* increase timeouts for inter-node communication in the cluster

* fixed undefined behavior in `/_api/import` when importing a single document went
  wrong

* replication bugfixes

* stop printing `connection class corrupted` in arangosh

 when just starting the arangosh without a connection to a server and running
 code such as `require("internal")`, the shell always printed "connection class
 corrupted", which was somewhat misleading.

* add separate option `--query.slow-streaming-threshold` for tracking slow
  streaming queries with a different timeout value

* increase maximum number of collections/shards in an AQL query from 256 to 2048

* don't rely on `_modules` collection being present and usable for arangod startup

* force connection timeout to be 7 seconds to allow libcurl time to retry lost DNS
  queries.

* fixes a routing issue within the web ui after the use of views

* fixes some graph data parsing issues in the ui, e.g. cleaning up duplicate
  edges inside the graph viewer.

* in a cluster environment, the arangod process now exits if wrong credentials
  are used during the startup process.

* added option `--rocksdb.total-write-buffer-size` to limit total memory usage
  across all RocksDB in-memory write buffers

* suppress warnings from statistics background threads such as
  `WARNING caught exception during statistics processing: Expecting Object`
  during version upgrade


v3.4.0-rc.3 (2018-10-23)
------------------------

* fixed handling of broken Foxx services

  Installation now also fails when the service encounters an error when
  executed. Upgrading or replacing with a broken service will still result
  in the broken services being installed.

* restored error pages for broken Foxx services

  Services that could not be executed will now show an error page (with helpful
  information if development mode is enabled) instead of a generic 404 response.
  Requests to the service that do not prefer HTML (i.e. not a browser window)
  will receive a JSON formatted 503 error response instead.

* added support for `force` flag when upgrading Foxx services

  Using the `force` flag when upgrading or replacing a service falls back to
  installing the service if it does not already exist.

* The order of JSON object attribute keys in JSON return values will now be
  "random" in more cases. In JSON, there is no defined order for object attribute
  keys anyway, so ArangoDB is taking the freedom to return the attribute keys in
  a non-deterministic, seemingly unordered way.

* Fixed an AQL bug where the `optimize-traversals` rule was falsely applied to
  extensions with inline expressions and thereby ignoring them

* fix side-effects of sorting larger arrays (>= 16 members) of constant literal
  values in AQL, when the array was used not only for IN-value filtering but also
  later in the query.
  The array values were sorted so the IN-value lookup could use a binary search
  instead of a linear search, but this did not take into account that the array
  could have been used elsewhere in the query, e.g. as a return value. The fix
  will create a copy of the array and sort the copy, leaving the original array
  untouched.

* disallow empty LDAP password

* fixes validation of allowed or not allowed foxx service mount paths within
  the Web UI

* The single database or single coordinator statistics in a cluster
  environment within the Web UI sometimes got called way too often.
  This caused artifacts in the graphs, which is now fixed.

* An aardvark statistics route could not collect and sum up the statistics of
  all coordinators if one of them was ahead and had more results than the others

* Web UI now checks if server statistics are enabled before it sends its first
  request to the statistics API

* fix internal issue #486: immediate deletion (right after creation) of
  a view with a link to one collection and indexed data reports failure
  but removes the link

* fix internal issue #480: link to a collection is not added to a view
  if it was already added to other view

* fix internal issues #407, #445: limit ArangoSearch memory consumption
  so that it won't cause OOM while indexing large collections

* upgraded arangodb starter version to 0.13.5

* removed undocumented `db.<view>.toArray()` function from ArangoShell

* prevent creation of collections and views with the same in cluster setups

* fixed issue #6770: document update: ignoreRevs parameter ignored

* added AQL query optimizer rules `simplify-conditions` and `fuse-filters`

* improve inter-server communication performance:
  - move all response processing off Communicator's socket management thread
  - create multiple Communicator objects with ClusterComm, route via round robin
  - adjust Scheduler threads to always be active, and have designated priorities.

* fix internal issue #2770: the Query Profiling modal dialog in the Web UI
  was slightly malformed.

* fix internal issue #2035: the Web UI now updates its indices view to check
  whether new indices exist or not.

* fix internal issue #6808: newly created databases within the Web UI did not
  appear when used Internet Explorer 11 as a browser.

* fix internal issue #2957: the Web UI was not able to display more than 1000
  documents, even when it was set to a higher amount.

* fix internal issue #2688: the Web UI's graph viewer created malformed node
  labels if a node was expanded multiple times.

* fix internal issue #2785: web ui's sort dialog sometimes got rendered, even
  if it should not.

* fix internal issue #2764: the waitForSync property of a satellite collection
  could not be changed via the Web UI

* dynamically manage libcurl's number of open connections to increase performance
  by reducing the number of socket close and then reopen cycles

* recover short server id from agency after a restart of a cluster node

  this fixes problems with short server ids being set to 0 after a node restart,
  which then prevented cursor result load-forwarding between multiple coordinators
  to work properly

  this should fix arangojs#573

* increased default timeouts in replication

  this decreases the chances of followers not getting in sync with leaders because
  of replication operations timing out

* include forward-ported diagnostic options for debugging LDAP connections

* fixed internal issue #3065: fix variable replacements by the AQL query
  optimizer in arangosearch view search conditions

  The consequence of the missing replacements was that some queries using view
  search conditions could have failed with error messages such as

  "missing variable #3 (a) for node #7 (EnumerateViewNode) while planning registers"

* fixed internal issue #1983: the Web UI was showing a deletion confirmation
  multiple times.

* Restricted usage of views in AQL, they will throw an error now
  (e.g. "FOR v, e, p IN 1 OUTBOUND @start edgeCollection, view")
  instead of failing the server.

* Allow VIEWs within the AQL "WITH" statement in cluster environment.
  This will now prepare the query for all collections linked within a view.
  (e.g. "WITH view FOR v, e, p IN OUTBOUND 'collectionInView/123' edgeCollection"
  will now be executed properly and not fail with unregistered collection any more)

* Properly check permissions for all collections linked to a view when
  instantiating an AQL query in cluster environment

* support installation of ArangoDB on Windows into directories with multibyte
  character filenames on Windows platforms that used a non-UTF8-codepage

  This was supported on other platforms before, but never worked for ArangoDB's
  Windows version

* display shard synchronization progress for collections outside of the
  `_system` database

* change memory protection settings for memory given back to by the bundled
  JEMalloc memory allocator. This avoids splitting of existing memory mappings
  due to changes of the protection settings

* added missing implementation for `DeleteRangeCF` in RocksDB WAL tailing handler

* fixed agents busy looping gossip

* handle missing `_frontend` collections gracefully

  the `_frontend` system collection is not required for normal ArangoDB operations,
  so if it is missing for whatever reason, ensure that normal operations can go
  on.


v3.4.0-rc.2 (2018-09-30)
------------------------

* upgraded arangosync version to 0.6.0

* upgraded arangodb starter version to 0.13.3

* fixed issue #6611: Properly display JSON properties of user defined foxx services
  configuration within the web UI

* improved shards display in web UI: included arrows to better visualize that
  collection name sections can be expanded and collapsed

* added nesting support for `aql` template strings

* added support for `undefined` and AQL literals to `aql.literal`

* added `aql.join` function

* fixed issue #6583: Agency node segfaults if sent an authenticated HTTP
  request is sent to its port

* fixed issue #6601: Context cancelled (never ending query)

* added more AQL query results cache inspection and control functionality

* fixed undefined behavior in AQL query result cache

* the query editor within the web UI is now catching HTTP 501 responses
  properly

* added AQL VERSION function to return the server version as a string

* added startup parameter `--cluster.advertised-endpoints`

* AQL query optimizer now makes better choices regarding indexes to use in a
  query when there are multiple competing indexes and some of them are prefixes
  of others

  In this case, the optimizer could have preferred indexes that covered less
  attributes, but it should rather pick the indexes that covered more attributes.

  For example, if there was an index on ["a"] and another index on ["a", "b"], then
  previously the optimizer may have picked the index on just ["a"] instead the
  index on ["a", "b"] for queries that used all index attributes but did range
  queries on them (e.g. `FILTER doc.a == @val1 && doc.b >= @val2`).

* Added compression for the AQL intermediate results transfer in the cluster,
  leading to less data being transferred between coordinator and database servers
  in many cases

* forward-ported a bugfix from RocksDB (https://github.com/facebook/rocksdb/pull/4386)
  that fixes range deletions (used internally in ArangoDB when dropping or truncating
  collections)

  The non-working range deletes could have triggered errors such as
  `deletion check in index drop failed - not all documents in the index have been deleted.`
  when dropping or truncating collections

* improve error messages in Windows installer

* allow retrying installation in Windows installer in case an existing database is still
  running and needs to be manually shut down before continuing with the installation

* fix database backup functionality in Windows installer

* fixed memory leak in `/_api/batch` REST handler

* `db._profileQuery()` now also tracks operations triggered when using `LIMIT`
  clauses in a query

* added proper error messages when using views as an argument to AQL functions
  (doing so triggered an `internal error` before)

* fixed return value encoding for collection ids ("cid" attribute") in REST API
  `/_api/replication/logger-follow`

* fixed dumping and restoring of views with arangodump and arangorestore

* fix replication from 3.3 to 3.4

* fixed some TLS errors that occurred when combining HTTPS/TLS transport with the
  VelocyStream protocol (VST)

  That combination could have led to spurious errors such as "TLS padding error"
  or "Tag mismatch" and connections being closed

* make synchronous replication detect more error cases when followers cannot
  apply the changes from the leader

* fixed issue #6379: RocksDB arangorestore time degeneration on dead documents

* fixed issue #6495: Document not found when removing records

* fixed undefined behavior in cluster plan-loading procedure that may have
  unintentionally modified a shared structure

* reduce overhead of function initialization in AQL COLLECT aggregate functions,
  for functions COUNT/LENGTH, SUM and AVG

  this optimization will only be noticable when the COLLECT produces many groups
  and the "hash" COLLECT variant is used

* fixed potential out-of-bounds access in admin log REST handler `/_admin/log`,
  which could have led to the server returning an HTTP 500 error

* catch more exceptions in replication and handle them appropriately

* agency endpoint updates now go through RAFT

* fixed a cleanup issue in Current when a follower was removed from Plan

* catch exceptions in MaintenanceWorker thread

* fixed a bug in cleanOutServer which could lead to a cleaned out server
  still being a follower for some shard

v3.4.0-rc.1 (2018-09-06)
------------------------

* Release Candidate for 3.4.0, please check the `ReleaseNotes/KnownIssues34.md`
  file for a list of known issues.

* upgraded bundled RocksDB version to 5.16.0

* upgraded bundled Snappy compression library to 1.1.7

* fixed issue #5941: if using breadth first search in traversals uniqueness checks
  on path (vertices and edges) have not been applied. In SmartGraphs the checks
  have been executed properly.

* added more detailed progress output to arangorestore, showing the percentage of
  how much data is restored for bigger collections plus a set of overview statistics
  after each processed collection

* added option `--rocksdb.use-file-logging` to enable writing of RocksDB's own
  informational LOG files into RocksDB's database directory.

  This option is turned off by default, but can be enabled for debugging RocksDB
  internals and performance.

* improved error messages when managing Foxx services

  Install/replace/upgrade will now provide additional information when an error
  is encountered during setup. Errors encountered during a `require` call will
  also include information about the underlying cause in the error message.

* fixed some Foxx script names being displayed incorrectly in web UI and Foxx CLI

* major revision of the maintenance feature

* added `uuidv4` and `genRandomBytes` methods to crypto module

* added `hexSlice` methods `hexWrite` to JS Buffer type

* added `Buffer.from`, `Buffer.of`, `Buffer.alloc` and `Buffer.allocUnsafe`
  for improved compatibility with Node.js

* Foxx HTTP API errors now log stacktraces

* fixed issue #5831: custom queries in the ui could not be loaded if the user
  only has read access to the _system database.

* fixed issue #6128: ArangoDb Cluster: Task moved from DBS to Coordinator

* fixed some web ui action events related to Running Queries view and Slow
  Queries History view

* fixed internal issue #2566: corrected web UI alignment of the nodes table

* fixed issue #5736: Foxx HTTP API responds with 500 error when request body
  is too short

* fixed issue #6106: Arithmetic operator type casting documentation incorrect

* The arangosh now supports the velocystream transport protocol via the schemas
  "vst+tcp://", "vst+ssl://", "vst+unix://" schemes.

* The server will no longer lowercase the input in --server.endpoint. This means
  Unix domain socket paths will now  be treated as specified, previously they were lowercased

* fixed logging of requests. A wrong log level was used

* fixed issue #5943: misplaced database ui icon and wrong cursor type were used

* fixed issue #5354: updated the web UI JSON editor, improved usability

* fixed issue #5648: fixed error message when saving unsupported document types

* fixed internal issue #2812: Cluster fails to create many indexes in parallel

* Added C++ implementation, load balancer support, and user restriction to Pregel API.

  If an execution is accessed on a different coordinator than where it was
  created, the request(s) will be forwarded to the correct coordinator. If an
  execution is accessed by a different user than the one who created it, the
  request will be denied.

* the AQL editor in the web UI now supports detailed AQL query profiling

* fixed issue #5884: Subquery nodes are no longer created on DBServers

* intermediate commits in the RocksDB engine are now only enabled in standalone AQL queries

  (not within a JS transaction), standalone truncate as well as for the "import" API

* the AQL editor in the web UI now supports GeoJSON types and is able to render them.

* fixed issue #5035: fixed a vulnerability issue within the web ui's index view

* PR #5552: add "--latency true" option to arangoimport.  Lists microsecond latency

* added `"pbkdf2"` method to `@arangodb/foxx/auth` module

* the `@arangodb/foxx/auth` module now uses a different method to generate salts,
  so salts are no longer guaranteed to be alphanumeric

* fixed internal issue #2567: the Web UI was showing the possibility to move a shard
  from a follower to the current leader

* Renamed RocksDB engine-specific statistics figure `rocksdb.block-cache-used`
  to `rocksdb.block-cache-usage` in output of `db._engineStats()`

  The new figure name is in line with the statistics that the RocksDB library
  provides in its new versions.

* Added RocksDB engine-specific statistics figures `rocksdb.block-cache-capacity`,
  `rocksdb.block-cache-pinned-usage` as well as level-specific figures
  `rocksdb.num-files-at-level` and `rocksdb.compression-ratio-at-level` in
  output of `db._engineStats()`

* Added RocksDB-engine configuration option `--rocksdb.block-align-data-blocks`

  If set to true, data blocks are aligned on lesser of page size and block size,
  which may waste some memory but may reduce the number of cross-page I/Os operations.

* Usage RocksDB format version 3 for new block-based tables

* Bugfix: The AQL syntax variants `UPDATE/REPLACE k WITH d` now correctly take
  _rev from k instead of d (when ignoreRevs is false) and ignore d._rev.

* Added C++ implementation, load balancer support, and user restriction to tasks API

  If a task is accessed on a different coordinator than where it was created,
  the request(s) will be forwarded to the correct coordinator. If a
  task is accessed by a different user than the one who created it, the request
  will be denied.

* Added load balancer support and user-restriction to async jobs API.

  If an async job is accessed on a different coordinator than where it was
  created, the request(s) will be forwarded to the correct coordinator. If a
  job is accessed by a different user than the one who created it, the request
  will be denied.

* switch default storage engine from MMFiles to RocksDB

  In ArangoDB 3.4, the default storage engine for new installations is the RocksDB
  engine. This differs to previous versions (3.2 and 3.3), in which the default
  storage engine was the MMFiles engine.

  The MMFiles engine can still be explicitly selected as the storage engine for
  all new installations. It's only that the "auto" setting for selecting the storage
  engine will now use the RocksDB engine instead of MMFiles engine.

  In the following scenarios, the effectively selected storage engine for new
  installations will be RocksDB:

  * `--server.storage-engine rocksdb`
  * `--server.storage-engine auto`
  * `--server.storage-engine` option not specified

  The MMFiles storage engine will be selected for new installations only when
  explicitly selected:

  * `--server.storage-engine mmfiles`

  On upgrade, any existing ArangoDB installation will keep its previously selected
  storage engine. The change of the default storage engine is thus only relevant
  for new ArangoDB installations and/or existing cluster setups for which new server
  nodes get added later. All server nodes in a cluster setup should use the same
  storage engine to work reliably. Using different storage engines in a cluster is
  unsupported.

* added collection.indexes() as an alias for collection.getIndexes()

* disable V8 engine and JavaScript APIs for agency nodes

* renamed MMFiles engine compactor thread from "Compactor" to "MMFilesCompactor".

  This change will be visible only on systems which allow assigning names to
  threads.

* added configuration option `--rocksdb.sync-interval`

  This option specifies interval (in milliseconds) that ArangoDB will use to
  automatically synchronize data in RocksDB's write-ahead log (WAL) files to
  disk. Automatic syncs will only be performed for not-yet synchronized data,
  and only for operations that have been executed without the *waitForSync*
  attribute.

  Automatic synchronization is performed by a background thread. The default
  sync interval is 100 milliseconds.

  Note: this option is not supported on Windows platforms. Setting the sync
  interval to a value greater 0 will produce a startup warning.

* added AQL functions `TO_BASE64`, `TO_HEX`, `ENCODE_URI_COMPONENT` and `SOUNDEX`

* PR #5857: RocksDB engine would frequently request a new DelayToken.  This caused
  excessive write delay on the next Put() call.  Alternate approach taken.

* changed the thread handling in the scheduler. `--server.maximal-threads` will be
  the maximum number of threads for the scheduler.

* The option `--server.threads` is now obsolete.

* use sparse indexes in more cases now, when it is clear that the index attribute
  value cannot be null

* introduce SingleRemoteOperationNode via "optimize-cluster-single-document-operations"
  optimizer rule, which triggers single document operations directly from the coordinator
  instead of using a full-featured AQL setup. This saves cluster roundtrips.

  Queries directly referencing the document key benefit from this:

      UPDATE {_key: '1'} WITH {foo: 'bar'} IN collection RETURN OLD

* Added load balancer support and user-restriction to cursor API.

  If a cursor is accessed on a different coordinator than where it was created,
  the requests will be forwarded to the correct coordinator. If a cursor is
  accessed by a different user than the one who created it, the request will
  be denied.

* if authentication is turned on requests to databases by users with insufficient rights
 will be answered with the HTTP forbidden (401) response.

* upgraded bundled RocksDB library version to 5.15

* added key generators `uuid` and `padded`

  The `uuid` key generator generates universally unique 128 bit keys, which are
  stored in hexadecimal human-readable format.
  The `padded` key generator generates keys of a fixed length (16 bytes) in
  ascending lexicographical sort order.

* The REST API of `/_admin/status` added: "operationMode" filed with same meaning as
  the "mode" field and field "readOnly" that has the inverted meaning of the field
  "writeOpsEnabled". The old field names will be deprecated in upcoming versions.

* added `COUNT_DISTINCT` AQL function

* make AQL optimizer rule `collect-in-cluster` optimize aggregation functions
  `AVERAGE`, `VARIANCE`, `STDDEV`, `UNIQUE`, `SORTED_UNIQUE` and `COUNT_DISTINCT`
  in a cluster by pushing parts of the aggregation onto the DB servers and only
  doing the total aggregation on the coordinator

* replace JavaScript functions FULLTEXT, NEAR, WITHIN and WITHIN_RECTANGLE with
  regular AQL subqueries via a new optimizer rule "replace-function-with-index".

* the existing "fulltext-index-optimizer" optimizer rule has been removed because its
  duty is now handled by the "replace-function-with-index" rule.

* added option "--latency true" option to arangoimport. Lists microsecond latency
  statistics on 10 second intervals.

* fixed internal issue #2256: ui, document id not showing up when deleting a document

* fixed internal issue #2163: wrong labels within foxx validation of service
  input parameters

* fixed internal issue #2160: fixed misplaced tooltips in indices view

* Added exclusive option for rocksdb collections. Modifying AQL queries can
  now set the exclusive option as well as it can be set on JavaScript transactions.

* added optimizer rule "optimize-subqueries", which makes qualifying subqueries
  return less data

  The rule fires in the following situations:
  * in case only a few results are used from a non-modifying subquery, the rule
    will add a LIMIT statement into the subquery. For example

	LET docs = (
	  FOR doc IN collection
	    FILTER ...
	    RETURN doc
	)
	RETURN docs[0]

    will be turned into

	LET docs = (
	  FOR doc IN collection
	    FILTER ...
	    LIMIT 1
	    RETURN doc
	)
	RETURN docs[0]

    Another optimization performed by this rule is to modify the result value
    of subqueries in case only the number of results is checked later. For example

	RETURN LENGTH(
	  FOR doc IN collection
	    FILTER ...
	    RETURN doc
	)

    will be turned into

	RETURN LENGTH(
	  FOR doc IN collection
	    FILTER ...
	    RETURN true
	)

  This saves copying the document data from the subquery to the outer scope and may
  enable follow-up optimizations.

* fixed Foxx queues bug when queues are created in a request handler with an
  ArangoDB authentication header

* abort startup when using SSLv2 for a server endpoint, or when connecting with
  a client tool via an SSLv2 connection.

  SSLv2 has been disabled in the OpenSSL library by default in recent versions
  because of security vulnerabilities inherent in this protocol.

  As it is not safe at all to use this protocol, the support for it has also
  been stopped in ArangoDB. End users that use SSLv2 for connecting to ArangoDB
  should change the protocol from SSLv2 to TLSv12 if possible, by adjusting
  the value of the `--ssl.protocol` startup option.

* added `overwrite` option to document insert operations to allow for easier syncing.

  This implements almost the much inquired UPSERT. In reality it is a REPSERT
  (replace/insert) because only replacement and not modification of documents
  is possible. The option does not work in cluster collections with custom
  sharding.

* added startup option `--log.escape`

  This option toggles the escaping of log output.

  If set to `true` (which is the default value), then the logging will work
  as before, and the following characters in the log output are escaped:

  * the carriage return character (hex 0d)
  * the newline character (hex 0a)
  * the tabstop character (hex 09)
  * any other characters with an ordinal value less than hex 20

  If the option is set to `false`, no characters are escaped. Characters with
  an ordinal value less than hex 20 will not be printed in this mode but will
  be replaced with a space character (hex 20).

  A side effect of turning off the escaping is that it will reduce the CPU
  overhead for the logging. However, this will only be noticable when logging
  is set to a very verbose level (e.g. debug or trace).

* increased the default values for the startup options `--javascript.gc-interval`
  from every 1000 to every 2000 requests, and for `--javascript.gc-frequency` from
  30 to 60 seconds

  This will make the V8 garbage collection run less often by default than in previous
  versions, reducing CPU load a bit and leaving more contexts available on average.

* added `/_admin/repair/distributeShardsLike` that repairs collections with
  distributeShardsLike where the shards aren't actually distributed like in the
  prototype collection, as could happen due to internal issue #1770

* Fixed issue #4271: Change the behavior of the `fullCount` option for AQL query
  cursors so that it will only take into account `LIMIT` statements on the top level
  of the query.

  `LIMIT` statements in subqueries will not have any effect on the `fullCount` results
  any more.

* We added a new geo-spatial index implementation. On the RocksDB storage engine all
  installations will need to be upgraded with `--database.auto-upgrade true`. New geo
  indexes will now only report with the type `geo` instead of `geo1` or `geo2`.
  The index types `geo1` and `geo2` are now deprecated.
  Additionally we removed the deprecated flags `constraint` and `ignoreNull` from geo
  index definitions, these fields were initially deprecated in ArangoDB 2.5

* Add revision id to RocksDB values in primary indexes to speed up replication (~10x).

* PR #5238: Create a default pacing algorithm for arangoimport to avoid TimeoutErrors
  on VMs with limited disk throughput

* Starting a cluster with coordinators and DB servers using different storage engines
  is unsupported. Doing it anyway will now produce a warning on startup

* fixed issue #4919: C++ implementation of LIKE function now matches the old and correct
  behaviour of the javascript implementation.

* added `--json` option to arangovpack, allowing to treat its input as plain JSON data
  make arangovpack work without any configuration file

* added experimental arangodb startup option `--javascript.enabled` to enable/disable the
  initialization of the V8 JavaScript engine. Only expected to work on single-servers and
  agency deployments

* pull request #5201: eliminate race scenario where handlePlanChange could run infinite times
  after an execution exceeded 7.4 second time span

* UI: fixed an unreasonable event bug within the modal view engine

* pull request #5114: detect shutdown more quickly on heartbeat thread of coordinator and
  DB servers

* fixed issue #3811: gharial api is now checking existence of `_from` and `_to` vertices
  during edge creation

* There is a new method `_profileQuery` on the database object to execute a query and
  print an explain with annotated runtime information.

* Query cursors can now be created with option `profile`, with a value of 0, 1 or 2.
  This will cause queries to include more statistics in their results and will allow tracing
  of queries.

* fixed internal issue #2147: fixed database filter in UI

* fixed internal issue #2149: number of documents in the UI is not adjusted after moving them

* fixed internal issue #2150: UI - loading a saved query does not update the list of bind
  parameters

* removed option `--cluster.my-local-info` in favor of persisted server UUIDs

  The option `--cluster.my-local-info` was deprecated since ArangoDB 3.3.

* added new collection property `cacheEnabled` which enables in-memory caching for
  documents and primary index entries. Available only when using RocksDB

* arangodump now supports `--threads` option to dump collections in parallel

* arangorestore now supports `--threads` option to restore collections in parallel

* Improvement: The AQL query planner in cluster is now a bit more clever and
  can prepare AQL queries with less network overhead.

  This should speed up simple queries in cluster mode, on complex queries it
  will most likely not show any performance effect.
  It will especially show effects on collections with a very high amount of Shards.

* removed remainders of dysfunctional `/_admin/cluster-test` and `/_admin/clusterCheckPort`
  API endpoints and removed them from documentation

* added new query option `stream` to enable streaming query execution via the
  `POST /_api/cursor` rest interface.

* fixed issue #4698: databases within the UI are now displayed in a sorted order.

* Behavior of permissions for databases and collections changed:
  The new fallback rule for databases for which an access level is not explicitly specified:
  Choose the higher access level of:
    * A wildcard database grant
    * A database grant on the `_system` database
  The new fallback rule for collections for which an access level is not explicitly specified:
  Choose the higher access level of:
    * Any wildcard access grant in the same database, or on "*/*"
    * The access level for the current database
    * The access level for the `_system` database

* fixed issue #4583: add AQL ASSERT and AQL WARN

* renamed startup option `--replication.automatic-failover` to
  `--replication.active-failover`
  using the old option name will still work in ArangoDB 3.4, but the old option
  will be removed afterwards

* index selectivity estimates for RocksDB engine are now eventually consistent

  This change addresses a previous issue where some index updates could be
  "lost" from the view of the internal selectivity estimate, leading to
  inaccurate estimates. The issue is solved now, but there can be up to a second
  or so delay before updates are reflected in the estimates.

* support `returnOld` and `returnNew` attributes for in the following HTTP REST
  APIs:

  * /_api/gharial/<graph>/vertex/<collection>
  * /_api/gharial/<graph>/edge/<collection>

  The exception from this is that the HTTP DELETE verb for these APIs does not
  support `returnOld` because that would make the existing API incompatible

* fixed internal issue #478: remove unused and undocumented REST API endpoints
  _admin/statistics/short and _admin/statistics/long

  These APIs were available in ArangoDB's REST API, but have not been called by
  ArangoDB itself nor have they been part of the documented API. They have been
  superseded by other REST APIs and were partially dysfunctional. Therefore
  these two endpoints have been removed entirely.

* fixed issue #1532: reload users on restore

* fixed internal issue #1475: when restoring a cluster dump to a single server
  ignore indexes of type primary and edge since we mustn't create them here.

* fixed internal issue #1439: improve performance of any-iterator for RocksDB

* issue #1190: added option `--create-database` for arangoimport

* UI: updated dygraph js library to version 2.1.0

* renamed arangoimp to arangoimport for consistency
  Release packages will still install arangoimp as a symlink so user scripts
  invoking arangoimp do not need to be changed

* UI: Shard distribution view now has an accordion view instead of displaying
  all shards of all collections at once.

* fixed issue #4393: broken handling of unix domain sockets in JS_Download

* added AQL function `IS_KEY`
  this function checks if the value passed to it can be used as a document key,
  i.e. as the value of the `_key` attribute

* added AQL functions `SORTED` and `SORTED_UNIQUE`

  `SORTED` will return a sorted version of the input array using AQL's internal
  comparison order
  `SORTED_UNIQUE` will do the same, but additionally removes duplicates.

* added C++ implementation for AQL functions `DATE_NOW`, `DATE_ISO8601`,
  `DATE_TIMESTAMP`, `IS_DATESTRING`, `DATE_DAYOFWEEK`, `DATE_YEAR`,
  `DATE_MONTH`, `DATE_DAY`, `DATE_HOUR`, `DATE_MINUTE`, `DATE_SECOND`,
  `DATE_MILLISECOND`, `DATE_DAYOFYEAR`, `DATE_ISOWEEK`, `DATE_LEAPYEAR`,
  `DATE_QUARTER`, `DATE_DAYS_IN_MONTH`, `DATE_ADD`, `DATE_SUBTRACT`,
  `DATE_DIFF`, `DATE_COMPARE`, `TRANSLATE` and `SHA512`

* fixed a bug where clusterinfo missed changes to plan after agency
  callback is registred for create collection

* Foxx manifest.json files can now contain a $schema key with the value
  of "http://json.schemastore.org/foxx-manifest" to improve tooling support.

* fixed agency restart from compaction without data

* fixed agency's log compaction for internal issue #2249

* only load Plan and Current from agency when actually needed


v3.3.18 (XXXX-XX-XX)
--------------------

* improved logging in case of replication errors

* recover short server id from agency after a restart of a cluster node

  this fixes problems with short server ids being set to 0 after a node restart,
  which then prevented cursor result load-forwarding between multiple coordinators
  to work properly

  this should fix arangojs#573

* increased default timeouts in replication

  this decreases the chances of followers not getting in sync with leaders because
  of replication operations timing out

* fixed internal issue #1983: the Web UI was showing a deletion confirmation
  multiple times.

* handle missing `_frontend` collections gracefully

  the `_frontend` system collection is not required for normal ArangoDB operations,
  so if it is missing for whatever reason, ensure that normal operations can go
  on.


v3.3.17 (2018-10-04)
--------------------

* upgraded arangosync version to 0.6.0

* added several advanced options for configuring and debugging LDAP connections.
  Please note that some of the following options are platform-specific and may not
  work on all platforms or with all LDAP servers reliably:

  - `--ldap.serialized`: whether or not calls into the underlying LDAP library
    should be serialized.
    This option can be used to work around thread-unsafe LDAP library functionality.
  - `--ldap.serialize-timeout`: sets the timeout value that is used when waiting to
    enter the LDAP library call serialization lock. This is only meaningful when
    `--ldap.serialized` has been set to `true`.
  - `--ldap.retries`: number of tries to attempt a connection. Setting this to values
    greater than one will make ArangoDB retry to contact the LDAP server in case no
    connection can be made initially.
  - `--ldap.restart`: whether or not the LDAP library should implicitly restart
    connections
  - `--ldap.referrals`: whether or not the LDAP library should implicitly chase
    referrals
  - `--ldap.debug`: turn on internal OpenLDAP library output (warning: will print
    to stdout).
  - `--ldap.timeout`: timeout value (in seconds) for synchronous LDAP API calls
    (a value of 0 means default timeout).
  - `--ldap.network-timeout`: timeout value (in seconds) after which network operations
    following the initial connection return in case of no activity (a value of 0 means
    default timeout).
  - `--ldap.async-connect`: whether or not the connection to the LDAP library will
    be done asynchronously.

* fixed a shutdown race in ArangoDB's logger, which could have led to some buffered
  log messages being discarded on shutdown

* display shard synchronization progress for collections outside of the
  `_system` database

* fixed issue #6611: Properly display JSON properties of user defined foxx services
  configuration within the web UI

* fixed issue #6583: Agency node segfaults if sent an authenticated HTTP request is sent to its port

* when cleaning out a leader it could happen that it became follower instead of
  being removed completely

* make synchronous replication detect more error cases when followers cannot
  apply the changes from the leader

* fix some TLS errors that occurred when combining HTTPS/TLS transport with the
  VelocyStream protocol (VST)

  That combination could have led to spurious errors such as "TLS padding error"
  or "Tag mismatch" and connections being closed

* agency endpoint updates now go through RAFT


v3.3.16 (2018-09-19)
--------------------

* fix undefined behavior in AQL query result cache

* the query editor within the web ui is now catching http 501 responses
  properly

* fixed issue #6495 (Document not found when removing records)

* fixed undefined behavior in cluster plan-loading procedure that may have
  unintentionally modified a shared structure

* reduce overhead of function initialization in AQL COLLECT aggregate functions,
  for functions COUNT/LENGTH, SUM and AVG

  this optimization will only be noticable when the COLLECT produces many groups
  and the "hash" COLLECT variant is used

* fixed potential out-of-bounds access in admin log REST handler /_admin/log,
  which could have led to the server returning an HTTP 500 error

* catch more exceptions in replication and handle them appropriately


v3.3.15 (2018-09-10)
--------------------

* fixed an issue in the "sorted" AQL COLLECT variant, that may have led to producing
  an incorrect number of results

* upgraded arangodb starter version to 0.13.3

* fixed issue #5941 if using breadth-first search in traversals uniqueness checks
  on path (vertices and edges) have not been applied. In SmartGraphs the checks
  have been executed properly.

* added more detailed progress output to arangorestore, showing the percentage of
  how much data is restored for bigger collections plus a set of overview statistics
  after each processed collection

* added option `--rocksdb.use-file-logging` to enable writing of RocksDB's own
  informational LOG files into RocksDB's database directory.

  This option is turned off by default, but can be enabled for debugging RocksDB
  internals and performance.

* improved error messages when managing Foxx services

  Install/replace/upgrade will now provide additional information when an error
  is encountered during setup. Errors encountered during a `require` call will
  also include information about the underlying cause in the error message.

* fixed some Foxx script names being displayed incorrectly in web UI and Foxx CLI

* added startup option `--query.optimizer-max-plans value`

  This option allows limiting the number of query execution plans created by the
  AQL optimizer for any incoming queries. The default value is `128`.

  By adjusting this value it can be controlled how many different query execution
  plans the AQL query optimizer will generate at most for any given AQL query.
  Normally the AQL query optimizer will generate a single execution plan per AQL query,
  but there are some cases in which it creates multiple competing plans. More plans
  can lead to better optimized queries, however, plan creation has its costs. The
  more plans are created and shipped through the optimization pipeline, the more time
  will be spent in the optimizer.

  Lowering this option's value will make the optimizer stop creating additional plans
  when it has already created enough plans.

  Note that this setting controls the default maximum number of plans to create. The
  value can still be adjusted on a per-query basis by setting the *maxNumberOfPlans*
  attribute when running a query.

  This change also lowers the default maximum number of query plans from 192 to 128.

* bug fix: facilitate faster shutdown of coordinators and db servers

* cluster nodes should retry registering in agency until successful

* fixed some web ui action events related to Running Queries view and Slow
  Queries History view

* Create a default pacing algorithm for arangoimport to avoid TimeoutErrors
  on VMs with limited disk throughput

* backport PR 6150: establish unique function to indicate when
  application is terminating and therefore network retries should not occur

* backport PR #5201: eliminate race scenario where handlePlanChange
  could run infinite times after an execution exceeded 7.4 second time span


v3.3.14 (2018-08-15)
--------------------

* upgraded arangodb starter version to 0.13.1

* Foxx HTTP API errors now log stacktraces

* fixed issue #5736: Foxx HTTP API responds with 500 error when request body
  is too short

* fixed issue #5831: custom queries in the ui could not be loaded if the user
  only has read access to the _system database.

* fixed internal issue #2566: corrected web UI alignment of the nodes table

* fixed internal issue #2869: when attaching a follower with global applier to an
  authenticated leader already existing users have not been replicated, all users
  created/modified later are replicated.

* fixed internal issue #2865: dumping from an authenticated arangodb the users have
  not been included

* fixed issue #5943: misplaced database ui icon and wrong cursor type were used

* fixed issue #5354: updated the web UI JSON editor, improved usability

* fixed issue #5648: fixed error message when saving unsupported document types

* fixed issue #6076: Segmentation fault after AQL query

  This also fixes issues #6131 and #6174

* fixed issue #5884: Subquery nodes are no longer created on DBServers

* fixed issue #6031: Broken LIMIT in nested list iterations

* fixed internal issue #2812: Cluster fails to create many indexes in parallel

* intermediate commits in the RocksDB engine are now only enabled in standalone AQL
  queries (not within a JS transaction), standalone truncate as well as for the
  "import" API

* Bug fix: race condition could request data from Agency registry that did not
  exist yet.  This caused a throw that would end the Supervision thread.
  All registry query APIs no longer throw exceptions.


v3.3.13 (2018-07-26)
--------------------

* fixed internal issue #2567: the Web UI was showing the possibility to move a
  shard from a follower to the current leader

* fixed issue #5977: Unexpected execution plan when subquery contains COLLECT

* Bugfix: The AQL syntax variants `UPDATE/REPLACE k WITH d` now correctly take
  _rev from k instead of d (when ignoreRevs is false) and ignore d._rev.

* put an upper bound on the number of documents to be scanned when using
  `db.<collection>.any()` in the RocksDB storage engine

  previous versions of ArangoDB did a scan of a random amount of documents in
  the collection, up to the total number of documents available. this produced
  a random selection with a good quality, but needed to scan half the number
  of documents in the collection on average.

  The new version will only scan up to 500 documents, so it produces a less
  random result, but will be a lot faster especially for large collections.

  The implementation of `any()` for the MMFiles engine remains unchanged. The
  MMFiles engine will pick a random document from the entire range of the
  in-memory primary index without performing scans.

* return an empty result set instead of an "out of memory" exception when
  querying the geo index with invalid (out of range) coordinates

* added load balancer support and user-restriction to cursor API.

  If a cursor is accessed on a different coordinator than where it was created,
  the requests will be forwarded to the correct coordinator. If a cursor is
  accessed by a different user than the one who created it, the request will
  be denied.

* keep failed follower in followers list in Plan.

  This increases the changes of a failed follower getting back into sync if the
  follower comes back after a short time. In this case the follower can try to
  get in sync again, which normally takes less time than seeding a completely
  new follower.

* fix assertion failure and undefined behavior in Unix domain socket connections,
  introduced by 3.3.12

* added configuration option `--rocksdb.sync-interval`

  This option specifies interval (in milliseconds) that ArangoDB will use to
  automatically synchronize data in RocksDB's write-ahead log (WAL) files to
  disk. Automatic syncs will only be performed for not-yet synchronized data,
  and only for operations that have been executed without the *waitForSync*
  attribute.

  Automatic synchronization is performed by a background thread. The default
  sync interval is 0, meaning the automatic background syncing is turned off.
  Background syncing in 3.3 is opt-in, whereas in ArangoDB 3.4 the default sync
  interval will be 100 milliseconds.

  Note: this option is not supported on Windows platforms. Setting the sync
  interval to a value greater 0 will produce a startup warning.

* fixed graph creation sometimes failing with 'edge collection
  already used in edge def' when the edge definition contained multiple vertex
  collections, despite the edge definitions being identical

* inception could get caught in a trap, where agent configuration
  version and timeout multiplier lead to incapacitated agency

* fixed issue #5827: Batch request handling incompatible with .NET's default
  ContentType format

* fixed agency's log compaction for internal issue #2249

* inspector collects additionally disk data size and storage engine statistics


v3.3.12 (2018-07-12)
--------------------

* issue #5854: RocksDB engine would frequently request a new DelayToken.  This caused
  excessive write delay on the next Put() call.  Alternate approach taken.

* fixed graph creation under some circumstances failing with 'edge collection
  already used in edge def' despite the edge definitions being identical

* fixed issue #5727: Edge document with user provided key is inserted as many
  times as the number of shards, violating the primary index

* fixed internal issue #2658: AQL modification queries did not allow `_rev`
  checking. There is now a new option `ignoreRevs` which can be set to `false`
  in order to force AQL modification queries to match revision ids before
  doing any modifications

* fixed issue #5679: Replication applier restrictions will crash synchronisation
  after initial sync

* fixed potential issue in RETURN DISTINCT CollectBlock implementation
  that led to the block producing an empty result

* changed communication tasks to use boost strands instead of locks,
  this fixes a race condition with parallel VST communication over
  SSL

* fixed agency restart from compaction without data

* fixed for agent coming back to agency with changed endpoint and
  total data loss

* more patient agency tests to allow for ASAN tests to successfully finish


v3.3.11 (2018-06-26)
--------------------

* upgraded arangosync version to 0.5.3

* upgraded arangodb starter version to 0.12.0

* fixed internal issue #2559: "unexpected document key" error when custom
  shard keys are used and the "allowUserKeys" key generator option is set
  to false

* fixed AQL DOCUMENT lookup function for documents for sharded collections with
  more than a single shard and using a custom shard key (i.e. some shard
  key attribute other than `_key`).
  The previous implementation of DOCUMENT restricted to lookup to a single
  shard in all cases, though this restriction was invalid. That lead to
  `DOCUMENT` not finding documents in cases the wrong shard was contacted. The
  fixed implementation in 3.3.11 will reach out to all shards to find the
  document, meaning it will produce the correct result, but will cause more
  cluster-internal traffic. This increase in traffic may be high if the number
  of shards is also high, because each invocation of `DOCUMENT` will have to
  contact all shards.
  There will be no performance difference for non-sharded collections or
  collections that are sharded by `_key` or that only have a single shard.

* reimplemented replication view in web UI

* fixed internal issue #2256: ui, document id not showing up when deleting a document

* fixed internal issue #2163: wrong labels within foxx validation of service
  input parameters

* fixed internal issue #2160: fixed misplaced tooltips in indices view

* added new arangoinspect client tool, to help users and customers easily collect
  information of any ArangoDB server setup, and facilitate troubleshooting for the
  ArangoDB Support Team


v3.3.10 (2018-06-04)
--------------------

* make optimizer rule "remove-filter-covered-by-index" not stop after removing
  a sub-condition from a FILTER statement, but pass the optimized FILTER
  statement again into the optimizer rule for further optimizations.
  This allows optimizing away some more FILTER conditions than before.

* allow accessing /_admin/status URL on followers too in active failover setup

* fix cluster COLLECT optimization for attributes that were in "sorted" variant of
  COLLECT and that were provided by a sorted index on the collected attribute

* apply fulltext index optimization rule for multiple fulltext searches in
  the same query

  this fixes https://stackoverflow.com/questions/50496274/two-fulltext-searches-on-arangodb-cluster-v8-is-involved

* validate `_from` and `_to` values of edges on updates consistently

* fixed issue #5400: Unexpected AQL Result

* fixed issue #5429: Frequent 'updated local foxx repository' messages

* fixed issue #5252: Empty result if FULLTEXT() is used together with LIMIT offset

* fixed issue #5035: fixed a vulnerability issue within the web ui's index view

* inception was ignoring leader's configuration


v3.3.9 (2018-05-17)
-------------------

* added `/_admin/repair/distributeShardsLike` that repairs collections with
  distributeShardsLike where the shards aren't actually distributed like in the
  prototype collection, as could happen due to internal issue #1770

* fixed Foxx queues bug when queues are created in a request handler with an
  ArangoDB authentication header

* upgraded arangosync version to 0.5.1

* upgraded arangodb starter version to 0.11.3

* fix cluster upgrading issue introduced in 3.3.8

  the issue made arangod crash when starting a DB server with option
  `--database.auto-upgrade true`

* fix C++ implementation of AQL ZIP function to return each distinct attribute
  name only once. The previous implementation added non-unique attribute names
  multiple times, which led to follow-up issues.
  Now if an attribute name occurs multiple times in the input list of attribute
  names, it will only be incorporated once into the result object, with the
  value that corresponds to the first occurrence.
  This fix also changes the V8 implementation of the ZIP function, which now
  will always return the first value for non-unique attribute names and not the
  last occurring value.

* self heal during a Foxx service install, upgrade or replace no longer breaks
  the respective operation

* make /_api/index, /_api/database and /_api/user REST handlers use the scheduler's
  internal queue, so they do not run in an I/O handling thread

* fixed issue #4919: C++ implementation of LIKE function now matches the old and
  correct behavior of the JavaScript implementation.

* added REST API endpoint /_admin/server/availability for monitoring purposes

* UI: fixed an unreasonable event bug within the modal view engine

* fixed issue #3811: gharial api is now checking existence of _from and _to vertices
  during edge creation

* fixed internal issue #2149: number of documents in the UI is not adjusted after
  moving them

* fixed internal issue #2150: UI - loading a saved query does not update the list
  of bind parameters

* fixed internal issue #2147 - fixed database filter in UI

* fixed issue #4934: Wrong used GeoIndex depending on FILTER order

* added `query` and `aql.literal` helpers to `@arangodb` module.

* remove post-sort from GatherNode in cluster AQL queries that do use indexes
  for filtering but that do not require a sorted result

  This optimization can speed up gathering data from multiple shards, because
  it allows to remove a merge sort of the individual shards' results.

* extend the already existing "reduce-extraction-to-projection" AQL optimizer
  rule for RocksDB to provide projections of up to 5 document attributes. The
  previous implementation only supported a projection for a single document
  attribute. The new implementation will extract up to 5 document attributes from
  a document while scanning a collection via an EnumerateCollectionNode.
  Additionally the new version of the optimizer rule can also produce projections
  when scanning an index via an IndexNode.
  The optimization is benefial especially for huge documents because it will copy
  out only the projected attributes from the document instead of copying the entire
  document data from the storage engine.

  When applied, the explainer will show the projected attributes in a `projections`
  remark for an EnumerateCollectionNode or IndexNode. The optimization is limited
  to the RocksDB storage engine.

* added index-only optimization for AQL queries that can satisfy the retrieval of
  all required document attributes directly from an index.

  This optimization will be triggered for the RocksDB engine if an index is used
  that covers all required attributes of the document used later on in the query.
  If applied, it will save retrieving the actual document data (which would require
  an extra lookup in RocksDB), but will instead build the document data solely
  from the index values found. It will only be applied when using up to 5 attributes
  from the document, and only if the rest of the document data is not used later
  on in the query.

  The optimization is currently available for the RocksDB engine for the index types
  primary, edge, hash, skiplist and persistent.

  If the optimization is applied, it will show up as "index only" in an AQL
  query's execution plan for an IndexNode.

* added scan-only optimization for AQL queries that iterate over collections or
  indexes and that do not need to return the actual document values.

  Not fetching the document values from the storage engine will provide a
  considerable speedup when using the RocksDB engine, but may also help a bit
  in case of the MMFiles engine. The optimization will only be applied when
  full-scanning or index-scanning a collection without refering to any of its
  documents later on, and, for an IndexNode, if all filter conditions for the
  documents of the collection are covered by the index.

  If the optimization is applied, it will show up as "scan only" in an AQL
  query's execution plan for an EnumerateCollectionNode or an IndexNode.

* extend existing "collect-in-cluster" optimizer rule to run grouping, counting
  and deduplication on the DB servers in several cases, so that the coordinator
  will only need to sum up the potentially smaller results from the individual shards.

  The following types of COLLECT queries are covered now:
  - RETURN DISTINCT expr
  - COLLECT WITH COUNT INTO ...
  - COLLECT var1 = expr1, ..., varn = exprn (WITH COUNT INTO ...), without INTO or KEEP
  - COLLECT var1 = expr1, ..., varn = exprn AGGREGATE ..., without INTO or KEEP, for
    aggregate functions COUNT/LENGTH, SUM, MIN and MAX.

* honor specified COLLECT method in AQL COLLECT options

  for example, when the user explicitly asks for the COLLECT method
  to be `sorted`, the optimizer will now not produce an alternative
  version of the plan using the hash method.

  additionally, if the user explcitly asks for the COLLECT method to
  be `hash`, the optimizer will now change the existing plan to use
  the hash method if possible instead of just creating an alternative
  plan.

  `COLLECT ... OPTIONS { method: 'sorted' }` => always use sorted method
  `COLLECT ... OPTIONS { method: 'hash' }`   => use hash if this is technically possible
  `COLLECT ...` (no options)                 => create a plan using sorted, and another plan using hash method

* added bulk document lookups for MMFiles engine, which will improve the performance
  of document lookups from an inside an index in case the index lookup produces many
  documents


v3.3.8 (2018-04-24)
-------------------

* included version of ArangoDB Starter (`arangodb` binary) updated to v0.10.11,
  see [Starter changelog](https://github.com/arangodb-helper/arangodb/blob/master/CHANGELOG.md)

* added arangod startup option `--dump-options` to print all configuration parameters
  as a JSON object

* fixed: (Enterprise only) If you restore a SmartGraph where the collections
  are still existing and are supposed to be dropped on restore we ended up in
  duplicate name error. This is now gone and the SmartGraph is correctly restored.

* fix lookups by `_id` in smart graph edge collections

* improve startup resilience in case there are datafile errors (MMFiles)

  also allow repairing broken VERSION files automatically on startup by
  specifying the option `--database.ignore-datafile-errors true`

* fix issue #4582: UI query editor now supports usage of empty string as bind parameter value

* fixed internal issue #2148: Number of documents found by filter is misleading in web UI

* added startup option `--database.required-directory-state`

  using this option it is possible to require the database directory to be
  in a specific state on startup. the options for this value are:

  - non-existing: database directory must not exist
  - existing: database directory must exist
  - empty: database directory must exist but be empty
  - populated: database directory must exist and contain specific files already
  - any: any state allowed

* field "$schema" in Foxx manifest.json files no longer produce warnings

* added `@arangodb/locals` module to expose the Foxx service context as an
  alternative to using `module.context` directly.

* `db._executeTransaction` now accepts collection objects as collections.

* supervision can be put into maintenance mode


v3.3.7 (2018-04-11)
-------------------

* added hidden option `--query.registry-ttl` to control the lifetime of cluster AQL
  query parts

* fixed internal issue #2237: AQL queries on collections with replicationFactor:
  "satellite" crashed arangod in single server mode

* fixed restore of satellite collections: replicationFactor was set to 1 during
  restore

* fixed dump and restore of smart graphs:
  a) The dump will not include the hidden shadow collections anymore, they were dumped
     accidentially and only contain duplicated data.
  b) Restore will now ignore hidden shadow collections as all data is contained
     in the smart-edge collection. You can manually include these collections from an
     old dump (3.3.5 or earlier) by using `--force`.
  c) Restore of a smart-graph will now create smart collections properly instead
     of getting into `TIMEOUT_IN_CLUSTER_OPERATION`

* fixed issue in AQL query optimizer rule "restrict-to-single-shard", which
  may have sent documents to a wrong shard in AQL INSERT queries that specified
  the value for `_key` using an expression (and not a constant value)
  Important: if you were affected by this bug in v3.3.5 it is required that you
  recreate your dataset in v3.3.6 (i.e. dumping and restoring) instead of doing
  a simple binary upgrade

* added /_admin/status HTTP API for debugging purposes

* added ArangoShell helper function for packaging all information about an
  AQL query so it can be run and analyzed elsewhere:

  query = "FOR doc IN mycollection FILTER doc.value > 42 RETURN doc";
  require("@arangodb/aql/explainer").debugDump("/tmp/query-debug-info", query);

  Entitled users can send the generated file to the ArangoDB support to facilitate
  reproduction and debugging.

* added hidden option `--server.ask-jwt-secret`. This is an internal option
  for debugging and should not be exposed to end-users.

* fix for internal issue #2215. supervision will now wait for agent to
  fully prepare before adding 10 second grace period after leadership change

* fixed internal issue #2215's FailedLeader timeout bug

v3.3.5 (2018-03-28)
-------------------

* fixed issue #4934: Wrong used GeoIndex depending on FILTER order

* make build id appear in startup log message alongside with other version info

* make AQL data modification operations that are sent to all shards and that are
  supposed to return values (i.e. `RETURN OLD` or `RETURN NEW`) not return fake
  empty result rows if the document to be updated/replaced/removed was not present
  on the target shard

* added AQL optimizer rule `restrict-to-single-shard`

  This rule will kick in if a collection operation (index lookup or data
  modification operation) will only affect a single shard, and the operation can be
  restricted to the single shard and is not applied for all shards. This optimization
  can be applied for queries that access a collection only once in the query, and that
  do not use traversals, shortest path queries and that do not access collection data
  dynamically using the `DOCUMENT`, `FULLTEXT`, `NEAR` or `WITHIN` AQL functions.
  Additionally, the optimizer will only pull off this optimization if can safely
  determine the values of all the collection's shard keys from the query, and when the
  shard keys are covered by a single index (this is always true if the shard key is
  the default `_key`)

* display missing attributes of GatherNodes in AQL explain output

* make AQL optimizer rule `undistribute-remove-after-enum-coll` fire in a few
  more cases in which it is possible

* slightly improve index selection for the RocksDB engine when there are multiple
  competing indexes with the same attribute prefixes, but different amount of
  attributes covered. In this case, the more specialized index will be preferred
  now

* fix issue #4924: removeFollower now prefers to remove the last follower(s)

* added "collect-in-cluster" optimizer rule to have COLLECT WITH COUNT queries
  without grouping being executed on the DB servers and the coordinator only summing
  up the counts from the individual shards

* fixed issue #4900: Nested FOR query uses index but ignores other filters

* properly exit v8::Context in one place where it was missing before

* added hidden option `--cluster.index-create-timeout` for controlling the
  default value of the index creation timeout in cluster
  under normal circumstances, this option does not need to be adjusted

* increase default timeout for index creation in cluster to 3600s

* fixed issue #4843: Query-Result has more Docs than the Collection itself

* fixed the behavior of ClusterInfo when waiting for current to catch
  up with plan in create collection.

* fixed issue #4827: COLLECT on edge _to field doesn't group distinct values as expected (MMFiles)


v3.3.4 (2018-03-01)
-------------------

* fix AQL `fullCount` result value in some cluster cases when it was off a bit

* fix issue #4651: Simple query taking forever until a request timeout error

* fix issue #4657: fixed incomplete content type header

* Vastly improved the Foxx Store UI

* fix issue #4677: AQL WITH with bind parameters results in "access after data-modification"
  for two independent UPSERTs

* remove unused startup option `--ldap.permissions-attribute-name`

* fix issue #4457: create /var/tmp/arangod with correct user in supervisor mode

* remove long disfunctional admin/long_echo handler

* fixed Foxx API:

  * PUT /_api/foxx/service: Respect force flag
  * PATCH /_api/foxx/service: Check whether a service under given mount exists

* internal issue #1726: supervision failed to remove multiple servers
  from health monitoring at once.

* more information from inception, why agent is activated

* fixed a bug where supervision tried to deal with shards of virtual collections

* fix internal issue #1770: collection creation using distributeShardsLike yields
  errors and did not distribute shards correctly in the following cases:
  1. If numberOfShards * replicationFactor % nrDBServers != 0
     (shards * replication is not divisible by DBServers).
  2. If there was failover / move shard case on the leading collection
     and creating the follower collection afterwards.

* fix timeout issues in replication client expiration

* added missing edge filter to neighbors-only traversals
  in case a filter condition was moved into the traverser and the traversal was
  executed in breadth-first mode and was returning each visited vertex exactly
  once, and there was a filter on the edges of the path and the resulting vertices
  and edges were not used later, the edge filter was not applied

* fixed issue #4160: Run arangod with "--database.auto-upgrade" option always crash silently without error log

* fix internal issue #1848: AQL optimizer was trying to resolve attribute accesses
  to attributes of constant object values at query compile time, but only did so far
  the very first attribute in each object

  this fixes https://stackoverflow.com/questions/48648737/beginner-bug-in-for-loops-from-objects

* fix inconvenience: If we want to start server with a non-existing
  --javascript.app-path it will now be created (if possible)

* fixed: REST API `POST _api/foxx` now returns HTTP code 201 on success, as documented.
	 returned 200 before.

* fixed: REST API `PATCH _api/foxx/dependencies` now updates the existing dependencies
	 instead of replacing them.

* fixed: Foxx upload of single javascript file. You now can upload via http-url pointing
	 to a javascript file.

* fixed issue #4395: If your foxx app includes an `APP` folder it got
	 accidently removed by selfhealing this is not the case anymore.

* fixed internal issue #1969 - command apt-get purge/remove arangodb3e was failing


v3.3.3 (2018-01-16)
-------------------

* fix issue #4272: VERSION file keeps disappearing

* fix internal issue #81: quotation marks disappeared when switching table/json
  editor in the query editor ui

* added option `--rocksdb.throttle` to control whether write-throttling is enabled
  Write-throttling is turned on by default, to reduce chances of compactions getting
  too far behind and blocking incoming writes.

* fixed issue #4308: Crash when getter for error.name throws an error (on Windows)

* UI: fixed a query editor caching and parsing issue

* Fixed internal issue #1683: fixes an UI issue where a collection name gets wrongly cached
  within the documents overview of a collection.

* Fixed an issue with the index estimates in RocksDB in the case a transaction is aborted.
  Former the index estimates were modified if the transaction commited or not.
  Now they will only be modified if the transaction commited successfully.

* UI: optimized login view for very small screen sizes

* Truncate in RocksDB will now do intermediate commits every 10.000 documents
  if truncate fails or the server crashes during this operation all deletes
  that have been commited so far are persisted.

* make the default value of `--rocksdb.block-cache-shard-bits` use the RocksDB
  default value. This will mostly mean the default number block cache shard
  bits is lower than before, allowing each shard to store more data and cause
  less evictions from block cache

* issue #4222: Permission error preventing AQL query import / export on webui

* UI: optimized error messages for invalid query bind parameter

* UI: upgraded swagger ui to version 3.9.0

* issue #3504: added option `--force-same-database` for arangorestore

  with this option set to true, it is possible to make any arangorestore attempt
  fail if the specified target database does not match the database name
  specified in the source dump's "dump.json" file. it can thus be used to
  prevent restoring data into the "wrong" database

  The option is set to `false` by default to ensure backwards-compatibility

* make the default value of `--rocksdb.block-cache-shard-bits` use the RocksDB
  default value. This will mostly mean the default number block cache shard
  bits is lower than before, allowing each shard to store more data and cause
  less evictions from block cache

* fixed issue #4255: AQL SORT consuming too much memory

* fixed incorrect persistence of RAFT vote and term


v3.3.2 (2018-01-04)
-------------------

* fixed issue #4199: Internal failure: JavaScript exception in file 'arangosh.js'
  at 98,7: ArangoError 4: Expecting type String

* fixed issue in agency supervision with a good server being left in
  failedServers

* distinguish isReady and allInSync in clusterInventory

* fixed issue #4197: AQL statement not working in 3.3.1 when upgraded from 3.2.10

* do not reuse collection ids when restoring collections from a dump, but assign new collection ids, this should prevent collection id conflicts


v3.3.1 (2017-12-28)
-------------------

* UI: displayed wrong wfs property for a collection when using RocksDB as
  storage engine

* added `--ignore-missing` option to arangoimp
  this option allows importing lines with less fields than specified in the CSV
  header line

* changed misleading error message from "no leader" to "not a leader"

* optimize usage of AQL FULLTEXT index function to a FOR loop with index
  usage in some cases
  When the optimization is applied, this especially speeds up fulltext index
  queries in the cluster

* UI: improved the behavior during collection creation in a cluster environment

* Agency lockup fixes for very small machines.

* Agency performance improvement by finer grained locking.

* Use steady_clock in agency whereever possible.

* Agency prevent Supervision thread crash.

* Fix agency integer overflow in timeout calculation.


v3.3.0 (2017-12-14)
-------------------

* release version

* added a missing try/catch block in the supervision thread


v3.3.rc8 (2017-12-12)
---------------------

* UI: fixed broken Foxx configuration keys. Some valid configuration values
  could not be edited via the ui.

* UI: pressing the return key inside a select2 box no longer triggers the modal's
  success function

* UI: coordinators and db servers are now in sorted order (ascending)


v3.3.rc7 (2017-12-07)
---------------------

* fixed issue #3741: fix terminal color output in Windows

* UI: fixed issue #3822: disabled name input field for system collections

* fixed issue #3640: limit in subquery

* fixed issue #3745: Invalid result when using OLD object with array attribute in UPSERT statement

* UI: edge collections were wrongly added to from and to vertices select box during graph creation

* UI: added not found views for documents and collections

* UI: using default user database api during database creation now

* UI: the graph viewer backend now picks one random start vertex of the
  first 1000 documents instead of calling any(). The implementation of
  "any" is known to scale bad on huge collections with RocksDB.

* UI: fixed disappearing of the navigation label in some case special case

* UI: the graph viewer now displays updated label values correctly.
  Additionally the included node/edge editor now closes automatically
  after a successful node/edge update.

* fixed issue #3917: traversals with high maximal depth take extremely long
  in planning phase.


v3.3.rc4 (2017-11-28)
---------------------

* minor bug-fixes


v3.3.rc3 (2017-11-24)
---------------------

* bug-fixes


v3.3.rc2 (2017-11-22)
---------------------

* UI: document/edge editor now remembering their modes (e.g. code or tree)

* UI: optimized error messages for invalid graph definitions. Also fixed a
  graph renderer cleanup error.

* UI: added a delay within the graph viewer while changing the colors of the
  graph. Necessary due different browser behaviour.

* added options `--encryption.keyfile` and `--encryption.key-generator` to arangodump
  and arangorestore

* UI: the graph viewer now displays updated label values correctly.
  Additionally the included node/edge editor now closes automatically
  after a successful node/edge update.

* removed `--recycle-ids` option for arangorestore

  using that option could have led to problems on the restore, with potential
  id conflicts between the originating server (the source dump server) and the
  target server (the restore server)


v3.3.rc1 (2017-11-17)
---------------------

* add readonly mode REST API

* allow compilation of ArangoDB source code with g++ 7

* upgrade minimum required g++ compiler version to g++ 5.4
  That means ArangoDB source code will not compile with g++ 4.x or g++ < 5.4 anymore.

* AQL: during a traversal if a vertex is not found. It will not print an ERROR to the log and continue
  with a NULL value, but will register a warning at the query and continue with a NULL value.
  The situation is not desired as an ERROR as ArangoDB can store edges pointing to non-existing
  vertex which is perfectly valid, but it may be a n issue on the data model, so users
  can directly see it on the query now and do not "by accident" have to check the LOG output.

* introduce `enforceReplicationFactor` attribute for creating collections:
  this optional parameter controls if the coordinator should bail out during collection
  creation if there are not enough DBServers available for the desired `replicationFactor`.

* fixed issue #3516: Show execution time in arangosh

  this change adds more dynamic prompt components for arangosh
  The following components are now available for dynamic prompts,
  settable via the `--console.prompt` option in arangosh:

  - '%t': current time as timestamp
  - '%a': elpased time since ArangoShell start in seconds
  - '%p': duration of last command in seconds
  - '%d': name of current database
  - '%e': current endpoint
  - '%E': current endpoint without protocol
  - '%u': current user

  The time a command takes can be displayed easily by starting arangosh with `--console.prompt "%p> "`.

* make the ArangoShell refill its collection cache when a yet-unknown collection
  is first accessed. This fixes the following problem:

      arangosh1> db._collections();  // shell1 lists all collections
      arangosh2> db._create("test"); // shell2 now creates a new collection 'test'
      arangosh1> db.test.insert({}); // shell1 is not aware of the collection created
				     // in shell2, so the insert will fail

* make AQL `DISTINCT` not change the order of the results it is applied on

* incremental transfer of initial collection data now can handle partial
  responses for a chunk, allowing the leader/master to send smaller chunks
  (in terms of HTTP response size) and limit memory usage

  this optimization is only active if client applications send the "offset" parameter
  in their requests to PUT `/_api/replication/keys/<id>?type=docs`

* initial creation of shards for cluster collections is now faster with
  `replicationFactor` values bigger than 1. this is achieved by an optimization
  for the case when the collection on the leader is still empty

* potential fix for issue #3517: several "filesystem full" errors in logs
  while there's a lot of disk space

* added C++ implementations for AQL function `SUBSTRING()`, `LEFT()`, `RIGHT()` and `TRIM()`

* show C++ function name of call site in ArangoDB log output

  this requires option `--log.line-number` to be set to *true*

* UI: added word wrapping to query editor

* UI: fixed wrong user attribute name validation, issue #3228

* make AQL return a proper error message in case of a unique key constraint
  violation. previously it only returned the generic "unique constraint violated"
  error message but omitted the details about which index caused the problem.

  This addresses https://stackoverflow.com/questions/46427126/arangodb-3-2-unique-constraint-violation-id-or-key

* added option `--server.local-authentication`

* UI: added user roles

* added config option `--log.color` to toggle colorful logging to terminal

* added config option `--log.thread-name` to additionally log thread names

* usernames must not start with `:role:`, added new options:
    --server.authentication-timeout
    --ldap.roles-attribute-name
    --ldap.roles-transformation
    --ldap.roles-search
    --ldap.superuser-role
    --ldap.roles-include
    --ldap.roles-exclude

* performance improvements for full collection scans and a few other operations
  in MMFiles engine

* added `--rocksdb.encryption-key-generator` for enterprise

* removed `--compat28` parameter from arangodump and replication API

  older ArangoDB versions will no longer be supported by these tools.

* increase the recommended value for `/proc/sys/vm/max_map_count` to a value
  eight times as high as the previous recommended value. Increasing the
  values helps to prevent an ArangoDB server from running out of memory mappings.

  The raised minimum recommended value may lead to ArangoDB showing some startup
  warnings as follows:

      WARNING {memory} maximum number of memory mappings per process is 65530, which seems too low. it is recommended to set it to at least 512000
      WARNING {memory} execute 'sudo sysctl -w "vm.max_map_count=512000"'

* Foxx now warns about malformed configuration/dependency names and aliases in the manifest.


v3.2.17 (XXXX-XX-XX)
--------------------

* added missing virtual destructor for MMFiles transaction data context object

* make synchronous replication detect more error cases when followers cannot
  apply the changes from the leader

* fixed undefined behavior in cluster plan-loading procedure that may have
  unintentionally modified a shared structure

* cluster nodes should retry registering in agency until successful

* fixed issue #5354: updated the ui json editor, improved usability

* fixed issue #5648: fixed error message when saving unsupported document
  types

* fixed issue #5943: misplaced database ui icon and wrong cursor type were used


v3.2.16 (2018-07-12)
--------------------

* upgraded arangodb starter version to 0.12.0

* make edge cache initialization and invalidation more portable by avoiding memset
  on non-POD types

* fixed internal issue #2256: ui, document id not showing up when deleting a document

* fixed issue #5400: Unexpected AQL Result

* Fixed issue #5035: fixed a vulnerability issue within the web ui's index view

* issue one HTTP call less per cluster AQL query

* self heal during a Foxx service install, upgrade or replace no longer breaks
  the respective operation

* inception was ignoring leader's configuration

* inception could get caught in a trap, where agent configuration
  version and timeout multiplier lead to incapacitated agency

* more patient agency tests to allow for ASAN tests to successfully finish

* fixed for agent coming back to agency with changed endpoint and
  total data loss

* fixed agency restart from compaction without data


v3.2.15 (2018-05-13)
--------------------

* upgraded arangodb starter version to 0.11.2

* make /_api/index and /_api/database REST handlers use the scheduler's internal
  queue, so they do not run in an I/O handling thread

* fixed issue #3811: gharial api is now checking existence of _from and _to vertices
  during edge creation


v3.2.14 (2018-04-20)
--------------------

* field "$schema" in Foxx manifest.json files no longer produce warnings

* added `@arangodb/locals` module to expose the Foxx service context as an
  alternative to using `module.context` directly.

* the internal implementation of REST API `/_api/simple/by-example` now uses
  C++ instead of JavaScript

* supervision can be switched to maintenance mode f.e. for rolling upgrades


v3.2.13 (2018-04-13)
--------------------

* improve startup resilience in case there are datafile errors (MMFiles)

  also allow repairing broken VERSION files automatically on startup by
  specifying the option `--database.ignore-datafile-errors true`

* fix issue #4582: UI query editor now supports usage of empty string as bind parameter value

* fix issue #4924: removeFollower now prefers to remove the last follower(s)

* fixed issue #4934: Wrong used GeoIndex depending on FILTER order

* fixed the behavior of clusterinfo when waiting for current to catch
  up with plan in create collection.

* fix for internal issue #2215. supervision will now wait for agent to
  fully prepare before adding 10 second grace period after leadership change

* fixed interal issue #2215 FailedLeader timeout bug


v3.2.12 (2018-02-27)
--------------------

* remove long disfunctional admin/long_echo handler

* fixed Foxx API:

  * PUT /_api/foxx/service: Respect force flag
  * PATCH /_api/foxx/service: Check whether a service under given mount exists

* fix issue #4457: create /var/tmp/arangod with correct user in supervisor mode

* fix internal issue #1848

  AQL optimizer was trying to resolve attribute accesses
  to attributes of constant object values at query compile time, but only did so far
  the very first attribute in each object

  this fixes https://stackoverflow.com/questions/48648737/beginner-bug-in-for-loops-from-objects

* fix inconvenience: If we want to start server with a non-existing
  --javascript.app-path it will now be created (if possible)

* fixed: REST API `POST _api/foxx` now returns HTTP code 201 on success, as documented.
	 returned 200 before.

* fixed: REST API `PATCH _api/foxx/dependencies` now updates the existing dependencies
	 instead of replacing them.

* fixed: Foxx upload of single javascript file. You now can upload via http-url pointing
	 to a javascript file.

* fixed issue #4395: If your foxx app includes an `APP` folder it got accidently removed by selfhealing
	 this is not the case anymore.

* fix internal issue 1770: collection creation using distributeShardsLike yields
  errors and did not distribute shards correctly in the following cases:
  1. If numberOfShards * replicationFactor % nrDBServers != 0
     (shards * replication is not divisible by DBServers).
  2. If there was failover / move shard case on the leading collection
     and creating the follower collection afterwards.

* fix timeout issues in replication client expiration

+ fix some inconsistencies in replication for RocksDB engine that could have led
  to some operations not being shipped from master to slave servers

* fix issue #4272: VERSION file keeps disappearing

* fix internal issue #81: quotation marks disappeared when switching table/json
  editor in the query editor ui

* make the default value of `--rocksdb.block-cache-shard-bits` use the RocksDB
  default value. This will mostly mean the default number block cache shard
  bits is lower than before, allowing each shard to store more data and cause
  less evictions from block cache

* fix issue #4393: broken handling of unix domain sockets in
  JS_Download

* fix internal bug #1726: supervision failed to remove multiple
  removed servers from health UI

* fixed internal issue #1969 - command apt-get purge/remove arangodb3e was failing

* fixed a bug where supervision tried to deal with shards of virtual collections


v3.2.11 (2018-01-17)
--------------------

* Fixed an issue with the index estimates in RocksDB in the case a transaction is aborted.
  Former the index estimates were modified if the transaction commited or not.
  Now they will only be modified if the transaction commited successfully.

* Truncate in RocksDB will now do intermediate commits every 10.000 documents
  if truncate fails or the server crashes during this operation all deletes
  that have been commited so far are persisted.

* fixed issue #4308: Crash when getter for error.name throws an error (on Windows)

* UI: fixed a query editor caching and parsing issue for arrays and objects

* Fixed internal issue #1684: Web UI: saving arrays/objects as bind parameters faulty

* Fixed internal issue #1683: fixes an UI issue where a collection name gets wrongly cached
  within the documents overview of a collection.

* issue #4222: Permission error preventing AQL query import / export on webui

* UI: optimized login view for very small screen sizes

* UI: Shard distribution view now has an accordion view instead of displaying
  all shards of all collections at once.

* UI: optimized error messages for invalid query bind parameter

* fixed missing transaction events in RocksDB asynchronous replication

* fixed issue #4255: AQL SORT consuming too much memory

* fixed issue #4199: Internal failure: JavaScript exception in file 'arangosh.js'
  at 98,7: ArangoError 4: Expecting type String

* fixed issue #3818: Foxx configuration keys cannot contain spaces (will not save)

* UI: displayed wrong "waitForSync" property for a collection when
  using RocksDB as storage engine

* prevent binding to the same combination of IP and port on Windows

* fixed incorrect persistence of RAFT vote and term


v3.2.10 (2017-12-22)
--------------------

* replication: more robust initial sync

* fixed a bug in the RocksDB engine that would prevent recalculated
  collection counts to be actually stored

* fixed issue #4095: Inconsistent query execution plan

* fixed issue #4056: Executing empty query causes crash

* fixed issue #4045: Out of memory in `arangorestore` when no access
  rights to dump files

* fixed issue #3031: New Graph: Edge definitions with edges in
  fromCollections and toCollections

* fixed issue #2668: UI: when following wrong link from edge to vertex in
  nonexisting collection misleading error is printed

* UI: improved the behavior during collection creation in a cluster environment

* UI: the graph viewer backend now picks one random start vertex of the
  first 1000 documents instead of calling any(). The implementation of
  any is known to scale bad on huge collections with rocksdb.

* fixed snapshots becoming potentially invalid after intermediate commits in
  the RocksDB engine

* backport agency inquire API changes

* fixed issue #3822: Field validation error in ArangoDB UI - Minor

* UI: fixed disappearing of the navigation label in some cases

* UI: fixed broken foxx configuration keys. Some valid configuration values
  could not be edited via the ui.

* fixed issue #3640: limit in subquery

* UI: edge collections were wrongly added to from and to vertices select
  box during graph creation

* fixed issue #3741: fix terminal color output in Windows

* fixed issue #3917: traversals with high maximal depth take extremely long
  in planning phase.

* fix equality comparison for MMFiles documents in AQL functions UNIQUE
  and UNION_DISTINCT


v3.2.9 (2017-12-04)
-------------------

* under certain conditions, replication could stop. Now fixed by adding an
  equality check for requireFromPresent tick value

* fixed locking for replication context info in RocksDB engine
  this fixes undefined behavior when parallel requests are made to the
  same replication context

* UI: added not found views for documents and collections

* fixed issue #3858: Foxx queues stuck in 'progress' status

* allow compilation of ArangoDB source code with g++ 7

* fixed issue #3224: Issue in the Foxx microservices examples

* fixed a deadlock in user privilege/permission change routine

* fixed a deadlock on server shutdown

* fixed some collection locking issues in MMFiles engine

* properly report commit errors in AQL write queries to the caller for the
  RocksDB engine

* UI: optimized error messages for invalid graph definitions. Also fixed a
  graph renderer cleanrenderer cleanup error.

* UI: document/edge editor now remembering their modes (e.g. code or tree)

* UI: added a delay within the graph viewer while changing the colors of the
  graph. Necessary due different browser behaviour.

* fix removal of failed cluster nodes via web interface

* back port of ClusterComm::wait fix in devel
  among other things this fixes too eager dropping of other followers in case
  one of the followers does not respond in time

* transact interface in agency should not be inquired as of now

* inquiry tests and blocking of inquiry on AgencyGeneralTransaction

v3.2.8 (2017-11-18)
-------------------

* fixed a race condition occuring when upgrading via linux package manager

* fixed authentication issue during replication


v3.2.7 (2017-11-13)
-------------------

* Cluster customers, which have upgraded from 3.1 to 3.2 need to upgrade
  to 3.2.7. The cluster supervision is otherwise not operational.

* Fixed issue #3597: AQL with path filters returns unexpected results
  In some cases breadth first search in combination with vertex filters
  yields wrong result, the filter was not applied correctly.

* fixed some undefined behavior in some internal value caches for AQL GatherNodes
  and SortNodes, which could have led to sorted results being effectively not
  correctly sorted.

* make the replication applier for the RocksDB engine start automatically after a
  restart of the server if the applier was configured with its `autoStart` property
  set to `true`. previously the replication appliers were only automatically restarted
  at server start for the MMFiles engine.

* fixed arangodump batch size adaptivity in cluster mode and upped default batch size
  for arangodump

  these changes speed up arangodump in cluster context

* smart graphs now return a proper inventory in response to replication inventory
  requests

* fixed issue #3618: Inconsistent behavior of OR statement with object bind parameters

* only users with read/write rights on the "_system" database can now execute
  "_admin/shutdown" as well as modify properties of the write-ahead log (WAL)

* increase default maximum number of V8 contexts to at least 16 if not explicitly
  configured otherwise.
  the procedure for determining the actual maximum value of V8 contexts is unchanged
  apart from the value `16` and works as follows:
  - if explicitly set, the value of the configuration option `--javascript.v8-contexts`
    is used as the maximum number of V8 contexts
  - when the option is not set, the maximum number of V8 contexts is determined
    by the configuration option `--server.threads` if that option is set. if
    `--server.threads` is not set, then the maximum number of V8 contexts is the
    server's reported hardware concurrency (number of processors visible
    to the arangod process). if that would result in a maximum value of less than 16
    in any of these two cases, then the maximum value will be increased to 16.

* fixed issue #3447: ArangoError 1202: AQL: NotFound: (while executing) when
  updating collection

* potential fix for issue #3581: Unexpected "rocksdb unique constraint
  violated" with unique hash index

* fixed geo index optimizer rule for geo indexes with a single (array of coordinates)
  attribute.

* improved the speed of the shards overview in cluster (API endpoint /_api/cluster/shardDistribution API)
  It is now guaranteed to return after ~2 seconds even if the entire cluster is unresponsive.

* fix agency precondition check for complex objects
  this fixes issues with several CAS operations in the agency

* several fixes for agency restart and shutdown

* the cluster-internal representation of planned collection objects is now more
  lightweight than before, using less memory and not allocating any cache for indexes
  etc.

* fixed issue #3403: How to kill long running AQL queries with the browser console's
  AQL (display issue)

* fixed issue #3549: server reading ENGINE config file fails on common standard
  newline character

* UI: fixed error notifications for collection modifications

* several improvements for the truncate operation on collections:

  * the timeout for the truncate operation was increased in cluster mode in
    order to prevent too frequent "could not truncate collection" errors

  * after a truncate operation, collections in MMFiles still used disk space.
    to reclaim disk space used by truncated collection, the truncate actions
    in the web interface and from the ArangoShell now issue an extra WAL flush
    command (in cluster mode, this command is also propagated to all servers).
    the WAL flush allows all servers to write out any pending operations into the
    datafiles of the truncated collection. afterwards, a final journal rotate
    command is sent, which enables the compaction to entirely remove all datafiles
    and journals for the truncated collection, so that all disk space can be
    reclaimed

  * for MMFiles a special method will be called after a truncate operation so that
    all indexes of the collection can free most of their memory. previously some
    indexes (hash and skiplist indexes) partially kept already allocated memory
    in order to avoid future memory allocations

  * after a truncate operation in the RocksDB engine, an additional compaction
    will be triggered for the truncated collection. this compaction removes all
    deletions from the key space so that follow-up scans over the collection's key
    range do not have to filter out lots of already-removed values

  These changes make truncate operations potentially more time-consuming than before,
  but allow for memory/disk space savings afterwards.

* enable JEMalloc background threads for purging and returning unused memory
  back to the operating system (Linux only)

  JEMalloc will create its background threads on demand. The number of background
  threads is capped by the number of CPUs or active arenas. The background threads run
  periodically and purge unused memory pages, allowing memory to be returned to the
  operating system.

  This change will make the arangod process create several additional threads.
  It is accompanied by an increased `TasksMax` value in the systemd service configuration
  file for the arangodb3 service.

* upgraded bundled V8 engine to bugfix version v5.7.492.77

  this upgrade fixes a memory leak in upstream V8 described in
  https://bugs.chromium.org/p/v8/issues/detail?id=5945 that will result in memory
  chunks only getting uncommitted but not unmapped


v3.2.6 (2017-10-26)
-------------------

* UI: fixed event cleanup in cluster shards view

* UI: reduced cluster dashboard api calls

* fixed a permission problem that prevented collection contents to be displayed
  in the web interface

* removed posix_fadvise call from RocksDB's PosixSequentialFile::Read(). This is
  consistent with Facebook PR 2573 (#3505)

  this fix should improve the performance of the replication with the RocksDB
  storage engine

* allow changing of collection replication factor for existing collections

* UI: replicationFactor of a collection is now changeable in a cluster
  environment

* several fixes for the cluster agency

* fixed undefined behavior in the RocksDB-based geo index

* fixed Foxxmaster failover

* purging or removing the Debian/Ubuntu arangodb3 packages now properly stops
  the arangod instance before actuallying purging or removing


v3.2.5 (2017-10-16)
-------------------

* general-graph module and _api/gharial now accept cluster options
  for collection creation. It is now possible to set replicationFactor and
  numberOfShards for all collections created via this graph object.
  So adding a new collection will not result in a singleShard and
  no replication anymore.

* fixed issue #3408: Hard crash in query for pagination

* minimum number of V8 contexts in console mode must be 2, not 1. this is
  required to ensure the console gets one dedicated V8 context and all other
  operations have at least one extra context. This requirement was not enforced
  anymore.

* fixed issue #3395: AQL: cannot instantiate CollectBlock with undetermined
  aggregation method

* UI: fixed wrong user attribute name validation, issue #3228

* fix potential overflow in CRC marker check when a corrupted CRC marker
  is found at the very beginning of an MMFiles datafile

* UI: fixed unresponsive events in cluster shards view

* Add statistics about the V8 context counts and number of available/active/busy
  threads we expose through the server statistics interface.


v3.2.4 (2017-09-26)
-------------------

* UI: no default index selected during index creation

* UI: added replicationFactor option during SmartGraph creation

* make the MMFiles compactor perform less writes during normal compaction
  operation

  This partially fixes issue #3144

* make the MMFiles compactor configurable

  The following options have been added:

* `--compaction.db-sleep-time`: sleep interval between two compaction runs
    (in s)
  * `--compaction.min-interval"`: minimum sleep time between two compaction
     runs (in s)
  * `--compaction.min-small-data-file-size`: minimal filesize threshold
    original datafiles have to be below for a compaction
  * `--compaction.dead-documents-threshold`: minimum unused count of documents
    in a datafile
  * `--compaction.dead-size-threshold`: how many bytes of the source data file
    are allowed to be unused at most
  * `--compaction.dead-size-percent-threshold`: how many percent of the source
    datafile should be unused at least
  * `--compaction.max-files`: Maximum number of files to merge to one file
  * `--compaction.max-result-file-size`: how large may the compaction result
    file become (in bytes)
  * `--compaction.max-file-size-factor`: how large the resulting file may
    be in comparison to the collection's `--database.maximal-journal-size' setting`

* fix downwards-incompatibility in /_api/explain REST handler

* fix Windows implementation for fs.getTempPath() to also create a
  sub-directory as we do on linux

* fixed a multi-threading issue in cluster-internal communication

* performance improvements for traversals and edge lookups

* removed internal memory zone handling code. the memory zones were a leftover
  from the early ArangoDB days and did not provide any value in the current
  implementation.

* (Enterprise only) added `skipInaccessibleCollections` option for AQL queries:
  if set, AQL queries (especially graph traversals) will treat collections to
  which a user has no access rights to as if these collections were empty.

* adjusted scheduler thread handling to start and stop less threads in
  normal operations

* leader-follower replication catchup code has been rewritten in C++

* early stage AQL optimization now also uses the C++ implementations of
  AQL functions if present. Previously it always referred to the JavaScript
  implementations and ignored the C++ implementations. This change gives
  more flexibility to the AQL optimizer.

* ArangoDB tty log output is now colored for log messages with levels
  FATAL, ERR and WARN.

* changed the return values of AQL functions `REGEX_TEST` and `REGEX_REPLACE`
  to `null` when the input regex is invalid. Previous versions of ArangoDB
  partly returned `false` for invalid regexes and partly `null`.

* added `--log.role` option for arangod

  When set to `true`, this option will make the ArangoDB logger print a single
  character with the server's role into each logged message. The roles are:

  - U: undefined/unclear (used at startup)
  - S: single server
  - C: coordinator
  - P: primary
  - A: agent

  The default value for this option is `false`, so no roles will be logged.


v3.2.3 (2017-09-07)
-------------------

* fixed issue #3106: orphan collections could not be registered in general-graph module

* fixed wrong selection of the database inside the internal cluster js api

* added startup option `--server.check-max-memory-mappings` to make arangod check
  the number of memory mappings currently used by the process and compare it with
  the maximum number of allowed mappings as determined by /proc/sys/vm/max_map_count

  The default value is `true`, so the checks will be performed. When the current
  number of mappings exceeds 90% of the maximum number of mappings, the creation
  of further V8 contexts will be deferred.

  Note that this option is effective on Linux systems only.

* arangoimp now has a `--remove-attribute` option

* added V8 context lifetime control options
  `--javascript.v8-contexts-max-invocations` and `--javascript.v8-contexts-max-age`

  These options allow specifying after how many invocations a used V8 context is
  disposed, or after what time a V8 context is disposed automatically after its
  creation. If either of the two thresholds is reached, an idl V8 context will be
  disposed.

  The default value of `--javascript.v8-contexts-max-invocations` is 0, meaning that
  the maximum number of invocations per context is unlimited. The default value
  for `--javascript.v8-contexts-max-age` is 60 seconds.

* fixed wrong UI cluster health information

* fixed issue #3070: Add index in _jobs collection

* fixed issue #3125: HTTP Foxx API JSON parsing

* fixed issue #3120: Foxx queue: job isn't running when server.authentication = true

* fixed supervision failure detection and handling, which happened with simultaneous
  agency leadership change


v3.2.2 (2017-08-23)
-------------------

* make "Rebalance shards" button work in selected database only, and not make
  it rebalance the shards of all databases

* fixed issue #2847: adjust the response of the DELETE `/_api/users/database/*` calls

* fixed issue #3075: Error when upgrading arangoDB on linux ubuntu 16.04

* fixed a buffer overrun in linenoise console input library for long input strings

* increase size of the linenoise input buffer to 8 KB

* abort compilation if the detected GCC or CLANG isn't in the range of compilers
  we support

* fixed spurious cluster hangups by always sending AQL-query related requests
  to the correct servers, even after failover or when a follower drops

  The problem with the previous shard-based approach was that responsibilities
  for shards may change from one server to another at runtime, after the query
  was already instanciated. The coordinator and other parts of the query then
  sent further requests for the query to the servers now responsible for the
  shards.
  However, an AQL query must send all further requests to the same servers on
  which the query was originally instanciated, even in case of failover.
  Otherwise this would potentially send requests to servers that do not know
  about the query, and would also send query shutdown requests to the wrong
  servers, leading to abandoned queries piling up and using resources until
  they automatically time out.

* fixed issue with RocksDB engine acquiring the collection count values too
  early, leading to the collection count values potentially being slightly off
  even in exclusive transactions (for which the exclusive access should provide
  an always-correct count value)

* fixed some issues in leader-follower catch-up code, specifically for the
  RocksDB engine

* make V8 log fatal errors to syslog before it terminates the process.
  This change is effective on Linux only.

* fixed issue with MMFiles engine creating superfluous collection journals
  on shutdown

* fixed issue #3067: Upgrade from 3.2 to 3.2.1 reset autoincrement keys

* fixed issue #3044: ArangoDB server shutdown unexpectedly

* fixed issue #3039: Incorrect filter interpretation

* fixed issue #3037: Foxx, internal server error when I try to add a new service

* improved MMFiles fulltext index document removal performance
  and fulltext index query performance for bigger result sets

* ui: fixed a display bug within the slow and running queries view

* ui: fixed a bug when success event triggers twice in a modal

* ui: fixed the appearance of the documents filter

* ui: graph vertex collections not restricted to 10 anymore

* fixed issue #2835: UI detection of JWT token in case of server restart or upgrade

* upgrade jemalloc version to 5.0.1

  This fixes problems with the memory allocator returing "out of memory" when
  calling munmap to free memory in order to return it to the OS.

  It seems that calling munmap on Linux can increase the number of mappings, at least
  when a region is partially unmapped. This can lead to the process exceeding its
  maximum number of mappings, and munmap and future calls to mmap returning errors.

  jemalloc version 5.0.1 does not have the `--enable-munmap` configure option anymore,
  so the problem is avoided. To return memory to the OS eventually, jemalloc 5's
  background purge threads are used on Linux.

* fixed issue #2978: log something more obvious when you log a Buffer

* fixed issue #2982: AQL parse error?

* fixed issue #3125: HTTP Foxx API Json parsing

v3.2.1 (2017-08-09)
-------------------

* added C++ implementations for AQL functions `LEFT()`, `RIGHT()` and `TRIM()`

* fixed docs for issue #2968: Collection _key autoincrement value increases on error

* fixed issue #3011: Optimizer rule reduce-extraction-to-projection breaks queries

* Now allowing to restore users in a sharded environment as well
  It is still not possible to restore collections that are sharded
  differently than by _key.

* fixed an issue with restoring of system collections and user rights.
  It was not possible to restore users into an authenticated server.

* fixed issue #2977: Documentation for db._createDatabase is wrong

* ui: added bind parameters to slow query history view

* fixed issue #1751: Slow Query API should provide bind parameters, webui should display them

* ui: fixed a bug when moving multiple documents was not possible

* fixed docs for issue #2968: Collection _key autoincrement value increases on error

* AQL CHAR_LENGTH(null) returns now 0. Since AQL TO_STRING(null) is '' (string of length 0)

* ui: now supports single js file upload for Foxx services in addition to zip files

* fixed a multi-threading issue in the agency when callElection was called
  while the Supervision was calling updateSnapshot

* added startup option `--query.tracking-with-bindvars`

  This option controls whether the list of currently running queries
  and the list of slow queries should contain the bind variables used
  in the queries or not.

  The option can be changed at runtime using the commands

      // enables tracking of bind variables
      // set to false to turn tracking of bind variables off
      var value = true;
      require("@arangodb/aql/queries").properties({
	trackBindVars: value
      });

* index selectivity estimates are now available in the cluster as well

* fixed issue #2943: loadIndexesIntoMemory not returning the same structure
  as the rest of the collection APIs

* fixed issue #2949: ArangoError 1208: illegal name

* fixed issue #2874: Collection properties do not return `isVolatile`
  attribute

* potential fix for issue #2939: Segmentation fault when starting
  coordinator node

* fixed issue #2810: out of memory error when running UPDATE/REPLACE
  on medium-size collection

* fix potential deadlock errors in collector thread

* disallow the usage of volatile collections in the RocksDB engine
  by throwing an error when a collection is created with attribute
  `isVolatile` set to `true`.
  Volatile collections are unsupported by the RocksDB engine, so
  creating them should not succeed and silently create a non-volatile
  collection

* prevent V8 from issuing SIGILL instructions when it runs out of memory

  Now arangod will attempt to log a FATAL error into its logfile in case V8
  runs out of memory. In case V8 runs out of memory, it will still terminate the
  entire process. But at least there should be something in the ArangoDB logs
  indicating what the problem was. Apart from that, the arangod process should
  now be exited with SIGABRT rather than SIGILL as it shouldn't return into the
  V8 code that aborted the process with `__builtin_trap`.

  this potentially fixes issue #2920: DBServer crashing automatically post upgrade to 3.2

* Foxx queues and tasks now ensure that the scripts in them run with the same
  permissions as the Foxx code who started the task / queue

* fixed issue #2928: Offset problems

* fixed issue #2876: wrong skiplist index usage in edge collection

* fixed issue #2868: cname missing from logger-follow results in rocksdb

* fixed issue #2889: Traversal query using incorrect collection id

* fixed issue #2884: AQL traversal uniqueness constraints "propagating" to other traversals? Weird results

* arangoexport: added `--query` option for passing an AQL query to export the result

* fixed issue #2879: No result when querying for the last record of a query

* ui: allows now to edit default access level for collections in database
  _system for all users except the root user.

* The _users collection is no longer accessible outside the arngod process, _queues is always read-only

* added new option "--rocksdb.max-background-jobs"

* removed options "--rocksdb.max-background-compactions", "--rocksdb.base-background-compactions" and "--rocksdb.max-background-flushes"

* option "--rocksdb.compaction-read-ahead-size" now defaults to 2MB

* change Windows build so that RocksDB doesn't enforce AVX optimizations by default
  This fixes startup crashes on servers that do not have AVX CPU extensions

* speed up RocksDB secondary index creation and dropping

* removed RocksDB note in Geo index docs


v3.2.0 (2017-07-20)
-------------------

* fixed UI issues

* fixed multi-threading issues in Pregel

* fixed Foxx resilience

* added command-line option `--javascript.allow-admin-execute`

  This option can be used to control whether user-defined JavaScript code
  is allowed to be executed on server by sending via HTTP to the API endpoint
  `/_admin/execute`  with an authenticated user account.
  The default value is `false`, which disables the execution of user-defined
  code. This is also the recommended setting for production. In test environments,
  it may be convenient to turn the option on in order to send arbitrary setup
  or teardown commands for execution on the server.


v3.2.beta6 (2017-07-18)
-----------------------

* various bugfixes


v3.2.beta5 (2017-07-16)
-----------------------

* numerous bugfixes


v3.2.beta4 (2017-07-04)
-----------------------

* ui: fixed document view _from and _to linking issue for special characters

* added function `db._parse(query)` for parsing an AQL query and returning information about it

* fixed one medium priority and two low priority security user interface
  issues found by owasp zap.

* ui: added index deduplicate options

* ui: fixed renaming of collections for the rocksdb storage engine

* documentation and js fixes for secondaries

* RocksDB storage format was changed, users of the previous beta/alpha versions
  must delete the database directory and re-import their data

* enabled permissions on database and collection level

* added and changed some user related REST APIs
    * added `PUT /_api/user/{user}/database/{database}/{collection}` to change collection permission
    * added `GET /_api/user/{user}/database/{database}/{collection}`
    * added optional `full` parameter to the `GET /_api/user/{user}/database/` REST call

* added user functions in the arangoshell `@arangodb/users` module
    * added `grantCollection` and `revokeCollection` functions
    * added `permission(user, database, collection)` to retrieve collection specific rights

* added "deduplicate" attribute for array indexes, which controls whether inserting
  duplicate index values from the same document into a unique array index will lead to
  an error or not:

      // with deduplicate = true, which is the default value:
      db._create("test");
      db.test.ensureIndex({ type: "hash", fields: ["tags[*]"], deduplicate: true });
      db.test.insert({ tags: ["a", "b"] });
      db.test.insert({ tags: ["c", "d", "c"] }); // will work, because deduplicate = true
      db.test.insert({ tags: ["a"] }); // will fail

      // with deduplicate = false
      db._create("test");
      db.test.ensureIndex({ type: "hash", fields: ["tags[*]"], deduplicate: false });
      db.test.insert({ tags: ["a", "b"] });
      db.test.insert({ tags: ["c", "d", "c"] }); // will not work, because deduplicate = false
      db.test.insert({ tags: ["a"] }); // will fail

  The "deduplicate" attribute is now also accepted by the index creation HTTP
  API endpoint POST /_api/index and is returned by GET /_api/index.

* added optimizer rule "remove-filters-covered-by-traversal"

* Debian/Ubuntu installer: make messages about future package upgrades more clear

* fix a hangup in VST

  The problem happened when the two first chunks of a VST message arrived
  together on a connection that was newly switched to VST.

* fix deletion of outdated WAL files in RocksDB engine

* make use of selectivity estimates in hash, skiplist and persistent indexes
  in RocksDB engine

* changed VM overcommit recommendation for user-friendliness

* fix a shutdown bug in the cluster: a destroyed query could still be active

* do not terminate the entire server process if a temp file cannot be created
  (Windows only)

* fix log output in the front-end, it stopped in case of too many messages


v3.2.beta3 (2017-06-27)
-----------------------

* numerous bugfixes


v3.2.beta2 (2017-06-20)
-----------------------

* potentially fixed issue #2559: Duplicate _key generated on insertion

* fix invalid results (too many) when a skipping LIMIT was used for a
  traversal. `LIMIT x` or `LIMIT 0, x` were not affected, but `LIMIT s, x`
  may have returned too many results

* fix races in SSL communication code

* fix invalid locking in JWT authentication cache, which could have
  crashed the server

* fix invalid first group results for sorted AQL COLLECT when LIMIT
  was used

* fix potential race, which could make arangod hang on startup

* removed `exception` field from transaction error result; users should throw
  explicit `Error` instances to return custom exceptions (addresses issue #2561)

* fixed issue #2613: Reduce log level when Foxx manager tries to self heal missing database

* add a read only mode for users and collection level authorization

* removed `exception` field from transaction error result; users should throw
  explicit `Error` instances to return custom exceptions (addresses issue #2561)

* fixed issue #2677: Foxx disabling development mode creates non-deterministic service bundle

* fixed issue #2684: Legacy service UI not working


v3.2.beta1 (2017-06-12)
-----------------------

* provide more context for index errors (addresses issue #342)

* arangod now validates several OS/environment settings on startup and warns if
  the settings are non-ideal. Most of the checks are executed on Linux systems only.

* fixed issue #2515: The replace-or-with-in optimization rule might prevent use of indexes

* added `REGEX_REPLACE` AQL function

* the RocksDB storage format was changed, users of the previous alpha versions
  must delete the database directory and re-import their data

* added server startup option `--query.fail-on-warning`

  setting this option to `true` will abort any AQL query with an exception if
  it causes a warning at runtime. The value can be overridden per query by
  setting the `failOnWarning` attribute in a query's options.

* added --rocksdb.num-uncompressed-levels to adjust number of non-compressed levels

* added checks for memory managment and warn (i. e. if hugepages are enabled)

* set default SSL cipher suite string to "HIGH:!EXPORT:!aNULL@STRENGTH"

* fixed issue #2469: Authentication = true does not protect foxx-routes

* fixed issue #2459: compile success but can not run with rocksdb

* `--server.maximal-queue-size` is now an absolute maximum. If the queue is
  full, then 503 is returned. Setting it to 0 means "no limit".

* (Enterprise only) added authentication against an LDAP server

* fixed issue #2083: Foxx services aren't distributed to all coordinators

* fixed issue #2384: new coordinators don't pick up existing Foxx services

* fixed issue #2408: Foxx service validation causes unintended side-effects

* extended HTTP API with routes for managing Foxx services

* added distinction between hasUser and authorized within Foxx
  (cluster internal requests are authorized requests but don't have a user)

* arangoimp now has a `--threads` option to enable parallel imports of data

* PR #2514: Foxx services that can't be fixed by self-healing now serve a 503 error

* added `time` function to `@arangodb` module


v3.2.alpha4 (2017-04-25)
------------------------

* fixed issue #2450: Bad optimization plan on simple query

* fixed issue #2448: ArangoDB Web UI takes no action when Delete button is clicked

* fixed issue #2442: Frontend shows already deleted databases during login

* added 'x-content-type-options: nosniff' to avoid MSIE bug

* set default value for `--ssl.protocol` from TLSv1 to TLSv1.2.

* AQL breaking change in cluster:
  The SHORTEST_PATH statement using edge-collection names instead
  of a graph name now requires to explicitly name the vertex-collection names
  within the AQL query in the cluster. It can be done by adding `WITH <name>`
  at the beginning of the query.

  Example:
  ```
  FOR v,e IN OUTBOUND SHORTEST_PATH @start TO @target edges [...]
  ```

  Now has to be:

  ```
  WITH vertices
  FOR v,e IN OUTBOUND SHORTEST_PATH @start TO @target edges [...]
  ```

  This change is due to avoid dead-lock sitations in clustered case.
  An error stating the above is included.

* add implicit use of geo indexes when using SORT/FILTER in AQL, without
  the need to use the special-purpose geo AQL functions `NEAR` or `WITHIN`.

  the special purpose `NEAR` AQL function can now be substituted with the
  following AQL (provided there is a geo index present on the `doc.latitude`
  and `doc.longitude` attributes):

      FOR doc in geoSort
	SORT DISTANCE(doc.latitude, doc.longitude, 0, 0)
	LIMIT 5
	RETURN doc

  `WITHIN` can be substituted with the following AQL:

      FOR doc in geoFilter
	FILTER DISTANCE(doc.latitude, doc.longitude, 0, 0) < 2000
	RETURN doc

  Compared to using the special purpose AQL functions this approach has the
  advantage that it is more composable, and will also honor any `LIMIT` values
  used in the AQL query.

* potential fix for shutdown hangs on OSX

* added KB, MB, GB prefix for integer parameters, % for integer parameters
  with a base value

* added JEMALLOC 4.5.0

* added `--vm.resident-limit` and `--vm.path` for file-backed memory mapping
  after reaching a configurable maximum RAM size

* try recommended limit for file descriptors in case of unlimited
  hard limit

* issue #2413: improve logging in case of lock timeout and deadlocks

* added log topic attribute to /_admin/log api

* removed internal build option `USE_DEV_TIMERS`

  Enabling this option activated some proprietary timers for only selected
  events in arangod. Instead better use `perf` to gather timings.


v3.2.alpha3 (2017-03-22)
------------------------

* increase default collection lock timeout from 30 to 900 seconds

* added function `db._engine()` for retrieval of storage engine information at
  server runtime

  There is also an HTTP REST handler at GET /_api/engine that returns engine
  information.

* require at least cmake 3.2 for building ArangoDB

* make arangod start with less V8 JavaScript contexts

  This speeds up the server start (a little bit) and makes it use less memory.
  Whenever a V8 context is needed by a Foxx action or some other operation and
  there is no usable V8 context, a new one will be created dynamically now.

  Up to `--javascript.v8-contexts` V8 contexts will be created, so this option
  will change its meaning. Previously as many V8 contexts as specified by this
  option were created at server start, and the number of V8 contexts did not
  change at runtime. Now up to this number of V8 contexts will be in use at the
  same time, but the actual number of V8 contexts is dynamic.

  The garbage collector thread will automatically delete unused V8 contexts after
  a while. The number of spare contexts will go down to as few as configured in
  the new option `--javascript.v8-contexts-minimum`. Actually that many V8 contexts
  are also created at server start.

  The first few requests in new V8 contexts will take longer than in contexts
  that have been there already. Performance may therefore suffer a bit for the
  initial requests sent to ArangoDB or when there are only few but performance-
  critical situations in which new V8 contexts will be created. If this is a
  concern, it can easily be fixed by setting `--javascipt.v8-contexts-minimum`
  and `--javascript.v8-contexts` to a relatively high value, which will guarantee
  that many number of V8 contexts to be created at startup and kept around even
  when unused.

  Waiting for an unused V8 context will now also abort if no V8 context can be
  acquired/created after 120 seconds.

* improved diagnostic messages written to logfiles by supervisor process

* fixed issue #2367

* added "bindVars" to attributes of currently running and slow queries

* added "jsonl" as input file type for arangoimp

* upgraded version of bundled zlib library from 1.2.8 to 1.2.11

* added input file type `auto` for arangoimp so it can automatically detect the
  type of the input file from the filename extension

* fixed variables parsing in GraphQL

* added `--translate` option for arangoimp to translate attribute names from
  the input files to attriubte names expected by ArangoDB

  The `--translate` option can be specified multiple times (once per translation
  to be executed). The following example renames the "id" column from the input
  file to "_key", and the "from" column to "_from", and the "to" column to "_to":

      arangoimp --type csv --file data.csv --translate "id=_key" --translate "from=_from" --translate "to=_to"

  `--translate` works for CSV and TSV inputs only.

* changed default value for `--server.max-packet-size` from 128 MB to 256 MB

* fixed issue #2350

* fixed issue #2349

* fixed issue #2346

* fixed issue #2342

* change default string truncation length from 80 characters to 256 characters for
  `print`/`printShell` functions in ArangoShell and arangod. This will emit longer
  prefixes of string values before truncating them with `...`, which is helpful
  for debugging.

* always validate incoming JSON HTTP requests for duplicate attribute names

  Incoming JSON data with duplicate attribute names will now be rejected as
  invalid. Previous versions of ArangoDB only validated the uniqueness of
  attribute names inside incoming JSON for some API endpoints, but not
  consistently for all APIs.

* don't let read-only transactions block the WAL collector

* allow passing own `graphql-sync` module instance to Foxx GraphQL router

* arangoexport can now export to csv format

* arangoimp: fixed issue #2214

* Foxx: automatically add CORS response headers

* added "OPTIONS" to CORS `access-control-allow-methods` header

* Foxx: Fix arangoUser sometimes not being set correctly

* fixed issue #1974


v3.2.alpha2 (2017-02-20)
------------------------

* ui: fixed issue #2065

* ui: fixed a dashboard related memory issue

* Internal javascript rest actions will now hide their stack traces to the client
  unless maintainer mode is activated. Instead they will always log to the logfile

* Removed undocumented internal HTTP API:
  * PUT _api/edges

  The documented GET _api/edges and the undocumented POST _api/edges remains unmodified.

* updated V8 version to 5.7.0.0

* change undocumented behaviour in case of invalid revision ids in
  If-Match and If-None-Match headers from 400 (BAD) to 412 (PRECONDITION
  FAILED).

* change undocumented behaviour in case of invalid revision ids in
  JavaScript document operations from 1239 ("illegal document revision")
  to 1200 ("conflict").

* added data export tool, arangoexport.

  arangoexport can be used to export collections to json, jsonl or xml
  and export a graph or collections to xgmml.

* fixed a race condition when closing a connection

* raised default hard limit on threads for very small to 64

* fixed negative counting of http connection in UI


v3.2.alpha1 (2017-02-05)
------------------------

* added figure `httpRequests` to AQL query statistics

* removed revisions cache intermediate layer implementation

* obsoleted startup options `--database.revision-cache-chunk-size` and
  `--database.revision-cache-target-size`

* fix potential port number over-/underruns

* added startup option `--log.shorten-filenames` for controlling whether filenames
  in log messages should be shortened to just the filename with the absolute path

* removed IndexThreadFeature, made `--database.index-threads` option obsolete

* changed index filling to make it more parallel, dispatch tasks to boost::asio

* more detailed stacktraces in Foxx apps

* generated Foxx services now use swagger tags


v3.1.24 (XXXX-XX-XX)
--------------------

* fixed one more LIMIT issue in traversals


v3.1.23 (2017-06-19)
--------------------

* potentially fixed issue #2559: Duplicate _key generated on insertion

* fix races in SSL communication code

* fix invalid results (too many) when a skipping LIMIT was used for a
  traversal. `LIMIT x` or `LIMIT 0, x` were not affected, but `LIMIT s, x`
  may have returned too many results

* fix invalid first group results for sorted AQL COLLECT when LIMIT
  was used

* fix invalid locking in JWT authentication cache, which could have
  crashed the server

* fix undefined behavior in traverser when traversals were used inside
  a FOR loop


v3.1.22 (2017-06-07)
--------------------

* fixed issue #2505: Problem with export + report of a bug

* documented changed behavior of WITH

* fixed ui glitch in aardvark

* avoid agency compaction bug

* fixed issue #2283: disabled proxy communication internally


v3.1.21 (2017-05-22)
--------------------

* fixed issue #2488:  AQL operator IN error when data use base64 chars

* more randomness in seeding RNG

v3.1.20 (2016-05-16)
--------------------

* fixed incorrect sorting for distributeShardsLike

* improve reliability of AgencyComm communication with Agency

* fixed shard numbering bug, where ids were erouneously incremented by 1

* remove an unnecessary precondition in createCollectionCoordinator

* funny fail rotation fix

* fix in SimpleHttpClient for correct advancement of readBufferOffset

* forward SIG_HUP in supervisor process to the server process to fix logrotaion
  You need to stop the remaining arangod server process manually for the upgrade to work.


v3.1.19 (2017-04-28)
--------------------

* Fixed a StackOverflow issue in Traversal and ShortestPath. Occured if many (>1000) input
  values in a row do not return any result. Fixes issue: #2445

* fixed issue #2448

* fixed issue #2442

* added 'x-content-type-options: nosniff' to avoid MSIE bug

* fixed issue #2441

* fixed issue #2440

* Fixed a StackOverflow issue in Traversal and ShortestPath. Occured if many (>1000) input
  values in a row do not return any result. Fixes issue: #2445

* fix occasional hanging shutdowns on OS X


v3.1.18 (2017-04-18)
--------------------

* fixed error in continuous synchronization of collections

* fixed spurious hangs on server shutdown

* better error messages during restore collection

* completely overhaul supervision. More detailed tests

* Fixed a dead-lock situation in cluster traversers, it could happen in
  rare cases if the computation on one DBServer could be completed much earlier
  than the other server. It could also be restricted to SmartGraphs only.

* (Enterprise only) Fixed a bug in SmartGraph DepthFirstSearch. In some
  more complicated queries, the maxDepth limit of 1 was not considered strictly
  enough, causing the traverser to do unlimited depth searches.

* fixed issue #2415

* fixed issue #2422

* fixed issue #1974


v3.1.17 (2017-04-04)
--------------------

* (Enterprise only) fixed a bug where replicationFactor was not correctly
  forwarded in SmartGraph creation.

* fixed issue #2404

* fixed issue #2397

* ui - fixed smart graph option not appearing

* fixed issue #2389

* fixed issue #2400


v3.1.16 (2017-03-27)
--------------------

* fixed issue #2392

* try to raise file descriptors to at least 8192, warn otherwise

* ui - aql editor improvements + updated ace editor version (memory leak)

* fixed lost HTTP requests

* ui - fixed some event issues

* avoid name resolution when given connection string is a valid ip address

* helps with issue #1842, bug in COLLECT statement in connection with LIMIT.

* fix locking bug in cluster traversals

* increase lock timeout defaults

* increase various cluster timeouts

* limit default target size for revision cache to 1GB, which is better for
  tight RAM situations (used to be 40% of (totalRAM - 1GB), use
  --database.revision-cache-target-size <VALUEINBYTES> to get back the
  old behaviour

* fixed a bug with restarted servers indicating status as "STARTUP"
  rather that "SERVING" in Nodes UI.


v3.1.15 (2017-03-20)
--------------------

* add logrotate configuration as requested in #2355

* fixed issue #2376

* ui - changed document api due a chrome bug

* ui - fixed a submenu bug

* added endpoint /_api/cluster/endpoints in cluster case to get all
  coordinator endpoints

* fix documentation of /_api/endpoint, declaring this API obsolete.

* Foxx response objects now have a `type` method for manipulating the content-type header

* Foxx tests now support `xunit` and `tap` reporters


v3.1.14 (2017-03-13)
--------------------

* ui - added feature request (multiple start nodes within graph viewer) #2317

* added missing locks to authentication cache methods

* ui - added feature request (multiple start nodes within graph viewer) #2317

* ui - fixed wrong merge of statistics information from different coordinators

* ui - fixed issue #2316

* ui - fixed wrong protocol usage within encrypted environment

* fixed compile error on Mac Yosemite

* minor UI fixes


v3.1.13 (2017-03-06)
--------------------

* fixed variables parsing in GraphQL

* fixed issue #2214

* fixed issue #2342

* changed thread handling to queue only user requests on coordinator

* use exponential backoff when waiting for collection locks

* repair short name server lookup in cluster in the case of a removed
  server


v3.1.12 (2017-02-28)
--------------------

* disable shell color escape sequences on Windows

* fixed issue #2326

* fixed issue #2320

* fixed issue #2315

* fixed a race condition when closing a connection

* raised default hard limit on threads for very small to 64

* fixed negative counting of http connection in UI

* fixed a race when renaming collections

* fixed a race when dropping databases


v3.1.11 (2017-02-17)
--------------------

* fixed a race between connection closing and sending out last chunks of data to clients
  when the "Connection: close" HTTP header was set in requests

* ui: optimized smart graph creation usability

* ui: fixed #2308

* fixed a race in async task cancellation via `require("@arangodb/tasks").unregisterTask()`

* fixed spuriously hanging threads in cluster AQL that could sit idle for a few minutes

* fixed potential numeric overflow for big index ids in index deletion API

* fixed sort issue in cluster, occurring when one of the local sort buffers of a
  GatherNode was empty

* reduce number of HTTP requests made for certain kinds of join queries in cluster,
  leading to speedup of some join queries

* supervision deals with demised coordinators correctly again

* implement a timeout in TraverserEngineRegistry

* agent communication reduced in large batches of append entries RPCs

* inception no longer estimates RAFT timings

* compaction in agents has been moved to a separate thread

* replicated logs hold local timestamps

* supervision jobs failed leader and failed follower revisited for
  function in precarious stability situations

* fixed bug in random number generator for 64bit int


v3.1.10 (2017-02-02)
--------------------

* updated versions of bundled node modules:
  - joi: from 8.4.2 to 9.2.0
  - joi-to-json-schema: from 2.2.0 to 2.3.0
  - sinon: from 1.17.4 to 1.17.6
  - lodash: from 4.13.1 to 4.16.6

* added shortcut for AQL ternary operator
  instead of `condition ? true-part : false-part` it is now possible to also use a
  shortcut variant `condition ? : false-part`, e.g.

      FOR doc IN docs RETURN doc.value ?: 'not present'

  instead of

      FOR doc IN docs RETURN doc.value ? doc.value : 'not present'

* fixed wrong sorting order in cluster, if an index was used to sort with many
  shards.

* added --replication-factor, --number-of-shards and --wait-for-sync to arangobench

* turn on UTF-8 string validation for VelocyPack values received via VST connections

* fixed issue #2257

* upgraded Boost version to 1.62.0

* added optional detail flag for db.<collection>.count()
  setting the flag to `true` will make the count operation returned the per-shard
  counts for the collection:

      db._create("test", { numberOfShards: 10 });
      for (i = 0; i < 1000; ++i) {
	db.test.insert({value: i});
      }
      db.test.count(true);

      {
	"s100058" : 99,
	"s100057" : 103,
	"s100056" : 100,
	"s100050" : 94,
	"s100055" : 90,
	"s100054" : 122,
	"s100051" : 109,
	"s100059" : 99,
	"s100053" : 95,
	"s100052" : 89
      }

* added optional memory limit for AQL queries:

      db._query("FOR i IN 1..100000 SORT i RETURN i", {}, { options: { memoryLimit: 100000 } });

  This option limits the default maximum amount of memory (in bytes) that a single
  AQL query can use.
  When a single AQL query reaches the specified limit value, the query will be
  aborted with a *resource limit exceeded* exception. In a cluster, the memory
  accounting is done per shard, so the limit value is effectively a memory limit per
  query per shard.

  The global limit value can be overriden per query by setting the *memoryLimit*
  option value for individual queries when running an AQL query.

* added server startup option `--query.memory-limit`

* added convenience function to create vertex-centric indexes.

  Usage: `db.collection.ensureVertexCentricIndex("label", {type: "hash", direction: "outbound"})`
  That will create an index that can be used on OUTBOUND with filtering on the
  edge attribute `label`.

* change default log output for tools to stdout (instead of stderr)

* added option -D to define a configuration file environment key=value

* changed encoding behavior for URLs encoded in the C++ code of ArangoDB:
  previously the special characters `-`, `_`, `~` and `.` were returned as-is
  after URL-encoding, now `.` will be encoded to be `%2e`.
  This also changes the behavior of how incoming URIs are processed: previously
  occurrences of `..` in incoming request URIs were collapsed (e.g. `a/../b/` was
  collapsed to a plain `b/`). Now `..` in incoming request URIs are not collapsed.

* Foxx request URL suffix is no longer unescaped

* @arangodb/request option json now defaults to `true` if the response body is not empty and encoding is not explicitly set to `null` (binary).
  The option can still be set to `false` to avoid unnecessary attempts at parsing the response as JSON.

* Foxx configuration values for unknown options will be discarded when saving the configuration in production mode using the web interface

* module.context.dependencies is now immutable

* process.stdout.isTTY now returns `true` in arangosh and when running arangod with the `--console` flag

* add support for Swagger tags in Foxx


v3.1.9 (XXXX-XX-XX)
-------------------

* macos CLI package: store databases and apps in the users home directory

* ui: fixed re-login issue within a non system db, when tab was closed

* fixed a race in the VelocyStream Commtask implementation

* fixed issue #2256


v3.1.8 (2017-01-09)
-------------------

* add Windows silent installer

* add handling of debug symbols during Linux & windows release builds.

* fixed issue #2181

* fixed issue #2248: reduce V8 max old space size from 3 GB to 1 GB on 32 bit systems

* upgraded Boost version to 1.62.0

* fixed issue #2238

* fixed issue #2234

* agents announce new endpoints in inception phase to leader

* agency leadership accepts updatet endpoints to given uuid

* unified endpoints replace localhost with 127.0.0.1

* fix several problems within an authenticated cluster


v3.1.7 (2016-12-29)
-------------------

* fixed one too many elections in RAFT

* new agency comm backported from devel


v3.1.6 (2016-12-20)
-------------------

* fixed issue #2227

* fixed issue #2220

* agency constituent/agent bug fixes in race conditions picking up
  leadership

* supervision does not need waking up anymore as it is running
  regardless

* agents challenge their leadership more rigorously


v3.1.5 (2016-12-16)
-------------------

* lowered default value of `--database.revision-cache-target-size` from 75% of
  RAM to less than 40% of RAM

* fixed issue #2218

* fixed issue #2217

* Foxx router.get/post/etc handler argument can no longer accidentally omitted

* fixed issue #2223


v3.1.4 (2016-12-08)
-------------------

* fixed issue #2211

* fixed issue #2204

* at cluster start, coordinators wait until at least one DBserver is there,
  and either at least two DBservers are there or 15s have passed, before they
  initiate the bootstrap of system collections.

* more robust agency startup from devel

* supervision's AddFollower adds many followers at once

* supervision has new FailedFollower job

* agency's Node has new method getArray

* agency RAFT timing estimates more conservative in waitForSync
  scenario

* agency RAFT timing estimates capped at maximum 2.0/10.0 for low/high


v3.1.3 (2016-12-02)
-------------------

* fix a traversal bug when using skiplist indexes:
  if we have a skiplist of ["a", "unused", "_from"] and a traversal like:
  FOR v,e,p IN OUTBOUND @start @@edges
    FILTER p.edges[0].a == 'foo'
    RETURN v
  And the above index applied on "a" is considered better than EdgeIndex, than
  the executor got into undefined behaviour.

* fix endless loop when trying to create a collection with replicationFactor: -1


v3.1.2 (2016-11-24)
-------------------

* added support for descriptions field in Foxx dependencies

* (Enterprise only) fixed a bug in the statistic report for SmartGraph traversals.
Now they state correctly how many documents were fetched from the index and how many
have been filtered.

* Prevent uniform shard distribution when replicationFactor == numServers

v3.1.1 (2016-11-15)
-------------------

* fixed issue #2176

* fixed issue #2168

* display index usage of traversals in AQL explainer output (previously missing)

* fixed issue #2163

* preserve last-used HLC value across server starts

* allow more control over handling of pre-3.1 _rev values

  this changes the server startup option `--database.check-30-revisions` from a boolean (true/false)
  parameter to a string parameter with the following possible values:

  - "fail":
    will validate _rev values of 3.0 collections on collection loading and throw an exception when invalid _rev values are found.
    in this case collections with invalid _rev values are marked as corrupted and cannot be used in the ArangoDB 3.1 instance.
    the fix procedure for such collections is to export the collections from 3.0 database with arangodump and restore them in 3.1 with arangorestore.
    collections that do not contain invalid _rev values are marked as ok and will not be re-checked on following loads.
    collections that contain invalid _rev values will be re-checked on following loads.

  - "true":
    will validate _rev values of 3.0 collections on collection loading and print a warning when invalid _rev values are found.
    in this case collections with invalid _rev values can be used in the ArangoDB 3.1 instance.
    however, subsequent operations on documents with invalid _rev values may silently fail or fail with explicit errors.
    the fix procedure for such collections is to export the collections from 3.0 database with arangodump and restore them in 3.1 with arangorestore.
    collections that do not contain invalid _rev values are marked as ok and will not be re-checked on following loads.
    collections that contain invalid _rev values will be re-checked on following loads.

  - "false":
    will not validate _rev values on collection loading and not print warnings.
    no hint is given when invalid _rev values are found.
    subsequent operations on documents with invalid _rev values may silently fail or fail with explicit errors.
    this setting does not affect whether collections are re-checked later.
    collections will be re-checked on following loads if `--database.check-30-revisions` is later set to either `true` or `fail`.

  The change also suppresses warnings that were printed when collections were restored using arangorestore, and the restore
  data contained invalid _rev values. Now these warnings are suppressed, and new HLC _rev values are generated for these documents
  as before.

* added missing functions to AQL syntax highlighter in web interface

* fixed display of `ANY` direction in traversal explainer output (direction `ANY` was shown as either
  `INBOUND` or `OUTBOUND`)

* changed behavior of toJSON() function when serializing an object before saving it in the database

  if an object provides a toJSON() function, this function is still called for serializing it.
  the change is that the result of toJSON() is not stringified anymore, but saved as is. previous
  versions of ArangoDB called toJSON() and after that additionally stringified its result.

  This change will affect the saving of JS Buffer objects, which will now be saved as arrays of
  bytes instead of a comma-separated string of the Buffer's byte contents.

* allow creating unique indexes on more attributes than present in shardKeys

  The following combinations of shardKeys and indexKeys are allowed/not allowed:

  shardKeys     indexKeys
      a             a        ok
      a             b    not ok
      a           a b        ok
    a b             a    not ok
    a b             b    not ok
    a b           a b        ok
    a b         a b c        ok
  a b c           a b    not ok
  a b c         a b c        ok

* fixed wrong version in web interface login screen (EE only)

* make web interface not display an exclamation mark next to ArangoDB version number 3.1

* fixed search for arbitrary document attributes in web interface in case multiple
  search values were used on different attribute names. in this case, the search always
  produced an empty result

* disallow updating `_from` and `_to` values of edges in Smart Graphs. Updating these
  attributes would lead to potential redistribution of edges to other shards, which must be
  avoided.

* fixed issue #2148

* updated graphql-sync dependency to 0.6.2

* fixed issue #2156

* fixed CRC4 assembly linkage


v3.1.0 (2016-10-29)
-------------------

* AQL breaking change in cluster:

  from ArangoDB 3.1 onwards `WITH` is required for traversals in a
  clustered environment in order to avoid deadlocks.

  Note that for queries that access only a single collection or that have all
  collection names specified somewhere else in the query string, there is no
  need to use *WITH*. *WITH* is only useful when the AQL query parser cannot
  automatically figure out which collections are going to be used by the query.
  *WITH* is only useful for queries that dynamically access collections, e.g.
  via traversals, shortest path operations or the *DOCUMENT()* function.

  more info can be found [here](https://github.com/arangodb/arangodb/blob/devel/Documentation/Books/AQL/Operations/With.md)

* added AQL function `DISTANCE` to calculate the distance between two arbitrary
  coordinates (haversine formula)

* fixed issue #2110

* added Auto-aptation of RAFT timings as calculations only


v3.1.rc2 (2016-10-10)
---------------------

* second release candidate


v3.1.rc1 (2016-09-30)
---------------------

* first release candidate


v3.1.alpha2 (2016-09-01)
------------------------

* added module.context.createDocumentationRouter to replace module.context.apiDocumentation

* bug in RAFT implementation of reads. dethroned leader still answered requests in isolation

* ui: added new graph viewer

* ui: aql-editor added tabular & graph display

* ui: aql-editor improved usability

* ui: aql-editor: query profiling support

* fixed issue #2109

* fixed issue #2111

* fixed issue #2075

* added AQL function `DISTANCE` to calculate the distance between two arbitrary
  coordinates (haversine formula)

* rewrote scheduler and dispatcher based on boost::asio

  parameters changed:
    `--scheduler.threads` and `--server.threads` are now merged into a single one: `--server.threads`

    hidden `--server.extra-threads` has been removed

    hidden `--server.aql-threads` has been removed

    hidden `--server.backend` has been removed

    hidden `--server.show-backends` has been removed

    hidden `--server.thread-affinity` has been removed

* fixed issue #2086

* fixed issue #2079

* fixed issue #2071

  make the AQL query optimizer inject filter condition expressions referred to
  by variables during filter condition aggregation.
  For example, in the following query

      FOR doc IN collection
	LET cond1 = (doc.value == 1)
	LET cond2 = (doc.value == 2)
	FILTER cond1 || cond2
	RETURN { doc, cond1, cond2 }

  the optimizer will now inject the conditions for `cond1` and `cond2` into the filter
  condition `cond1 || cond2`, expanding it to `(doc.value == 1) || (doc.value == 2)`
  and making these conditions available for index searching.

  Note that the optimizer previously already injected some conditions into other
  conditions, but only if the variable that defined the condition was not used
  elsewhere. For example, the filter condition in the query

      FOR doc IN collection
	LET cond = (doc.value == 1)
	FILTER cond
	RETURN { doc }

  already got optimized before because `cond` was only used once in the query and
  the optimizer decided to inject it into the place where it was used.

  This only worked for variables that were referred to once in the query.
  When a variable was used multiple times, the condition was not injected as
  in the following query:

      FOR doc IN collection
	LET cond = (doc.value == 1)
	FILTER cond
	RETURN { doc, cond }

  The fix for #2070 now will enable this optimization so that the query can
  use an index on `doc.value` if available.

* changed behavior of AQL array comparison operators for empty arrays:
  * `ALL` and `ANY` now always return `false` when the left-hand operand is an
    empty array. The behavior for non-empty arrays does not change:
    * `[] ALL == 1` will return `false`
    * `[1] ALL == 1` will return `true`
    * `[1, 2] ALL == 1` will return `false`
    * `[2, 2] ALL == 1` will return `false`
    * `[] ANY == 1` will return `false`
    * `[1] ANY == 1` will return `true`
    * `[1, 2] ANY == 1` will return `true`
    * `[2, 2] ANY == 1` will return `false`
  * `NONE` now always returns `true` when the left-hand operand is an empty array.
    The behavior for non-empty arrays does not change:
    * `[] NONE == 1` will return `true`
    * `[1] NONE == 1` will return `false`
    * `[1, 2] NONE == 1` will return `false`
    * `[2, 2] NONE == 1` will return `true`

* added experimental AQL functions `JSON_STRINGIFY` and `JSON_PARSE`

* added experimental support for incoming gzip-compressed requests

* added HTTP REST APIs for online log level adjustments:

  - GET `/_admin/log/level` returns the current log level settings
  - PUT `/_admin/log/level` modifies the current log level settings

* PATCH /_api/gharial/{graph-name}/vertex/{collection-name}/{vertex-key}
  - changed default value for keepNull to true

* PATCH /_api/gharial/{graph-name}/edge/{collection-name}/{edge-key}
  - changed default value for keepNull to true

* renamed `maximalSize` attribute in parameter.json files to `journalSize`

  The `maximalSize` attribute will still be picked up from collections that
  have not been adjusted. Responses from the replication API will now also use
  `journalSize` instead of `maximalSize`.

* added `--cluster.system-replication-factor` in order to adjust the
  replication factor for new system collections

* fixed issue #2012

* added a memory expection in case V8 memory gets too low

* added Optimizer Rule for other indexes in Traversals
  this allows AQL traversals to use other indexes than the edge index.
  So traversals with filters on edges can now make use of more specific
  indexes, e.g.

      FOR v, e, p IN 2 OUTBOUND @start @@edge FILTER p.edges[0].foo == "bar"

  will prefer a Hash Index on [_from, foo] above the EdgeIndex.

* fixed epoch computation in hybrid logical clock

* fixed thread affinity

* replaced require("internal").db by require("@arangodb").db

* added option `--skip-lines` for arangoimp
  this allows skipping the first few lines from the import file in case the
  CSV or TSV import are used

* fixed periodic jobs: there should be only one instance running - even if it
  runs longer than the period

* improved performance of primary index and edge index lookups

* optimizations for AQL `[*]` operator in case no filter, no projection and
  no offset/limit are used

* added AQL function `OUTERSECTION` to return the symmetric difference of its
  input arguments

* Foxx manifests of installed services are now saved to disk with indentation

* Foxx tests and scripts in development mode should now always respect updated
  files instead of loading stale modules

* When disabling Foxx development mode the setup script is now re-run

* Foxx now provides an easy way to directly serve GraphQL requests using the
  `@arangodb/foxx/graphql` module and the bundled `graphql-sync` dependency

* Foxx OAuth2 module now correctly passes the `access_token` to the OAuth2 server

* added iconv-lite and timezone modules

* web interface now allows installing GitHub and zip services in legacy mode

* added module.context.createDocumentationRouter to replace module.context.apiDocumentation

* bug in RAFT implementation of reads. dethroned leader still answered
  requests in isolation

* all lambdas in ClusterInfo might have been left with dangling references.

* Agency bug fix for handling of empty json objects as values.

* Foxx tests no longer support the Mocha QUnit interface as this resulted in weird
  inconsistencies in the BDD and TDD interfaces. This fixes the TDD interface
  as well as out-of-sequence problems when using the BDD before/after functions.

* updated bundled JavaScript modules to latest versions; joi has been updated from 8.4 to 9.2
  (see [joi 9.0.0 release notes](https://github.com/hapijs/joi/issues/920) for information on
  breaking changes and new features)

* fixed issue #2139

* updated graphql-sync dependency to 0.6.2

* fixed issue #2156


v3.0.13 (XXXX-XX-XX)
--------------------

* fixed issue #2315

* fixed issue #2210


v3.0.12 (2016-11-23)
--------------------

* fixed issue #2176

* fixed issue #2168

* fixed issues #2149, #2159

* fixed error reporting for issue #2158

* fixed assembly linkage bug in CRC4 module

* added support for descriptions field in Foxx dependencies


v3.0.11 (2016-11-08)
--------------------

* fixed issue #2140: supervisor dies instead of respawning child

* fixed issue #2131: use shard key value entered by user in web interface

* fixed issue #2129: cannot kill a long-run query

* fixed issue #2110

* fixed issue #2081

* fixed issue #2038

* changes to Foxx service configuration or dependencies should now be
  stored correctly when options are cleared or omitted

* Foxx tests no longer support the Mocha QUnit interface as this resulted in weird
  inconsistencies in the BDD and TDD interfaces. This fixes the TDD interface
  as well as out-of-sequence problems when using the BDD before/after functions.

* fixed issue #2148


v3.0.10 (2016-09-26)
--------------------

* fixed issue #2072

* fixed issue #2070

* fixed slow cluster starup issues. supervision will demonstrate more
  patience with db servers


v3.0.9 (2016-09-21)
-------------------

* fixed issue #2064

* fixed issue #2060

* speed up `collection.any()` and skiplist index creation

* fixed multiple issues where ClusterInfo bug hung agency in limbo
  timeouting on multiple collection and database callbacks


v3.0.8 (2016-09-14)
-------------------

* fixed issue #2052

* fixed issue #2005

* fixed issue #2039

* fixed multiple issues where ClusterInfo bug hung agency in limbo
  timeouting on multiple collection and database callbacks


v3.0.7 (2016-09-05)
-------------------

* new supervision job handles db server failure during collection creation.


v3.0.6 (2016-09-02)
-------------------

* fixed issue #2026

* slightly better error diagnostics for AQL query compilation and replication

* fixed issue #2018

* fixed issue #2015

* fixed issue #2012

* fixed wrong default value for arangoimp's `--on-duplicate` value

* fix execution of AQL traversal expressions when there are multiple
  conditions that refer to variables set outside the traversal

* properly return HTTP 503 in JS actions when backend is gone

* supervision creates new key in agency for failed servers

* new shards will not be allocated on failed or cleaned servers


v3.0.5 (2016-08-18)
-------------------

* execute AQL ternary operator via C++ if possible

* fixed issue #1977

* fixed extraction of _id attribute in AQL traversal conditions

* fix SSL agency endpoint

* Minimum RAFT timeout was one order of magnitude to short.

* Optimized RAFT RPCs from leader to followers for efficiency.

* Optimized RAFT RPC handling on followers with respect to compaction.

* Fixed bug in handling of duplicates and overlapping logs

* Fixed bug in supervision take over after leadership change.

v3.0.4 (2016-08-01)
-------------------

* added missing lock for periodic jobs access

* fix multiple Foxx related cluster issues

* fix handling of empty AQL query strings

* fixed issue in `INTERSECTION` AQL function with duplicate elements
  in the source arrays

* fixed issue #1970

* fixed issue #1968

* fixed issue #1967

* fixed issue #1962

* fixed issue #1959

* replaced require("internal").db by require("@arangodb").db

* fixed issue #1954

* fixed issue #1953

* fixed issue #1950

* fixed issue #1949

* fixed issue #1943

* fixed segfault in V8, by backporting https://bugs.chromium.org/p/v8/issues/detail?id=5033

* Foxx OAuth2 module now correctly passes the `access_token` to the OAuth2 server

* fixed credentialed CORS requests properly respecting --http.trusted-origin

* fixed a crash in V8Periodic task (forgotten lock)

* fixed two bugs in synchronous replication (syncCollectionFinalize)


v3.0.3 (2016-07-17)
-------------------

* fixed issue #1942

* fixed issue #1941

* fixed array index batch insertion issues for hash indexes that caused problems when
  no elements remained for insertion

* fixed AQL MERGE() function with External objects originating from traversals

* fixed some logfile recovery errors with error message "document not found"

* fixed issue #1937

* fixed issue #1936

* improved performance of arangorestore in clusters with synchronous
  replication

* Foxx tests and scripts in development mode should now always respect updated
  files instead of loading stale modules

* When disabling Foxx development mode the setup script is now re-run

* Foxx manifests of installed services are now saved to disk with indentation


v3.0.2 (2016-07-09)
-------------------

* fixed assertion failure in case multiple remove operations were used in the same query

* fixed upsert behavior in case upsert was used in a loop with the same document example

* fixed issue #1930

* don't expose local file paths in Foxx error messages.

* fixed issue #1929

* make arangodump dump the attribute `isSystem` when dumping the structure
  of a collection, additionally make arangorestore not fail when the attribute
  is missing

* fixed "Could not extract custom attribute" issue when using COLLECT with
  MIN/MAX functions in some contexts

* honor presence of persistent index for sorting

* make AQL query optimizer not skip "use-indexes-rule", even if enough
  plans have been created already

* make AQL optimizer not skip "use-indexes-rule", even if enough execution plans
  have been created already

* fix double precision value loss in VelocyPack JSON parser

* added missing SSL support for arangorestore

* improved cluster import performance

* fix Foxx thumbnails on DC/OS

* fix Foxx configuration not being saved

* fix Foxx app access from within the frontend on DC/OS

* add option --default-replication-factor to arangorestore and simplify
  the control over the number of shards when restoring

* fix a bug in the VPack -> V8 conversion if special attributes _key,
  _id, _rev, _from and _to had non-string values, which is allowed
  below the top level

* fix malloc_usable_size for darwin


v3.0.1 (2016-06-30)
-------------------

* fixed periodic jobs: there should be only one instance running - even if it
  runs longer than the period

* increase max. number of collections in AQL queries from 32 to 256

* fixed issue #1916: header "authorization" is required" when opening
  services page

* fixed issue #1915: Explain: member out of range

* fixed issue #1914: fix unterminated buffer

* don't remove lockfile if we are the same (now stale) pid
  fixes docker setups (our pid will always be 1)

* do not use revision id comparisons in compaction for determining whether a
  revision is obsolete, but marker memory addresses
  this ensures revision ids don't matter when compacting documents

* escape Unicode characters in JSON HTTP responses
  this converts UTF-8 characters in HTTP responses of arangod into `\uXXXX`
  escape sequences. This makes the HTTP responses fit into the 7 bit ASCII
  character range, which speeds up HTTP response parsing for some clients,
  namely node.js/v8

* add write before read collections when starting a user transaction
  this allows specifying the same collection in both read and write mode without
  unintended side effects

* fixed buffer overrun that occurred when building very large result sets

* index lookup optimizations for primary index and edge index

* fixed "collection is a nullptr" issue when starting a traversal from a transaction

* enable /_api/import on coordinator servers


v3.0.0 (2016-06-22)
-------------------

* minor GUI fixxes

* fix for replication and nonces


v3.0.0-rc3 (2016-06-19)
-----------------------

* renamed various Foxx errors to no longer refer to Foxx services as apps

* adjusted various error messages in Foxx to be more informative

* specifying "files" in a Foxx manifest to be mounted at the service root
  no longer results in 404s when trying to access non-file routes

* undeclared path parameters in Foxx no longer break the service

* trusted reverse proxy support is now handled more consistently

* ArangoDB request compatibility and user are now exposed in Foxx

* all bundled NPM modules have been upgraded to their latest versions


v3.0.0-rc2 (2016-06-12)
-----------------------

* added option `--server.max-packet-size` for client tools

* renamed option `--server.ssl-protocol` to `--ssl.protocol` in client tools
  (was already done for arangod, but overlooked for client tools)

* fix handling of `--ssl.protocol` value 5 (TLS v1.2) in client tools, which
  claimed to support it but didn't

* config file can use '@include' to include a different config file as base


v3.0.0-rc1 (2016-06-10)
-----------------------

* the user management has changed: it now has users that are independent of
  databases. A user can have one or more database assigned to the user.

* forward ported V8 Comparator bugfix for inline heuristics from
  https://github.com/v8/v8/commit/5ff7901e24c2c6029114567de5a08ed0f1494c81

* changed to-string conversion for AQL objects and arrays, used by the AQL
  function `TO_STRING()` and implicit to-string casts in AQL

  - arrays are now converted into their JSON-stringify equivalents, e.g.

    - `[ ]` is now converted to `[]`
    - `[ 1, 2, 3 ]` is now converted to `[1,2,3]`
    - `[ "test", 1, 2 ] is now converted to `["test",1,2]`

    Previous versions of ArangoDB converted arrays with no members into the
    empty string, and non-empty arrays into a comma-separated list of member
    values, without the surrounding angular brackets. Additionally, string
    array members were not enclosed in quotes in the result string:

    - `[ ]` was converted to ``
    - `[ 1, 2, 3 ]` was converted to `1,2,3`
    - `[ "test", 1, 2 ] was converted to `test,1,2`

  - objects are now converted to their JSON-stringify equivalents, e.g.

    - `{ }` is converted to `{}`
    - `{ a: 1, b: 2 }` is converted to `{"a":1,"b":2}`
    - `{ "test" : "foobar" }` is converted to `{"test":"foobar"}`

    Previous versions of ArangoDB always converted objects into the string
    `[object Object]`

  This change affects also the AQL functions `CONCAT()` and `CONCAT_SEPARATOR()`
  which treated array values differently in previous versions. Previous versions
  of ArangoDB automatically flattened array values on the first level of the array,
  e.g. `CONCAT([1, 2, 3, [ 4, 5, 6 ]])` produced `1,2,3,4,5,6`. Now this will produce
  `[1,2,3,[4,5,6]]`. To flatten array members on the top level, you can now use
  the more explicit `CONCAT(FLATTEN([1, 2, 3, [4, 5, 6]], 1))`.

* added C++ implementations for AQL functions `SLICE()`, `CONTAINS()` and
  `RANDOM_TOKEN()`

* as a consequence of the upgrade to V8 version 5, the implementation of the
  JavaScript `Buffer` object had to be changed. JavaScript `Buffer` objects in
  ArangoDB now always store their data on the heap. There is no shared pool
  for small Buffer values, and no pointing into existing Buffer data when
  extracting slices. This change may increase the cost of creating Buffers with
  short contents or when peeking into existing Buffers, but was required for
  safer memory management and to prevent leaks.

* the `db` object's function `_listDatabases()` was renamed to just `_databases()`
  in order to make it more consistent with the existing `_collections()` function.
  Additionally the `db` object's `_listEndpoints()` function was renamed to just
  `_endpoints()`.

* changed default value of `--server.authentication` from `false` to `true` in
  configuration files etc/relative/arangod.conf and etc/arangodb/arangod.conf.in.
  This means the server will be started with authentication enabled by default,
  requiring all client connections to provide authentication data when connecting
  to ArangoDB. Authentication can still be turned off via setting the value of
  `--server.authentication` to `false` in ArangoDB's configuration files or by
  specifying the option on the command-line.

* Changed result format for querying all collections via the API GET `/_api/collection`.

  Previous versions of ArangoDB returned an object with an attribute named `collections`
  and an attribute named `names`. Both contained all available collections, but
  `collections` contained the collections as an array, and `names` contained the
  collections again, contained in an object in which the attribute names were the
  collection names, e.g.

  ```
  {
    "collections": [
      {"id":"5874437","name":"test","isSystem":false,"status":3,"type":2},
      {"id":"17343237","name":"something","isSystem":false,"status":3,"type":2},
      ...
    ],
    "names": {
      "test": {"id":"5874437","name":"test","isSystem":false,"status":3,"type":2},
      "something": {"id":"17343237","name":"something","isSystem":false,"status":3,"type":2},
      ...
    }
  }
  ```
  This result structure was redundant, and therefore has been simplified to just

  ```
  {
    "result": [
      {"id":"5874437","name":"test","isSystem":false,"status":3,"type":2},
      {"id":"17343237","name":"something","isSystem":false,"status":3,"type":2},
      ...
    ]
  }
  ```

  in ArangoDB 3.0.

* added AQL functions `TYPENAME()` and `HASH()`

* renamed arangob tool to arangobench

* added AQL string comparison operator `LIKE`

  The operator can be used to compare strings like this:

      value LIKE search

  The operator is currently implemented by calling the already existing AQL
  function `LIKE`.

  This change also makes `LIKE` an AQL keyword. Using `LIKE` in either case as
  an attribute or collection name in AQL thus requires quoting.

* make AQL optimizer rule "remove-unnecessary-calculations" fire in more cases

  The rule will now remove calculations that are used exactly once in other
  expressions (e.g. `LET a = doc RETURN a.value`) and calculations,
  or calculations that are just references (e.g. `LET a = b`).

* renamed AQL optimizer rule "merge-traversal-filter" to "optimize-traversals"
  Additionally, the optimizer rule will remove unused edge and path result variables
  from the traversal in case they are specified in the `FOR` section of the traversal,
  but not referenced later in the query. This saves constructing edges and paths
  results.

* added AQL optimizer rule "inline-subqueries"

  This rule can pull out certain subqueries that are used as an operand to a `FOR`
  loop one level higher, eliminating the subquery completely. For example, the query

      FOR i IN (FOR j IN [1,2,3] RETURN j) RETURN i

  will be transformed by the rule to:

      FOR i IN [1,2,3] RETURN i

  The query

      FOR name IN (FOR doc IN _users FILTER doc.status == 1 RETURN doc.name) LIMIT 2 RETURN name

  will be transformed into

      FOR tmp IN _users FILTER tmp.status == 1 LIMIT 2 RETURN tmp.name

  The rule will only fire when the subquery is used as an operand to a `FOR` loop, and
  if the subquery does not contain a `COLLECT` with an `INTO` variable.

* added new endpoint "srv://" for DNS service records

* The result order of the AQL functions VALUES and ATTRIBUTES has never been
  guaranteed and it only had the "correct" ordering by accident when iterating
  over objects that were not loaded from the database. This accidental behavior
  is now changed by introduction of VelocyPack. No ordering is guaranteed unless
  you specify the sort parameter.

* removed configure option `--enable-logger`

* added AQL array comparison operators

  All AQL comparison operators now also exist in an array variant. In the
  array variant, the operator is preceded with one of the keywords *ALL*, *ANY*
  or *NONE*. Using one of these keywords changes the operator behavior to
  execute the comparison operation for all, any, or none of its left hand
  argument values. It is therefore expected that the left hand argument
  of an array operator is an array.

  Examples:

      [ 1, 2, 3 ] ALL IN [ 2, 3, 4 ]   // false
      [ 1, 2, 3 ] ALL IN [ 1, 2, 3 ]   // true
      [ 1, 2, 3 ] NONE IN [ 3 ]        // false
      [ 1, 2, 3 ] NONE IN [ 23, 42 ]   // true
      [ 1, 2, 3 ] ANY IN [ 4, 5, 6 ]   // false
      [ 1, 2, 3 ] ANY IN [ 1, 42 ]     // true
      [ 1, 2, 3 ] ANY == 2             // true
      [ 1, 2, 3 ] ANY == 4             // false
      [ 1, 2, 3 ] ANY > 0              // true
      [ 1, 2, 3 ] ANY <= 1             // true
      [ 1, 2, 3 ] NONE < 99            // false
      [ 1, 2, 3 ] NONE > 10            // true
      [ 1, 2, 3 ] ALL > 2              // false
      [ 1, 2, 3 ] ALL > 0              // true
      [ 1, 2, 3 ] ALL >= 3             // false
      ["foo", "bar"] ALL != "moo"      // true
      ["foo", "bar"] NONE == "bar"     // false
      ["foo", "bar"] ANY == "foo"      // true

* improved AQL optimizer to remove unnecessary sort operations in more cases

* allow enclosing AQL identifiers in forward ticks in addition to using
  backward ticks

  This allows for convenient writing of AQL queries in JavaScript template strings
  (which are delimited with backticks themselves), e.g.

      var q = `FOR doc IN ´collection´ RETURN doc.´name´`;

* allow to set `print.limitString` to configure the number of characters
  to output before truncating

* make logging configurable per log "topic"

  `--log.level <level>` sets the global log level to <level>, e.g. `info`,
  `debug`, `trace`.

  `--log.level topic=<level>` sets the log level for a specific topic.
  Currently, the following topics exist: `collector`, `compactor`, `mmap`,
  `performance`, `queries`, and `requests`. `performance` and `requests` are
  set to FATAL by default. `queries` is set to info. All others are
  set to the global level by default.

  The new log option `--log.output <definition>` allows directing the global
  or per-topic log output to different outputs. The output definition
  "<definition>" can be one of

    "-" for stdin
    "+" for stderr
    "syslog://<syslog-facility>"
    "syslog://<syslog-facility>/<application-name>"
    "file://<relative-path>"

  The option can be specified multiple times in order to configure the output
  for different log topics. To set up a per-topic output configuration, use
  `--log.output <topic>=<definition>`, e.g.

    queries=file://queries.txt

  logs all queries to the file "queries.txt".

* the option `--log.requests-file` is now deprecated. Instead use

    `--log.level requests=info`
    `--log.output requests=file://requests.txt`

* the option `--log.facility` is now deprecated. Instead use

    `--log.output requests=syslog://facility`

* the option `--log.performance` is now deprecated. Instead use

    `--log.level performance=trace`

* removed option `--log.source-filter`

* removed configure option `--enable-logger`

* change collection directory names to include a random id component at the end

  The new pattern is `collection-<id>-<random>`, where `<id>` is the collection
  id and `<random>` is a random number. Previous versions of ArangoDB used a
  pattern `collection-<id>` without the random number.

  ArangoDB 3.0 understands both the old and name directory name patterns.

* removed mostly unused internal spin-lock implementation

* removed support for pre-Windows 7-style locks. This removes compatibility for
  Windows versions older than Windows 7 (e.g. Windows Vista, Windows XP) and
  Windows 2008R2 (e.g. Windows 2008).

* changed names of sub-threads started by arangod

* added option `--default-number-of-shards` to arangorestore, allowing creating
  collections with a specifiable number of shards from a non-cluster dump

* removed support for CoffeeScript source files

* removed undocumented SleepAndRequeue

* added WorkMonitor to inspect server threads

* when downloading a Foxx service from the web interface the suggested filename
  is now based on the service's mount path instead of simply "app.zip"

* the `@arangodb/request` response object now stores the parsed JSON response
  body in a property `json` instead of `body` when the request was made using the
  `json` option. The `body` instead contains the response body as a string.

* the Foxx API has changed significantly, 2.8 services are still supported
  using a backwards-compatible "legacy mode"


v2.8.12 (XXXX-XX-XX)
--------------------

* issue #2091: decrease connect timeout to 5 seconds on startup

* fixed issue #2072

* slightly better error diagnostics for some replication errors

* fixed issue #1977

* fixed issue in `INTERSECTION` AQL function with duplicate elements
  in the source arrays

* fixed issue #1962

* fixed issue #1959

* export aqlQuery template handler as require('org/arangodb').aql for forwards-compatibility


v2.8.11 (2016-07-13)
--------------------

* fixed array index batch insertion issues for hash indexes that caused problems when
  no elements remained for insertion

* fixed issue #1937


v2.8.10 (2016-07-01)
--------------------

* make sure next local _rev value used for a document is at least as high as the
  _rev value supplied by external sources such as replication

* make adding a collection in both read- and write-mode to a transaction behave as
  expected (write includes read). This prevents the `unregister collection used in
  transaction` error

* fixed sometimes invalid result for `byExample(...).count()` when an index plus
  post-filtering was used

* fixed "collection is a nullptr" issue when starting a traversal from a transaction

* honor the value of startup option `--database.wait-for-sync` (that is used to control
  whether new collections are created with `waitForSync` set to `true` by default) also
  when creating collections via the HTTP API (and thus the ArangoShell). When creating
  a collection via these mechanisms, the option was ignored so far, which was inconsistent.

* fixed issue #1826: arangosh --javascript.execute: internal error (geo index issue)

* fixed issue #1823: Arango crashed hard executing very simple query on windows


v2.8.9 (2016-05-13)
-------------------

* fixed escaping and quoting of extra parameters for executables in Mac OS X App

* added "waiting for" status variable to web interface collection figures view

* fixed undefined behavior in query cache invaldation

* fixed access to /_admin/statistics API in case statistics are disable via option
  `--server.disable-statistics`

* Foxx manager will no longer fail hard when Foxx store is unreachable unless installing
  a service from the Foxx store (e.g. when behind a firewall or GitHub is unreachable).


v2.8.8 (2016-04-19)
-------------------

* fixed issue #1805: Query: internal error (location: arangod/Aql/AqlValue.cpp:182).
  Please report this error to arangodb.com (while executing)

* allow specifying collection name prefixes for `_from` and `_to` in arangoimp:

  To avoid specifying complete document ids (consisting of collection names and document
  keys) for *_from* and *_to* values when importing edges with arangoimp, there are now
  the options *--from-collection-prefix* and *--to-collection-prefix*.

  If specified, these values will be automatically prepended to each value in *_from*
  (or *_to* resp.). This allows specifying only document keys inside *_from* and/or *_to*.

  *Example*

      > arangoimp --from-collection-prefix users --to-collection-prefix products ...

  Importing the following document will then create an edge between *users/1234* and
  *products/4321*:

  ```js
  { "_from" : "1234", "_to" : "4321", "desc" : "users/1234 is connected to products/4321" }
  ```

* requests made with the interactive system API documentation in the web interface
  (Swagger) will now respect the active database instead of always using `_system`


v2.8.7 (2016-04-07)
-------------------

* optimized primary=>secondary failover

* fix to-boolean conversion for documents in AQL

* expose the User-Agent HTTP header from the ArangoShell since Github seems to
  require it now, and we use the ArangoShell for fetching Foxx repositories from Github

* work with http servers that only send

* fixed potential race condition between compactor and collector threads

* fix removal of temporary directories on arangosh exit

* javadoc-style comments in Foxx services are no longer interpreted as
  Foxx comments outside of controller/script/exports files (#1748)

* removed remaining references to class syntax for Foxx Model and Repository
  from the documentation

* added a safe-guard for corrupted master-pointer


v2.8.6 (2016-03-23)
-------------------

* arangosh can now execute JavaScript script files that contain a shebang
  in the first line of the file. This allows executing script files directly.

  Provided there is a script file `/path/to/script.js` with the shebang
  `#!arangosh --javascript.execute`:

      > cat /path/to/script.js
      #!arangosh --javascript.execute
      print("hello from script.js");

  If the script file is made executable

      > chmod a+x /path/to/script.js

  it can be invoked on the shell directly and use arangosh for its execution:

      > /path/to/script.js
      hello from script.js

  This did not work in previous versions of ArangoDB, as the whole script contents
  (including the shebang) were treated as JavaScript code.
  Now shebangs in script files will now be ignored for all files passed to arangosh's
  `--javascript.execute` parameter.

  The alternative way of executing a JavaScript file with arangosh still works:

      > arangosh --javascript.execute /path/to/script.js
      hello from script.js

* added missing reset of traversal state for nested traversals.
  The state of nested traversals (a traversal in an AQL query that was
  located in a repeatedly executed subquery or inside another FOR loop)
  was not reset properly, so that multiple invocations of the same nested
  traversal with different start vertices led to the nested traversal
  always using the start vertex provided on the first invocation.

* fixed issue #1781: ArangoDB startup time increased tremendously

* fixed issue #1783: SIGHUP should rotate the log


v2.8.5 (2016-03-11)
-------------------

* Add OpenSSL handler for TLS V1.2 as sugested by kurtkincaid in #1771

* fixed issue #1765 (The webinterface should display the correct query time)
  and #1770 (Display ACTUAL query time in aardvark's AQL editor)

* Windows: the unhandled exception handler now calls the windows logging
  facilities directly without locks.
  This fixes lockups on crashes from the logging framework.

* improve nullptr handling in logger.

* added new endpoint "srv://" for DNS service records

* `org/arangodb/request` no longer sets the content-type header to the
  string "undefined" when no content-type header should be sent (issue #1776)


v2.8.4 (2016-03-01)
-------------------

* global modules are no longer incorrectly resolved outside the ArangoDB
  JavaScript directory or the Foxx service's root directory (issue #1577)

* improved error messages from Foxx and JavaScript (issues #1564, #1565, #1744)


v2.8.3 (2016-02-22)
-------------------

* fixed AQL filter condition collapsing for deeply-nested cases, potentially
  enabling usage of indexes in some dedicated cases

* added parentheses in AQL explain command output to correctly display precedence
  of logical and arithmetic operators

* Foxx Model event listeners defined on the model are now correctly invoked by
  the Repository methods (issue #1665)

* Deleting a Foxx service in the frontend should now always succeed even if the
  files no longer exist on the file system (issue #1358)

* Routing actions loaded from the database no longer throw exceptions when
  trying to load other modules using "require"

* The `org/arangodb/request` response object now sets a property `json` to the
  parsed JSON response body in addition to overwriting the `body` property when
  the request was made using the `json` option.

* Improved Windows stability

* Fixed a bug in the interactive API documentation that would escape slashes
  in document-handle fields. Document handles are now provided as separate
  fields for collection name and document key.


v2.8.2 (2016-02-09)
-------------------

* the continuous replication applier will now prevent the master's WAL logfiles
  from being removed if they are still needed by the applier on the slave. This
  should help slaves that suffered from masters garbage collection WAL logfiles
  which would have been needed by the slave later.

  The initial synchronization will block removal of still needed WAL logfiles
  on the master for 10 minutes initially, and will extend this period when further
  requests are made to the master. Initial synchronization hands over its handle
  for blocking logfile removal to the continuous replication when started via
  the *setupReplication* function. In this case, continuous replication will
  extend the logfile removal blocking period for the required WAL logfiles when
  the slave makes additional requests.

  All handles that block logfile removal will time out automatically after at
  most 5 minutes should a master not be contacted by the slave anymore (e.g. in
  case the slave's replication is turned off, the slaves loses the connection
  to the master or the slave goes down).

* added all-in-one function *setupReplication* to synchronize data from master
  to slave and start the continuous replication:

      require("@arangodb/replication").setupReplication(configuration);

  The command will return when the initial synchronization is finished and the
  continuous replication has been started, or in case the initial synchronization
  has failed.

  If the initial synchronization is successful, the command will store the given
  configuration on the slave. It also configures the continuous replication to start
  automatically if the slave is restarted, i.e. *autoStart* is set to *true*.

  If the command is run while the slave's replication applier is already running,
  it will first stop the running applier, drop its configuration and do a
  resynchronization of data with the master. It will then use the provided configration,
  overwriting any previously existing replication configuration on the slave.

  The following example demonstrates how to use the command for setting up replication
  for the *_system* database. Note that it should be run on the slave and not the
  master:

      db._useDatabase("_system");
      require("@arangodb/replication").setupReplication({
	endpoint: "tcp://master.domain.org:8529",
	username: "myuser",
	password: "mypasswd",
	verbose: false,
	includeSystem: false,
	incremental: true,
	autoResync: true
      });

* the *sync* and *syncCollection* functions now always start the data synchronization
  as an asynchronous server job. The call to *sync* or *syncCollection* will block
  until synchronization is either complete or has failed with an error. The functions
  will automatically poll the slave periodically for status updates.

  The main benefit is that the connection to the slave does not need to stay open
  permanently and is thus not affected by timeout issues. Additionally the caller does
  not need to query the synchronization status from the slave manually as this is
  now performed automatically by these functions.

* fixed undefined behavior when explaining some types of AQL traversals, fixed
  display of some types of traversals in AQL explain output


v2.8.1 (2016-01-29)
-------------------

* Improved AQL Pattern matching by allowing to specify a different traversal
  direction for one or many of the edge collections.

      FOR v, e, p IN OUTBOUND @start @@ec1, INBOUND @@ec2, @@ec3

  will traverse *ec1* and *ec3* in the OUTBOUND direction and for *ec2* it will use
  the INBOUND direction. These directions can be combined in arbitrary ways, the
  direction defined after *IN [steps]* will we used as default direction and can
  be overriden for specific collections.
  This feature is only available for collection lists, it is not possible to
  combine it with graph names.

* detect more types of transaction deadlocks early

* fixed display of relational operators in traversal explain output

* fixed undefined behavior in AQL function `PARSE_IDENTIFIER`

* added "engines" field to Foxx services generated in the admin interface

* added AQL function `IS_SAME_COLLECTION`:

  *IS_SAME_COLLECTION(collection, document)*: Return true if *document* has the same
  collection id as the collection specified in *collection*. *document* can either be
  a [document handle](../Glossary/README.md#document-handle) string, or a document with
  an *_id* attribute. The function does not validate whether the collection actually
  contains the specified document, but only compares the name of the specified collection
  with the collection name part of the specified document.
  If *document* is neither an object with an *id* attribute nor a *string* value,
  the function will return *null* and raise a warning.

      /* true */
      IS_SAME_COLLECTION('_users', '_users/my-user')
      IS_SAME_COLLECTION('_users', { _id: '_users/my-user' })

      /* false */
      IS_SAME_COLLECTION('_users', 'foobar/baz')
      IS_SAME_COLLECTION('_users', { _id: 'something/else' })


v2.8.0 (2016-01-25)
-------------------

* avoid recursive locking


v2.8.0-beta8 (2016-01-19)
-------------------------

* improved internal datafile statistics for compaction and compaction triggering
  conditions, preventing excessive growth of collection datafiles under some
  workloads. This should also fix issue #1596.

* renamed AQL optimizer rule `remove-collect-into` to `remove-collect-variables`

* fixed primary and edge index lookups prematurely aborting searches when the
  specified id search value contained a different collection than the collection
  the index was created for


v2.8.0-beta7 (2016-01-06)
-------------------------

* added vm.runInThisContext

* added AQL keyword `AGGREGATE` for use in AQL `COLLECT` statement

  Using `AGGREGATE` allows more efficient aggregation (incrementally while building
  the groups) than previous versions of AQL, which built group aggregates afterwards
  from the total of all group values.

  `AGGREGATE` can be used inside a `COLLECT` statement only. If used, it must follow
  the declaration of grouping keys:

      FOR doc IN collection
	COLLECT gender = doc.gender AGGREGATE minAge = MIN(doc.age), maxAge = MAX(doc.age)
	RETURN { gender, minAge, maxAge }

  or, if no grouping keys are used, it can follow the `COLLECT` keyword:

      FOR doc IN collection
	COLLECT AGGREGATE minAge = MIN(doc.age), maxAge = MAX(doc.age)
	RETURN {
  minAge, maxAge
}

  Only specific expressions are allowed on the right-hand side of each `AGGREGATE`
  assignment:

  - on the top level the expression must be a call to one of the supported aggregation
    functions `LENGTH`, `MIN`, `MAX`, `SUM`, `AVERAGE`, `STDDEV_POPULATION`, `STDDEV_SAMPLE`,
    `VARIANCE_POPULATION`, or `VARIANCE_SAMPLE`

  - the expression must not refer to variables introduced in the `COLLECT` itself

* Foxx: mocha test paths with wildcard characters (asterisks) now work on Windows

* reserved AQL keyword `NONE` for future use

* web interface: fixed a graph display bug concerning dashboard view

* web interface: fixed several bugs during the dashboard initialize process

* web interface: included several bugfixes: #1597, #1611, #1623

* AQL query optimizer now converts `LENGTH(collection-name)` to an optimized
  expression that returns the number of documents in a collection

* adjusted the behavior of the expansion (`[*]`) operator in AQL for non-array values

  In ArangoDB 2.8, calling the expansion operator on a non-array value will always
  return an empty array. Previous versions of ArangoDB expanded non-array values by
  calling the `TO_ARRAY()` function for the value, which for example returned an
  array with a single value for boolean, numeric and string input values, and an array
  with the object's values for an object input value. This behavior was inconsistent
  with how the expansion operator works for the array indexes in 2.8, so the behavior
  is now unified:

  - if the left-hand side operand of `[*]` is an array, the array will be returned as
    is when calling `[*]` on it
  - if the left-hand side operand of `[*]` is not an array, an empty array will be
    returned by `[*]`

  AQL queries that rely on the old behavior can be changed by either calling `TO_ARRAY`
  explicitly or by using the `[*]` at the correct position.

  The following example query will change its result in 2.8 compared to 2.7:

      LET values = "foo" RETURN values[*]

  In 2.7 the query has returned the array `[ "foo" ]`, but in 2.8 it will return an
  empty array `[ ]`. To make it return the array `[ "foo" ]` again, an explicit
  `TO_ARRAY` function call is needed in 2.8 (which in this case allows the removal
  of the `[*]` operator altogether). This also works in 2.7:

      LET values = "foo" RETURN TO_ARRAY(values)

  Another example:

      LET values = [ { name: "foo" }, { name: "bar" } ]
      RETURN values[*].name[*]

  The above returned `[ [ "foo" ], [ "bar" ] ] in 2.7. In 2.8 it will return
  `[ [ ], [ ] ]`, because the value of `name` is not an array. To change the results
  to the 2.7 style, the query can be changed to

      LET values = [ { name: "foo" }, { name: "bar" } ]
      RETURN values[* RETURN TO_ARRAY(CURRENT.name)]

  The above also works in 2.7.
  The following types of queries won't change:

      LET values = [ 1, 2, 3 ] RETURN values[*]
      LET values = [ { name: "foo" }, { name: "bar" } ] RETURN values[*].name
      LET values = [ { names: [ "foo", "bar" ] }, { names: [ "baz" ] } ] RETURN values[*].names[*]
      LET values = [ { names: [ "foo", "bar" ] }, { names: [ "baz" ] } ] RETURN values[*].names[**]

* slightly adjusted V8 garbage collection strategy so that collection eventually
  happens in all contexts that hold V8 external references to documents and
  collections.

  also adjusted default value of `--javascript.gc-frequency` from 10 seconds to
  15 seconds, as less internal operations are carried out in JavaScript.

* fixes for AQL optimizer and traversal

* added `--create-collection-type` option to arangoimp

  This allows specifying the type of the collection to be created when
  `--create-collection` is set to `true`.

* Foxx export cache should no longer break if a broken app is loaded in the
  web admin interface.


v2.8.0-beta2 (2015-12-16)
-------------------------

* added AQL query optimizer rule "sort-in-values"

  This rule pre-sorts the right-hand side operand of the `IN` and `NOT IN`
  operators so the operation can use a binary search with logarithmic complexity
  instead of a linear search. The rule is applied when the right-hand side
  operand of an `IN` or `NOT IN` operator in a filter condition is a variable that
  is defined in a different loop/scope than the operator itself. Additionally,
  the filter condition must consist of solely the `IN` or `NOT IN` operation
  in order to avoid any side-effects.

* changed collection status terminology in web interface for collections for
  which an unload request has been issued from `in the process of being unloaded`
  to `will be unloaded`.

* unloading a collection via the web interface will now trigger garbage collection
  in all v8 contexts and force a WAL flush. This increases the chances of perfoming
  the unload faster.

* added the following attributes to the result of `collection.figures()` and the
  corresponding HTTP API at `PUT /_api/collection/<name>/figures`:

  - `documentReferences`: The number of references to documents in datafiles
    that JavaScript code currently holds. This information can be used for
    debugging compaction and unload issues.
  - `waitingFor`: An optional string value that contains information about
    which object type is at the head of the collection's cleanup queue. This
    information can be used for debugging compaction and unload issues.
  - `compactionStatus.time`: The point in time the compaction for the collection
    was last executed. This information can be used for debugging compaction
    issues.
  - `compactionStatus.message`: The action that was performed when the compaction
    was last run for the collection. This information can be used for debugging
    compaction issues.

  Note: `waitingFor` and `compactionStatus` may be empty when called on a coordinator
  in a cluster.

* the compaction will now provide queryable status info that can be used to track
  its progress. The compaction status is displayed in the web interface, too.

* better error reporting for arangodump and arangorestore

* arangodump will now fail by default when trying to dump edges that
  refer to already dropped collections. This can be circumvented by
  specifying the option `--force true` when invoking arangodump

* fixed cluster upgrade procedure

* the AQL functions `NEAR` and `WITHIN` now have stricter validations
  for their input parameters `limit`, `radius` and `distance`. They may now throw
  exceptions when invalid parameters are passed that may have not led
  to exceptions in previous versions.

* deprecation warnings now log stack traces

* Foxx: improved backwards compatibility with 2.5 and 2.6

  - reverted Model and Repository back to non-ES6 "classes" because of
    compatibility issues when using the extend method with a constructor

  - removed deprecation warnings for extend and controller.del

  - restored deprecated method Model.toJSONSchema

  - restored deprecated `type`, `jwt` and `sessionStorageApp` options
    in Controller#activateSessions

* Fixed a deadlock problem in the cluster


v2.8.0-beta1 (2015-12-06)
-------------------------

* added AQL function `IS_DATESTRING(value)`

  Returns true if *value* is a string that can be used in a date function.
  This includes partial dates such as *2015* or *2015-10* and strings containing
  invalid dates such as *2015-02-31*. The function will return false for all
  non-string values, even if some of them may be usable in date functions.


v2.8.0-alpha1 (2015-12-03)
--------------------------

* added AQL keywords `GRAPH`, `OUTBOUND`, `INBOUND` and `ANY` for use in graph
  traversals, reserved AQL keyword `ALL` for future use

  Usage of these keywords as collection names, variable names or attribute names
  in AQL queries will not be possible without quoting. For example, the following
  AQL query will still work as it uses a quoted collection name and a quoted
  attribute name:

      FOR doc IN `OUTBOUND`
	RETURN doc.`any`

* issue #1593: added AQL `POW` function for exponentation

* added cluster execution site info in explain output for AQL queries

* replication improvements:

  - added `autoResync` configuration parameter for continuous replication.

    When set to `true`, a replication slave will automatically trigger a full data
    re-synchronization with the master when the master cannot provide the log data
    the slave had asked for. Note that `autoResync` will only work when the option
    `requireFromPresent` is also set to `true` for the continuous replication, or
    when the continuous syncer is started and detects that no start tick is present.

    Automatic re-synchronization may transfer a lot of data from the master to the
    slave and may be expensive. It is therefore turned off by default.
    When turned off, the slave will never perform an automatic re-synchronization
    with the master.

  - added `idleMinWaitTime` and `idleMaxWaitTime` configuration parameters for
    continuous replication.

    These parameters can be used to control the minimum and maximum wait time the
    slave will (intentionally) idle and not poll for master log changes in case the
    master had sent the full logs already.
    The `idleMaxWaitTime` value will only be used when `adapativePolling` is set
    to `true`. When `adaptivePolling` is disable, only `idleMinWaitTime` will be
    used as a constant time span in which the slave will not poll the master for
    further changes. The default values are 0.5 seconds for `idleMinWaitTime` and
    2.5 seconds for `idleMaxWaitTime`, which correspond to the hard-coded values
    used in previous versions of ArangoDB.

  - added `initialSyncMaxWaitTime` configuration parameter for initial and continuous
    replication

    This option controls the maximum wait time (in seconds) that the initial
    synchronization will wait for a response from the master when fetching initial
    collection data. If no response is received within this time period, the initial
    synchronization will give up and fail. This option is also relevant for
    continuous replication in case *autoResync* is set to *true*, as then the
    continuous replication may trigger a full data re-synchronization in case
    the master cannot the log data the slave had asked for.

  - HTTP requests sent from the slave to the master during initial synchronization
    will now be retried if they fail with connection problems.

  - the initial synchronization now logs its progress so it can be queried using
    the regular replication status check APIs.

  - added `async` attribute for `sync` and `syncCollection` operations called from
    the ArangoShell. Setthing this attribute to `true` will make the synchronization
    job on the server go into the background, so that the shell does not block. The
    status of the started asynchronous synchronization job can be queried from the
    ArangoShell like this:

	/* starts initial synchronization */
	var replication = require("@arangodb/replication");
	var id = replication.sync({
	  endpoint: "tcp://master.domain.org:8529",
	  username: "myuser",
	  password: "mypasswd",
	  async: true
       });

       /* now query the id of the returned async job and print the status */
       print(replication.getSyncResult(id));

    The result of `getSyncResult()` will be `false` while the server-side job
    has not completed, and different to `false` if it has completed. When it has
    completed, all job result details will be returned by the call to `getSyncResult()`.


* fixed non-deterministic query results in some cluster queries

* fixed issue #1589

* return HTTP status code 410 (gone) instead of HTTP 408 (request timeout) for
  server-side operations that are canceled / killed. Sending 410 instead of 408
  prevents clients from re-starting the same (canceled) operation. Google Chrome
  for example sends the HTTP request again in case it is responded with an HTTP
  408, and this is exactly the opposite of the desired behavior when an operation
  is canceled / killed by the user.

* web interface: queries in AQL editor now cancelable

* web interface: dashboard - added replication information

* web interface: AQL editor now supports bind parameters

* added startup option `--server.hide-product-header` to make the server not send
  the HTTP response header `"Server: ArangoDB"` in its HTTP responses. By default,
  the option is turned off so the header is still sent as usual.

* added new AQL function `UNSET_RECURSIVE` to recursively unset attritutes from
  objects/documents

* switched command-line editor in ArangoShell and arangod to linenoise-ng

* added automatic deadlock detection for transactions

  In case a deadlock is detected, a multi-collection operation may be rolled back
  automatically and fail with error 29 (`deadlock detected`). Client code for
  operations containing more than one collection should be aware of this potential
  error and handle it accordingly, either by giving up or retrying the transaction.

* Added C++ implementations for the AQL arithmetic operations and the following
  AQL functions:
  - ABS
  - APPEND
  - COLLECTIONS
  - CURRENT_DATABASE
  - DOCUMENT
  - EDGES
  - FIRST
  - FIRST_DOCUMENT
  - FIRST_LIST
  - FLATTEN
  - FLOOR
  - FULLTEXT
  - LAST
  - MEDIAN
  - MERGE_RECURSIVE
  - MINUS
  - NEAR
  - NOT_NULL
  - NTH
  - PARSE_IDENTIFIER
  - PERCENTILE
  - POP
  - POSITION
  - PUSH
  - RAND
  - RANGE
  - REMOVE_NTH
  - REMOVE_VALUE
  - REMOVE_VALUES
  - ROUND
  - SHIFT
  - SQRT
  - STDDEV_POPULATION
  - STDDEV_SAMPLE
  - UNSHIFT
  - VARIANCE_POPULATION
  - VARIANCE_SAMPLE
  - WITHIN
  - ZIP

* improved performance of skipping over many documents in an AQL query when no
  indexes and no filters are used, e.g.

      FOR doc IN collection
	LIMIT 1000000, 10
	RETURN doc

* Added array indexes

  Hash indexes and skiplist indexes can now optionally be defined for array values
  so they index individual array members.

  To define an index for array values, the attribute name is extended with the
  expansion operator `[*]` in the index definition:

      arangosh> db.colName.ensureHashIndex("tags[*]");

  When given the following document

      { tags: [ "AQL", "ArangoDB", "Index" ] }

  the index will now contain the individual values `"AQL"`, `"ArangoDB"` and `"Index"`.

  Now the index can be used for finding all documents having `"ArangoDB"` somewhere in their
  tags array using the following AQL query:

      FOR doc IN colName
	FILTER "ArangoDB" IN doc.tags[*]
	RETURN doc

* rewrote AQL query optimizer rule `use-index-range` and renamed it to `use-indexes`.
  The name change affects rule names in the optimizer's output.

* rewrote AQL execution node `IndexRangeNode` and renamed it to `IndexNode`. The name
  change affects node names in the optimizer's explain output.

* added convenience function `db._explain(query)` for human-readable explanation
  of AQL queries

* module resolution as used by `require` now behaves more like in node.js

* the `org/arangodb/request` module now returns response bodies for error responses
  by default. The old behavior of not returning bodies for error responses can be
  re-enabled by explicitly setting the option `returnBodyOnError` to `false` (#1437)


v2.7.6 (2016-01-30)
-------------------

* detect more types of transaction deadlocks early


v2.7.5 (2016-01-22)
-------------------

* backported added automatic deadlock detection for transactions

  In case a deadlock is detected, a multi-collection operation may be rolled back
  automatically and fail with error 29 (`deadlock detected`). Client code for
  operations containing more than one collection should be aware of this potential
  error and handle it accordingly, either by giving up or retrying the transaction.

* improved internal datafile statistics for compaction and compaction triggering
  conditions, preventing excessive growth of collection datafiles under some
  workloads. This should also fix issue #1596.

* Foxx export cache should no longer break if a broken app is loaded in the
  web admin interface.

* Foxx: removed some incorrect deprecation warnings.

* Foxx: mocha test paths with wildcard characters (asterisks) now work on Windows


v2.7.4 (2015-12-21)
-------------------

* slightly adjusted V8 garbage collection strategy so that collection eventually
  happens in all contexts that hold V8 external references to documents and
  collections.

* added the following attributes to the result of `collection.figures()` and the
  corresponding HTTP API at `PUT /_api/collection/<name>/figures`:

  - `documentReferences`: The number of references to documents in datafiles
    that JavaScript code currently holds. This information can be used for
    debugging compaction and unload issues.
  - `waitingFor`: An optional string value that contains information about
    which object type is at the head of the collection's cleanup queue. This
    information can be used for debugging compaction and unload issues.
  - `compactionStatus.time`: The point in time the compaction for the collection
    was last executed. This information can be used for debugging compaction
    issues.
  - `compactionStatus.message`: The action that was performed when the compaction
    was last run for the collection. This information can be used for debugging
    compaction issues.

  Note: `waitingFor` and `compactionStatus` may be empty when called on a coordinator
  in a cluster.

* the compaction will now provide queryable status info that can be used to track
  its progress. The compaction status is displayed in the web interface, too.


v2.7.3 (2015-12-17)
-------------------

* fixed some replication value conversion issues when replication applier properties
  were set via ArangoShell

* fixed disappearing of documents for collections transferred via `sync` or
  `syncCollection` if the collection was dropped right before synchronization
  and drop and (re-)create collection markers were located in the same WAL file

* fixed an issue where overwriting the system sessions collection would break
  the web interface when authentication is enabled


v2.7.2 (2015-12-01)
-------------------

* replication improvements:

  - added `autoResync` configuration parameter for continuous replication.

    When set to `true`, a replication slave will automatically trigger a full data
    re-synchronization with the master when the master cannot provide the log data
    the slave had asked for. Note that `autoResync` will only work when the option
    `requireFromPresent` is also set to `true` for the continuous replication, or
    when the continuous syncer is started and detects that no start tick is present.

    Automatic re-synchronization may transfer a lot of data from the master to the
    slave and may be expensive. It is therefore turned off by default.
    When turned off, the slave will never perform an automatic re-synchronization
    with the master.

  - added `idleMinWaitTime` and `idleMaxWaitTime` configuration parameters for
    continuous replication.

    These parameters can be used to control the minimum and maximum wait time the
    slave will (intentionally) idle and not poll for master log changes in case the
    master had sent the full logs already.
    The `idleMaxWaitTime` value will only be used when `adapativePolling` is set
    to `true`. When `adaptivePolling` is disable, only `idleMinWaitTime` will be
    used as a constant time span in which the slave will not poll the master for
    further changes. The default values are 0.5 seconds for `idleMinWaitTime` and
    2.5 seconds for `idleMaxWaitTime`, which correspond to the hard-coded values
    used in previous versions of ArangoDB.

  - added `initialSyncMaxWaitTime` configuration parameter for initial and continuous
    replication

    This option controls the maximum wait time (in seconds) that the initial
    synchronization will wait for a response from the master when fetching initial
    collection data. If no response is received within this time period, the initial
    synchronization will give up and fail. This option is also relevant for
    continuous replication in case *autoResync* is set to *true*, as then the
    continuous replication may trigger a full data re-synchronization in case
    the master cannot the log data the slave had asked for.

  - HTTP requests sent from the slave to the master during initial synchronization
    will now be retried if they fail with connection problems.

  - the initial synchronization now logs its progress so it can be queried using
    the regular replication status check APIs.

* fixed non-deterministic query results in some cluster queries

* added missing lock instruction for primary index in compactor size calculation

* fixed issue #1589

* fixed issue #1583

* fixed undefined behavior when accessing the top level of a document with the `[*]`
  operator

* fixed potentially invalid pointer access in shaper when the currently accessed
  document got re-located by the WAL collector at the very same time

* Foxx: optional configuration options no longer log validation errors when assigned
  empty values (#1495)

* Foxx: constructors provided to Repository and Model sub-classes via extend are
  now correctly called (#1592)


v2.7.1 (2015-11-07)
-------------------

* switch to linenoise next generation

* exclude `_apps` collection from replication

  The slave has its own `_apps` collection which it populates on server start.
  When replicating data from the master to the slave, the data from the master may
  clash with the slave's own data in the `_apps` collection. Excluding the `_apps`
  collection from replication avoids this.

* disable replication appliers when starting in modes `--upgrade`, `--no-server`
  and `--check-upgrade`

* more detailed output in arango-dfdb

* fixed "no start tick" issue in replication applier

  This error could occur after restarting a slave server after a shutdown
  when no data was ever transferred from the master to the slave via the
  continuous replication

* fixed problem during SSL client connection abort that led to scheduler thread
  staying at 100% CPU saturation

* fixed potential segfault in AQL `NEIGHBORS` function implementation when C++ function
  variant was used and collection names were passed as strings

* removed duplicate target for some frontend JavaScript files from the Makefile

* make AQL function `MERGE()` work on a single array parameter, too.
  This allows combining the attributes of multiple objects from an array into
  a single object, e.g.

      RETURN MERGE([
	{ foo: 'bar' },
	{ quux: 'quetzalcoatl', ruled: true },
	{ bar: 'baz', foo: 'done' }
      ])

  will now return:

      {
	"foo": "done",
	"quux": "quetzalcoatl",
	"ruled": true,
	"bar": "baz"
      }

* fixed potential deadlock in collection status changing on Windows

* fixed hard-coded `incremental` parameter in shell implementation of
  `syncCollection` function in replication module

* fix for GCC5: added check for '-stdlib' option


v2.7.0 (2015-10-09)
-------------------

* fixed request statistics aggregation
  When arangod was started in supervisor mode, the request statistics always showed
  0 requests, as the statistics aggregation thread did not run then.

* read server configuration files before dropping privileges. this ensures that
  the SSL keyfile specified in the configuration can be read with the server's start
  privileges (i.e. root when using a standard ArangoDB package).

* fixed replication with a 2.6 replication configuration and issues with a 2.6 master

* raised default value of `--server.descriptors-minimum` to 1024

* allow Foxx apps to be installed underneath URL path `/_open/`, so they can be
  (intentionally) accessed without authentication.

* added *allowImplicit* sub-attribute in collections declaration of transactions.
  The *allowImplicit* attributes allows making transactions fail should they
  read-access a collection that was not explicitly declared in the *collections*
  array of the transaction.

* added "special" password ARANGODB_DEFAULT_ROOT_PASSWORD. If you pass
  ARANGODB_DEFAULT_ROOT_PASSWORD as password, it will read the password
  from the environment variable ARANGODB_DEFAULT_ROOT_PASSWORD


v2.7.0-rc2 (2015-09-22)
-----------------------

* fix over-eager datafile compaction

  This should reduce the need to compact directly after loading a collection when a
  collection datafile contained many insertions and updates for the same documents. It
  should also prevent from re-compacting already merged datafiles in case not many
  changes were made. Compaction will also make fewer index lookups than before.

* added `syncCollection()` function in module `org/arangodb/replication`

  This allows synchronizing the data of a single collection from a master to a slave
  server. Synchronization can either restore the whole collection by transferring all
  documents from the master to the slave, or incrementally by only transferring documents
  that differ. This is done by partitioning the collection's entire key space into smaller
  chunks and comparing the data chunk-wise between master and slave. Only chunks that are
  different will be re-transferred.

  The `syncCollection()` function can be used as follows:

      require("org/arangodb/replication").syncCollection(collectionName, options);

  e.g.

      require("org/arangodb/replication").syncCollection("myCollection", {
	endpoint: "tcp://127.0.0.1:8529",  /* master */
	username: "root",                  /* username for master */
	password: "secret",                /* password for master */
	incremental: true                  /* use incremental mode */
      });


* additionally allow the following characters in document keys:

  `(` `)` `+` `,` `=` `;` `$` `!` `*` `'` `%`


v2.7.0-rc1 (2015-09-17)
-----------------------

* removed undocumented server-side-only collection functions:
  * collection.OFFSET()
  * collection.NTH()
  * collection.NTH2()
  * collection.NTH3()

* upgraded Swagger to version 2.0 for the Documentation

  This gives the user better prepared test request structures.
  More conversions will follow so finally client libraries can be auto-generated.

* added extra AQL functions for date and time calculation and manipulation.
  These functions were contributed by GitHub users @CoDEmanX and @friday.
  A big thanks for their work!

  The following extra date functions are available from 2.7 on:

  * `DATE_DAYOFYEAR(date)`: Returns the day of year number of *date*.
    The return values range from 1 to 365, or 366 in a leap year respectively.

  * `DATE_ISOWEEK(date)`: Returns the ISO week date of *date*.
    The return values range from 1 to 53. Monday is considered the first day of the week.
    There are no fractional weeks, thus the last days in December may belong to the first
    week of the next year, and the first days in January may be part of the previous year's
    last week.

  * `DATE_LEAPYEAR(date)`: Returns whether the year of *date* is a leap year.

  * `DATE_QUARTER(date)`: Returns the quarter of the given date (1-based):
    * 1: January, February, March
    * 2: April, May, June
    * 3: July, August, September
    * 4: October, November, December

  - *DATE_DAYS_IN_MONTH(date)*: Returns the number of days in *date*'s month (28..31).

  * `DATE_ADD(date, amount, unit)`: Adds *amount* given in *unit* to *date* and
    returns the calculated date.

    *unit* can be either of the following to specify the time unit to add or
    subtract (case-insensitive):
    - y, year, years
    - m, month, months
    - w, week, weeks
    - d, day, days
    - h, hour, hours
    - i, minute, minutes
    - s, second, seconds
    - f, millisecond, milliseconds

    *amount* is the number of *unit*s to add (positive value) or subtract
    (negative value).

  * `DATE_SUBTRACT(date, amount, unit)`: Subtracts *amount* given in *unit* from
    *date* and returns the calculated date.

    It works the same as `DATE_ADD()`, except that it subtracts. It is equivalent
    to calling `DATE_ADD()` with a negative amount, except that `DATE_SUBTRACT()`
    can also subtract ISO durations. Note that negative ISO durations are not
    supported (i.e. starting with `-P`, like `-P1Y`).

  * `DATE_DIFF(date1, date2, unit, asFloat)`: Calculate the difference
    between two dates in given time *unit*, optionally with decimal places.
    Returns a negative value if *date1* is greater than *date2*.

  * `DATE_COMPARE(date1, date2, unitRangeStart, unitRangeEnd)`: Compare two
    partial dates and return true if they match, false otherwise. The parts to
    compare are defined by a range of time units.

    The full range is: years, months, days, hours, minutes, seconds, milliseconds.
    Pass the unit to start from as *unitRangeStart*, and the unit to end with as
    *unitRangeEnd*. All units in between will be compared. Leave out *unitRangeEnd*
    to only compare *unitRangeStart*.

  * `DATE_FORMAT(date, format)`: Format a date according to the given format string.
    It supports the following placeholders (case-insensitive):
    - %t: timestamp, in milliseconds since midnight 1970-01-01
    - %z: ISO date (0000-00-00T00:00:00.000Z)
    - %w: day of week (0..6)
    - %y: year (0..9999)
    - %yy: year (00..99), abbreviated (last two digits)
    - %yyyy: year (0000..9999), padded to length of 4
    - %yyyyyy: year (-009999 .. +009999), with sign prefix and padded to length of 6
    - %m: month (1..12)
    - %mm: month (01..12), padded to length of 2
    - %d: day (1..31)
    - %dd: day (01..31), padded to length of 2
    - %h: hour (0..23)
    - %hh: hour (00..23), padded to length of 2
    - %i: minute (0..59)
    - %ii: minute (00..59), padded to length of 2
    - %s: second (0..59)
    - %ss: second (00..59), padded to length of 2
    - %f: millisecond (0..999)
    - %fff: millisecond (000..999), padded to length of 3
    - %x: day of year (1..366)
    - %xxx: day of year (001..366), padded to length of 3
    - %k: ISO week date (1..53)
    - %kk: ISO week date (01..53), padded to length of 2
    - %l: leap year (0 or 1)
    - %q: quarter (1..4)
    - %a: days in month (28..31)
    - %mmm: abbreviated English name of month (Jan..Dec)
    - %mmmm: English name of month (January..December)
    - %www: abbreviated English name of weekday (Sun..Sat)
    - %wwww: English name of weekday (Sunday..Saturday)
    - %&: special escape sequence for rare occasions
    - %%: literal %
    - %: ignored

* new WAL logfiles and datafiles are now created non-sparse

  This prevents SIGBUS signals being raised when memory of a sparse datafile is accessed
  and the disk is full and the accessed file part is not actually disk-backed. In
  this case the mapped memory region is not necessarily backed by physical memory, and
  accessing the memory may raise SIGBUS and crash arangod.

* the `internal.download()` function and the module `org/arangodb/request` used some
  internal library function that handled the sending of HTTP requests from inside of
  ArangoDB. This library unconditionally set an HTTP header `Accept-Encoding: gzip`
  in all outgoing HTTP requests.

  This has been fixed in 2.7, so `Accept-Encoding: gzip` is not set automatically anymore.
  Additionally, the header `User-Agent: ArangoDB` is not set automatically either. If
  client applications desire to send these headers, they are free to add it when
  constructing the requests using the `download` function or the request module.

* fixed issue #1436: org/arangodb/request advertises deflate without supporting it

* added template string generator function `aqlQuery` for generating AQL queries

  This can be used to generate safe AQL queries with JavaScript parameter
  variables or expressions easily:

      var name = 'test';
      var attributeName = '_key';
      var query = aqlQuery`FOR u IN users FILTER u.name == ${name} RETURN u.${attributeName}`;
      db._query(query);

* report memory usage for document header data (revision id, pointer to data etc.)
  in `db.collection.figures()`. The memory used for document headers will now
  show up in the already existing attribute `indexes.size`. Due to that, the index
  sizes reported by `figures()` in 2.7 will be higher than those reported by 2.6,
  but the 2.7 values are more accurate.

* IMPORTANT CHANGE: the filenames in dumps created by arangodump now contain
  not only the name of the dumped collection, but also an additional 32-digit hash
  value. This is done to prevent overwriting dump files in case-insensitive file
  systems when there exist multiple collections with the same name (but with
  different cases).

  For example, if a database has two collections: `test` and `Test`, previous
  versions of ArangoDB created the files

  * `test.structure.json` and `test.data.json` for collection `test`
  * `Test.structure.json` and `Test.data.json` for collection `Test`

  This did not work for case-insensitive filesystems, because the files for the
  second collection would have overwritten the files of the first. arangodump in
  2.7 will create the following filenames instead:

  * `test_098f6bcd4621d373cade4e832627b4f6.structure.json` and `test_098f6bcd4621d373cade4e832627b4f6.data.json`
  * `Test_0cbc6611f5540bd0809a388dc95a615b.structure.json` and `Test_0cbc6611f5540bd0809a388dc95a615b.data.json`

  These filenames will be unambiguous even in case-insensitive filesystems.

* IMPORTANT CHANGE: make arangod actually close lingering client connections
  when idle for at least the duration specified via `--server.keep-alive-timeout`.
  In previous versions of ArangoDB, connections were not closed by the server
  when the timeout was reached and the client was still connected. Now the
  connection is properly closed by the server in case of timeout. Client
  applications relying on the old behavior may now need to reconnect to the
  server when their idle connections time out and get closed (note: connections
  being idle for a long time may be closed by the OS or firewalls anyway -
  client applications should be aware of that and try to reconnect).

* IMPORTANT CHANGE: when starting arangod, the server will drop the process
  privileges to the specified values in options `--server.uid` and `--server.gid`
  instantly after parsing the startup options.

  That means when either `--server.uid` or `--server.gid` are set, the privilege
  change will happen earlier. This may prevent binding the server to an endpoint
  with a port number lower than 1024 if the arangodb user has no privileges
  for that. Previous versions of ArangoDB changed the privileges later, so some
  startup actions were still carried out under the invoking user (i.e. likely
  *root* when started via init.d or system scripts) and especially binding to
  low port numbers was still possible there.

  The default privileges for user *arangodb* will not be sufficient for binding
  to port numbers lower than 1024. To have an ArangoDB 2.7 bind to a port number
  lower than 1024, it needs to be started with either a different privileged user,
  or the privileges of the *arangodb* user have to raised manually beforehand.

* added AQL optimizer rule `patch-update-statements`

* Linux startup scripts and systemd configuration for arangod now try to
  adjust the NOFILE (number of open files) limits for the process. The limit
  value is set to 131072 (128k) when ArangoDB is started via start/stop
  commands

* When ArangoDB is started/stopped manually via the start/stop commands, the
  main process will wait for up to 10 seconds after it forks the supervisor
  and arangod child processes. If the startup fails within that period, the
  start/stop script will fail with an exit code other than zero. If the
  startup of the supervisor or arangod is still ongoing after 10 seconds,
  the main program will still return with exit code 0. The limit of 10 seconds
  is arbitrary because the time required for a startup is not known in advance.

* added startup option `--database.throw-collection-not-loaded-error`

  Accessing a not-yet loaded collection will automatically load a collection
  on first access. This flag controls what happens in case an operation
  would need to wait for another thread to finalize loading a collection. If
  set to *true*, then the first operation that accesses an unloaded collection
  will load it. Further threads that try to access the same collection while
  it is still loading immediately fail with an error (1238, *collection not loaded*).
  This is to prevent all server threads from being blocked while waiting on the
  same collection to finish loading. When the first thread has completed loading
  the collection, the collection becomes regularly available, and all operations
  from that point on can be carried out normally, and error 1238 will not be
  thrown anymore for that collection.

  If set to *false*, the first thread that accesses a not-yet loaded collection
  will still load it. Other threads that try to access the collection while
  loading will not fail with error 1238 but instead block until the collection
  is fully loaded. This configuration might lead to all server threads being
  blocked because they are all waiting for the same collection to complete
  loading. Setting the option to *true* will prevent this from happening, but
  requires clients to catch error 1238 and react on it (maybe by scheduling
  a retry for later).

  The default value is *false*.

* added better control-C support in arangosh

  When CTRL-C is pressed in arangosh, it will now print a `^C` first. Pressing
  CTRL-C again will reset the prompt if something was entered before, or quit
  arangosh if no command was entered directly before.

  This affects the arangosh version build with Readline-support only (Linux
  and MacOS).

  The MacOS version of ArangoDB for Homebrew now depends on Readline, too. The
  Homebrew formula has been changed accordingly.
  When self-compiling ArangoDB on MacOS without Homebrew, Readline now is a
  prerequisite.

* increased default value for collection-specific `indexBuckets` value from 1 to 8

  Collections created from 2.7 on will use the new default value of `8` if not
  overridden on collection creation or later using
  `collection.properties({ indexBuckets: ... })`.

  The `indexBuckets` value determines the number of buckets to use for indexes of
  type `primary`, `hash` and `edge`. Having multiple index buckets allows splitting
  an index into smaller components, which can be filled in parallel when a collection
  is loading. Additionally, resizing and reallocation of indexes are faster and
  less intrusive if the index uses multiple buckets, because resize and reallocation
  will affect only data in a single bucket instead of all index values.

  The index buckets will be filled in parallel when loading a collection if the collection
  has an `indexBuckets` value greater than 1 and the collection contains a significant
  amount of documents/edges (the current threshold is 256K documents but this value
  may change in future versions of ArangoDB).

* changed HTTP client to use poll instead of select on Linux and MacOS

  This affects the ArangoShell and user-defined JavaScript code running inside
  arangod that initiates its own HTTP calls.

  Using poll instead of select allows using arbitrary high file descriptors
  (bigger than the compiled in FD_SETSIZE). Server connections are still handled using
  epoll, which has never been affected by FD_SETSIZE.

* implemented AQL `LIKE` function using ICU regexes

* added `RETURN DISTINCT` for AQL queries to return unique results:

      FOR doc IN collection
	RETURN DISTINCT doc.status

  This change also introduces `DISTINCT` as an AQL keyword.

* removed `createNamedQueue()` and `addJob()` functions from org/arangodb/tasks

* use less locks and more atomic variables in the internal dispatcher
  and V8 context handling implementations. This leads to improved throughput in
  some ArangoDB internals and allows for higher HTTP request throughput for
  many operations.

  A short overview of the improvements can be found here:

  https://www.arangodb.com/2015/08/throughput-enhancements/

* added shorthand notation for attribute names in AQL object literals:

      LET name = "Peter"
      LET age = 42
      RETURN { name, age }

  The above is the shorthand equivalent of the generic form

      LET name = "Peter"
      LET age = 42
      RETURN { name : name, age : age }

* removed configure option `--enable-timings`

  This option did not have any effect.

* removed configure option `--enable-figures`

  This option previously controlled whether HTTP request statistics code was
  compiled into ArangoDB or not. The previous default value was `true` so
  statistics code was available in official packages. Setting the option to
  `false` led to compile errors so it is doubtful the default value was
  ever changed. By removing the option some internal statistics code was also
  simplified.

* removed run-time manipulation methods for server endpoints:

  * `db._removeEndpoint()`
  * `db._configureEndpoint()`
  * HTTP POST `/_api/endpoint`
  * HTTP DELETE `/_api/endpoint`

* AQL query result cache

  The query result cache can optionally cache the complete results of all or selected AQL queries.
  It can be operated in the following modes:

  * `off`: the cache is disabled. No query results will be stored
  * `on`: the cache will store the results of all AQL queries unless their `cache`
    attribute flag is set to `false`
  * `demand`: the cache will store the results of AQL queries that have their
    `cache` attribute set to `true`, but will ignore all others

  The mode can be set at server startup using the `--database.query-cache-mode` configuration
  option and later changed at runtime.

  The following HTTP REST APIs have been added for controlling the query cache:

  * HTTP GET `/_api/query-cache/properties`: returns the global query cache configuration
  * HTTP PUT `/_api/query-cache/properties`: modifies the global query cache configuration
  * HTTP DELETE `/_api/query-cache`: invalidates all results in the query cache

  The following JavaScript functions have been added for controlling the query cache:

  * `require("org/arangodb/aql/cache").properties()`: returns the global query cache configuration
  * `require("org/arangodb/aql/cache").properties(properties)`: modifies the global query cache configuration
  * `require("org/arangodb/aql/cache").clear()`: invalidates all results in the query cache

* do not link arangoimp against V8

* AQL function call arguments optimization

  This will lead to arguments in function calls inside AQL queries not being copied but passed
  by reference. This may speed up calls to functions with bigger argument values or queries that
  call functions a lot of times.

* upgraded V8 version to 4.3.61

* removed deprecated AQL `SKIPLIST` function.

  This function was introduced in older versions of ArangoDB with a less powerful query optimizer to
  retrieve data from a skiplist index using a `LIMIT` clause. It was marked as deprecated in ArangoDB
  2.6.

  Since ArangoDB 2.3 the behavior of the `SKIPLIST` function can be emulated using regular AQL
  constructs, e.g.

      FOR doc IN @@collection
	FILTER doc.value >= @value
	SORT doc.value DESC
	LIMIT 1
	RETURN doc

* the `skip()` function for simple queries does not accept negative input any longer.
  This feature was deprecated in 2.6.0.

* fix exception handling

  In some cases JavaScript exceptions would re-throw without information of the original problem.
  Now the original exception is logged for failure analysis.

* based REST API method PUT `/_api/simple/all` on the cursor API and make it use AQL internally.

  The change speeds up this REST API method and will lead to additional query information being
  returned by the REST API. Clients can use this extra information or ignore it.

* Foxx Queue job success/failure handlers arguments have changed from `(jobId, jobData, result, jobFailures)` to `(result, jobData, job)`.

* added Foxx Queue job options `repeatTimes`, `repeatUntil` and `repeatDelay` to automatically re-schedule jobs when they are completed.

* added Foxx manifest configuration type `password` to mask values in the web interface.

* fixed default values in Foxx manifest configurations sometimes not being used as defaults.

* fixed optional parameters in Foxx manifest configurations sometimes not being cleared correctly.

* Foxx dependencies can now be marked as optional using a slightly more verbose syntax in your manifest file.

* converted Foxx constructors to ES6 classes so you can extend them using class syntax.

* updated aqb to 2.0.

* updated chai to 3.0.

* Use more madvise calls to speed up things when memory is tight, in particular
  at load time but also for random accesses later.

* Overhauled web interface

  The web interface now has a new design.

  The API documentation for ArangoDB has been moved from "Tools" to "Links" in the web interface.

  The "Applications" tab in the web interfaces has been renamed to "Services".


v2.6.12 (2015-12-02)
--------------------

* fixed disappearing of documents for collections transferred via `sync` if the
  the collection was dropped right before synchronization and drop and (re-)create
  collection markers were located in the same WAL file

* added missing lock instruction for primary index in compactor size calculation

* fixed issue #1589

* fixed issue #1583

* Foxx: optional configuration options no longer log validation errors when assigned
  empty values (#1495)


v2.6.11 (2015-11-18)
--------------------

* fixed potentially invalid pointer access in shaper when the currently accessed
  document got re-located by the WAL collector at the very same time


v2.6.10 (2015-11-10)
--------------------

* disable replication appliers when starting in modes `--upgrade`, `--no-server`
  and `--check-upgrade`

* more detailed output in arango-dfdb

* fixed potential deadlock in collection status changing on Windows

* issue #1521: Can't dump/restore with user and password


v2.6.9 (2015-09-29)
-------------------

* added "special" password ARANGODB_DEFAULT_ROOT_PASSWORD. If you pass
  ARANGODB_DEFAULT_ROOT_PASSWORD as password, it will read the password
  from the environment variable ARANGODB_DEFAULT_ROOT_PASSWORD

* fixed failing AQL skiplist, sort and limit combination

  When using a Skiplist index on an attribute (say "a") and then using sort
  and skip on this attribute caused the result to be empty e.g.:

    require("internal").db.test.ensureSkiplist("a");
    require("internal").db._query("FOR x IN test SORT x.a LIMIT 10, 10");

  Was always empty no matter how many documents are stored in test.
  This is now fixed.

v2.6.8 (2015-09-09)
-------------------

* ARM only:

  The ArangoDB packages for ARM require the kernel to allow unaligned memory access.
  How the kernel handles unaligned memory access is configurable at runtime by
  checking and adjusting the contents `/proc/cpu/alignment`.

  In order to operate on ARM, ArangoDB requires the bit 1 to be set. This will
  make the kernel trap and adjust unaligned memory accesses. If this bit is not
  set, the kernel may send a SIGBUS signal to ArangoDB and terminate it.

  To set bit 1 in `/proc/cpu/alignment` use the following command as a privileged
  user (e.g. root):

      echo "2" > /proc/cpu/alignment

  Note that this setting affects all user processes and not just ArangoDB. Setting
  the alignment with the above command will also not make the setting permanent,
  so it will be lost after a restart of the system. In order to make the setting
  permanent, it should be executed during system startup or before starting arangod.

  The ArangoDB start/stop scripts do not adjust the alignment setting, but rely on
  the environment to have the correct alignment setting already. The reason for this
  is that the alignment settings also affect all other user processes (which ArangoDB
  is not aware of) and thus may have side-effects outside of ArangoDB. It is therefore
  more reasonable to have the system administrator carry out the change.


v2.6.7 (2015-08-25)
-------------------

* improved AssocMulti index performance when resizing.

  This makes the edge index perform less I/O when under memory pressure.


v2.6.6 (2015-08-23)
-------------------

* added startup option `--server.additional-threads` to create separate queues
  for slow requests.


v2.6.5 (2015-08-17)
-------------------

* added startup option `--database.throw-collection-not-loaded-error`

  Accessing a not-yet loaded collection will automatically load a collection
  on first access. This flag controls what happens in case an operation
  would need to wait for another thread to finalize loading a collection. If
  set to *true*, then the first operation that accesses an unloaded collection
  will load it. Further threads that try to access the same collection while
  it is still loading immediately fail with an error (1238, *collection not loaded*).
  This is to prevent all server threads from being blocked while waiting on the
  same collection to finish loading. When the first thread has completed loading
  the collection, the collection becomes regularly available, and all operations
  from that point on can be carried out normally, and error 1238 will not be
  thrown anymore for that collection.

  If set to *false*, the first thread that accesses a not-yet loaded collection
  will still load it. Other threads that try to access the collection while
  loading will not fail with error 1238 but instead block until the collection
  is fully loaded. This configuration might lead to all server threads being
  blocked because they are all waiting for the same collection to complete
  loading. Setting the option to *true* will prevent this from happening, but
  requires clients to catch error 1238 and react on it (maybe by scheduling
  a retry for later).

  The default value is *false*.

* fixed busy wait loop in scheduler threads that sometimes consumed 100% CPU while
  waiting for events on connections closed unexpectedly by the client side

* handle attribute `indexBuckets` when restoring collections via arangorestore.
  Previously the `indexBuckets` attribute value from the dump was ignored, and the
   server default value for `indexBuckets` was used when restoring a collection.

* fixed "EscapeValue already set error" crash in V8 actions that might have occurred when
  canceling V8-based operations.


v2.6.4 (2015-08-01)
-------------------

* V8: Upgrade to version 4.1.0.27 - this is intended to be the stable V8 version.

* fixed issue #1424: Arango shell should not processing arrows pushing on keyboard


v2.6.3 (2015-07-21)
-------------------

* issue #1409: Document values with null character truncated


v2.6.2 (2015-07-04)
-------------------

* fixed issue #1383: bindVars for HTTP API doesn't work with empty string

* fixed handling of default values in Foxx manifest configurations

* fixed handling of optional parameters in Foxx manifest configurations

* fixed a reference error being thrown in Foxx queues when a function-based job type is used that is not available and no options object is passed to queue.push


v2.6.1 (2015-06-24)
-------------------

* Add missing swagger files to cmake build. fixes #1368

* fixed documentation errors


v2.6.0 (2015-06-20)
-------------------

* using negative values for `SimpleQuery.skip()` is deprecated.
  This functionality will be removed in future versions of ArangoDB.

* The following simple query functions are now deprecated:

  * collection.near
  * collection.within
  * collection.geo
  * collection.fulltext
  * collection.range
  * collection.closedRange

  This also lead to the following REST API methods being deprecated from now on:

  * PUT /_api/simple/near
  * PUT /_api/simple/within
  * PUT /_api/simple/fulltext
  * PUT /_api/simple/range

  It is recommended to replace calls to these functions or APIs with equivalent AQL queries,
  which are more flexible because they can be combined with other operations:

      FOR doc IN NEAR(@@collection, @latitude, @longitude, @limit)
	RETURN doc

      FOR doc IN WITHIN(@@collection, @latitude, @longitude, @radius, @distanceAttributeName)
	RETURN doc

      FOR doc IN FULLTEXT(@@collection, @attributeName, @queryString, @limit)
	RETURN doc

      FOR doc IN @@collection
	FILTER doc.value >= @left && doc.value < @right
	LIMIT @skip, @limit
	RETURN doc`

  The above simple query functions and REST API methods may be removed in future versions
  of ArangoDB.

* deprecated now-obsolete AQL `SKIPLIST` function

  The function was introduced in older versions of ArangoDB with a less powerful query optimizer to
  retrieve data from a skiplist index using a `LIMIT` clause.

  Since 2.3 the same goal can be achieved by using regular AQL constructs, e.g.

      FOR doc IN collection FILTER doc.value >= @value SORT doc.value DESC LIMIT 1 RETURN doc

* fixed issues when switching the database inside tasks and during shutdown of database cursors

  These features were added during 2.6 alpha stage so the fixes affect devel/2.6-alpha builds only

* issue #1360: improved foxx-manager help

* added `--enable-tcmalloc` configure option.

  When this option is set, arangod and the client tools will be linked against tcmalloc, which replaces
  the system allocator. When the option is set, a tcmalloc library must be present on the system under
  one of the names `libtcmalloc`, `libtcmalloc_minimal` or `libtcmalloc_debug`.

  As this is a configure option, it is supported for manual builds on Linux-like systems only. tcmalloc
  support is currently experimental.

* issue #1353: Windows: HTTP API - incorrect path in errorMessage

* issue #1347: added option `--create-database` for arangorestore.

  Setting this option to `true` will now create the target database if it does not exist. When creating
  the target database, the username and passwords passed to arangorestore will be used to create an
  initial user for the new database.

* issue #1345: advanced debug information for User Functions

* issue #1341: Can't use bindvars in UPSERT

* fixed vulnerability in JWT implementation.

* changed default value of option `--database.ignore-datafile-errors` from `true` to `false`

  If the new default value of `false` is used, then arangod will refuse loading collections that contain
  datafiles with CRC mismatches or other errors. A collection with datafile errors will then become
  unavailable. This prevents follow up errors from happening.

  The only way to access such collection is to use the datafile debugger (arango-dfdb) and try to repair
  or truncate the datafile with it.

  If `--database.ignore-datafile-errors` is set to `true`, then collections will become available
  even if parts of their data cannot be loaded. This helps availability, but may cause (partial) data
  loss and follow up errors.

* added server startup option `--server.session-timeout` for controlling the timeout of user sessions
  in the web interface

* add sessions and cookie authentication for ArangoDB's web interface

  ArangoDB's built-in web interface now uses sessions. Session information ids are stored in cookies,
  so clients using the web interface must accept cookies in order to use it

* web interface: display query execution time in AQL editor

* web interface: renamed AQL query *submit* button to *execute*

* web interface: added query explain feature in AQL editor

* web interface: demo page added. only working if demo data is available, hidden otherwise

* web interface: added support for custom app scripts with optional arguments and results

* web interface: mounted apps that need to be configured are now indicated in the app overview

* web interface: added button for running tests to app details

* web interface: added button for configuring app dependencies to app details

* web interface: upgraded API documentation to use Swagger 2

* INCOMPATIBLE CHANGE

  removed startup option `--log.severity`

  The docs for `--log.severity` mentioned lots of severities (e.g. `exception`, `technical`, `functional`, `development`)
  but only a few severities (e.g. `all`, `human`) were actually used, with `human` being the default and `all` enabling the
  additional logging of requests. So the option pretended to control a lot of things which it actually didn't. Additionally,
  the option `--log.requests-file` was around for a long time already, also controlling request logging.

  Because the `--log.severity` option effectively did not control that much, it was removed. A side effect of removing the
  option is that 2.5 installations which used `--log.severity all` will not log requests after the upgrade to 2.6. This can
  be adjusted by setting the `--log.requests-file` option.

* add backtrace to fatal log events

* added optional `limit` parameter for AQL function `FULLTEXT`

* make fulltext index also index text values contained in direct sub-objects of the indexed
  attribute.

  Previous versions of ArangoDB only indexed the attribute value if it was a string. Sub-attributes
  of the index attribute were ignored when fulltext indexing.

  Now, if the index attribute value is an object, the object's values will each be included in the
  fulltext index if they are strings. If the index attribute value is an array, the array's values
  will each be included in the fulltext index if they are strings.

  For example, with a fulltext index present on the `translations` attribute, the following text
  values will now be indexed:

      var c = db._create("example");
      c.ensureFulltextIndex("translations");
      c.insert({ translations: { en: "fox", de: "Fuchs", fr: "renard", ru: "лиса" } });
      c.insert({ translations: "Fox is the English translation of the German word Fuchs" });
      c.insert({ translations: [ "ArangoDB", "document", "database", "Foxx" ] });

      c.fulltext("translations", "лиса").toArray();       // returns only first document
      c.fulltext("translations", "Fox").toArray();        // returns first and second documents
      c.fulltext("translations", "prefix:Fox").toArray(); // returns all three documents

* added batch document removal and lookup commands:

      collection.lookupByKeys(keys)
      collection.removeByKeys(keys)

  These commands can be used to perform multi-document lookup and removal operations efficiently
  from the ArangoShell. The argument to these operations is an array of document keys.

  Also added HTTP APIs for batch document commands:

  * PUT /_api/simple/lookup-by-keys
  * PUT /_api/simple/remove-by-keys

* properly prefix document address URLs with the current database name for calls to the REST
  API method GET `/_api/document?collection=...` (that method will return partial URLs to all
  documents in the collection).

  Previous versions of ArangoDB returned the URLs starting with `/_api/` but without the current
  database name, e.g. `/_api/document/mycollection/mykey`. Starting with 2.6, the response URLs
  will include the database name as well, e.g. `/_db/_system/_api/document/mycollection/mykey`.

* added dedicated collection export HTTP REST API

  ArangoDB now provides a dedicated collection export API, which can take snapshots of entire
  collections more efficiently than the general-purpose cursor API. The export API is useful
  to transfer the contents of an entire collection to a client application. It provides optional
  filtering on specific attributes.

  The export API is available at endpoint `POST /_api/export?collection=...`. The API has the
  same return value structure as the already established cursor API (`POST /_api/cursor`).

  An introduction to the export API is given in this blog post:
  http://jsteemann.github.io/blog/2015/04/04/more-efficient-data-exports/

* subquery optimizations for AQL queries

  This optimization avoids copying intermediate results into subqueries that are not required
  by the subquery.

  A brief description can be found here:
  http://jsteemann.github.io/blog/2015/05/04/subquery-optimizations/

* return value optimization for AQL queries

  This optimization avoids copying the final query result inside the query's main `ReturnNode`.

  A brief description can be found here:
  http://jsteemann.github.io/blog/2015/05/04/return-value-optimization-for-aql/

* speed up AQL queries containing big `IN` lists for index lookups

  `IN` lists used for index lookups had performance issues in previous versions of ArangoDB.
  These issues have been addressed in 2.6 so using bigger `IN` lists for filtering is much
  faster.

  A brief description can be found here:
  http://jsteemann.github.io/blog/2015/05/07/in-list-improvements/

* allow `@` and `.` characters in document keys, too

  This change also leads to document keys being URL-encoded when returned in HTTP `location`
  response headers.

* added alternative implementation for AQL COLLECT

  The alternative method uses a hash table for grouping and does not require its input elements
  to be sorted. It will be taken into account by the optimizer for `COLLECT` statements that do
  not use an `INTO` clause.

  In case a `COLLECT` statement can use the hash table variant, the optimizer will create an extra
  plan for it at the beginning of the planning phase. In this plan, no extra `SORT` node will be
  added in front of the `COLLECT` because the hash table variant of `COLLECT` does not require
  sorted input. Instead, a `SORT` node will be added after it to sort its output. This `SORT` node
  may be optimized away again in later stages. If the sort order of the result is irrelevant to
  the user, adding an extra `SORT null` after a hash `COLLECT` operation will allow the optimizer to
  remove the sorts altogether.

  In addition to the hash table variant of `COLLECT`, the optimizer will modify the original plan
  to use the regular `COLLECT` implementation. As this implementation requires sorted input, the
  optimizer will insert a `SORT` node in front of the `COLLECT`. This `SORT` node may be optimized
  away in later stages.

  The created plans will then be shipped through the regular optimization pipeline. In the end,
  the optimizer will pick the plan with the lowest estimated total cost as usual. The hash table
  variant does not require an up-front sort of the input, and will thus be preferred over the
  regular `COLLECT` if the optimizer estimates many input elements for the `COLLECT` node and
  cannot use an index to sort them.

  The optimizer can be explicitly told to use the regular *sorted* variant of `COLLECT` by
  suffixing a `COLLECT` statement with `OPTIONS { "method" : "sorted" }`. This will override the
  optimizer guesswork and only produce the *sorted* variant of `COLLECT`.

  A blog post on the new `COLLECT` implementation can be found here:
  http://jsteemann.github.io/blog/2015/04/22/collecting-with-a-hash-table/

* refactored HTTP REST API for cursors

  The HTTP REST API for cursors (`/_api/cursor`) has been refactored to improve its performance
  and use less memory.

  A post showing some of the performance improvements can be found here:
  http://jsteemann.github.io/blog/2015/04/01/improvements-for-the-cursor-api/

* simplified return value syntax for data-modification AQL queries

  ArangoDB 2.4 since version allows to return results from data-modification AQL queries. The
  syntax for this was quite limited and verbose:

      FOR i IN 1..10
	INSERT { value: i } IN test
	LET inserted = NEW
	RETURN inserted

  The `LET inserted = NEW RETURN inserted` was required literally to return the inserted
  documents. No calculations could be made using the inserted documents.

  This is now more flexible. After a data-modification clause (e.g. `INSERT`, `UPDATE`, `REPLACE`,
  `REMOVE`, `UPSERT`) there can follow any number of `LET` calculations. These calculations can
  refer to the pseudo-values `OLD` and `NEW` that are created by the data-modification statements.

  This allows returning projections of inserted or updated documents, e.g.:

      FOR i IN 1..10
	INSERT { value: i } IN test
	RETURN { _key: NEW._key, value: i }

  Still not every construct is allowed after a data-modification clause. For example, no functions
  can be called that may access documents.

  More information can be found here:
  http://jsteemann.github.io/blog/2015/03/27/improvements-for-data-modification-queries/

* added AQL `UPSERT` statement

  This adds an `UPSERT` statement to AQL that is a combination of both `INSERT` and `UPDATE` /
  `REPLACE`. The `UPSERT` will search for a matching document using a user-provided example.
  If no document matches the example, the *insert* part of the `UPSERT` statement will be
  executed. If there is a match, the *update* / *replace* part will be carried out:

      UPSERT { page: 'index.html' }                 /* search example */
	INSERT { page: 'index.html', pageViews: 1 } /* insert part */
	UPDATE { pageViews: OLD.pageViews + 1 }     /* update part */
	IN pageViews

  `UPSERT` can be used with an `UPDATE` or `REPLACE` clause. The `UPDATE` clause will perform
  a partial update of the found document, whereas the `REPLACE` clause will replace the found
  document entirely. The `UPDATE` or `REPLACE` parts can refer to the pseudo-value `OLD`, which
  contains all attributes of the found document.

  `UPSERT` statements can optionally return values. In the following query, the return
  attribute `found` will return the found document before the `UPDATE` was applied. If no
  document was found, `found` will contain a value of `null`. The `updated` result attribute will
  contain the inserted / updated document:

      UPSERT { page: 'index.html' }                 /* search example */
	INSERT { page: 'index.html', pageViews: 1 } /* insert part */
	UPDATE { pageViews: OLD.pageViews + 1 }     /* update part */
	IN pageViews
	RETURN { found: OLD, updated: NEW }

  A more detailed description of `UPSERT` can be found here:
  http://jsteemann.github.io/blog/2015/03/27/preview-of-the-upsert-command/

* adjusted default configuration value for `--server.backlog-size` from 10 to 64.

* issue #1231: bug xor feature in AQL: LENGTH(null) == 4

  This changes the behavior of the AQL `LENGTH` function as follows:

  - if the single argument to `LENGTH()` is `null`, then the result will now be `0`. In previous
    versions of ArangoDB, the result of `LENGTH(null)` was `4`.

  - if the single argument to `LENGTH()` is `true`, then the result will now be `1`. In previous
    versions of ArangoDB, the result of `LENGTH(true)` was `4`.

  - if the single argument to `LENGTH()` is `false`, then the result will now be `0`. In previous
    versions of ArangoDB, the result of `LENGTH(false)` was `5`.

  The results of `LENGTH()` with string, numeric, array object argument values do not change.

* issue #1298: Bulk import if data already exists (#1298)

  This change extends the HTTP REST API for bulk imports as follows:

  When documents are imported and the `_key` attribute is specified for them, the import can be
  used for inserting and updating/replacing documents. Previously, the import could be used for
  inserting new documents only, and re-inserting a document with an existing key would have failed
  with a *unique key constraint violated* error.

  The above behavior is still the default. However, the API now allows controlling the behavior
  in case of a unique key constraint error via the optional URL parameter `onDuplicate`.

  This parameter can have one of the following values:

  - `error`: when a unique key constraint error occurs, do not import or update the document but
    report an error. This is the default.

  - `update`: when a unique key constraint error occurs, try to (partially) update the existing
    document with the data specified in the import. This may still fail if the document would
    violate secondary unique indexes. Only the attributes present in the import data will be
    updated and other attributes already present will be preserved. The number of updated documents
    will be reported in the `updated` attribute of the HTTP API result.

  - `replace`: when a unique key constraint error occurs, try to fully replace the existing
    document with the data specified in the import. This may still fail if the document would
    violate secondary unique indexes. The number of replaced documents will be reported in the
    `updated` attribute of the HTTP API result.

  - `ignore`: when a unique key constraint error occurs, ignore this error. There will be no
    insert, update or replace for the particular document. Ignored documents will be reported
    separately in the `ignored` attribute of the HTTP API result.

  The result of the HTTP import API will now contain the attributes `ignored` and `updated`, which
  contain the number of ignored and updated documents respectively. These attributes will contain a
  value of zero unless the `onDuplicate` URL parameter is set to either `update` or `replace`
  (in this case the `updated` attribute may contain non-zero values) or `ignore` (in this case the
  `ignored` attribute may contain a non-zero value).

  To support the feature, arangoimp also has a new command line option `--on-duplicate` which can
  have one of the values `error`, `update`, `replace`, `ignore`. The default value is `error`.

  A few examples for using arangoimp with the `--on-duplicate` option can be found here:
  http://jsteemann.github.io/blog/2015/04/14/updating-documents-with-arangoimp/

* changed behavior of `db._query()` in the ArangoShell:

  if the command's result is printed in the shell, the first 10 results will be printed. Previously
  only a basic description of the underlying query result cursor was printed. Additionally, if the
  cursor result contains more than 10 results, the cursor is assigned to a global variable `more`,
  which can be used to iterate over the cursor result.

  Example:

      arangosh [_system]> db._query("FOR i IN 1..15 RETURN i")
      [object ArangoQueryCursor, count: 15, hasMore: true]

      [
	1,
	2,
	3,
	4,
	5,
	6,
	7,
	8,
	9,
	10
      ]

      type 'more' to show more documents


      arangosh [_system]> more
      [object ArangoQueryCursor, count: 15, hasMore: false]

      [
	11,
	12,
	13,
	14,
	15
      ]

* Disallow batchSize value 0 in HTTP `POST /_api/cursor`:

  The HTTP REST API `POST /_api/cursor` does not accept a `batchSize` parameter value of
  `0` any longer. A batch size of 0 never made much sense, but previous versions of ArangoDB
  did not check for this value. Now creating a cursor using a `batchSize` value 0 will
  result in an HTTP 400 error response

* REST Server: fix memory leaks when failing to add jobs

* 'EDGES' AQL Function

  The AQL function `EDGES` got a new fifth option parameter.
  Right now only one option is available: 'includeVertices'. This is a boolean parameter
  that allows to modify the result of the `EDGES` function.
  Default is 'includeVertices: false' which does not have any effect.
  'includeVertices: true' modifies the result, such that
  {vertex: <vertexDocument>, edge: <edgeDocument>} is returned.

* INCOMPATIBLE CHANGE:

  The result format of the AQL function `NEIGHBORS` has been changed.
  Before it has returned an array of objects containing 'vertex' and 'edge'.
  Now it will only contain the vertex directly.
  Also an additional option 'includeData' has been added.
  This is used to define if only the 'vertex._id' value should be returned (false, default),
  or if the vertex should be looked up in the collection and the complete JSON should be returned
  (true).
  Using only the id values can lead to significantly improved performance if this is the only information
  required.

  In order to get the old result format prior to ArangoDB 2.6, please use the function EDGES instead.
  Edges allows for a new option 'includeVertices' which, set to true, returns exactly the format of NEIGHBORS.
  Example:

      NEIGHBORS(<vertexCollection>, <edgeCollection>, <vertex>, <direction>, <example>)

  This can now be achieved by:

      EDGES(<edgeCollection>, <vertex>, <direction>, <example>, {includeVertices: true})

  If you are nesting several NEIGHBORS steps you can speed up their performance in the following way:

  Old Example:

  FOR va IN NEIGHBORS(Users, relations, 'Users/123', 'outbound') FOR vc IN NEIGHBORS(Products, relations, va.vertex._id, 'outbound') RETURN vc

  This can now be achieved by:

  FOR va IN NEIGHBORS(Users, relations, 'Users/123', 'outbound') FOR vc IN NEIGHBORS(Products, relations, va, 'outbound', null, {includeData: true}) RETURN vc
													  ^^^^                  ^^^^^^^^^^^^^^^^^^^
												  Use intermediate directly     include Data for final

* INCOMPATIBLE CHANGE:

  The AQL function `GRAPH_NEIGHBORS` now provides an additional option `includeData`.
  This option allows controlling whether the function should return the complete vertices
  or just their IDs. Returning only the IDs instead of the full vertices can lead to
  improved performance .

  If provided, `includeData` is set to `true`, all vertices in the result will be returned
  with all their attributes. The default value of `includeData` is `false`.
  This makes the default function results incompatible with previous versions of ArangoDB.

  To get the old result style in ArangoDB 2.6, please set the options as follows in calls
  to `GRAPH_NEIGHBORS`:

      GRAPH_NEIGHBORS(<graph>, <vertex>, { includeData: true })

* INCOMPATIBLE CHANGE:

  The AQL function `GRAPH_COMMON_NEIGHBORS` now provides an additional option `includeData`.
  This option allows controlling whether the function should return the complete vertices
  or just their IDs. Returning only the IDs instead of the full vertices can lead to
  improved performance .

  If provided, `includeData` is set to `true`, all vertices in the result will be returned
  with all their attributes. The default value of `includeData` is `false`.
  This makes the default function results incompatible with previous versions of ArangoDB.

  To get the old result style in ArangoDB 2.6, please set the options as follows in calls
  to `GRAPH_COMMON_NEIGHBORS`:

      GRAPH_COMMON_NEIGHBORS(<graph>, <vertexExamples1>, <vertexExamples2>, { includeData: true }, { includeData: true })

* INCOMPATIBLE CHANGE:

  The AQL function `GRAPH_SHORTEST_PATH` now provides an additional option `includeData`.
  This option allows controlling whether the function should return the complete vertices
  and edges or just their IDs. Returning only the IDs instead of full vertices and edges
  can lead to improved performance .

  If provided, `includeData` is set to `true`, all vertices and edges in the result will
  be returned with all their attributes. There is also an optional parameter `includePath` of
  type object.
  It has two optional sub-attributes `vertices` and `edges`, both of type boolean.
  Both can be set individually and the result will include all vertices on the path if
  `includePath.vertices == true` and all edges if `includePath.edges == true` respectively.

  The default value of `includeData` is `false`, and paths are now excluded by default.
  This makes the default function results incompatible with previous versions of ArangoDB.

  To get the old result style in ArangoDB 2.6, please set the options as follows in calls
  to `GRAPH_SHORTEST_PATH`:

      GRAPH_SHORTEST_PATH(<graph>, <source>, <target>, { includeData: true, includePath: { edges: true, vertices: true } })

  The attributes `startVertex` and `vertex` that were present in the results of `GRAPH_SHORTEST_PATH`
  in previous versions of ArangoDB will not be produced in 2.6. To calculate these attributes in 2.6,
  please extract the first and last elements from the `vertices` result attribute.

* INCOMPATIBLE CHANGE:

  The AQL function `GRAPH_DISTANCE_TO` will now return only the id the destination vertex
  in the `vertex` attribute, and not the full vertex data with all vertex attributes.

* INCOMPATIBLE CHANGE:

  All graph measurements functions in JavaScript module `general-graph` that calculated a
  single figure previously returned an array containing just the figure. Now these functions
  will return the figure directly and not put it inside an array.

  The affected functions are:

  * `graph._absoluteEccentricity`
  * `graph._eccentricity`
  * `graph._absoluteCloseness`
  * `graph._closeness`
  * `graph._absoluteBetweenness`
  * `graph._betweenness`
  * `graph._radius`
  * `graph._diameter`

* Create the `_graphs` collection in new databases with `waitForSync` attribute set to `false`

  The previous `waitForSync` value was `true`, so default the behavior when creating and dropping
  graphs via the HTTP REST API changes as follows if the new settings are in effect:

  * `POST /_api/graph` by default returns `HTTP 202` instead of `HTTP 201`
  * `DELETE /_api/graph/graph-name` by default returns `HTTP 202` instead of `HTTP 201`

  If the `_graphs` collection still has its `waitForSync` value set to `true`, then the HTTP status
  code will not change.

* Upgraded ICU to version 54; this increases performance in many places.
  based on https://code.google.com/p/chromium/issues/detail?id=428145

* added support for HTTP push aka chunked encoding

* issue #1051: add info whether server is running in service or user mode?

  This will add a "mode" attribute to the result of the result of HTTP GET `/_api/version?details=true`

  "mode" can have the following values:

  - `standalone`: server was started manually (e.g. on command-line)
  - `service`: service is running as Windows service, in daemon mode or under the supervisor

* improve system error messages in Windows port

* increased default value of `--server.request-timeout` from 300 to 1200 seconds for client tools
  (arangosh, arangoimp, arangodump, arangorestore)

* increased default value of `--server.connect-timeout` from 3 to 5 seconds for client tools
  (arangosh, arangoimp, arangodump, arangorestore)

* added startup option `--server.foxx-queues-poll-interval`

  This startup option controls the frequency with which the Foxx queues manager is checking
  the queue (or queues) for jobs to be executed.

  The default value is `1` second. Lowering this value will result in the queue manager waking
  up and checking the queues more frequently, which may increase CPU usage of the server.
  When not using Foxx queues, this value can be raised to save some CPU time.

* added startup option `--server.foxx-queues`

  This startup option controls whether the Foxx queue manager will check queue and job entries.
  Disabling this option can reduce server load but will prevent jobs added to Foxx queues from
  being processed at all.

  The default value is `true`, enabling the Foxx queues feature.

* make Foxx queues really database-specific.

  Foxx queues were and are stored in a database-specific collection `_queues`. However, a global
  cache variable for the queues led to the queue names being treated database-independently, which
  was wrong.

  Since 2.6, Foxx queues names are truly database-specific, so the same queue name can be used in
  two different databases for two different queues. Until then, it is advisable to think of queues
  as already being database-specific, and using the database name as a queue name prefix to be
  avoid name conflicts, e.g.:

      var queueName = "myQueue";
      var Foxx = require("org/arangodb/foxx");
      Foxx.queues.create(db._name() + ":" + queueName);

* added support for Foxx queue job types defined as app scripts.

  The old job types introduced in 2.4 are still supported but are known to cause issues in 2.5
  and later when the server is restarted or the job types are not defined in every thread.

  The new job types avoid this issue by storing an explicit mount path and script name rather
  than an assuming the job type is defined globally. It is strongly recommended to convert your
  job types to the new script-based system.

* renamed Foxx sessions option "sessionStorageApp" to "sessionStorage". The option now also accepts session storages directly.

* Added the following JavaScript methods for file access:
  * fs.copyFile() to copy single files
  * fs.copyRecursive() to copy directory trees
  * fs.chmod() to set the file permissions (non-Windows only)

* Added process.env for accessing the process environment from JavaScript code

* Cluster: kickstarter shutdown routines will more precisely follow the shutdown of its nodes.

* Cluster: don't delete agency connection objects that are currently in use.

* Cluster: improve passing along of HTTP errors

* fixed issue #1247: debian init script problems

* multi-threaded index creation on collection load

  When a collection contains more than one secondary index, they can be built in memory in
  parallel when the collection is loaded. How many threads are used for parallel index creation
  is determined by the new configuration parameter `--database.index-threads`. If this is set
  to 0, indexes are built by the opening thread only and sequentially. This is equivalent to
  the behavior in 2.5 and before.

* speed up building up primary index when loading collections

* added `count` attribute to `parameters.json` files of collections. This attribute indicates
  the number of live documents in the collection on unload. It is read when the collection is
  (re)loaded to determine the initial size for the collection's primary index

* removed remainders of MRuby integration, removed arangoirb

* simplified `controllers` property in Foxx manifests. You can now specify a filename directly
  if you only want to use a single file mounted at the base URL of your Foxx app.

* simplified `exports` property in Foxx manifests. You can now specify a filename directly if
  you only want to export variables from a single file in your Foxx app.

* added support for node.js-style exports in Foxx exports. Your Foxx exports file can now export
  arbitrary values using the `module.exports` property instead of adding properties to the
  `exports` object.

* added `scripts` property to Foxx manifests. You should now specify the `setup` and `teardown`
  files as properties of the `scripts` object in your manifests and can define custom,
  app-specific scripts that can be executed from the web interface or the CLI.

* added `tests` property to Foxx manifests. You can now define test cases using the `mocha`
  framework which can then be executed inside ArangoDB.

* updated `joi` package to 6.0.8.

* added `extendible` package.

* added Foxx model lifecycle events to repositories. See #1257.

* speed up resizing of edge index.

* allow to split an edge index into buckets which are resized individually.
  This is controlled by the `indexBuckets` attribute in the `properties`
  of the collection.

* fix a cluster deadlock bug in larger clusters by marking a thread waiting
  for a lock on a DBserver as blocked


v2.5.7 (2015-08-02)
-------------------

* V8: Upgrade to version 4.1.0.27 - this is intended to be the stable V8 version.


v2.5.6 (2015-07-21)
-------------------

* alter Windows build infrastructure so we can properly store pdb files.

* potentially fixed issue #1313: Wrong metric calculation at dashboard

  Escape whitespace in process name when scanning /proc/pid/stats

  This fixes statistics values read from that file

* Fixed variable naming in AQL `COLLECT INTO` results in case the COLLECT is placed
  in a subquery which itself is followed by other constructs that require variables


v2.5.5 (2015-05-29)
-------------------

* fixed vulnerability in JWT implementation.

* fixed format string for reading /proc/pid/stat

* take into account barriers used in different V8 contexts


v2.5.4 (2015-05-14)
-------------------

* added startup option `--log.performance`: specifying this option at startup will log
  performance-related info messages, mainly timings via the regular logging mechanisms

* cluster fixes

* fix for recursive copy under Windows


v2.5.3 (2015-04-29)
-------------------

* Fix fs.move to work across filesystem borders; Fixes Foxx app installation problems;
  issue #1292.

* Fix Foxx app install when installed on a different drive on Windows

* issue #1322: strange AQL result

* issue #1318: Inconsistent db._create() syntax

* issue #1315: queries to a collection fail with an empty response if the
  collection contains specific JSON data

* issue #1300: Make arangodump not fail if target directory exists but is empty

* allow specifying higher values than SOMAXCONN for `--server.backlog-size`

  Previously, arangod would not start when a `--server.backlog-size` value was
  specified that was higher than the platform's SOMAXCONN header value.

  Now, arangod will use the user-provided value for `--server.backlog-size` and
  pass it to the listen system call even if the value is higher than SOMAXCONN.
  If the user-provided value is higher than SOMAXCONN, arangod will log a warning
  on startup.

* Fixed a cluster deadlock bug. Mark a thread that is in a RemoteBlock as
  blocked to allow for additional dispatcher threads to be started.

* Fix locking in cluster by using another ReadWriteLock class for collections.

* Add a second DispatcherQueue for AQL in the cluster. This fixes a
  cluster-AQL thread explosion bug.


v2.5.2 (2015-04-11)
-------------------

* modules stored in _modules are automatically flushed when changed

* added missing query-id parameter in documentation of HTTP DELETE `/_api/query` endpoint

* added iterator for edge index in AQL queries

  this change may lead to less edges being read when used together with a LIMIT clause

* make graph viewer in web interface issue less expensive queries for determining
  a random vertex from the graph, and for determining vertex attributes

* issue #1285: syntax error, unexpected $undefined near '@_to RETURN obj

  this allows AQL bind parameter names to also start with underscores

* moved /_api/query to C++

* issue #1289: Foxx models created from database documents expose an internal method

* added `Foxx.Repository#exists`

* parallelize initialization of V8 context in multiple threads

* fixed a possible crash when the debug-level was TRACE

* cluster: do not initialize statistics collection on each
  coordinator, this fixes a race condition at startup

* cluster: fix a startup race w.r.t. the _configuration collection

* search for db:// JavaScript modules only after all local files have been
  considered, this speeds up the require command in a cluster considerably

* general cluster speedup in certain areas


v2.5.1 (2015-03-19)
-------------------

* fixed bug that caused undefined behavior when an AQL query was killed inside
  a calculation block

* fixed memleaks in AQL query cleanup in case out-of-memory errors are thrown

* by default, Debian and RedHat packages are built with debug symbols

* added option `--database.ignore-logfile-errors`

  This option controls how collection datafiles with a CRC mismatch are treated.

  If set to `false`, CRC mismatch errors in collection datafiles will lead
  to a collection not being loaded at all. If a collection needs to be loaded
  during WAL recovery, the WAL recovery will also abort (if not forced with
  `--wal.ignore-recovery-errors true`). Setting this flag to `false` protects
  users from unintentionally using a collection with corrupted datafiles, from
  which only a subset of the original data can be recovered.

  If set to `true`, CRC mismatch errors in collection datafiles will lead to
  the datafile being partially loaded. All data up to until the mismatch will
  be loaded. This will enable users to continue with collection datafiles
  that are corrupted, but will result in only a partial load of the data.
  The WAL recovery will still abort when encountering a collection with a
  corrupted datafile, at least if `--wal.ignore-recovery-errors` is not set to
  `true`.

  The default value is *true*, so for collections with corrupted datafiles
  there might be partial data loads once the WAL recovery has finished. If
  the WAL recovery will need to load a collection with a corrupted datafile,
  it will still stop when using the default values.

* INCOMPATIBLE CHANGE:

  make the arangod server refuse to start if during startup it finds a non-readable
  `parameter.json` file for a database or a collection.

  Stopping the startup process in this case requires manual intervention (fixing
  the unreadable files), but prevents follow-up errors due to ignored databases or
  collections from happening.

* datafiles and `parameter.json` files written by arangod are now created with read and write
  privileges for the arangod process user, and with read and write privileges for the arangod
  process group.

  Previously, these files were created with user read and write permissions only.

* INCOMPATIBLE CHANGE:

  abort WAL recovery if one of the collection's datafiles cannot be opened

* INCOMPATIBLE CHANGE:

  never try to raise the privileges after dropping them, this can lead to a race condition while
  running the recovery

  If you require to run ArangoDB on a port lower than 1024, you must run ArangoDB as root.

* fixed inefficiencies in `remove` methods of general-graph module

* added option `--database.slow-query-threshold` for controlling the default AQL slow query
  threshold value on server start

* add system error strings for Windows on many places

* rework service startup so we announce 'RUNNING' only when we're finished starting.

* use the Windows eventlog for FATAL and ERROR - log messages

* fix service handling in NSIS Windows installer, specify human readable name

* add the ICU_DATA environment variable to the fatal error messages

* fixed issue #1265: arangod crashed with SIGSEGV

* fixed issue #1241: Wildcards in examples


v2.5.0 (2015-03-09)
-------------------

* installer fixes for Windows

* fix for downloading Foxx

* fixed issue #1258: http pipelining not working?


v2.5.0-beta4 (2015-03-05)
-------------------------

* fixed issue #1247: debian init script problems


v2.5.0-beta3 (2015-02-27)
-------------------------

* fix Windows install path calculation in arango

* fix Windows logging of long strings

* fix possible undefinedness of const strings in Windows


v2.5.0-beta2 (2015-02-23)
-------------------------

* fixed issue #1256: agency binary not found #1256

* fixed issue #1230: API: document/col-name/_key and cursor return different floats

* front-end: dashboard tries not to (re)load statistics if user has no access

* V8: Upgrade to version 3.31.74.1

* etcd: Upgrade to version 2.0 - This requires go 1.3 to compile at least.

* refuse to startup if ICU wasn't initialized, this will i.e. prevent errors from being printed,
  and libraries from being loaded.

* front-end: unwanted removal of index table header after creating new index

* fixed issue #1248: chrome: applications filtering not working

* fixed issue #1198: queries remain in aql editor (front-end) if you navigate through different tabs

* Simplify usage of Foxx

  Thanks to our user feedback we learned that Foxx is a powerful, yet rather complicated concept.
  With this release we tried to make it less complicated while keeping all its strength.
  That includes a rewrite of the documentation as well as some code changes as listed below:

  * Moved Foxx applications to a different folder.

    The naming convention now is: <app-path>/_db/<dbname>/<mountpoint>/APP
    Before it was: <app-path>/databases/<dbname>/<appname>:<appversion>
    This caused some trouble as apps where cached based on name and version and updates did not apply.
    Hence the path on filesystem and the app's access URL had no relation to one another.
    Now the path on filesystem is identical to the URL (except for slashes and the appended APP)

  * Rewrite of Foxx routing

    The routing of Foxx has been exposed to major internal changes we adjusted because of user feedback.
    This allows us to set the development mode per mount point without having to change paths and hold
    apps at separate locations.

  * Foxx Development mode

    The development mode used until 2.4 is gone. It has been replaced by a much more mature version.
    This includes the deprecation of the javascript.dev-app-path parameter, which is useless since 2.5.
    Instead of having two separate app directories for production and development, apps now reside in
    one place, which is used for production as well as for development.
    Apps can still be put into development mode, changing their behavior compared to production mode.
    Development mode apps are still reread from disk at every request, and still they ship more debug
    output.

    This change has also made the startup options `--javascript.frontend-development-mode` and
    `--javascript.dev-app-path` obsolete. The former option will not have any effect when set, and the
    latter option is only read and used during the upgrade to 2.5 and does not have any effects later.

  * Foxx install process

    Installing Foxx apps has been a two step process: import them into ArangoDB and mount them at a
    specific mount point. These operations have been joined together. You can install an app at one
    mount point, that's it. No fetch, mount, unmount, purge cycle anymore. The commands have been
    simplified to just:

    * install: get your Foxx app up and running
    * uninstall: shut it down and erase it from disk

  * Foxx error output

    Until 2.4 the errors produced by Foxx were not optimal. Often, the error message was just
    `unable to parse manifest` and contained only an internal stack trace.
    In 2.5 we made major improvements there, including a much more fine-grained error output that
    helps you debug your Foxx apps. The error message printed is now much closer to its source and
    should help you track it down.

    Also we added the default handlers for unhandled errors in Foxx apps:

    * You will get a nice internal error page whenever your Foxx app is called but was not installed
      due to any error
    * You will get a proper error message when having an uncaught error appears in any app route

    In production mode the messages above will NOT contain any information about your Foxx internals
    and are safe to be exposed to third party users.
    In development mode the messages above will contain the stacktrace (if available), making it easier for
    your in-house devs to track down errors in the application.

* added `console` object to Foxx apps. All Foxx apps now have a console object implementing
  the familiar Console API in their global scope, which can be used to log diagnostic
  messages to the database.

* added `org/arangodb/request` module, which provides a simple API for making HTTP requests
  to external services.

* added optimizer rule `propagate-constant-attributes`

  This rule will look inside `FILTER` conditions for constant value equality comparisons,
  and insert the constant values in other places in `FILTER`s. For example, the rule will
  insert `42` instead of `i.value` in the second `FILTER` of the following query:

      FOR i IN c1 FOR j IN c2 FILTER i.value == 42 FILTER j.value == i.value RETURN 1

* added `filtered` value to AQL query execution statistics

  This value indicates how many documents were filtered by `FilterNode`s in the AQL query.
  Note that `IndexRangeNode`s can also filter documents by selecting only the required ranges
  from the index. The `filtered` value will not include the work done by `IndexRangeNode`s,
  but only the work performed by `FilterNode`s.

* added support for sparse hash and skiplist indexes

  Hash and skiplist indexes can optionally be made sparse. Sparse indexes exclude documents
  in which at least one of the index attributes is either not set or has a value of `null`.

  As such documents are excluded from sparse indexes, they may contain fewer documents than
  their non-sparse counterparts. This enables faster indexing and can lead to reduced memory
  usage in case the indexed attribute does occur only in some, but not all documents of the
  collection. Sparse indexes will also reduce the number of collisions in non-unique hash
  indexes in case non-existing or optional attributes are indexed.

  In order to create a sparse index, an object with the attribute `sparse` can be added to
  the index creation commands:

      db.collection.ensureHashIndex(attributeName, { sparse: true });
      db.collection.ensureHashIndex(attributeName1, attributeName2, { sparse: true });
      db.collection.ensureUniqueConstraint(attributeName, { sparse: true });
      db.collection.ensureUniqueConstraint(attributeName1, attributeName2, { sparse: true });

      db.collection.ensureSkiplist(attributeName, { sparse: true });
      db.collection.ensureSkiplist(attributeName1, attributeName2, { sparse: true });
      db.collection.ensureUniqueSkiplist(attributeName, { sparse: true });
      db.collection.ensureUniqueSkiplist(attributeName1, attributeName2, { sparse: true });

  Note that in place of the above specialized index creation commands, it is recommended to use
  the more general index creation command `ensureIndex`:

  ```js
  db.collection.ensureIndex({ type: "hash", sparse: true, unique: true, fields: [ attributeName ] });
  db.collection.ensureIndex({ type: "skiplist", sparse: false, unique: false, fields: [ "a", "b" ] });
  ```

  When not explicitly set, the `sparse` attribute defaults to `false` for new indexes.

  This causes a change in behavior when creating a unique hash index without specifying the
  sparse flag: in 2.4, unique hash indexes were implicitly sparse, always excluding `null` values.
  There was no option to control this behavior, and sparsity was neither supported for non-unique
  hash indexes nor skiplists in 2.4. This implicit sparsity of unique hash indexes was considered
  an inconsistency, and therefore the behavior was cleaned up in 2.5. As of 2.5, indexes will
  only be created sparse if sparsity is explicitly requested. Existing unique hash indexes from 2.4
  or before will automatically be migrated so they are still sparse after the upgrade to 2.5.

  Geo indexes are implicitly sparse, meaning documents without the indexed location attribute or
  containing invalid location coordinate values will be excluded from the index automatically. This
  is also a change when compared to pre-2.5 behavior, when documents with missing or invalid
  coordinate values may have caused errors on insertion when the geo index' `unique` flag was set
  and its `ignoreNull` flag was not.

  This was confusing and has been rectified in 2.5. The method `ensureGeoConstaint()` now does the
  same as `ensureGeoIndex()`. Furthermore, the attributes `constraint`, `unique`, `ignoreNull` and
  `sparse` flags are now completely ignored when creating geo indexes.

  The same is true for fulltext indexes. There is no need to specify non-uniqueness or sparsity for
  geo or fulltext indexes. They will always be non-unique and sparse.

  As sparse indexes may exclude some documents, they cannot be used for every type of query.
  Sparse hash indexes cannot be used to find documents for which at least one of the indexed
  attributes has a value of `null`. For example, the following AQL query cannot use a sparse
  index, even if one was created on attribute `attr`:

      FOR doc In collection
	FILTER doc.attr == null
	RETURN doc

  If the lookup value is non-constant, a sparse index may or may not be used, depending on
  the other types of conditions in the query. If the optimizer can safely determine that
  the lookup value cannot be `null`, a sparse index may be used. When uncertain, the optimizer
  will not make use of a sparse index in a query in order to produce correct results.

  For example, the following queries cannot use a sparse index on `attr` because the optimizer
  will not know beforehand whether the comparison values for `doc.attr` will include `null`:

      FOR doc In collection
	FILTER doc.attr == SOME_FUNCTION(...)
	RETURN doc

      FOR other IN otherCollection
	FOR doc In collection
	  FILTER doc.attr == other.attr
	  RETURN doc

  Sparse skiplist indexes can be used for sorting if the optimizer can safely detect that the
  index range does not include `null` for any of the index attributes.

* inspection of AQL data-modification queries will now detect if the data-modification part
  of the query can run in lockstep with the data retrieval part of the query, or if the data
  retrieval part must be executed before the data modification can start.

  Executing the two in lockstep allows using much smaller buffers for intermediate results
  and starts the actual data-modification operations much earlier than if the two phases
  were executed separately.

* Allow dynamic attribute names in AQL object literals

  This allows using arbitrary expressions to construct attribute names in object
  literals specified in AQL queries. To disambiguate expressions and other unquoted
  attribute names, dynamic attribute names need to be enclosed in brackets (`[` and `]`).
  Example:

      FOR i IN 1..100
	RETURN { [ CONCAT('value-of-', i) ] : i }

* make AQL optimizer rule "use-index-for-sort" remove sort also in case a non-sorted
  index (e.g. a hash index) is used for only equality lookups and all sort attributes
  are covered by the index.

  Example that does not require an extra sort (needs hash index on `value`):

      FOR doc IN collection FILTER doc.value == 1 SORT doc.value RETURN doc

  Another example that does not require an extra sort (with hash index on `value1`, `value2`):

      FOR doc IN collection FILTER doc.value1 == 1 && doc.value2 == 2 SORT doc.value1, doc.value2 RETURN doc

* make AQL optimizer rule "use-index-for-sort" remove sort also in case the sort criteria
  excludes the left-most index attributes, but the left-most index attributes are used
  by the index for equality-only lookups.

  Example that can use the index for sorting (needs skiplist index on `value1`, `value2`):

      FOR doc IN collection FILTER doc.value1 == 1 SORT doc.value2 RETURN doc

* added selectivity estimates for primary index, edge index, and hash index

  The selectivity estimates are returned by the `GET /_api/index` REST API method
  in a sub-attribute `selectivityEstimate` for each index that supports it. This
  attribute will be omitted for indexes that do not provide selectivity estimates.
  If provided, the selectivity estimate will be a numeric value between 0 and 1.

  Selectivity estimates will also be reported in the result of `collection.getIndexes()`
  for all indexes that support this. If no selectivity estimate can be determined for
  an index, the attribute `selectivityEstimate` will be omitted here, too.

  The web interface also shows selectivity estimates for each index that supports this.

  Currently the following index types can provide selectivity estimates:
  - primary index
  - edge index
  - hash index (unique and non-unique)

  No selectivity estimates will be provided when running in cluster mode.

* fixed issue #1226: arangod log issues

* added additional logger if arangod is started in foreground mode on a tty

* added AQL optimizer rule "move-calculations-down"

* use exclusive native SRWLocks on Windows instead of native mutexes

* added AQL functions `MD5`, `SHA1`, and `RANDOM_TOKEN`.

* reduced number of string allocations when parsing certain AQL queries

  parsing numbers (integers or doubles) does not require a string allocation
  per number anymore

* RequestContext#bodyParam now accepts arbitrary joi schemas and rejects invalid (but well-formed) request bodies.

* enforce that AQL user functions are wrapped inside JavaScript function () declarations

  AQL user functions were always expected to be wrapped inside a JavaScript function, but previously
  this was not enforced when registering a user function. Enforcing the AQL user functions to be contained
  inside functions prevents functions from doing some unexpected things that may have led to undefined
  behavior.

* Windows service uninstalling: only remove service if it points to the currently running binary,
  or --force was specified.

* Windows (debug only): print stacktraces on crash and run minidump

* Windows (cygwin): if you run arangosh in a cygwin shell or via ssh we will detect this and use
  the appropriate output functions.

* Windows: improve process management

* fix IPv6 reverse ip lookups - so far we only did IPv4 addresses.

* improve join documentation, add outer join example

* run jslint for unit tests too, to prevent "memory leaks" by global js objects with native code.

* fix error logging for exceptions - we wouldn't log the exception message itself so far.

* improve error reporting in the http client (Windows & *nix)

* improve error reports in cluster

* Standard errors can now contain custom messages.


v2.4.7 (XXXX-XX-XX)
-------------------

* fixed issue #1282: Geo WITHIN_RECTANGLE for nested lat/lng


v2.4.6 (2015-03-18)
-------------------

* added option `--database.ignore-logfile-errors`

  This option controls how collection datafiles with a CRC mismatch are treated.

  If set to `false`, CRC mismatch errors in collection datafiles will lead
  to a collection not being loaded at all. If a collection needs to be loaded
  during WAL recovery, the WAL recovery will also abort (if not forced with
  `--wal.ignore-recovery-errors true`). Setting this flag to `false` protects
  users from unintentionally using a collection with corrupted datafiles, from
  which only a subset of the original data can be recovered.

  If set to `true`, CRC mismatch errors in collection datafiles will lead to
  the datafile being partially loaded. All data up to until the mismatch will
  be loaded. This will enable users to continue with a collection datafiles
  that are corrupted, but will result in only a partial load of the data.
  The WAL recovery will still abort when encountering a collection with a
  corrupted datafile, at least if `--wal.ignore-recovery-errors` is not set to
  `true`.

  The default value is *true*, so for collections with corrupted datafiles
  there might be partial data loads once the WAL recovery has finished. If
  the WAL recovery will need to load a collection with a corrupted datafile,
  it will still stop when using the default values.

* INCOMPATIBLE CHANGE:

  make the arangod server refuse to start if during startup it finds a non-readable
  `parameter.json` file for a database or a collection.

  Stopping the startup process in this case requires manual intervention (fixing
  the unreadable files), but prevents follow-up errors due to ignored databases or
  collections from happening.

* datafiles and `parameter.json` files written by arangod are now created with read and write
  privileges for the arangod process user, and with read and write privileges for the arangod
  process group.

  Previously, these files were created with user read and write permissions only.

* INCOMPATIBLE CHANGE:

  abort WAL recovery if one of the collection's datafiles cannot be opened

* INCOMPATIBLE CHANGE:

  never try to raise the privileges after dropping them, this can lead to a race condition while
  running the recovery

  If you require to run ArangoDB on a port lower than 1024, you must run ArangoDB as root.

* fixed inefficiencies in `remove` methods of general-graph module

* added option `--database.slow-query-threshold` for controlling the default AQL slow query
  threshold value on server start


v2.4.5 (2015-03-16)
-------------------

* added elapsed time to HTTP request logging output (`--log.requests-file`)

* added AQL current and slow query tracking, killing of AQL queries

  This change enables retrieving the list of currently running AQL queries inside the selected database.
  AQL queries with an execution time beyond a certain threshold can be moved to a "slow query" facility
  and retrieved from there. Queries can also be killed by specifying the query id.

  This change adds the following HTTP REST APIs:

  - `GET /_api/query/current`: for retrieving the list of currently running queries
  - `GET /_api/query/slow`: for retrieving the list of slow queries
  - `DELETE /_api/query/slow`: for clearing the list of slow queries
  - `GET /_api/query/properties`: for retrieving the properties for query tracking
  - `PUT /_api/query/properties`: for adjusting the properties for query tracking
  - `DELETE /_api/query/<id>`: for killing an AQL query

  The following JavaScript APIs have been added:

  - require("org/arangodb/aql/queries").current();
  - require("org/arangodb/aql/queries").slow();
  - require("org/arangodb/aql/queries").clearSlow();
  - require("org/arangodb/aql/queries").properties();
  - require("org/arangodb/aql/queries").kill();

* fixed issue #1265: arangod crashed with SIGSEGV

* fixed issue #1241: Wildcards in examples

* fixed comment parsing in Foxx controllers


v2.4.4 (2015-02-24)
-------------------

* fixed the generation template for foxx apps. It now does not create deprecated functions anymore

* add custom visitor functionality for `GRAPH_NEIGHBORS` function, too

* increased default value of traversal option *maxIterations* to 100 times of its previous
  default value


v2.4.3 (2015-02-06)
-------------------

* fix multi-threading with openssl when running under Windows

* fix timeout on socket operations when running under Windows

* Fixed an error in Foxx routing which caused some apps that worked in 2.4.1 to fail with status 500: `undefined is not a function` errors in 2.4.2
  This error was occurring due to seldom internal rerouting introduced by the malformed application handler.


v2.4.2 (2015-01-30)
-------------------

* added custom visitor functionality for AQL traversals

  This allows more complex result processing in traversals triggered by AQL. A few examples
  are shown in [this article](http://jsteemann.github.io/blog/2015/01/28/using-custom-visitors-in-aql-graph-traversals/).

* improved number of results estimated for nodes of type EnumerateListNode and SubqueryNode
  in AQL explain output

* added AQL explain helper to explain arbitrary AQL queries

  The helper function prints the query execution plan and the indexes to be used in the
  query. It can be invoked from the ArangoShell or the web interface as follows:

      require("org/arangodb/aql/explainer").explain(query);

* enable use of indexes for certain AQL conditions with non-equality predicates, in
  case the condition(s) also refer to indexed attributes

  The following queries will now be able to use indexes:

      FILTER a.indexed == ... && a.indexed != ...
      FILTER a.indexed == ... && a.nonIndexed != ...
      FILTER a.indexed == ... && ! (a.indexed == ...)
      FILTER a.indexed == ... && ! (a.nonIndexed == ...)
      FILTER a.indexed == ... && ! (a.indexed != ...)
      FILTER a.indexed == ... && ! (a.nonIndexed != ...)
      FILTER (a.indexed == ... && a.nonIndexed == ...) || (a.indexed == ... && a.nonIndexed == ...)
      FILTER (a.indexed == ... && a.nonIndexed != ...) || (a.indexed == ... && a.nonIndexed != ...)

* Fixed spuriously occurring "collection not found" errors when running queries on local
  collections on a cluster DB server

* Fixed upload of Foxx applications to the server for apps exceeding approx. 1 MB zipped.

* Malformed Foxx applications will now return a more useful error when any route is requested.

  In Production a Foxx app mounted on /app will display an html page on /app/* stating a 503 Service temporarily not available.
  It will not state any information about your Application.
  Before it was a 404 Not Found without any information and not distinguishable from a correct not found on your route.

  In Development Mode the html page also contains information about the error occurred.

* Unhandled errors thrown in Foxx routes are now handled by the Foxx framework itself.

  In Production the route will return a status 500 with a body {error: "Error statement"}.
  In Development the route will return a status 500 with a body {error: "Error statement", stack: "..."}

  Before, it was status 500 with a plain text stack including ArangoDB internal routing information.

* The Applications tab in web interface will now request development apps more often.
  So if you have a fixed a syntax error in your app it should always be visible after reload.


v2.4.1 (2015-01-19)
-------------------

* improved WAL recovery output

* fixed certain OR optimizations in AQL optimizer

* better diagnostics for arangoimp

* fixed invalid result of HTTP REST API method `/_admin/foxx/rescan`

* fixed possible segmentation fault when passing a Buffer object into a V8 function
  as a parameter

* updated AQB module to 1.8.0.


v2.4.0 (2015-01-13)
-------------------

* updated AQB module to 1.7.0.

* fixed V8 integration-related crashes

* make `fs.move(src, dest)` also fail when both `src` and `dest` are
  existing directories. This ensures the same behavior of the move operation
  on different platforms.

* fixed AQL insert operation for multi-shard collections in cluster

* added optional return value for AQL data-modification queries.
  This allows returning the documents inserted, removed or updated with the query, e.g.

      FOR doc IN docs REMOVE doc._key IN docs LET removed = OLD RETURN removed
      FOR doc IN docs INSERT { } IN docs LET inserted = NEW RETURN inserted
      FOR doc IN docs UPDATE doc._key WITH { } IN docs LET previous = OLD RETURN previous
      FOR doc IN docs UPDATE doc._key WITH { } IN docs LET updated = NEW RETURN updated

  The variables `OLD` and `NEW` are automatically available when a `REMOVE`, `INSERT`,
  `UPDATE` or `REPLACE` statement is immediately followed by a `LET` statement.
  Note that the `LET` and `RETURN` statements in data-modification queries are not as
  flexible as the general versions of `LET` and `RETURN`. When returning documents from
  data-modification operations, only a single variable can be assigned using `LET`, and
  the assignment can only be either `OLD` or `NEW`, but not an arbitrary expression. The
  `RETURN` statement also allows using the just-created variable only, and no arbitrary
  expressions.


v2.4.0-beta1 (2014-12-26)
--------------------------

* fixed superstates in FoxxGenerator

* fixed issue #1065: Aardvark: added creation of documents and edges with _key property

* fixed issue #1198: Aardvark: current AQL editor query is now cached

* Upgraded V8 version from 3.16.14 to 3.29.59

  The built-in version of V8 has been upgraded from 3.16.14 to 3.29.59.
  This activates several ES6 (also dubbed *Harmony* or *ES.next*) features in
  ArangoDB, both in the ArangoShell and the ArangoDB server. They can be
  used for scripting and in server-side actions such as Foxx routes, traversals
  etc.

  The following ES6 features are available in ArangoDB 2.4 by default:

  * iterators
  * the `of` operator
  * symbols
  * predefined collections types (Map, Set etc.)
  * typed arrays

  Many other ES6 features are disabled by default, but can be made available by
  starting arangod or arangosh with the appropriate options:

  * arrow functions
  * proxies
  * generators
  * String, Array, and Number enhancements
  * constants
  * enhanced object and numeric literals

  To activate all these ES6 features in arangod or arangosh, start it with
  the following options:

      arangosh --javascript.v8-options="--harmony --harmony_generators"

  More details on the available ES6 features can be found in
  [this blog](https://jsteemann.github.io/blog/2014/12/19/using-es6-features-in-arangodb/).

* Added Foxx generator for building Hypermedia APIs

  A more detailed description is [here](https://www.arangodb.com/2014/12/08/building-hypermedia-apis-foxxgenerator)

* New `Applications` tab in web interface:

  The `applications` tab got a complete redesign.
  It will now only show applications that are currently running on ArangoDB.
  For a selected application, a new detailed view has been created.
  This view provides a better overview of the app:
  * author
  * license
  * version
  * contributors
  * download links
  * API documentation

  To install a new application, a new dialog is now available.
  It provides the features already available in the console application `foxx-manager` plus some more:
  * install an application from Github
  * install an application from a zip file
  * install an application from ArangoDB's application store
  * create a new application from scratch: this feature uses a generator to
    create a Foxx application with pre-defined CRUD methods for a given list
    of collections. The generated Foxx app can either be downloaded as a zip file or
    be installed on the server. Starting with a new Foxx app has never been easier.

* fixed issue #1102: Aardvark: Layout bug in documents overview

  The documents overview was entirely destroyed in some situations on Firefox.
  We replaced the plugin we used there.

* fixed issue #1168: Aardvark: pagination buttons jumping

* fixed issue #1161: Aardvark: Click on Import JSON imports previously uploaded file

* removed configure options `--enable-all-in-one-v8`, `--enable-all-in-one-icu`,
  and `--enable-all-in-one-libev`.

* global internal rename to fix naming incompatibilities with JSON:

  Internal functions with names containing `array` have been renamed to `object`,
  internal functions with names containing `list` have been renamed to `array`.
  The renaming was mainly done in the C++ parts. The documentation has also been
  adjusted so that the correct JSON type names are used in most places.

  The change also led to the addition of a few function aliases in AQL:

  * `TO_LIST` now is an alias of the new `TO_ARRAY`
  * `IS_LIST` now is an alias of the new `IS_ARRAY`
  * `IS_DOCUMENT` now is an alias of the new `IS_OBJECT`

  The changed also renamed the option `mergeArrays` to `mergeObjects` for AQL
  data-modification query options and HTTP document modification API

* AQL: added optimizer rule "remove-filter-covered-by-index"

  This rule removes FilterNodes and CalculationNodes from an execution plan if the
  filter is already covered by a previous IndexRangeNode. Removing the CalculationNode
  and the FilterNode will speed up query execution because the query requires less
  computation.

* AQL: added optimizer rule "remove-sort-rand"

  This rule removes a `SORT RAND()` expression from a query and moves the random
  iteration into the appropriate `EnumerateCollectionNode`. This is more efficient
  than individually enumerating and then sorting randomly.

* AQL: range optimizations for IN and OR

  This change enables usage of indexes for several additional cases. Filters containing
  the `IN` operator can now make use of indexes, and multiple OR- or AND-combined filter
  conditions can now also use indexes if the filters are accessing the same indexed
  attribute.

  Here are a few examples of queries that can now use indexes but couldn't before:

    FOR doc IN collection
      FILTER doc.indexedAttribute == 1 || doc.indexedAttribute > 99
      RETURN doc

    FOR doc IN collection
      FILTER doc.indexedAttribute IN [ 3, 42 ] || doc.indexedAttribute > 99
      RETURN doc

    FOR doc IN collection
      FILTER (doc.indexedAttribute > 2 && doc.indexedAttribute < 10) ||
	     (doc.indexedAttribute > 23 && doc.indexedAttribute < 42)
      RETURN doc

* fixed issue #500: AQL parentheses issue

  This change allows passing subqueries as AQL function parameters without using
  duplicate brackets (e.g. `FUNC(query)` instead of `FUNC((query))`

* added optional `COUNT` clause to AQL `COLLECT`

  This allows more efficient group count calculation queries, e.g.

      FOR doc IN collection
	COLLECT age = doc.age WITH COUNT INTO length
	RETURN { age: age, count: length }

  A count-only query is also possible:

      FOR doc IN collection
	COLLECT WITH COUNT INTO length
	RETURN length

* fixed missing makeDirectory when fetching a Foxx application from a zip file

* fixed issue #1134: Change the default endpoint to localhost

  This change will modify the IP address ArangoDB listens on to 127.0.0.1 by default.
  This will make new ArangoDB installations unaccessible from clients other than
  localhost unless changed. This is a security feature.

  To make ArangoDB accessible from any client, change the server's configuration
  (`--server.endpoint`) to either `tcp://0.0.0.0:8529` or the server's publicly
  visible IP address.

* deprecated `Repository#modelPrototype`. Use `Repository#model` instead.

* IMPORTANT CHANGE: by default, system collections are included in replication and all
  replication API return values. This will lead to user accounts and credentials
  data being replicated from master to slave servers. This may overwrite
  slave-specific database users.

  If this is undesired, the `_users` collection can be excluded from replication
  easily by setting the `includeSystem` attribute to `false` in the following commands:

  * replication.sync({ includeSystem: false });
  * replication.applier.properties({ includeSystem: false });

  This will exclude all system collections (including `_aqlfunctions`, `_graphs` etc.)
  from the initial synchronization and the continuous replication.

  If this is also undesired, it is also possible to specify a list of collections to
  exclude from the initial synchronization and the continuous replication using the
  `restrictCollections` attribute, e.g.:

      replication.applier.properties({
	includeSystem: true,
	restrictType: "exclude",
	restrictCollections: [ "_users", "_graphs", "foo" ]
      });

  The HTTP API methods for fetching the replication inventory and for dumping collections
  also support the `includeSystem` control flag via a URL parameter.

* removed DEPRECATED replication methods:
  * `replication.logger.start()`
  * `replication.logger.stop()`
  * `replication.logger.properties()`
  * HTTP PUT `/_api/replication/logger-start`
  * HTTP PUT `/_api/replication/logger-stop`
  * HTTP GET `/_api/replication/logger-config`
  * HTTP PUT `/_api/replication/logger-config`

* fixed issue #1174, which was due to locking problems in distributed
  AQL execution

* improved cluster locking for AQL avoiding deadlocks

* use DistributeNode for modifying queries with REPLACE and UPDATE, if
  possible


v2.3.6 (2015-XX-XX)
-------------------

* fixed AQL subquery optimization that produced wrong result when multiple subqueries
  directly followed each other and and a directly following `LET` statement did refer
  to any but the first subquery.


v2.3.5 (2015-01-16)
-------------------

* fixed intermittent 404 errors in Foxx apps after mounting or unmounting apps

* fixed issue #1200: Expansion operator results in "Cannot call method 'forEach' of null"

* fixed issue #1199: Cannot unlink root node of plan


v2.3.4 (2014-12-23)
-------------------

* fixed cerberus path for MyArangoDB


v2.3.3 (2014-12-17)
-------------------

* fixed error handling in instantiation of distributed AQL queries, this
  also fixes a bug in cluster startup with many servers

* issue #1185: parse non-fractional JSON numbers with exponent (e.g. `4e-261`)

* issue #1159: allow --server.request-timeout and --server.connect-timeout of 0


v2.3.2 (2014-12-09)
-------------------

* fixed issue #1177: Fix bug in the user app's storage

* fixed issue #1173: AQL Editor "Save current query" resets user password

* fixed missing makeDirectory when fetching a Foxx application from a zip file

* put in warning about default changed: fixed issue #1134: Change the default endpoint to localhost

* fixed issue #1163: invalid fullCount value returned from AQL

* fixed range operator precedence

* limit default maximum number of plans created by AQL optimizer to 256 (from 1024)

* make AQL optimizer not generate an extra plan if an index can be used, but modify
  existing plans in place

* fixed AQL cursor ttl (time-to-live) issue

  Any user-specified cursor ttl value was not honored since 2.3.0.

* fixed segfault in AQL query hash index setup with unknown shapes

* fixed memleaks

* added AQL optimizer rule for removing `INTO` from a `COLLECT` statement if not needed

* fixed issue #1131

  This change provides the `KEEP` clause for `COLLECT ... INTO`. The `KEEP` clause
  allows controlling which variables will be kept in the variable created by `INTO`.

* fixed issue #1147, must protect dispatcher ID for etcd

v2.3.1 (2014-11-28)
-------------------

* recreate password if missing during upgrade

* fixed issue #1126

* fixed non-working subquery index optimizations

* do not restrict summary of Foxx applications to 60 characters

* fixed display of "required" path parameters in Foxx application documentation

* added more optimizations of constants values in AQL FILTER conditions

* fixed invalid or-to-in optimization for FILTERs containing comparisons
  with boolean values

* fixed replication of `_graphs` collection

* added AQL list functions `PUSH`, `POP`, `UNSHIFT`, `SHIFT`, `REMOVE_VALUES`,
  `REMOVE_VALUE`, `REMOVE_NTH` and `APPEND`

* added AQL functions `CALL` and `APPLY` to dynamically call other functions

* fixed AQL optimizer cost estimation for LIMIT node

* prevent Foxx queues from permanently writing to the journal even when
  server is idle

* fixed AQL COLLECT statement with INTO clause, which copied more variables
  than v2.2 and thus lead to too much memory consumption.
  This deals with #1107.

* fixed AQL COLLECT statement, this concerned every COLLECT statement,
  only the first group had access to the values of the variables before
  the COLLECT statement. This deals with #1127.

* fixed some AQL internals, where sometimes too many items were
  fetched from upstream in the presence of a LIMIT clause. This should
  generally improve performance.


v2.3.0 (2014-11-18)
-------------------

* fixed syslog flags. `--log.syslog` is deprecated and setting it has no effect,
  `--log.facility` now works as described. Application name has been changed from
  `triagens` to `arangod`. It can be changed using `--log.application`. The syslog
  will only contain the actual log message. The datetime prefix is omitted.

* fixed deflate in SimpleHttpClient

* fixed issue #1104: edgeExamples broken or changed

* fixed issue #1103: Error while importing user queries

* fixed issue #1100: AQL: HAS() fails on doc[attribute_name]

* fixed issue #1098: runtime error when creating graph vertex

* hide system applications in **Applications** tab by default

  Display of system applications can be toggled by using the *system applications*
  toggle in the UI.

* added HTTP REST API for managing tasks (`/_api/tasks`)

* allow passing character lists as optional parameter to AQL functions `TRIM`,
  `LTRIM` and `RTRIM`

  These functions now support trimming using custom character lists. If no character
  lists are specified, all whitespace characters will be removed as previously:

      TRIM("  foobar\t \r\n ")         // "foobar"
      TRIM(";foo;bar;baz, ", "; ")     // "foo;bar;baz"

* added AQL string functions `LTRIM`, `RTRIM`, `FIND_FIRST`, `FIND_LAST`, `SPLIT`,
  `SUBSTITUTE`

* added AQL functions `ZIP`, `VALUES` and `PERCENTILE`

* made AQL functions `CONCAT` and `CONCAT_SEPARATOR` work with list arguments

* dynamically create extra dispatcher threads if required

* fixed issue #1097: schemas in the API docs no longer show required properties as optional


v2.3.0-beta2 (2014-11-08)
-------------------------

* front-end: new icons for uploading and downloading JSON documents into a collection

* front-end: fixed documents pagination css display error

* front-end: fixed flickering of the progress view

* front-end: fixed missing event for documents filter function

* front-end: jsoneditor: added CMD+Return (Mac) CTRL+Return (Linux/Win) shortkey for
  saving a document

* front-end: added information tooltip for uploading json documents.

* front-end: added database management view to the collapsed navigation menu

* front-end: added collection truncation feature

* fixed issue #1086: arangoimp: Odd errors if arguments are not given properly

* performance improvements for AQL queries that use JavaScript-based expressions
  internally

* added AQL geo functions `WITHIN_RECTANGLE` and `IS_IN_POLYGON`

* fixed non-working query results download in AQL editor of web interface

* removed debug print message in AQL editor query export routine

* fixed issue #1075: Aardvark: user name required even if auth is off #1075

  The fix for this prefills the username input field with the current user's
  account name if any and `root` (the default username) otherwise. Additionally,
  the tooltip text has been slightly adjusted.

* fixed issue #1069: Add 'raw' link to swagger ui so that the raw swagger
  json can easily be retrieved

  This adds a link to the Swagger API docs to an application's detail view in
  the **Applications** tab of the web interface. The link produces the Swagger
  JSON directly. If authentication is turned on, the link requires authentication,
  too.

* documentation updates


v2.3.0-beta1 (2014-11-01)
-------------------------

* added dedicated `NOT IN` operator for AQL

  Previously, a `NOT IN` was only achievable by writing a negated `IN` condition:

      FOR i IN ... FILTER ! (i IN [ 23, 42 ]) ...

  This can now alternatively be expressed more intuitively as follows:

      FOR i IN ... FILTER i NOT IN [ 23, 42 ] ...

* added alternative logical operator syntax for AQL

  Previously, the logical operators in AQL could only be written as:
  - `&&`: logical and
  - `||`: logical or
  - `!`: negation

  ArangoDB 2.3 introduces the alternative variants for these operators:
  - `AND`: logical and
  - `OR`: logical or
  - `NOT`: negation

  The new syntax is just an alternative to the old syntax, allowing easier
  migration from SQL. The old syntax is still fully supported and will be.

* improved output of `ArangoStatement.parse()` and POST `/_api/query`

  If an AQL query can be parsed without problems, The return value of
  `ArangoStatement.parse()` now contains an attribute `ast` with the abstract
  syntax tree of the query (before optimizations). Though this is an internal
  representation of the query and is subject to change, it can be used to inspect
  how ArangoDB interprets a given query.

* improved `ArangoStatement.explain()` and POST `/_api/explain`

  The commands for explaining AQL queries have been improved.

* added command-line option `--javascript.v8-contexts` to control the number of
  V8 contexts created in arangod.

  Previously, the number of V8 contexts was equal to the number of server threads
  (as specified by option `--server.threads`).

  However, it may be sensible to create different amounts of threads and V8
  contexts. If the option is not specified, the number of V8 contexts created
  will be equal to the number of server threads. Thus no change in configuration
  is required to keep the old behavior.

  If you are using the default config files or merge them with your local config
  files, please review if the default number of server threads is okay in your
  environment. Additionally you should verify that the number of V8 contexts
  created (as specified in option `--javascript.v8-contexts`) is okay.

* the number of server.threads specified is now the minimum of threads
  started. There are situation in which threads are waiting for results of
  distributed database servers. In this case the number of threads is
  dynamically increased.

* removed index type "bitarray"

  Bitarray indexes were only half-way documented and integrated in previous versions
  of ArangoDB so their benefit was limited. The support for bitarray indexes has
  thus been removed in ArangoDB 2.3. It is not possible to create indexes of type
  "bitarray" with ArangoDB 2.3.

  When a collection is opened that contains a bitarray index definition created
  with a previous version of ArangoDB, ArangoDB will ignore it and log the following
  warning:

      index type 'bitarray' is not supported in this version of ArangoDB and is ignored

  Future versions of ArangoDB may automatically remove such index definitions so the
  warnings will eventually disappear.

* removed internal "_admin/modules/flush" in order to fix requireApp

* added basic support for handling binary data in Foxx

  Requests with binary payload can be processed in Foxx applications by
  using the new method `res.rawBodyBuffer()`. This will return the unparsed request
  body as a Buffer object.

  There is now also the method `req.requestParts()` available in Foxx to retrieve
  the individual components of a multipart HTTP request.

  Buffer objects can now be used when setting the response body of any Foxx action.
  Additionally, `res.send()` has been added as a convenience method for returning
  strings, JSON objects or buffers from a Foxx action:

      res.send("<p>some HTML</p>");
      res.send({ success: true });
      res.send(new Buffer("some binary data"));

  The convenience method `res.sendFile()` can now be used to easily return the
  contents of a file from a Foxx action:

      res.sendFile(applicationContext.foxxFilename("image.png"));

  `fs.write` now accepts not only strings but also Buffer objects as second parameter:

      fs.write(filename, "some data");
      fs.write(filename, new Buffer("some binary data"));

  `fs.readBuffer` can be used to return the contents of a file in a Buffer object.

* improved performance of insertion into non-unique hash indexes significantly in case
  many duplicate keys are used in the index

* issue #1042: set time zone in log output

  the command-line option `--log.use-local-time` was added to print dates and times in
  the server-local timezone instead of UTC

* command-line options that require a boolean value now validate the
  value given on the command-line

  This prevents issues if no value is specified for an option that
  requires a boolean value. For example, the following command-line would
  have caused trouble in 2.2, because `--server.endpoint` would have been
  used as the value for the `--server.disable-authentication` options
  (which requires a boolean value):

      arangod --server.disable-authentication --server.endpoint tcp://127.0.0.1:8529 data

  In 2.3, running this command will fail with an error and requires to
  be modified to:

      arangod --server.disable-authentication true --server.endpoint tcp://127.0.0.1:8529 data

* improved performance of CSV import in arangoimp

* fixed issue #1027: Stack traces are off-by-one

* fixed issue #1026: Modules loaded in different files within the same app
  should refer to the same module

* fixed issue #1025: Traversal not as expected in undirected graph

* added a _relation function in the general-graph module.

  This deprecated _directedRelation and _undirectedRelation.
  ArangoDB does not offer any constraints for undirected edges
  which caused some confusion of users how undirected relations
  have to be handled. Relation now only supports directed relations
  and the user can actively simulate undirected relations.

* changed return value of Foxx.applicationContext#collectionName:

  Previously, the function could return invalid collection names because
  invalid characters were not replaced in the application name prefix, only
  in the collection name passed.

  Now, the function replaces invalid characters also in the application name
  prefix, which might to slightly different results for application names that
  contained any characters outside the ranges [a-z], [A-Z] and [0-9].

* prevent XSS in AQL editor and logs view

* integrated tutorial into ArangoShell and web interface

* added option `--backslash-escape` for arangoimp when running CSV file imports

* front-end: added download feature for (filtered) documents

* front-end: added download feature for the results of a user query

* front-end: added function to move documents to another collection

* front-end: added sort-by attribute to the documents filter

* front-end: added sorting feature to database, graph management and user management view.

* issue #989: front-end: Databases view not refreshing after deleting a database

* issue #991: front-end: Database search broken

* front-end: added infobox which shows more information about a document (_id, _rev, _key) or
  an edge (_id, _rev, _key, _from, _to). The from and to attributes are clickable and redirect
  to their document location.

* front-end: added edit-mode for deleting multiple documents at the same time.

* front-end: added delete button to the detailed document/edge view.

* front-end: added visual feedback for saving documents/edges inside the editor (error/success).

* front-end: added auto-focusing for the first input field in a modal.

* front-end: added validation for user input in a modal.

* front-end: user defined queries are now stored inside the database and are bound to the current
  user, instead of using the local storage functionality of the browsers. The outcome of this is
  that user defined queries are now independently usable from any device. Also queries can now be
  edited through the standard document editor of the front-end through the _users collection.

* front-end: added import and export functionality for user defined queries.

* front-end: added new keywords and functions to the aql-editor theme

* front-end: applied tile-style to the graph view

* front-end: now using the new graph api including multi-collection support

* front-end: foxx apps are now deletable

* front-end: foxx apps are now installable and updateable through github, if github is their
  origin.

* front-end: added foxx app version control. Multiple versions of a single foxx app are now
  installable and easy to manage and are also arranged in groups.

* front-end: the user-set filter of a collection is now stored until the user navigates to
  another collection.

* front-end: fetching and filtering of documents, statistics, and query operations are now
  handled with asynchronous ajax calls.

* front-end: added progress indicator if the front-end is waiting for a server operation.

* front-end: fixed wrong count of documents in the documents view of a collection.

* front-end: fixed unexpected styling of the manage db view and navigation.

* front-end: fixed wrong handling of select fields in a modal view.

* front-end: fixed wrong positioning of some tooltips.

* automatically call `toJSON` function of JavaScript objects (if present)
  when serializing them into database documents. This change allows
  storing JavaScript date objects in the database in a sensible manner.


v2.2.7 (2014-11-19)
-------------------

* fixed issue #998: Incorrect application URL for non-system Foxx apps

* fixed issue #1079: AQL editor: keyword WITH in UPDATE query is not highlighted

* fix memory leak in cluster nodes

* fixed registration of AQL user-defined functions in Web UI (JS shell)

* fixed error display in Web UI for certain errors
  (now error message is printed instead of 'undefined')

* fixed issue #1059: bug in js module console

* fixed issue #1056: "fs": zip functions fail with passwords

* fixed issue #1063: Docs: measuring unit of --wal.logfile-size?

* fixed issue #1062: Docs: typo in 14.2 Example data


v2.2.6 (2014-10-20)
-------------------

* fixed issue #972: Compilation Issue

* fixed issue #743: temporary directories are now unique and one can read
  off the tool that created them, if empty, they are removed atexit

* Highly improved performance of all AQL GRAPH_* functions.

* Orphan collections in general graphs can now be found via GRAPH_VERTICES
  if either "any" or no direction is defined

* Fixed documentation for AQL function GRAPH_NEIGHBORS.
  The option "vertexCollectionRestriction" is meant to filter the target
  vertices only, and should not filter the path.

* Fixed a bug in GRAPH_NEIGHBORS which enforced only empty results
  under certain conditions


v2.2.5 (2014-10-09)
-------------------

* fixed issue #961: allow non-JSON values in undocument request bodies

* fixed issue 1028: libicu is now statically linked

* fixed cached lookups of collections on the server, which may have caused spurious
  problems after collection rename operations


v2.2.4 (2014-10-01)
-------------------

* fixed accessing `_from` and `_to` attributes in `collection.byExample` and
  `collection.firstExample`

  These internal attributes were not handled properly in the mentioned functions, so
  searching for them did not always produce documents

* fixed issue #1030: arangoimp 2.2.3 crashing, not logging on large Windows CSV file

* fixed issue #1025: Traversal not as expected in undirected graph

* fixed issue #1020

  This requires re-introducing the startup option `--database.force-sync-properties`.

  This option can again be used to force fsyncs of collection, index and database properties
  stored as JSON strings on disk in files named `parameter.json`. Syncing these files after
  a write may be necessary if the underlying storage does not sync file contents by itself
  in a "sensible" amount of time after a file has been written and closed.

  The default value is `true` so collection, index and database properties will always be
  synced to disk immediately. This affects creating, renaming and dropping collections as
  well as creating and dropping databases and indexes. Each of these operations will perform
  an additional fsync on the `parameter.json` file if the option is set to `true`.

  It might be sensible to set this option to `false` for workloads that create and drop a
  lot of collections (e.g. test runs).

  Document operations such as creating, updating and dropping documents are not affected
  by this option.

* fixed issue #1016: AQL editor bug

* fixed issue #1014: WITHIN function returns wrong distance

* fixed AQL shortest path calculation in function `GRAPH_SHORTEST_PATH` to return
  complete vertex objects instead of just vertex ids

* allow changing of attributes of documents stored in server-side JavaScript variables

  Previously, the following did not work:

      var doc = db.collection.document(key);
      doc._key = "abc"; // overwriting internal attributes not supported
      doc.value = 123;  // overwriting existing attributes not supported

  Now, modifying documents stored in server-side variables (e.g. `doc` in the above case)
  is supported. Modifying the variables will not update the documents in the database,
  but will modify the JavaScript object (which can be written back to the database using
  `db.collection.update` or `db.collection.replace`)

* fixed issue #997: arangoimp apparently doesn't support files >2gig on Windows

  large file support (requires using `_stat64` instead of `stat`) is now supported on
  Windows


v2.2.3 (2014-09-02)
-------------------

* added `around` for Foxx controller

* added `type` option for HTTP API `GET /_api/document?collection=...`

  This allows controlling the type of results to be returned. By default, paths to
  documents will be returned, e.g.

      [
	`/_api/document/test/mykey1`,
	`/_api/document/test/mykey2`,
	...
      ]

  To return a list of document ids instead of paths, the `type` URL parameter can be
  set to `id`:

      [
	`test/mykey1`,
	`test/mykey2`,
	...
      ]

  To return a list of document keys only, the `type` URL parameter can be set to `key`:

      [
	`mykey1`,
	`mykey2`,
	...
      ]


* properly capitalize HTTP response header field names in case the `x-arango-async`
  HTTP header was used in a request.

* fixed several documentation issues

* speedup for several general-graph functions, AQL functions starting with `GRAPH_`
  and traversals


v2.2.2 (2014-08-08)
-------------------

* allow storing non-reserved attribute names starting with an underscore

  Previous versions of ArangoDB parsed away all attribute names that started with an
  underscore (e.g. `_test', '_foo', `_bar`) on all levels of a document (root level
  and sub-attribute levels). While this behavior was documented, it was unintuitive and
  prevented storing documents inside other documents, e.g.:

      {
	"_key" : "foo",
	"_type" : "mydoc",
	"references" : [
	  {
	    "_key" : "something",
	    "_rev" : "...",
	    "value" : 1
	  },
	  {
	    "_key" : "something else",
	    "_rev" : "...",
	    "value" : 2
	  }
	]
      }

  In the above example, previous versions of ArangoDB removed all attributes and
  sub-attributes that started with underscores, meaning the embedded documents would lose
  some of their attributes. 2.2.2 should preserve such attributes, and will also allow
  storing user-defined attribute names on the top-level even if they start with underscores
  (such as `_type` in the above example).

* fix conversion of JavaScript String, Number and Boolean objects to JSON.

  Objects created in JavaScript using `new Number(...)`, `new String(...)`, or
  `new Boolean(...)` were not converted to JSON correctly.

* fixed a race condition on task registration (i.e. `require("org/arangodb/tasks").register()`)

  this race condition led to undefined behavior when a just-created task with no offset and
  no period was instantly executed and deleted by the task scheduler, before the `register`
  function returned to the caller.

* changed run-tests.sh to execute all suitable tests.

* switch to new version of gyp

* fixed upgrade button


v2.2.1 (2014-07-24)
-------------------

* fixed hanging write-ahead log recovery for certain cases that involved dropping
  databases

* fixed issue with --check-version: when creating a new database the check failed

* issue #947 Foxx applicationContext missing some properties

* fixed issue with --check-version: when creating a new database the check failed

* added startup option `--wal.suppress-shape-information`

  Setting this option to `true` will reduce memory and disk space usage and require
  less CPU time when modifying documents or edges. It should therefore be turned on
  for standalone ArangoDB servers. However, for servers that are used as replication
  masters, setting this option to `true` will effectively disable the usage of the
  write-ahead log for replication, so it should be set to `false` for any replication
  master servers.

  The default value for this option is `false`.

* added optional `ttl` attribute to specify result cursor expiration for HTTP API method
  `POST /_api/cursor`

  The `ttl` attribute can be used to prevent cursor results from timing out too early.

* issue #947: Foxx applicationContext missing some properties

* (reported by Christian Neubauer):

  The problem was that in Google's V8, signed and unsigned chars are not always declared cleanly.
  so we need to force v8 to compile with forced signed chars which is done by the Flag:
    -fsigned-char
  at least it is enough to follow the instructions of compiling arango on rasperry
  and add "CFLAGS='-fsigned-char'" to the make command of V8 and remove the armv7=0

* Fixed a bug with the replication client. In the case of single document
  transactions the collection was not write locked.


v2.2.0 (2014-07-10)
-------------------

* The replication methods `logger.start`, `logger.stop` and `logger.properties` are
  no-ops in ArangoDB 2.2 as there is no separate replication logger anymore. Data changes
  are logged into the write-ahead log in ArangoDB 2.2, and not separately by the
  replication logger. The replication logger object is still there in ArangoDB 2.2 to
  ensure backwards-compatibility, however, logging cannot be started, stopped or
  configured anymore. Using any of these methods will do nothing.

  This also affects the following HTTP API methods:
  - `PUT /_api/replication/logger-start`
  - `PUT /_api/replication/logger-stop`
  - `GET /_api/replication/logger-config`
  - `PUT /_api/replication/logger-config`

  Using any of these methods is discouraged from now on as they will be removed in
  future versions of ArangoDB.

* INCOMPATIBLE CHANGE: replication of transactions has changed. Previously, transactions
  were logged on a master in one big block and shipped to a slave in one block, too.
  Now transactions will be logged and replicated as separate entries, allowing transactions
  to be bigger and also ensure replication progress.

  This change also affects the behavior of the `stop` method of the replication applier.
  If the replication applier is now stopped manually using the `stop` method and later
  restarted using the `start` method, any transactions that were unfinished at the
  point of stopping will be aborted on a slave, even if they later commit on the master.

  In ArangoDB 2.2, stopping the replication applier manually should be avoided unless the
  goal is to stop replication permanently or to do a full resync with the master anyway.
  If the replication applier still must be stopped, it should be made sure that the
  slave has fetched and applied all pending operations from a master, and that no
  extra transactions are started on the master before the `stop` command on the slave
  is executed.

  Replication of transactions in ArangoDB 2.2 might also lock the involved collections on
  the slave while a transaction is either committed or aborted on the master and the
  change has been replicated to the slave. This change in behavior may be important for
  slave servers that are used for read-scaling. In order to avoid long lasting collection
  locks on the slave, transactions should be kept small.

  The `_replication` system collection is not used anymore in ArangoDB 2.2 and its usage is
  discouraged.

* INCOMPATIBLE CHANGE: the figures reported by the `collection.figures` method
  now only reflect documents and data contained in the journals and datafiles of
  collections. Documents or deletions contained only in the write-ahead log will
  not influence collection figures until the write-ahead log garbage collection
  kicks in. The figures for a collection might therefore underreport the total
  resource usage of a collection.

  Additionally, the attributes `lastTick` and `uncollectedLogfileEntries` have been
  added to the result of the `figures` operation and the HTTP API method
  `PUT /_api/collection/figures`

* added `insert` method as an alias for `save`. Documents can now be inserted into
  a collection using either method:

      db.test.save({ foo: "bar" });
      db.test.insert({ foo: "bar" });

* added support for data-modification AQL queries

* added AQL keywords `INSERT`, `UPDATE`, `REPLACE` and `REMOVE` (and `WITH`) to
  support data-modification AQL queries.

  Unquoted usage of these keywords for attribute names in AQL queries will likely
  fail in ArangoDB 2.2. If any such attribute name needs to be used in a query, it
  should be enclosed in backticks to indicate the usage of a literal attribute
  name.

  For example, the following query will fail in ArangoDB 2.2 with a parse error:

      FOR i IN foo RETURN i.remove

  and needs to be rewritten like this:

      FOR i IN foo RETURN i.`remove`

* disallow storing of JavaScript objects that contain JavaScript native objects
  of type `Date`, `Function`, `RegExp` or `External`, e.g.

      db.test.save({ foo: /bar/ });
      db.test.save({ foo: new Date() });

  will now print

      Error: <data> cannot be converted into JSON shape: could not shape document

  Previously, objects of these types were silently converted into an empty object
  (i.e. `{ }`).

  To store such objects in a collection, explicitly convert them into strings
  like this:

      db.test.save({ foo: String(/bar/) });
      db.test.save({ foo: String(new Date()) });

* The replication methods `logger.start`, `logger.stop` and `logger.properties` are
  no-ops in ArangoDB 2.2 as there is no separate replication logger anymore. Data changes
  are logged into the write-ahead log in ArangoDB 2.2, and not separately by the
  replication logger. The replication logger object is still there in ArangoDB 2.2 to
  ensure backwards-compatibility, however, logging cannot be started, stopped or
  configured anymore. Using any of these methods will do nothing.

  This also affects the following HTTP API methods:
  - `PUT /_api/replication/logger-start`
  - `PUT /_api/replication/logger-stop`
  - `GET /_api/replication/logger-config`
  - `PUT /_api/replication/logger-config`

  Using any of these methods is discouraged from now on as they will be removed in
  future versions of ArangoDB.

* INCOMPATIBLE CHANGE: replication of transactions has changed. Previously, transactions
  were logged on a master in one big block and shipped to a slave in one block, too.
  Now transactions will be logged and replicated as separate entries, allowing transactions
  to be bigger and also ensure replication progress.

  This change also affects the behavior of the `stop` method of the replication applier.
  If the replication applier is now stopped manually using the `stop` method and later
  restarted using the `start` method, any transactions that were unfinished at the
  point of stopping will be aborted on a slave, even if they later commit on the master.

  In ArangoDB 2.2, stopping the replication applier manually should be avoided unless the
  goal is to stop replication permanently or to do a full resync with the master anyway.
  If the replication applier still must be stopped, it should be made sure that the
  slave has fetched and applied all pending operations from a master, and that no
  extra transactions are started on the master before the `stop` command on the slave
  is executed.

  Replication of transactions in ArangoDB 2.2 might also lock the involved collections on
  the slave while a transaction is either committed or aborted on the master and the
  change has been replicated to the slave. This change in behavior may be important for
  slave servers that are used for read-scaling. In order to avoid long lasting collection
  locks on the slave, transactions should be kept small.

  The `_replication` system collection is not used anymore in ArangoDB 2.2 and its usage is
  discouraged.

* INCOMPATIBLE CHANGE: the figures reported by the `collection.figures` method
  now only reflect documents and data contained in the journals and datafiles of
  collections. Documents or deletions contained only in the write-ahead log will
  not influence collection figures until the write-ahead log garbage collection
  kicks in. The figures for a collection might therefore underreport the total
  resource usage of a collection.

  Additionally, the attributes `lastTick` and `uncollectedLogfileEntries` have been
  added to the result of the `figures` operation and the HTTP API method
  `PUT /_api/collection/figures`

* added `insert` method as an alias for `save`. Documents can now be inserted into
  a collection using either method:

      db.test.save({ foo: "bar" });
      db.test.insert({ foo: "bar" });

* added support for data-modification AQL queries

* added AQL keywords `INSERT`, `UPDATE`, `REPLACE` and `REMOVE` (and `WITH`) to
  support data-modification AQL queries.

  Unquoted usage of these keywords for attribute names in AQL queries will likely
  fail in ArangoDB 2.2. If any such attribute name needs to be used in a query, it
  should be enclosed in backticks to indicate the usage of a literal attribute
  name.

  For example, the following query will fail in ArangoDB 2.2 with a parse error:

      FOR i IN foo RETURN i.remove

  and needs to be rewritten like this:

      FOR i IN foo RETURN i.`remove`

* disallow storing of JavaScript objects that contain JavaScript native objects
  of type `Date`, `Function`, `RegExp` or `External`, e.g.

      db.test.save({ foo: /bar/ });
      db.test.save({ foo: new Date() });

  will now print

      Error: <data> cannot be converted into JSON shape: could not shape document

  Previously, objects of these types were silently converted into an empty object
  (i.e. `{ }`).

  To store such objects in a collection, explicitly convert them into strings
  like this:

      db.test.save({ foo: String(/bar/) });
      db.test.save({ foo: String(new Date()) });

* honor startup option `--server.disable-statistics` when deciding whether or not
  to start periodic statistics collection jobs

  Previously, the statistics collection jobs were started even if the server was
  started with the `--server.disable-statistics` flag being set to `true`

* removed startup option `--random.no-seed`

  This option had no effect in previous versions of ArangoDB and was thus removed.

* removed startup option `--database.remove-on-drop`

  This option was used for debugging only.

* removed startup option `--database.force-sync-properties`

  This option is now superfluous as collection properties are now stored in the
  write-ahead log.

* introduced write-ahead log

  All write operations in an ArangoDB server instance are automatically logged
  to the server's write-ahead log. The write-ahead log is a set of append-only
  logfiles, and it is used in case of a crash recovery and for replication.
  Data from the write-ahead log will eventually be moved into the journals or
  datafiles of collections, allowing the server to remove older write-ahead log
  logfiles. Figures of collections will be updated when data are moved from the
  write-ahead log into the journals or datafiles of collections.

  Cross-collection transactions in ArangoDB should benefit considerably by this
  change, as less writes than in previous versions are required to ensure the data
  of multiple collections are atomically and durably committed. All data-modifying
  operations inside transactions (insert, update, remove) will write their
  operations into the write-ahead log directly, making transactions with multiple
  operations also require less physical memory than in previous versions of ArangoDB,
  that required all transaction data to fit into RAM.

  The `_trx` system collection is not used anymore in ArangoDB 2.2 and its usage is
  discouraged.

  The data in the write-ahead log can also be used in the replication context.
  The `_replication` collection that was used in previous versions of ArangoDB to
  store all changes on the server is not used anymore in ArangoDB 2.2. Instead,
  slaves can read from a master's write-ahead log to get informed about most
  recent changes. This removes the need to store data-modifying operations in
  both the actual place and the `_replication` collection.

* removed startup option `--server.disable-replication-logger`

  This option is superfluous in ArangoDB 2.2. There is no dedicated replication
  logger in ArangoDB 2.2. There is now always the write-ahead log, and it is also
  used as the server's replication log. Specifying the startup option
  `--server.disable-replication-logger` will do nothing in ArangoDB 2.2, but the
  option should not be used anymore as it might be removed in a future version.

* changed behavior of replication logger

  There is no dedicated replication logger in ArangoDB 2.2 as there is the
  write-ahead log now. The existing APIs for starting and stopping the replication
  logger still exist in ArangoDB 2.2 for downwards-compatibility, but calling
  the start or stop operations are no-ops in ArangoDB 2.2. When querying the
  replication logger status via the API, the server will always report that the
  replication logger is running. Configuring the replication logger is a no-op
  in ArangoDB 2.2, too. Changing the replication logger configuration has no
  effect. Instead, the write-ahead log configuration can be changed.

* removed MRuby integration for arangod

  ArangoDB had an experimental MRuby integration in some of the publish builds.
  This wasn't continuously developed, and so it has been removed in ArangoDB 2.2.

  This change has led to the following startup options being superfluous:

  - `--ruby.gc-interval`
  - `--ruby.action-directory`
  - `--ruby.modules-path`
  - `--ruby.startup-directory`

  Specifying these startup options will do nothing in ArangoDB 2.2, but the
  options should be avoided from now on as they might be removed in future versions.

* reclaim index memory when last document in collection is deleted

  Previously, deleting documents from a collection did not lead to index sizes being
  reduced. Instead, the already allocated index memory was re-used when a collection
  was refilled.

  Now, index memory for primary indexes and hash indexes is reclaimed instantly when
  the last document from a collection is removed.

* inlined and optimized functions in hash indexes

* added AQL TRANSLATE function

  This function can be used to perform lookups from static lists, e.g.

      LET countryNames = { US: "United States", UK: "United Kingdom", FR: "France" }
      RETURN TRANSLATE("FR", countryNames)

* fixed datafile debugger

* fixed check-version for empty directory

* moved try/catch block to the top of routing chain

* added mountedApp function for foxx-manager

* fixed issue #883: arango 2.1 - when starting multi-machine cluster, UI web
  does not change to cluster overview

* fixed dfdb: should not start any other V8 threads

* cleanup of version-check, added module org/arangodb/database-version,
  added --check-version option

* fixed issue #881: [2.1.0] Bombarded (every 10 sec or so) with
  "WARNING format string is corrupt" when in non-system DB Dashboard

* specialized primary index implementation to allow faster hash table
  rebuilding and reduce lookups in datafiles for the actual value of `_key`.

* issue #862: added `--overwrite` option to arangoimp

* removed number of property lookups for documents during AQL queries that
  access documents

* prevent buffering of long print results in arangosh's and arangod's print
  command

  this change will emit buffered intermediate print results and discard the
  output buffer to quickly deliver print results to the user, and to prevent
  constructing very large buffers for large results

* removed sorting of attribute names for use in a collection's shaper

  sorting attribute names was done on document insert to keep attributes
  of a collection in sorted order for faster comparisons. The sort order
  of attributes was only used in one particular and unlikely case, so it
  was removed. Collections with many different attribute names should
  benefit from this change by faster inserts and slightly less memory usage.

* fixed a bug in arangodump which got the collection name in _from and _to
  attributes of edges wrong (all were "_unknown")

* fixed a bug in arangorestore which did not recognize wrong _from and _to
  attributes of edges

* improved error detection and reporting in arangorestore


v2.1.1 (2014-06-06)
-------------------

* fixed dfdb: should not start any other V8 threads

* signature for collection functions was modified

  The basic change was the substitution of the input parameter of the
  function by an generic options object which can contain multiple
  option parameter of the function.
  Following functions were modified
  remove
  removeBySample
  replace
  replaceBySample
  update
  updateBySample

  Old signature is yet supported but it will be removed in future versions

v2.1.0 (2014-05-29)
-------------------

* implemented upgrade procedure for clusters

* fixed communication issue with agency which prevented reconnect
  after an agent failure

* fixed cluster dashboard in the case that one but not all servers
  in the cluster are down

* fixed a bug with coordinators creating local database objects
  in the wrong order (_system needs to be done first)

* improved cluster dashboard


v2.1.0-rc2 (2014-05-25)
-----------------------

* fixed issue #864: Inconsistent behavior of AQL REVERSE(list) function


v2.1.0-rc1 (XXXX-XX-XX)
-----------------------

* added server-side periodic task management functions:

  - require("org/arangodb/tasks").register(): registers a periodic task
  - require("org/arangodb/tasks").unregister(): unregisters and removes a
    periodic task
  - require("org/arangodb/tasks").get(): retrieves a specific tasks or all
    existing tasks

  the previous undocumented function `internal.definePeriodic` is now
  deprecated and will be removed in a future release.

* decrease the size of some seldom used system collections on creation.

  This will make these collections use less disk space and mapped memory.

* added AQL date functions

* added AQL FLATTEN() list function

* added index memory statistics to `db.<collection>.figures()` function

  The `figures` function will now return a sub-document `indexes`, which lists
  the number of indexes in the `count` sub-attribute, and the total memory
  usage of the indexes in bytes in the `size` sub-attribute.

* added AQL CURRENT_DATABASE() function

  This function returns the current database's name.

* added AQL CURRENT_USER() function

  This function returns the current user from an AQL query. The current user is the
  username that was specified in the `Authorization` HTTP header of the request. If
  authentication is turned off or the query was executed outside a request context,
  the function will return `null`.

* fixed issue #796: Searching with newline chars broken?

  fixed slightly different handling of backslash escape characters in a few
  AQL functions. Now handling of escape sequences should be consistent, and
  searching for newline characters should work the same everywhere

* added OpenSSL version check for configure

  It will report all OpenSSL versions < 1.0.1g as being too old.
  `configure` will only complain about an outdated OpenSSL version but not stop.

* require C++ compiler support (requires g++ 4.8, clang++ 3.4 or Visual Studio 13)

* less string copying returning JSONified documents from ArangoDB, e.g. via
  HTTP GET `/_api/document/<collection>/<document>`

* issue #798: Lower case http headers from arango

  This change allows returning capitalized HTTP headers, e.g.
  `Content-Length` instead of `content-length`.
  The HTTP spec says that headers are case-insensitive, but
  in fact several clients rely on a specific case in response
  headers.
  This change will capitalize HTTP headers if the `X-Arango-Version`
  request header is sent by the client and contains a value of at
  least `20100` (for version 2.1). The default value for the
  compatibility can also be set at server start, using the
  `--server.default-api-compatibility` option.

* simplified usage of `db._createStatement()`

  Previously, the function could not be called with a query string parameter as
  follows:

      db._createStatement(queryString);

  Calling it as above resulted in an error because the function expected an
  object as its parameter. From now on, it's possible to call the function with
  just the query string.

* make ArangoDB not send back a `WWW-Authenticate` header to a client in case the
  client sends the `X-Omit-WWW-Authenticate` HTTP header.

  This is done to prevent browsers from showing their built-in HTTP authentication
  dialog for AJAX requests that require authentication.
  ArangoDB will still return an HTTP 401 (Unauthorized) if the request doesn't
  contain valid credentials, but it will omit the `WWW-Authenticate` header,
  allowing clients to bypass the browser's authentication dialog.

* added REST API method HTTP GET `/_api/job/job-id` to query the status of an
  async job without potentially fetching it from the list of done jobs

* fixed non-intuitive behavior in jobs API: previously, querying the status
  of an async job via the API HTTP PUT `/_api/job/job-id` removed a currently
  executing async job from the list of queryable jobs on the server.
  Now, when querying the result of an async job that is still executing,
  the job is kept in the list of queryable jobs so its result can be fetched
  by a subsequent request.

* use a new data structure for the edge index of an edge collection. This
  improves the performance for the creation of the edge index and in
  particular speeds up removal of edges in graphs. Note however that
  this change might change the order in which edges starting at
  or ending in a vertex are returned. However, this order was never
  guaranteed anyway and it is not sensible to guarantee any particular
  order.

* provide a size hint to edge and hash indexes when initially filling them
  this will lead to less re-allocations when populating these indexes

  this may speed up building indexes when opening an existing collection

* don't requeue identical context methods in V8 threads in case a method is
  already registered

* removed arangod command line option `--database.remove-on-compacted`

* export the sort attribute for graph traversals to the HTTP interface

* add support for arangodump/arangorestore for clusters


v2.0.8 (XXXX-XX-XX)
-------------------

* fixed too-busy iteration over skiplists

  Even when a skiplist query was restricted by a limit clause, the skiplist
  index was queried without the limit. this led to slower-than-necessary
  execution times.

* fixed timeout overflows on 32 bit systems

  this bug has led to problems when select was called with a high timeout
  value (2000+ seconds) on 32bit systems that don't have a forgiving select
  implementation. when the call was made on these systems, select failed
  so no data would be read or sent over the connection

  this might have affected some cluster-internal operations.

* fixed ETCD issues on 32 bit systems

  ETCD was non-functional on 32 bit systems at all. The first call to the
  watch API crashed it. This was because atomic operations worked on data
  structures that were not properly aligned on 32 bit systems.

* fixed issue #848: db.someEdgeCollection.inEdge does not return correct
  value when called the 2nd time after a .save to the edge collection


v2.0.7 (2014-05-05)
-------------------

* issue #839: Foxx Manager missing "unfetch"

* fixed a race condition at startup

  this fixes undefined behavior in case the logger was involved directly at
  startup, before the logger initialization code was called. This should have
  occurred only for code that was executed before the invocation of main(),
  e.g. during ctor calls of statically defined objects.


v2.0.6 (2014-04-22)
-------------------

* fixed issue #835: arangosh doesn't show correct database name



v2.0.5 (2014-04-21)
-------------------

* Fixed a caching problem in IE JS Shell

* added cancelation for async jobs

* upgraded to new gyp for V8

* new Windows installer


v2.0.4 (2014-04-14)
-------------------

* fixed cluster authentication front-end issues for Firefox and IE, there are
  still problems with Chrome


v2.0.3 (2014-04-14)
-------------------

* fixed AQL optimizer bug

* fixed front-end issues

* added password change dialog


v2.0.2 (2014-04-06)
-------------------

* during cluster startup, do not log (somewhat expected) connection errors with
  log level error, but with log level info

* fixed dashboard modals

* fixed connection check for cluster planning front end: firefox does
  not support async:false

* document how to persist a cluster plan in order to relaunch an existing
  cluster later


v2.0.1 (2014-03-31)
-------------------

* make ArangoDB not send back a `WWW-Authenticate` header to a client in case the
  client sends the `X-Omit-WWW-Authenticate` HTTP header.

  This is done to prevent browsers from showing their built-in HTTP authentication
  dialog for AJAX requests that require authentication.
  ArangoDB will still return an HTTP 401 (Unauthorized) if the request doesn't
  contain valid credentials, but it will omit the `WWW-Authenticate` header,
  allowing clients to bypass the browser's authentication dialog.

* fixed isses in arango-dfdb:

  the dfdb was not able to unload certain system collections, so these couldn't be
  inspected with the dfdb sometimes. Additionally, it did not truncate corrupt
  markers from datafiles under some circumstances

* added `changePassword` attribute for users

* fixed non-working "save" button in collection edit view of web interface
  clicking the save button did nothing. one had to press enter in one of the input
  fields to send modified form data

* fixed V8 compile error on MacOS X

* prevent `body length: -9223372036854775808` being logged in development mode for
  some Foxx HTTP responses

* fixed several bugs in web interface dashboard

* fixed issue #783: coffee script not working in manifest file

* fixed issue #783: coffee script not working in manifest file

* fixed issue #781: Cant save current query from AQL editor ui

* bumped version in `X-Arango-Version` compatibility header sent by arangosh and other
  client tools from `1.5` to `2.0`.

* fixed startup options for arango-dfdb, added details option for arango-dfdb

* fixed display of missing error messages and codes in arangosh

* when creating a collection via the web interface, the collection type was always
  "document", regardless of the user's choice


v2.0.0 (2014-03-10)
-------------------

* first 2.0 release


v2.0.0-rc2 (2014-03-07)
-----------------------

* fixed cluster authorization


v2.0.0-rc1 (2014-02-28)
-----------------------

* added sharding :-)

* added collection._dbName attribute to query the name of the database from a collection

  more detailed documentation on the sharding and cluster features can be found in the user
  manual, section **Sharding**

* INCOMPATIBLE CHANGE: using complex values in AQL filter conditions with operators other
  than equality (e.g. >=, >, <=, <) will disable usage of skiplist indexes for filter
  evaluation.

  For example, the following queries will be affected by change:

      FOR doc IN docs FILTER doc.value < { foo: "bar" } RETURN doc
      FOR doc IN docs FILTER doc.value >= [ 1, 2, 3 ] RETURN doc

  The following queries will not be affected by the change:

      FOR doc IN docs FILTER doc.value == 1 RETURN doc
      FOR doc IN docs FILTER doc.value == "foo" RETURN doc
      FOR doc IN docs FILTER doc.value == [ 1, 2, 3 ] RETURN doc
      FOR doc IN docs FILTER doc.value == { foo: "bar" } RETURN doc

* INCOMPATIBLE CHANGE: removed undocumented method `collection.saveOrReplace`

  this feature was never advertised nor documented nor tested.

* INCOMPATIBLE CHANGE: removed undocumented REST API method `/_api/simple/BY-EXAMPLE-HASH`

  this feature was never advertised nor documented nor tested.

* added explicit startup parameter `--server.reuse-address`

  This flag can be used to control whether sockets should be acquired with the SO_REUSEADDR
  flag.

  Regardless of this setting, sockets on Windows are always acquired using the
  SO_EXCLUSIVEADDRUSE flag.

* removed undocumented REST API method GET `/_admin/database-name`

* added user validation API at POST `/_api/user/<username>`

* slightly improved users management API in `/_api/user`:

  Previously, when creating a new user via HTTP POST, the username needed to be
  passed in an attribute `username`. When users were returned via this API,
  the usernames were returned in an attribute named `user`. This was slightly
  confusing and was changed in 2.0 as follows:

  - when adding a user via HTTP POST, the username can be specified in an attribute
  `user`. If this attribute is not used, the API will look into the attribute `username`
  as before and use that value.
  - when users are returned via HTTP GET, the usernames are still returned in an
    attribute `user`.

  This change should be fully downwards-compatible with the previous version of the API.

* added AQL SLICE function to extract slices from lists

* made module loader more node compatible

* the startup option `--javascript.package-path` for arangosh is now deprecated and does
  nothing. Using it will not cause an error, but the option is ignored.

* added coffee script support

* Several UI improvements.

* Exchanged icons in the graphviewer toolbar

* always start networking and HTTP listeners when starting the server (even in
  console mode)

* allow vertex and edge filtering with user-defined functions in TRAVERSAL,
  TRAVERSAL_TREE and SHORTEST_PATH AQL functions:

      // using user-defined AQL functions for edge and vertex filtering
      RETURN TRAVERSAL(friends, friendrelations, "friends/john", "outbound", {
	followEdges: "myfunctions::checkedge",
	filterVertices: "myfunctions::checkvertex"
      })

      // using the following custom filter functions
      var aqlfunctions = require("org/arangodb/aql/functions");
      aqlfunctions.register("myfunctions::checkedge", function (config, vertex, edge, path) {
	return (edge.type !== 'dislikes'); // don't follow these edges
      }, false);

      aqlfunctions.register("myfunctions::checkvertex", function (config, vertex, path) {
	if (vertex.isDeleted || ! vertex.isActive) {
	  return [ "prune", "exclude" ]; // exclude these and don't follow them
	}
	return [ ]; // include everything else
      }, false);

* fail if invalid `strategy`, `order` or `itemOrder` attribute values
  are passed to the AQL TRAVERSAL function. Omitting these attributes
  is not considered an error, but specifying an invalid value for any
  of these attributes will make an AQL query fail.

* issue #751: Create database through API should return HTTP status code 201

  By default, the server now returns HTTP 201 (created) when creating a new
  database successfully. To keep compatibility with older ArangoDB versions, the
  startup parameter `--server.default-api-compatibility` can be set to a value
  of `10400` to indicate API compatibility with ArangoDB 1.4. The compatibility
  can also be enforced by setting the `X-Arango-Version` HTTP header in a
  client request to this API on a per-request basis.

* allow direct access from the `db` object to collections whose names start
  with an underscore (e.g. db._users).

  Previously, access to such collections via the `db` object was possible from
  arangosh, but not from arangod (and thus Foxx and actions). The only way
  to access such collections from these places was via the `db._collection(<name>)`
  workaround.

* allow `\n` (as well as `\r\n`) as line terminator in batch requests sent to
  `/_api/batch` HTTP API.

* use `--data-binary` instead of `--data` parameter in generated cURL examples

* issue #703: Also show path of logfile for fm.config()

* issue #675: Dropping a collection used in "graph" module breaks the graph

* added "static" Graph.drop() method for graphs API

* fixed issue #695: arangosh server.password error

* use pretty-printing in `--console` mode by default

* simplified ArangoDB startup options

  Some startup options are now superfluous or their usage is simplified. The
  following options have been changed:

  * `--javascript.modules-path`: this option has been removed. The modules paths
    are determined by arangod and arangosh automatically based on the value of
    `--javascript.startup-directory`.

    If the option is set on startup, it is ignored so startup will not abort with
    an error `unrecognized option`.

  * `--javascript.action-directory`: this option has been removed. The actions
    directory is determined by arangod automatically based on the value of
    `--javascript.startup-directory`.

    If the option is set on startup, it is ignored so startup will not abort with
    an error `unrecognized option`.

  * `--javascript.package-path`: this option is still available but it is not
    required anymore to set the standard package paths (e.g. `js/npm`). arangod
    will automatically use this standard package path regardless of whether it
    was specified via the options.

    It is possible to use this option to add additional package paths to the
    standard value.

  Configuration files included with arangod are adjusted accordingly.

* layout of the graphs tab adapted to better fit with the other tabs

* database selection is moved to the bottom right corner of the web interface

* removed priority queue index type

  this feature was never advertised nor documented nor tested.

* display internal attributes in document source view of web interface

* removed separate shape collections

  When upgrading to ArangoDB 2.0, existing collections will be converted to include
  shapes and attribute markers in the datafiles instead of using separate files for
  shapes.

  When a collection is converted, existing shapes from the SHAPES directory will
  be written to a new datafile in the collection directory, and the SHAPES directory
  will be removed afterwards.

  This saves up to 2 MB of memory and disk space for each collection
  (savings are higher, the less different shapes there are in a collection).
  Additionally, one less file descriptor per opened collection will be used.

  When creating a new collection, the amount of sync calls may be reduced. The same
  may be true for documents with yet-unknown shapes. This may help performance
  in these cases.

* added AQL functions `NTH` and `POSITION`

* added signal handler for arangosh to save last command in more cases

* added extra prompt placeholders for arangosh:
  - `%e`: current endpoint
  - `%u`: current user

* added arangosh option `--javascript.gc-interval` to control amount of
  garbage collection performed by arangosh

* fixed issue #651: Allow addEdge() to take vertex ids in the JS library

* removed command-line option `--log.format`

  In previous versions, this option did not have an effect for most log messages, so
  it got removed.

* removed C++ logger implementation

  Logging inside ArangoDB is now done using the LOG_XXX() macros. The LOGGER_XXX()
  macros are gone.

* added collection status "loading"


v1.4.16 (XXXX-XX-XX)
--------------------

* fixed too eager datafile deletion

  this issue could have caused a crash when the compaction had marked datafiles as obsolete
  and they were removed while "old" temporary query results still pointed to the old datafile
  positions

* fixed issue #826: Replication fails when a collection's configuration changes


v1.4.15 (2014-04-19)
--------------------

* bugfix for AQL query optimizer

  the following type of query was too eagerly optimized, leading to errors in code-generation:

      LET a = (FOR i IN [] RETURN i) LET b = (FOR i IN [] RETURN i) RETURN 1

  the problem occurred when both lists in the subqueries were empty. In this case invalid code
  was generated and the query couldn't be executed.


v1.4.14 (2014-04-05)
--------------------

* fixed race conditions during shape / attribute insertion

  A race condition could have led to spurious `cannot find attribute #xx` or
  `cannot find shape #xx` (where xx is a number) warning messages being logged
  by the server. This happened when a new attribute was inserted and at the same
  time was queried by another thread.

  Also fixed a race condition that may have occurred when a thread tried to
  access the shapes / attributes hash tables while they were resized. In this
  cases, the shape / attribute may have been hashed to a wrong slot.

* fixed a memory barrier / cpu synchronization problem with libev, affecting
  Windows with Visual Studio 2013 (probably earlier versions are affected, too)

  The issue is described in detail here:
  http://lists.schmorp.de/pipermail/libev/2014q1/002318.html


v1.4.13 (2014-03-14)
--------------------

* added diagnostic output for Foxx application upload

* allow dump & restore from ArangoDB 1.4 with an ArangoDB 2.0 server

* allow startup options `temp-path` and `default-language` to be specified from the arangod
  configuration file and not only from the command line

* fixed too eager compaction

  The compaction will now wait for several seconds before trying to re-compact the same
  collection. Additionally, some other limits have been introduced for the compaction.


v1.4.12 (2014-03-05)
--------------------

* fixed display bug in web interface which caused the following problems:
  - documents were displayed in web interface as being empty
  - document attributes view displayed many attributes with content "undefined"
  - document source view displayed many attributes with name "TYPEOF" and value "undefined"
  - an alert popping up in the browser with message "Datatables warning..."

* re-introduced old-style read-write locks to supports Windows versions older than
  Windows 2008R2 and Windows 7. This should re-enable support for Windows Vista and
  Windows 2008.


v1.4.11 (2014-02-27)
--------------------

* added SHORTEST_PATH AQL function

  this calculates the shortest paths between two vertices, using the Dijkstra
  algorithm, employing a min-heap

  By default, ArangoDB does not know the distance between any two vertices and
  will use a default distance of 1. A custom distance function can be registered
  as an AQL user function to make the distance calculation use any document
  attributes or custom logic:

      RETURN SHORTEST_PATH(cities, motorways, "cities/CGN", "cities/MUC", "outbound", {
	paths: true,
	distance: "myfunctions::citydistance"
      })

      // using the following custom distance function
      var aqlfunctions = require("org/arangodb/aql/functions");
      aqlfunctions.register("myfunctions::distance", function (config, vertex1, vertex2, edge) {
	return Math.sqrt(Math.pow(vertex1.x - vertex2.x) + Math.pow(vertex1.y - vertex2.y));
      }, false);

* fixed bug in Graph.pathTo function

* fixed small memleak in AQL optimizer

* fixed access to potentially uninitialized variable when collection had a cap constraint


v1.4.10 (2014-02-21)
--------------------

* fixed graph constructor to allow graph with some parameter to be used

* added node.js "events" and "stream"

* updated npm packages

* added loading of .json file

* Fixed http return code in graph api with waitForSync parameter.

* Fixed documentation in graph, simple and index api.

* removed 2 tests due to change in ruby library.

* issue #756: set access-control-expose-headers on CORS response

  the following headers are now whitelisted by ArangoDB in CORS responses:
  - etag
  - content-encoding
  - content-length
  - location
  - server
  - x-arango-errors
  - x-arango-async-id


v1.4.9 (2014-02-07)
-------------------

* return a document's current etag in response header for HTTP HEAD requests on
  documents that return an HTTP 412 (precondition failed) error. This allows
  retrieving the document's current revision easily.

* added AQL function `SKIPLIST` to directly access skiplist indexes from AQL

  This is a shortcut method to use a skiplist index for retrieving specific documents in
  indexed order. The function capability is rather limited, but it may be used
  for several cases to speed up queries. The documents are returned in index order if
  only one condition is used.

      /* return all documents with mycollection.created > 12345678 */
      FOR doc IN SKIPLIST(mycollection, { created: [[ '>', 12345678 ]] })
	RETURN doc

      /* return first document with mycollection.created > 12345678 */
      FOR doc IN SKIPLIST(mycollection, { created: [[ '>', 12345678 ]] }, 0, 1)
	RETURN doc

      /* return all documents with mycollection.created between 12345678 and 123456790 */
      FOR doc IN SKIPLIST(mycollection, { created: [[ '>', 12345678 ], [ '<=', 123456790 ]] })
	RETURN doc

      /* return all documents with mycollection.a equal 1 and .b equal 2 */
      FOR doc IN SKIPLIST(mycollection, { a: [[ '==', 1 ]], b: [[ '==', 2 ]] })
	RETURN doc

  The function requires a skiplist index with the exact same attributes to
  be present on the specified collection. All attributes present in the skiplist
  index must be specified in the conditions specified for the `SKIPLIST` function.
  Attribute declaration order is important, too: attributes must be specified in the
  same order in the condition as they have been declared in the skiplist index.

* added command-line option `--server.disable-authentication-unix-sockets`

  with this option, authentication can be disabled for all requests coming
  in via UNIX domain sockets, enabling clients located on the same host as
  the ArangoDB server to connect without authentication.
  Other connections (e.g. TCP/IP) are not affected by this option.

  The default value for this option is `false`.
  Note: this option is only supported on platforms that support Unix domain
  sockets.

* call global arangod instance destructor on shutdown

* issue #755: TRAVERSAL does not use strategy, order and itemOrder options

  these options were not honored when configuring a traversal via the AQL
  TRAVERSAL function. Now, these options are used if specified.

* allow vertex and edge filtering with user-defined functions in TRAVERSAL,
  TRAVERSAL_TREE and SHORTEST_PATH AQL functions:

      // using user-defined AQL functions for edge and vertex filtering
      RETURN TRAVERSAL(friends, friendrelations, "friends/john", "outbound", {
	followEdges: "myfunctions::checkedge",
	filterVertices: "myfunctions::checkvertex"
      })

      // using the following custom filter functions
      var aqlfunctions = require("org/arangodb/aql/functions");
      aqlfunctions.register("myfunctions::checkedge", function (config, vertex, edge, path) {
	return (edge.type !== 'dislikes'); // don't follow these edges
      }, false);

      aqlfunctions.register("myfunctions::checkvertex", function (config, vertex, path) {
	if (vertex.isDeleted || ! vertex.isActive) {
	  return [ "prune", "exclude" ]; // exclude these and don't follow them
	}
	return [ ]; // include everything else
      }, false);

* issue #748: add vertex filtering to AQL's TRAVERSAL[_TREE]() function


v1.4.8 (2014-01-31)
-------------------

* install foxx apps in the web interface

* fixed a segfault in the import API


v1.4.7 (2014-01-23)
-------------------

* issue #744: Add usage example arangoimp from Command line

* issue #738: added __dirname, __filename pseudo-globals. Fixes #733. (@by pluma)

* mount all Foxx applications in system apps directory on startup


v1.4.6 (2014-01-20)
-------------------

* issue #736: AQL function to parse collection and key from document handle

* added fm.rescan() method for Foxx-Manager

* fixed issue #734: foxx cookie and route problem

* added method `fm.configJson` for arangosh

* include `startupPath` in result of API `/_api/foxx/config`


v1.4.5 (2014-01-15)
-------------------

* fixed issue #726: Alternate Windows Install Method

* fixed issue #716: dpkg -P doesn't remove everything

* fixed bugs in description of HTTP API `_api/index`

* fixed issue #732: Rest API GET revision number

* added missing documentation for several methods in HTTP API `/_api/edge/...`

* fixed typos in description of HTTP API `_api/document`

* defer evaluation of AQL subqueries and logical operators (lazy evaluation)

* Updated font in WebFrontend, it now contains a version that renders properly on Windows

* generally allow function return values as call parameters to AQL functions

* fixed potential deadlock in global context method execution

* added override file "arangod.conf.local" (and co)


v1.4.4 (2013-12-24)
-------------------

* uid and gid are now set in the scripts, there is no longer a separate config file for
  arangod when started from a script

* foxx-manager is now an alias for arangosh

* arango-dfdb is now an alias for arangod, moved from bin to sbin

* changed from readline to linenoise for Windows

* added --install-service and --uninstall-service for Windows

* removed --daemon and --supervisor for Windows

* arangosh and arangod now uses the config-file which maps the binary name, i. e. if you
  rename arangosh to foxx-manager it will use the config file foxx-manager.conf

* fixed lock file for Windows

* fixed issue #711, #687: foxx-manager throws internal errors

* added `--server.ssl-protocol` option for client tools
  this allows connecting from arangosh, arangoimp, arangoimp etc. to an ArangoDB
  server that uses a non-default value for `--server.ssl-protocol`. The default
  value for the SSL protocol is 4 (TLSv1). If the server is configured to use a
  different protocol, it was not possible to connect to it with the client tools.

* added more detailed request statistics

  This adds the number of async-executed HTTP requests plus the number of HTTP
  requests per individual HTTP method type.

* added `--force` option for arangorestore
  this option allows continuing a restore operation even if the server reports errors
  in the middle of the restore operation

* better error reporting for arangorestore
  in case the server returned an HTTP error, arangorestore previously reported this
  error as `internal error` without any details only. Now server-side errors are
  reported by arangorestore with the server's error message

* include more system collections in dumps produced by arangodump
  previously some system collections were intentionally excluded from dumps, even if the
  dump was run with `--include-system-collections`. for example, the collections `_aal`,
  `_modules`, `_routing`, and `_users` were excluded. This makes sense in a replication
  context but not always in a dump context.
  When specifying `--include-system-collections`, arangodump will now include the above-
  mentioned collections in the dump, too. Some other system collections are still excluded
  even when the dump is run with `--include-system-collections`, for example `_replication`
  and `_trx`.

* fixed issue #701: ArangoStatement undefined in arangosh

* fixed typos in configuration files


v1.4.3 (2013-11-25)
-------------------

* fixed a segfault in the AQL optimizer, occurring when a constant non-list value was
  used on the right-hand side of an IN operator that had a collection attribute on the
  left-hand side

* issue #662:

  Fixed access violation errors (crashes) in the Windows version, occurring under some
  circumstances when accessing databases with multiple clients in parallel

* fixed issue #681: Problem with ArchLinux PKGBUILD configuration


v1.4.2 (2013-11-20)
-------------------

* fixed issue #669: Tiny documentation update

* ported Windows version to use native Windows API SRWLocks (slim read-write locks)
  and condition variables instead of homemade versions

  MSDN states the following about the compatibility of SRWLocks and Condition Variables:

      Minimum supported client:
      Windows Server 2008 [desktop apps | Windows Store apps]

      Minimum supported server:
      Windows Vista [desktop apps | Windows Store apps]

* fixed issue #662: ArangoDB on Windows hanging

  This fixes a deadlock issue that occurred on Windows when documents were written to
  a collection at the same time when some other thread tried to drop the collection.

* fixed file-based logging in Windows

  the logger complained on startup if the specified log file already existed

* fixed startup of server in daemon mode (`--daemon` startup option)

* fixed a segfault in the AQL optimizer

* issue #671: Method graph.measurement does not exist

* changed Windows condition variable implementation to use Windows native
  condition variables

  This is an attempt to fix spurious Windows hangs as described in issue #662.

* added documentation for JavaScript traversals

* added --code-page command-line option for Windows version of arangosh

* fixed a problem when creating edges via the web interface.

  The problem only occurred if a collection was created with type "document
  collection" via the web interface, and afterwards was dropped and re-created
  with type "edge collection". If the web interface page was not reloaded,
  the old collection type (document) was cached, making the subsequent creation
  of edges into the (seeming-to-be-document) collection fail.

  The fix is to not cache the collection type in the web interface. Users of
  an older version of the web interface can reload the collections page if they
  are affected.

* fixed a caching problem in arangosh: if a collection was created using the web
  interface, and then removed via arangosh, arangosh did not actually drop the
  collection due to caching.

  Because the `drop` operation was not carried out, this caused misleading error
  messages when trying to re-create the collection (e.g. `cannot create collection:
  duplicate name`).

* fixed ALT-introduced characters for arangosh console input on Windows

  The Windows readline port was not able to handle characters that are built
  using CTRL or ALT keys. Regular characters entered using the CTRL or ALT keys
  were silently swallowed and not passed to the terminal input handler.

  This did not seem to cause problems for the US keyboard layout, but was a
  severe issue for keyboard layouts that require the ALT (or ALT-GR) key to
  construct characters. For example, entering the character `{` with a German
  keyboard layout requires pressing ALT-GR + 9.

* fixed issue #665: Hash/skiplist combo madness bit my ass

  this fixes a problem with missing/non-deterministic rollbacks of inserts in
  case of a unique constraint violation into a collection with multiple secondary
  indexes (with at least one of them unique)

* fixed issue #664: ArangoDB installer on Windows requires drive c:

* partly fixed issue #662: ArangoDB on Windows hanging

  This fixes dropping databases on Windows. In previous 1.4 versions on Windows,
  one shape collection file was not unloaded and removed when dropping a database,
  leaving one directory and one shape collection file in the otherwise-dropped
  database directory.

* fixed issue #660: updated documentation on indexes


v1.4.1 (2013-11-08)
-------------------

* performance improvements for skip-list deletes


v1.4.1-rc1 (2013-11-07)
-----------------------

* fixed issue #635: Web-Interface should have a "Databases" Menu for Management

* fixed issue #624: Web-Interface is missing a Database selector

* fixed segfault in bitarray query

* fixed issue #656: Cannot create unique index through web interface

* fixed issue #654: bitarray index makes server down

* fixed issue #653: Slow query

* fixed issue #650: Randomness of any() should be improved

* made AQL `DOCUMENT()` function polymorphic and work with just one parameter.

  This allows using the `DOCUMENT` function like this:

      DOCUMENT('users/john')
      DOCUMENT([ 'users/john', 'users/amy' ])

  in addition to the existing use cases:

      DOCUMENT(users, 'users/john')
      DOCUMENT(users, 'john')
      DOCUMENT(users, [ 'users/john' ])
      DOCUMENT(users, [ 'users/john', 'users/amy' ])
      DOCUMENT(users, [ 'john', 'amy' ])

* simplified usage of ArangoDB batch API

  It is not necessary anymore to send the batch boundary in the HTTP `Content-Type`
  header. Previously, the batch API expected the client to send a Content-Type header
  of`multipart/form-data; boundary=<some boundary value>`. This is still supported in
  ArangoDB 2.0, but clients can now also omit this header. If the header is not
  present in a client request, ArangoDB will ignore the request content type and
  read the MIME boundary from the beginning of the request body.

  This also allows using the batch API with the Swagger "Try it out" feature (which is
  not too good at sending a different or even dynamic content-type request header).

* added API method GET `/_api/database/user`

  This returns the list of databases a specific user can see without changing the
  username/passwd.

* issue #424: Documentation about IDs needs to be upgraded


v1.4.0 (2013-10-29)
-------------------

* fixed issue #648: /batch API is missing from Web Interface API Documentation (Swagger)

* fixed issue #647: Icon tooltips missing

* fixed issue #646: index creation in web interface

* fixed issue #645: Allow jumping from edge to linked vertices

* merged PR for issue #643: Some minor corrections and a link to "Downloads"

* fixed issue #642: Completion of error handling

* fixed issue #639: compiling v1.4 on maverick produces warnings on -Wstrict-null-sentinel

* fixed issue #634: Web interface bug: Escape does not always propagate

* fixed issue #620: added startup option `--server.default-api-compatibility`

  This adds the following changes to the ArangoDB server and clients:
  - the server provides a new startup option `--server.default-api-compatibility`.
    This option can be used to determine the compatibility of (some) server API
    return values. The value for this parameter is a server version number,
    calculated as follows: `10000 * major + 100 * minor` (e.g. `10400` for ArangoDB
    1.3). The default value is `10400` (1.4), the minimum allowed value is `10300`
    (1.3).

    When setting this option to a value lower than the current server version,
    the server might respond with old-style results to "old" clients, increasing
    compatibility with "old" (non-up-to-date) clients.

  - the server will on each incoming request check for an HTTP header
    `x-arango-version`. Clients can optionally set this header to the API
    version number they support. For example, if a client sends the HTTP header
    `x-arango-version: 10300`, the server will pick this up and might send ArangoDB
    1.3-style responses in some situations.

    Setting either the startup parameter or using the HTTP header (or both) allows
    running "old" clients with newer versions of ArangoDB, without having to adjust
    the clients too much.

  - the `location` headers returned by the server for the APIs `/_api/document/...`
    and `/_api/collection/...` will have different values depending on the used API
    version. If the API compatibility is `10300`, the `location` headers returned
    will look like this:

	location: /_api/document/....

    whereas when an API compatibility of `10400` or higher is used, the `location`
    headers will look like this:

	location: /_db/<database name>/_api/document/...

  Please note that even in the presence of this, old API versions still may not
  be supported forever by the server.

* fixed issue #643: Some minor corrections and a link to "Downloads" by @frankmayer

* started issue #642: Completion of error handling

* fixed issue #639: compiling v1.4 on maverick produces warnings on
  -Wstrict-null-sentinel

* fixed issue #621: Standard Config needs to be fixed

* added function to manage indexes (web interface)

* improved server shutdown time by signaling shutdown to applicationserver,
  logging, cleanup and compactor threads

* added foxx-manager `replace` command

* added foxx-manager `installed` command (a more intuitive alias for `list`)

* fixed issue #617: Swagger API is missing '/_api/version'

* fixed issue #615: Swagger API: Some commands have no parameter entry forms

* fixed issue #614: API : Typo in : Request URL /_api/database/current

* fixed issue #609: Graph viz tool - different background color

* fixed issue #608: arangosh config files - eventually missing in the manual

* fixed issue #607: Admin interface: no core documentation

* fixed issue #603: Aardvark Foxx App Manager

* fixed a bug in type-mapping between AQL user functions and the AQL layer

  The bug caused errors like the following when working with collection documents
  in an AQL user function:

      TypeError: Cannot assign to read only property '_id' of #<ShapedJson>

* create less system collections when creating a new database

  This is achieved by deferring collection creation until the collections are actually
  needed by ArangoDB. The following collections are affected by the change:
  - `_fishbowl`
  - `_structures`


v1.4.0-beta2 (2013-10-14)
-------------------------

* fixed compaction on Windows

  The compaction on Windows did not ftruncate the cleaned datafiles to a smaller size.
  This has been fixed so not only the content of the files is cleaned but also files
  are re-created with potentially smaller sizes.

* only the following system collections will be excluded from replication from now on:
  - `_replication`
  - `_trx`
  - `_users`
  - `_aal`
  - `_fishbowl`
  - `_modules`
  - `_routing`

  Especially the following system collections will now be included in replication:
  - `_aqlfunctions`
  - `_graphs`

  In previous versions of ArangoDB, all system collections were excluded from the
  replication.

  The change also caused a change in the replication logger and applier:
  in previous versions of ArangoDB, only a collection's id was logged for an operation.
  This has not caused problems for non-system collections but for system collections
  there ids might differ. In addition to a collection id ArangoDB will now also log the
  name of a collection for each replication event.

  The replication applier will now look for the collection name attribute in logged
  events preferably.

* added database selection to arango-dfdb

* provide foxx-manager, arangodump, and arangorestore in Windows build

* ArangoDB 1.4 will refuse to start if option `--javascript.app-path` is not set.

* added startup option `--server.allow-method-override`

  This option can be set to allow overriding the HTTP request method in a request using
  one of the following custom headers:

  - x-http-method-override
  - x-http-method
  - x-method-override

  This allows bypassing proxies and tools that would otherwise just let certain types of
  requests pass. Enabling this option may impose a security risk, so it should only be
  used in very controlled environments.

  The default value for this option is `false` (no method overriding allowed).

* added "details" URL parameter for bulk import API

  Setting the `details` URL parameter to `true` in a call to POST `/_api/import` will make
  the import return details about non-imported documents in the `details` attribute. If
  `details` is `false` or omitted, no `details` attribute will be present in the response.
  This is the same behavior that previous ArangoDB versions exposed.

* added "complete" option for bulk import API

  Setting the `complete` URL parameter to `true` in a call to POST `/_api/import` will make
  the import completely fail if at least one of documents cannot be imported successfully.

  It defaults to `false`, which will make ArangoDB continue importing the other documents
  from the import even if some documents cannot be imported. This is the same behavior that
  previous ArangoDB versions exposed.

* added missing swagger documentation for `/_api/log`

* calling `/_api/logs` (or `/_admin/logs`) is only permitted from the `_system` database now.

  Calling this API method for/from other database will result in an HTTP 400.

' ported fix from https://github.com/novus/nvd3/commit/0894152def263b8dee60192f75f66700cea532cc

  This prevents JavaScript errors from occurring in Chrome when in the admin interface,
  section "Dashboard".

* show current database name in web interface (bottom right corner)

* added missing documentation for /_api/import in swagger API docs

* allow specification of database name for replication sync command replication applier

  This allows syncing from a master database with a different name than the slave database.

* issue #601: Show DB in prompt

  arangosh now displays the database name as part of the prompt by default.

  Can change the prompt by using the `--prompt` option, e.g.

      > arangosh --prompt "my db is named \"%d\"> "


v1.4.0-beta1 (2013-10-01)
-------------------------

* make the Foxx manager use per-database app directories

  Each database now has its own subdirectory for Foxx applications. Each database
  can thus use different Foxx applications if required. A Foxx app for a specific
  database resides in `<app-path>/databases/<database-name>/<app-name>`.

  System apps are shared between all databases. They reside in `<app-path>/system/<app-name>`.

* only trigger an engine reset in development mode for URLs starting with `/dev/`

  This prevents ArangoDB from reloading all Foxx applications when it is not
  actually necessary.

* changed error code from 10 (bad parameter) to 1232 (invalid key generator) for
  errors that are due to an invalid key generator specification when creating a new
  collection

* automatic detection of content-type / mime-type for Foxx assets based on filenames,
  added possibility to override auto detection

* added endpoint management API at `/_api/endpoint`

* changed HTTP return code of PUT `/_api/cursor` from 400 to 404 in case a
  non-existing cursor is referred to

* issue #360: added support for asynchronous requests

  Incoming HTTP requests with the headers `x-arango-async: true` or
  `x-arango-async: store` will be answered by the server instantly with a generic
  HTTP 202 (Accepted) response.

  The actual requests will be queued and processed by the server asynchronously,
  allowing the client to continue sending other requests without waiting for the
  server to process the actually requested operation.

  The exact point in time when a queued request is executed is undefined. If an
  error occurs during execution of an asynchronous request, the client will not
  be notified by the server.

  The maximum size of the asynchronous task queue can be controlled using the new
  option `--scheduler.maximal-queue-size`. If the queue contains this many number of
  tasks and a new asynchronous request comes in, the server will reject it with an
  HTTP 500 (internal server error) response.

  Results of incoming requests marked with header `x-arango-async: true` will be
  discarded by the server immediately. Clients have no way of accessing the result
  of such asynchronously executed request. This is just _fire and forget_.

  To later retrieve the result of an asynchronously executed request, clients can
  mark a request with the header `x-arango-async: keep`. This makes the server
  store the result of the request in memory until explicitly fetched by a client
  via the `/_api/job` API. The `/_api/job` API also provides methods for basic
  inspection of which pending or already finished requests there are on the server,
  plus ways for garbage collecting unneeded results.

* Added new option `--scheduler.maximal-queue-size`.

* issue #590: Manifest Lint

* added data dump and restore tools, arangodump and arangorestore.

  arangodump can be used to create a logical dump of an ArangoDB database, or
  just dedicated collections. It can be used to dump both a collection's structure
  (properties and indexes) and data (documents).

  arangorestore can be used to restore data from a dump created with arangodump.
  arangorestore currently does not re-create any indexes, and doesn't yet handle
  referenced documents in edges properly when doing just partial restores.
  This will be fixed until 1.4 stable.

* introduced `--server.database` option for arangosh, arangoimp, and arangob.

  The option allows these client tools to use a certain database for their actions.
  In arangosh, the current database can be switched at any time using the command

      db._useDatabase(<name>);

  When no database is specified, all client tools will assume they should use the
  default database `_system`. This is done for downwards-compatibility reasons.

* added basic multi database support (alpha)

  New databases can be created using the REST API POST `/_api/database` and the
  shell command `db._createDatabase(<name>)`.

  The default database in ArangoDB is called `_system`. This database is always
  present and cannot be deleted by the user. When an older version of ArangoDB is
  upgraded to 1.4, the previously only database will automatically become the
  `_system` database.

  New databases can be created with the above commands, and can be deleted with the
  REST API DELETE `/_api/database/<name>` or the shell command `db._dropDatabase(<name>);`.

  Deleting databases is still unstable in ArangoDB 1.4 alpha and might crash the
  server. This will be fixed until 1.4 stable.

  To access a specific database via the HTTP REST API, the `/_db/<name>/` prefix
  can be used in all URLs. ArangoDB will check if an incoming request starts with
  this prefix, and will automatically pick the database name from it. If the prefix
  is not there, ArangoDB will assume the request is made for the default database
  (`_system`). This is done for downwards-compatibility reasons.

  That means, the following URL pathnames are logically identical:

      /_api/document/mycollection/1234
      /_db/_system/document/mycollection/1234

  To access a different database (e.g. `test`), the URL pathname would look like this:

      /_db/test/document/mycollection/1234

  New databases can also be created and existing databases can only be dropped from
  within the default database (`_system`). It is not possible to drop the `_system`
  database itself.

  Cross-database operations are unintended and unsupported. The intention of the
  multi-database feature is to have the possibility to have a few databases managed
  by ArangoDB in parallel, but to only access one database at a time from a connection
  or a request.

  When accessing the web interface via the URL pathname `/_admin/html/` or `/_admin/aardvark`,
  the web interface for the default database (`_system`) will be displayed.
  To access the web interface for a different database, the database name can be
  put into the URLs as a prefix, e.g. `/_db/test/_admin/html` or
  `/_db/test/_admin/aardvark`.

  All internal request handlers and also all user-defined request handlers and actions
  (including Foxx) will only get to see the unprefixed URL pathnames (i.e. excluding
  any database name prefix). This is to ensure downwards-compatibility.

  To access the name of the requested database from any action (including Foxx), use
  use `req.database`.

  For example, when calling the URL `/myapp/myaction`, the content of `req.database`
  will be `_system` (the default database because no database got specified) and the
  content of `req.url` will be `/myapp/myaction`.

  When calling the URL `/_db/test/myapp/myaction`, the content of `req.database` will be
  `test`, and the content of `req.url` will still be `/myapp/myaction`.

* Foxx now excludes files starting with . (dot) when bundling assets

  This mitigates problems with editor swap files etc.

* made the web interface a Foxx application

  This change caused the files for the web interface to be moved from `html/admin` to
  `js/apps/aardvark` in the file system.

  The base URL for the admin interface changed from `_admin/html/index.html` to
  `_admin/aardvark/index.html`.

  The "old" redirection to `_admin/html/index.html` will now produce a 404 error.

  When starting ArangoDB with the `--upgrade` option, this will automatically be remedied
  by putting in a redirection from `/` to `/_admin/aardvark/index.html`, and from
  `/_admin/html/index.html` to `/_admin/aardvark/index.html`.

  This also obsoletes the following configuration (command-line) options:
  - `--server.admin-directory`
  - `--server.disable-admin-interface`

  when using these now obsolete options when the server is started, no error is produced
  for downwards-compatibility.

* changed User-Agent value sent by arangoimp, arangosh, and arangod from "VOC-Agent" to
  "ArangoDB"

* changed journal file creation behavior as follows:

  Previously, a journal file for a collection was always created when a collection was
  created. When a journal filled up and became full, the current journal was made a
  datafile, and a new (empty) journal was created automatically. There weren't many
  intended situations when a collection did not have at least one journal.

  This is changed now as follows:
  - when a collection is created, no journal file will be created automatically
  - when there is a write into a collection without a journal, the journal will be
    created lazily
  - when there is a write into a collection with a full journal, a new journal will
    be created automatically

  From the end user perspective, nothing should have changed, except that there is now
  less disk usage for empty collections. Disk usage of infrequently updated collections
  might also be reduced significantly by running the `rotate()` method of a collection,
  and not writing into a collection subsequently.

* added method `collection.rotate()`

  This allows premature rotation of a collection's current journal file into a (read-only)
  datafile. The purpose of using `rotate()` is to prematurely allow compaction (which is
  performed on datafiles only) on data, even if the journal was not filled up completely.

  Using `rotate()` may make sense in the following scenario:

      c = db._create("test");
      for (i = 0; i < 1000; ++i) {
	c.save(...); // insert lots of data here
      }

      ...
      c.truncate(); // collection is now empty
      // only data in datafiles will be compacted by following compaction runs
      // all data in the current journal would not be compacted

      // calling rotate will make the current journal a datafile, and thus make it
      // eligible for compaction
      c.rotate();

  Using `rotate()` may also be useful when data in a collection is known to not change
  in the immediate future. After having completed all write operations on a collection,
  performing a `rotate()` will reduce the size of the current journal to the actually
  required size (remember that journals are pre-allocated with a specific size) before
  making the journal a datafile. Thus `rotate()` may cause disk space savings, even if
  the datafiles does not qualify for compaction after rotation.

  Note: rotating the journal is asynchronous, so that the actual rotation may be executed
  after `rotate()` returns to the caller.

* changed compaction to merge small datafiles together (up to 3 datafiles are merged in
  a compaction run)

  In the regular case, this should leave less small datafiles stay around on disk and allow
  using less file descriptors in total.

* added AQL MINUS function

* added AQL UNION_DISTINCT function (more efficient than combination of `UNIQUE(UNION())`)

* updated mruby to 2013-08-22

* issue #587: Add db._create() in help for startup arangosh

* issue #586: Share a link on installation instructions in the User Manual

* issue #585: Bison 2.4 missing on Mac for custom build

* issue #584: Web interface images broken in devel

* issue #583: Small documentation update

* issue #581: Parameter binding for attributes

* issue #580: Small improvements (by @guidoreina)

* issue #577: Missing documentation for collection figures in implementor manual

* issue #576: Get disk usage for collections and graphs

  This extends the result of the REST API for /_api/collection/figures with
  the attributes `compactors.count`, `compactors.fileSize`, `shapefiles.count`,
  and `shapefiles.fileSize`.

* issue #575: installing devel version on mac (low prio)

* issue #574: Documentation (POST /_admin/routing/reload)

* issue #558: HTTP cursors, allow count to ignore LIMIT


v1.4.0-alpha1 (2013-08-02)
--------------------------

* added replication. check online manual for details.

* added server startup options `--server.disable-replication-logger` and
  `--server.disable-replication-applier`

* removed action deployment tool, this now handled with Foxx and its manager or
  by kaerus node utility

* fixed a server crash when using byExample / firstExample inside a transaction
  and the collection contained a usable hash/skiplist index for the example

* defineHttp now only expects a single context

* added collection detail dialog (web interface)

  Shows collection properties, figures (datafiles, journals, attributes, etc.)
  and indexes.

* added documents filter (web interface)

  Allows searching for documents based on attribute values. One or many filter
  conditions can be defined, using comparison operators such as '==', '<=', etc.

* improved AQL editor (web interface)

  Editor supports keyboard shortcuts (Submit, Undo, Redo, Select).
  Editor allows saving and reusing of user-defined queries.
  Added example queries to AQL editor.
  Added comment button.

* added document import (web interface)

  Allows upload of JSON-data from files. Files must have an extension of .json.

* added dashboard (web interface)

  Shows the status of replication and multiple system charts, e.g.
  Virtual Memory Size, Request Time, HTTP Connections etc.

* added API method `/_api/graph` to query all graphs with all properties.

* added example queries in web interface AQL editor

* added arango.reconnect(<host>) method for arangosh to dynamically switch server or
  user name

* added AQL range operator `..`

  The `..` operator can be used to easily iterate over a sequence of numeric
  values. It will produce a list of values in the defined range, with both bounding
  values included.

  Example:

      2010..2013

  will produce the following result:

      [ 2010, 2011, 2012, 2013 ]

* added AQL RANGE function

* added collection.first(count) and collection.last(count) document access functions

  These functions allow accessing the first or last n documents in a collection. The order
  is determined by document insertion/update time.

* added AQL INTERSECTION function

* INCOMPATIBLE CHANGE: changed AQL user function namespace resolution operator from `:` to `::`

  AQL user-defined functions were introduced in ArangoDB 1.3, and the namespace resolution
  operator for them was the single colon (`:`). A function call looked like this:

      RETURN mygroup:myfunc()

  The single colon caused an ambiguity in the AQL grammar, making it indistinguishable from
  named attributes or the ternary operator in some cases, e.g.

      { mygroup:myfunc ? mygroup:myfunc }

  The change of the namespace resolution operator from `:` to `::` fixes this ambiguity.

  Existing user functions in the database will be automatically fixed when starting ArangoDB
  1.4 with the `--upgrade` option. However, queries using user-defined functions need to be
  adjusted on the client side to use the new operator.

* allow multiple AQL LET declarations separated by comma, e.g.
  LET a = 1, b = 2, c = 3

* more useful AQL error messages

  The error position (line/column) is more clearly indicated for parse errors.
  Additionally, if a query references a collection that cannot be found, the error
  message will give a hint on the collection name

* changed return value for AQL `DOCUMENT` function in case document is not found

  Previously, when the AQL `DOCUMENT` function was called with the id of a document and
  the document could not be found, it returned `undefined`. This value is not part of the
  JSON type system and this has caused some problems.
  Starting with ArangoDB 1.4, the `DOCUMENT` function will return `null` if the document
  looked for cannot be found.

  In case the function is called with a list of documents, it will continue to return all
  found documents, and will not return `null` for non-found documents. This has not changed.

* added single line comments for AQL

  Single line comments can be started with a double forward slash: `//`.
  They end at the end of the line, or the end of the query string, whichever is first.

* fixed documentation issues #567, #568, #571.

* added collection.checksum(<withData>) method to calculate CRC checksums for
  collections

  This can be used to
  - check if data in a collection has changed
  - compare the contents of two collections on different ArangoDB instances

* issue #565: add description line to aal.listAvailable()

* fixed several out-of-memory situations when double freeing or invalid memory
  accesses could happen

* less msyncing during the creation of collections

  This is achieved by not syncing the initial (standard) markers in shapes collections.
  After all standard markers are written, the shapes collection will get synced.

* renamed command-line option `--log.filter` to `--log.source-filter` to avoid
  misunderstandings

* introduced new command-line option `--log.content-filter` to optionally restrict
  logging to just specific log messages (containing the filter string, case-sensitive).

  For example, to filter on just log entries which contain `ArangoDB`, use:

      --log.content-filter "ArangoDB"

* added optional command-line option `--log.requests-file` to log incoming HTTP
  requests to a file.

  When used, all HTTP requests will be logged to the specified file, containing the
  client IP address, HTTP method, requests URL, HTTP response code, and size of the
  response body.

* added a signal handler for SIGUSR1 signal:

  when ArangoDB receives this signal, it will respond all further incoming requests
  with an HTTP 503 (Service Unavailable) error. This will be the case until another
  SIGUSR1 signal is caught. This will make ArangoDB start serving requests regularly
  again. Note: this is not implemented on Windows.

* limited maximum request URI length to 16384 bytes:

  Incoming requests with longer request URIs will be responded to with an HTTP
  414 (Request-URI Too Long) error.

* require version 1.0 or 1.1 in HTTP version signature of requests sent by clients:

  Clients sending requests with a non-HTTP 1.0 or non-HTTP 1.1 version number will
  be served with an HTTP 505 (HTTP Version Not Supported) error.

* updated manual on indexes:

  using system attributes such as `_id`, `_key`, `_from`, `_to`, `_rev` in indexes is
  disallowed and will be rejected by the server. This was the case since ArangoDB 1.3,
  but was not properly documented.

* issue #563: can aal become a default object?

  aal is now a prefab object in arangosh

* prevent certain system collections from being renamed, dropped, or even unloaded.

  Which restrictions there are for which system collections may vary from release to
  release, but users should in general not try to modify system collections directly
  anyway.

  Note: there are no such restrictions for user-created collections.

* issue #559: added Foxx documentation to user manual

* added server startup option `--server.authenticate-system-only`. This option can be
  used to restrict the need for HTTP authentication to internal functionality and APIs,
  such as `/_api/*` and `/_admin/*`.
  Setting this option to `true` will thus force authentication for the ArangoDB APIs
  and the web interface, but allow unauthenticated requests for other URLs (including
  user defined actions and Foxx applications).
  The default value of this option is `false`, meaning that if authentication is turned
  on, authentication is still required for *all* incoming requests. Only by setting the
  option to `true` this restriction is lifted and authentication becomes required for
  URLs starting with `/_` only.

  Please note that authentication still needs to be enabled regularly by setting the
  `--server.disable-authentication` parameter to `false`. Otherwise no authentication
  will be required for any URLs as before.

* protect collections against unloading when there are still document barriers around.

* extended cap constraints to optionally limit the active data size in a collection to
  a specific number of bytes.

  The arguments for creating a cap constraint are now:
  `collection.ensureCapConstraint(<count>, <byteSize>);`

  It is supported to specify just a count as in ArangoDB 1.3 and before, to specify
  just a fileSize, or both. The first met constraint will trigger the automated
  document removal.

* added `db._exists(doc)` and `collection.exists(doc)` for easy document existence checks

* added API `/_api/current-database` to retrieve information about the database the
  client is currently connected to (note: the API `/_api/current-database` has been
  removed in the meantime. The functionality is accessible via `/_api/database/current`
  now).

* ensure a proper order of tick values in datafiles/journals/compactors.
  any new files written will have the _tick values of their markers in order. for
  older files, there are edge cases at the beginning and end of the datafiles when
  _tick values are not properly in order.

* prevent caching of static pages in PathHandler.
  whenever a static page is requested that is served by the general PathHandler, the
  server will respond to HTTP GET requests with a "Cache-Control: max-age=86400" header.

* added "doCompact" attribute when creating collections and to collection.properties().
  The attribute controls whether collection datafiles are compacted.

* changed the HTTP return code from 400 to 404 for some cases when there is a referral
  to a non-existing collection or document.

* introduced error code 1909 `too many iterations` that is thrown when graph traversals
  hit the `maxIterations` threshold.

* optionally limit traversals to a certain number of iterations
  the limitation can be achieved via the traversal API by setting the `maxIterations`
  attribute, and also via the AQL `TRAVERSAL` and `TRAVERSAL_TREE` functions by setting
  the same attribute. If traversals are not limited by the end user, a server-defined
  limit for `maxIterations` may be used to prevent server-side traversals from running
  endlessly.

* added graph traversal API at `/_api/traversal`

* added "API" link in web interface, pointing to REST API generated with Swagger

* moved "About" link in web interface into "links" menu

* allow incremental access to the documents in a collection from out of AQL
  this allows reading documents from a collection chunks when a full collection scan
  is required. memory usage might be must lower in this case and queries might finish
  earlier if there is an additional LIMIT statement

* changed AQL COLLECT to use a stable sort, so any previous SORT order is preserved

* issue #547: Javascript error in the web interface

* issue #550: Make AQL graph functions support key in addition to id

* issue #526: Unable to escape when an errorneous command is entered into the js shell

* issue #523: Graph and vertex methods for the javascript api

* issue #517: Foxx: Route parameters with capital letters fail

* issue #512: Binded Parameters for LIMIT


v1.3.3 (2013-08-01)
-------------------

* issue #570: updateFishbowl() fails once

* updated and fixed generated examples

* issue #559: added Foxx documentation to user manual

* added missing error reporting for errors that happened during import of edges


v1.3.2 (2013-06-21)
-------------------

* fixed memleak in internal.download()

* made the shape-collection journal size adaptive:
  if too big shapes come in, a shape journal will be created with a big-enough size
  automatically. the maximum size of a shape journal is still restricted, but to a
  very big value that should never be reached in practice.

* fixed a segfault that occurred when inserting documents with a shape size bigger
  than the default shape journal size (2MB)

* fixed a locking issue in collection.truncate()

* fixed value overflow in accumulated filesizes reported by collection.figures()

* issue #545: AQL FILTER unnecessary (?) loop

* issue #549: wrong return code with --daemon


v1.3.1 (2013-05-24)
-------------------

* removed currently unused _ids collection

* fixed usage of --temp-path in aranogd and arangosh

* issue #540: suppress return of temporary internal variables in AQL

* issue #530: ReferenceError: ArangoError is not a constructor

* issue #535: Problem with AQL user functions javascript API

* set --javascript.app-path for test execution to prevent startup error

* issue #532: Graph _edgesCache returns invalid data?

* issue #531: Arangod errors

* issue #529: Really weird transaction issue

* fixed usage of --temp-path in aranogd and arangosh


v1.3.0 (2013-05-10)
-------------------

* fixed problem on restart ("datafile-xxx is not sealed") when server was killed
  during a compaction run

* fixed leak when using cursors with very small batchSize

* issue #508: `unregistergroup` function not mentioned in http interface docs

* issue #507: GET /_api/aqlfunction returns code inside parentheses

* fixed issue #489: Bug in aal.install

* fixed issue 505: statistics not populated on MacOS


v1.3.0-rc1 (2013-04-24)
-----------------------

* updated documentation for 1.3.0

* added node modules and npm packages

* changed compaction to only compact datafiles with more at least 10% of dead
  documents (byte size-wise)

* issue #498: fixed reload of authentication info when using
  `require("org/arangodb/users").reload()`

* issue #495: Passing an empty array to create a document results in a
  "phantom" document

* added more precision for requests statistics figures

* added "sum" attribute for individual statistics results in statistics API
  at /_admin/statistics

* made "limit" an optional parameter in AQL function NEAR().
  limit can now be either omitted completely, or set to 0. If so, an internal
  default value (currently 100) will be applied for the limit.

* issue #481

* added "attributes.count" to output of `collection.figures()`
  this also affects the REST API /_api/collection/<name>/figures

* added IndexedPropertyGetter for ShapedJson objects

* added API for user-defined AQL functions

* issue #475: A better error message for deleting a non-existent graph

* issue #474: Web interface problems with the JS Shell

* added missing documentation for AQL UNION function

* added transaction support.
  This provides ACID transactions for ArangoDB. Transactions can be invoked
  using the `db._executeTransaction()` function, or the `/_api/transaction`
  REST API.

* switched to semantic versioning (at least for alpha & alpha naming)

* added saveOrReplace() for server-side JS

v1.3.alpha1 (2013-04-05)
------------------------

* cleanup of Module, Package, ArangoApp and modules "internal", "fs", "console"

* use Error instead of string in throw to allow stack-trace

* issue #454: error while creation of Collection

* make `collection.count()` not recalculate the number of documents on the fly, but
  use some internal document counters.

* issue #457: invalid string value in web interface

* make datafile id (datafile->_fid) identical to the numeric part of the filename.
  E.g. the datafile `journal-123456.db` will now have a datafile marker with the same
  fid (i.e. `123456`) instead of a different value. This change will only affect
  datafiles that are created with 1.3 and not any older files.
  The intention behind this change is to make datafile debugging easier.

* consistently discard document attributes with reserved names (system attributes)
  but without any known meaning, for example `_test`, `_foo`, ...

  Previously, these attributes were saved with the document regularly in some cases,
  but were discarded in other cases.
  Now these attributes are discarded consistently. "Real" system attributes such as
  `_key`, `_from`, `_to` are not affected and will work as before.

  Additionally, attributes with an empty name (``) are discarded when documents are
  saved.

  Though using reserved or empty attribute names in documents was not really and
  consistently supported in previous versions of ArangoDB, this change might cause
  an incompatibility for clients that rely on this feature.

* added server startup flag `--database.force-sync-properties` to force syncing of
  collection properties on collection creation, deletion and on property update.
  The default value is true to mimic the behavior of previous versions of ArangoDB.
  If set to false, collection properties are written to disk but no call to sync()
  is made.

* added detailed output of server version and components for REST APIs
  `/_admin/version` and `/_api/version`. To retrieve this extended information,
  call the REST APIs with URL parameter `details=true`.

* issue #443: For git-based builds include commit hash in version

* adjust startup log output to be more compact, less verbose

* set the required minimum number of file descriptors to 256.
  On server start, this number is enforced on systems that have rlimit. If the limit
  cannot be enforced, starting the server will fail.
  Note: 256 is considered to be the absolute minimum value. Depending on the use case
  for ArangoDB, a much higher number of file descriptors should be used.

  To avoid checking & potentially changing the number of maximum open files, use the
  startup option `--server.descriptors-minimum 0`

* fixed shapedjson to json conversion for special numeric values (NaN, +inf, -inf).
  Before, "NaN", "inf", or "-inf" were written into the JSONified output, but these
  values are not allowed in JSON. Now, "null" is written to the JSONified output as
  required.

* added AQL functions VARIANCE_POPULATION(), VARIANCE_SAMPLE(), STDDEV_POPULATION(),
  STDDEV_SAMPLE(), AVERAGE(), MEDIAN() to calculate statistical values for lists

* added AQL SQRT() function

* added AQL TRIM(), LEFT() and RIGHT() string functions

* fixed issue #436: GET /_api/document on edge

* make AQL REVERSE() and LENGTH() functions work on strings, too

* disabled DOT generation in `make doxygen`. this speeds up docs generation

* renamed startup option `--dispatcher.report-intervall` to `--dispatcher.report-interval`

* renamed startup option `--scheduler.report-intervall` to `--scheduler.report-interval`

* slightly changed output of REST API method /_admin/log.
  Previously, the log messages returned also contained the date and log level, now
  they will only contain the log message, and no date and log level information.
  This information can be re-created by API users from the `timestamp` and `level`
  attributes of the result.

* removed configure option `--enable-zone-debug`
  memory zone debugging is now automatically turned on when compiling with ArangoDB
  `--enable-maintainer-mode`

* removed configure option `--enable-arangob`
  arangob is now always included in the build


v1.2.3 (XXXX-XX-XX)
-------------------

* added optional parameter `edgexamples` for AQL function EDGES() and NEIGHBORS()

* added AQL function NEIGHBORS()

* added freebsd support

* fixed firstExample() query with `_id` and `_key` attributes

* issue triAGENS/ArangoDB-PHP#55: AQL optimizer may have mis-optimized duplicate
  filter statements with limit


v1.2.2 (2013-03-26)
-------------------

* fixed save of objects with common sub-objects

* issue #459: fulltext internal memory allocation didn't scale well
  This fix improves loading times for collections with fulltext indexes that have
  lots of equal words indexed.

* issue #212: auto-increment support

  The feature can be used by creating a collection with the extra `keyOptions`
  attribute as follows:

      db._create("mycollection", { keyOptions: { type: "autoincrement", offset: 1, increment: 10, allowUserKeys: true } });

  The `type` attribute will make sure the keys will be auto-generated if no
  `_key` attribute is specified for a document.

  The `allowUserKeys` attribute determines whether users might still supply own
  `_key` values with documents or if this is considered an error.

  The `increment` value determines the actual increment value, whereas the `offset`
  value can be used to seed to value sequence with a specific starting value.
  This will be useful later in a multi-master setup, when multiple servers can use
  different auto-increment seed values and thus generate non-conflicting auto-increment values.

  The default values currently are:

  - `allowUserKeys`: `true`
  - `offset`: `0`
  - `increment`: `1`

  The only other available key generator type currently is `traditional`.
  The `traditional` key generator will auto-generate keys in a fashion as ArangoDB
  always did (some increasing integer value, with a more or less unpredictable
  increment value).

  Note that for the `traditional` key generator there is only the option to disallow
  user-supplied keys and give the server the sole responsibility for key generation.
  This can be achieved by setting the `allowUserKeys` property to `false`.

  This change also introduces the following errors that API implementors may want to check
  the return values for:

  - 1222: `document key unexpected`: will be raised when a document is created with
    a `_key` attribute, but the underlying collection was set up with the `keyOptions`
    attribute `allowUserKeys: false`.

  - 1225: `out of keys`: will be raised when the auto-increment key generator runs
    out of keys. This may happen when the next key to be generated is 2^64 or higher.
    In practice, this will only happen if the values for `increment` or `offset` are
    not set appropriately, or if users are allowed to supply own keys, those keys
    are near the 2^64 threshold, and later the auto-increment feature kicks in and
    generates keys that cross that threshold.

    In practice it should not occur with proper configuration and proper usage of the
    collections.

  This change may also affect the following REST APIs:
  - POST `/_api/collection`: the server does now accept the optional `keyOptions`
    attribute in the second parameter
  - GET `/_api/collection/properties`: will return the `keyOptions` attribute as part
    of the collection's properties. The previous optional attribute `createOptions`
    is now gone.

* fixed `ArangoStatement.explain()` method with bind variables

* fixed misleading "cursor not found" error message in arangosh that occurred when
  `count()` was called for client-side cursors

* fixed handling of empty attribute names, which may have crashed the server under
  certain circumstances before

* fixed usage of invalid pointer in error message output when index description could
  not be opened


v1.2.1 (2013-03-14)
-------------------

* issue #444: please darken light color in arangosh

* issue #442: pls update post install info on osx

* fixed conversion of special double values (NaN, -inf, +inf) when converting from
  shapedjson to JSON

* fixed compaction of markers (location of _key was not updated correctly in memory,
  leading to _keys pointing to undefined memory after datafile rotation)

* fixed edge index key pointers to use document master pointer plus offset instead
  of direct _key address

* fixed case when server could not create any more journal or compactor files.
  Previously a wrong status code may have been returned, and not being able to create
  a new compactor file may have led to an infinite loop with error message
  "could not create compactor".

* fixed value truncation for numeric filename parts when renaming datafiles/journals


v1.2.0 (2013-03-01)
-------------------

* by default statistics are now switch off; in order to enable comment out
  the "disable-statistics = yes" line in "arangod.conf"

* fixed issue #435: csv parser skips data at buffer border

* added server startup option `--server.disable-statistics` to turn off statistics
  gathering without recompilation of ArangoDB.
  This partly addresses issue #432.

* fixed dropping of indexes without collection name, e.g.
  `db.xxx.dropIndex("123456");`
  Dropping an index like this failed with an assertion error.

* fixed issue #426: arangoimp should be able to import edges into edge collections

* fixed issue #425: In case of conflict ArangoDB returns HTTP 400 Bad request
  (with 1207 Error) instead of HTTP 409 Conflict

* fixed too greedy token consumption in AQL for negative values:
  e.g. in the statement `RETURN { a: 1 -2 }` the minus token was consumed as part
  of the value `-2`, and not interpreted as the binary arithmetic operator


v1.2.beta3 (2013-02-22)
-----------------------

* issue #427: ArangoDB Importer Manual has no navigation links (previous|home|next)

* issue #319: Documentation missing for Emergency console and incomplete for datafile debugger.

* issue #370: add documentation for reloadRouting and flushServerModules

* issue #393: added REST API for user management at /_api/user

* issue #393, #128: added simple cryptographic functions for user actions in module "crypto":
  * require("org/arangodb/crypto").md5()
  * require("org/arangodb/crypto").sha256()
  * require("org/arangodb/crypto").rand()

* added replaceByExample() Javascript and REST API method

* added updateByExample() Javascript and REST API method

* added optional "limit" parameter for removeByExample() Javascript and REST API method

* fixed issue #413

* updated bundled V8 version from 3.9.4 to 3.16.14.1
  Note: the Windows version used a more recent version (3.14.0.1) and was not updated.

* fixed issue #404: keep original request url in request object


v1.2.beta2 (2013-02-15)
-----------------------

* fixed issue #405: 1.2 compile warnings

* fixed issue #333: [debian] Group "arangodb" is not used when starting vie init.d script

* added optional parameter 'excludeSystem' to GET /_api/collection
  This parameter can be used to disable returning system collections in the list
  of all collections.

* added AQL functions KEEP() and UNSET()

* fixed issue #348: "HTTP Interface for Administration and Monitoring"
  documentation errors.

* fix stringification of specific positive int64 values. Stringification of int64
  values with the upper 32 bits cleared and the 33rd bit set were broken.

* issue #395:  Collection properties() function should return 'isSystem' for
  Javascript and REST API

* make server stop after upgrade procedure when invoked with `--upgrade option`.
  When started with the `--upgrade` option, the server will perfom
  the upgrade, and then exit with a status code indicating the result of the
  upgrade (0 = success, 1 = failure). To start the server regularly in either
  daemon or console mode, the `--upgrade` option must not be specified.
  This change was introduced to allow init.d scripts check the result of
  the upgrade procedure, even in case an upgrade was successful.
  this was introduced as part of issue #391.

* added AQL function EDGES()

* added more crash-protection when reading corrupted collections at startup

* added documentation for AQL function CONTAINS()

* added AQL function LIKE()

* replaced redundant error return code 1520 (Unable to open collection) with error code
  1203 (Collection not found). These error codes have the same meanings, but one of
  them was returned from AQL queries only, the other got thrown by other parts of
  ArangoDB. Now, error 1203 (Collection not found) is used in AQL too in case a
  non-existing collection is used.

v1.2.beta1 (2013-02-01)
-----------------------

* fixed issue #382: [Documentation error] Maschine... should be Machine...

* unified history file locations for arangod, arangosh, and arangoirb.
  - The readline history for arangod (emergency console) is now stored in file
    $HOME/.arangod. It was stored in $HOME/.arango before.
  - The readline history for arangosh is still stored in $HOME/.arangosh.
  - The readline history for arangoirb is now stored in $HOME/.arangoirb. It was
    stored in $HOME/.arango-mrb before.

* fixed issue #381: _users user should have a unique constraint

* allow negative list indexes in AQL to access elements from the end of a list,
  e.g. ```RETURN values[-1]``` will return the last element of the `values` list.

* collection ids, index ids, cursor ids, and document revision ids created and
  returned by ArangoDB are now returned as strings with numeric content inside.
  This is done to prevent some value overrun/truncation in any part of the
  complete client/server workflow.
  In ArangoDB 1.1 and before, these values were previously returned as
  (potentially very big) integer values. This may cause problems (clipping, overrun,
  precision loss) for clients that do not support big integers natively and store
  such values in IEEE754 doubles internally. This type loses precision after about
  52 bits and is thus not safe to hold an id.
  Javascript and 32 bit-PHP are examples for clients that may cause such problems.
  Therefore, ids are now returned by ArangoDB as strings, with the string
  content being the integer value as before.

  Example for documents ("_rev" attribute):
  - Document returned by ArangoDB 1.1: { "_rev": 1234, ... }
  - Document returned by ArangoDB 1.2: { "_rev": "1234", ... }

  Example for collections ("id" attribute / "_id" property):
  - Collection returned by ArangoDB 1.1: { "id": 9327643, "name": "test", ... }
  - Collection returned by ArangoDB 1.2: { "id": "9327643", "name": "test", ... }

  Example for cursors ("id" attribute):
  - Collection returned by ArangoDB 1.1: { "id": 11734292, "hasMore": true, ... }
  - Collection returned by ArangoDB 1.2: { "id": "11734292", "hasMore": true, ... }

* global variables are not automatically available anymore when starting the
  arangod Javascript emergency console (i.e. ```arangod --console```).

  Especially, the variables `db`, `edges`, and `internal` are not available
  anymore. `db` and `internal` can be made available in 1.2 by
  ```var db = require("org/arangodb").db;``` and
  ```var internal = require("internal");```, respectively.
  The reason for this change is to get rid of global variables in the server
  because this will allow more specific inclusion of functionality.

  For convenience, the global variable `db` is still available by default in
  arangosh. The global variable `edges`, which since ArangoDB 1.1 was kind of
  a redundant wrapper of `db`, has been removed in 1.2 completely.
  Please use `db` instead, and if creating an edge collection, use the explicit
  ```db._createEdgeCollection()``` command.

* issue #374: prevent endless redirects when calling admin interface with
  unexpected URLs

* issue #373: TRAVERSAL() `trackPaths` option does not work. Instead `paths` does work

* issue #358: added support for CORS

* honor optional waitForSync property for document removal, replace, update, and
  save operations in arangosh. The waitForSync parameter for these operations
  was previously honored by the REST API and on the server-side, but not when
  the waitForSync parameter was specified for a document operation in arangosh.

* calls to db.collection.figures() and /_api/collection/<collection>/figures now
  additionally return the number of shapes used in the collection in the
  extra attribute "shapes.count"

* added AQL TRAVERSAL_TREE() function to return a hierarchical result from a traversal

* added AQL TRAVERSAL() function to return the results from a traversal

* added AQL function ATTRIBUTES() to return the attribute names of a document

* removed internal server-side AQL functions from global scope.

  Now the AQL internal functions can only be accessed via the exports of the
  ahuacatl module, which can be included via ```require("org/arangodb/ahuacatl")```.
  It shouldn't be necessary for clients to access this module at all, but
  internal code may use this module.

  The previously global AQL-related server-side functions were moved to the
  internal namespace. This produced the following function name changes on
  the server:

     old name              new name
     ------------------------------------------------------
     AHUACATL_RUN       => require("internal").AQL_QUERY
     AHUACATL_EXPLAIN   => require("internal").AQL_EXPLAIN
     AHUACATL_PARSE     => require("internal").AQL_PARSE

  Again, clients shouldn't have used these functions at all as there is the
  ArangoStatement object to execute AQL queries.

* fixed issue #366: Edges index returns strange description

* added AQL function MATCHES() to check a document against a list of examples

* added documentation and tests for db.collection.removeByExample

* added --progress option for arangoimp. This will show the percentage of the input
  file that has been processed by arangoimp while the import is still running. It can
  be used as a rough indicator of progress for the entire import.

* make the server log documents that cannot be imported via /_api/import into the
  logfile using the warning log level. This may help finding illegal documents in big
  import runs.

* check on server startup whether the database directory and all collection directories
  are writable. if not, the server startup will be aborted. this prevents serious
  problems with collections being non-writable and this being detected at some pointer
  after the server has been started

* allow the following AQL constructs: FUNC(...)[...], FUNC(...).attribute

* fixed issue #361: Bug in Admin Interface. Header disappears when clicking new collection

* Added in-memory only collections

  Added collection creation parameter "isVolatile":
  if set to true, the collection is created as an in-memory only collection,
  meaning that all document data of that collection will reside in memory only,
  and will not be stored permanently to disk.
  This means that all collection data will be lost when the collection is unloaded
  or the server is shut down.
  As this collection type does not have datafile disk overhead for the regular
  document operations, it may be faster than normal disk-backed collections. The
  actual performance gains strongly depend on the underlying OS, filesystem, and
  settings though.
  This collection type should be used for caches only and not for any sensible data
  that cannot be re-created otherwise.
  Some platforms, namely Windows, currently do not support this collection type.
  When creating an in-memory collection on such platform, an error message will be
  returned by ArangoDB telling the user the platform does not support it.

  Note: in-memory collections are an experimental feature. The feature might
  change drastically or even be removed altogether in a future version of ArangoDB.

* fixed issue #353: Please include "pretty print" in Emergency Console

* fixed issue #352: "pretty print" console.log
  This was achieved by adding the dump() function for the "internal" object

* reduced insertion time for edges index
  Inserting into the edges index now avoids costly comparisons in case of a hash
  collision, reducing the prefilling/loading timer for bigger edge collections

* added fulltext queries to AQL via FULLTEXT() function. This allows search
  fulltext indexes from an AQL query to find matching documents

* added fulltext index type. This index type allows indexing words and prefixes of
  words from a specific document attribute. The index can be queries using a
  SimpleQueryFull object, the HTTP REST API at /_api/simple/fulltext, or via AQL

* added collection.revision() method to determine whether a collection has changed.
  The revision method returns a revision string that can be used by client programs
  for equality/inequality comparisons. The value returned by the revision method
  should be treated by clients as an opaque string and clients should not try to
  figure out the sense of the revision id. This is still useful enough to check
  whether data in a collection has changed.

* issue #346: adaptively determine NUMBER_HEADERS_PER_BLOCK

* issue #338: arangosh cursor positioning problems

* issue #326: use limit optimization with filters

* issue #325: use index to avoid sorting

* issue #324: add limit optimization to AQL

* removed arango-password script and added Javascript functionality to add/delete
  users instead. The functionality is contained in module `users` and can be invoked
  as follows from arangosh and arangod:
  * require("users").save("name", "passwd");
  * require("users").replace("name", "newPasswd");
  * require("users").remove("name");
  * require("users").reload();
  These functions are intentionally not offered via the web interface.
  This also addresses issue #313

* changed print output in arangosh and the web interface for JSON objects.
  Previously, printing a JSON object in arangosh resulted in the attribute values
  being printed as proper JSON, but attribute names were printed unquoted and
  unescaped. This was fine for the purpose of arangosh, but lead to invalid
  JSON being produced. Now, arangosh will produce valid JSON that can be used
  to send it back to ArangoDB or use it with arangoimp etc.

* fixed issue #300: allow importing documents via the REST /_api/import API
  from a JSON list, too.
  So far, the API only supported importing from a format that had one JSON object
  on each line. This is sometimes inconvenient, e.g. when the result of an AQL
  query or any other list is to be imported. This list is a JSON list and does not
  necessary have a document per line if pretty-printed.
  arangoimp now supports the JSON list format, too. However, the format requires
  arangoimp and the server to read the entire dataset at once. If the dataset is
  too big (bigger than --max-upload-size) then the import will be rejected. Even if
  increased, the entire list must fit in memory on both the client and the server,
  and this may be more resource-intensive than importing individual lines in chunks.

* removed unused parameter --reuse-ids for arangoimp. This parameter did not have
  any effect in 1.2, was never publicly announced and did evil (TM) things.

* fixed issue #297 (partly): added whitespace between command line and
  command result in arangosh, added shell colors for better usability

* fixed issue #296: system collections not usable from AQL

* fixed issue #295: deadlock on shutdown

* fixed issue #293: AQL queries should exploit edges index

* fixed issue #292: use index when filtering on _key in AQL

* allow user-definable document keys
  users can now define their own document keys by using the _key attribute
  when creating new documents or edges. Once specified, the value of _key is
  immutable.
  The restrictions for user-defined key values are:
  * the key must be at most 254 bytes long
  * it must consist of the letters a-z (lower or upper case), the digits 0-9,
    the underscore (_) or dash (-) characters only
  * any other characters, especially multi-byte sequences, whitespace or
    punctuation characters cannot be used inside key values

  Specifying a document key is optional when creating new documents. If no
  document key is specified, ArangoDB will create a document key itself.
  There are no guarantees about the format and pattern of auto-generated document
  keys other than the above restrictions.
  Clients should therefore treat auto-generated document keys as opaque values.
  Keys can be used to look up and reference documents, e.g.:
  * saving a document: `db.users.save({ "_key": "fred", ... })`
  * looking up a document: `db.users.document("fred")`
  * referencing other documents: `edges.relations.save("users/fred", "users/john", ...)`

  This change is downwards-compatible to ArangoDB 1.1 because in ArangoDB 1.1
  users were not able to define their own keys. If the user does not supply a _key
  attribute when creating a document, ArangoDB 1.2 will still generate a key of
  its own as ArangoDB 1.1 did. However, all documents returned by ArangoDB 1.2 will
  include a _key attribute and clients should be able to handle that (e.g. by
  ignoring it if not needed). Documents returned will still include the _id attribute
  as in ArangoDB 1.1.

* require collection names everywhere where a collection id was allowed in
  ArangoDB 1.1 & 1.0
  This change requires clients to use a collection name in place of a collection id
  at all places the client deals with collections.
  Examples:
  * creating edges: the _from and _to attributes must now contain collection names instead
    of collection ids: `edges.relations.save("test/my-key1", "test/my-key2", ...)`
  * retrieving edges: the returned _from and _to attributes now will contain collection
    names instead of ids, too: _from: `test/fred` instead of `1234/3455`
  * looking up documents: db.users.document("fred") or db._document("users/fred")

  Collection names must be used in REST API calls instead of collection ids, too.
  This change is thus not completely downwards-compatible to ArangoDB 1.1. ArangoDB 1.1
  required users to use collection ids in many places instead of collection names.
  This was unintuitive and caused overhead in cases when just the collection name was
  known on client-side but not its id. This overhead can now be avoided so clients can
  work with the collection names directly. There is no need to work with collection ids
  on the client side anymore.
  This change will likely require adjustments to API calls issued by clients, and also
  requires a change in how clients handle the _id value of returned documents. Previously,
  the _id value of returned documents contained the collection id, a slash separator and
  the document number. Since 1.2, _id will contain the collection name, a slash separator
  and the document key. The same applies to the _from and _to attribute values of edges
  that are returned by ArangoDB.

  Also removed (now unnecessary) location header in responses of the collections REST API.
  The location header was previously returned because it was necessary for clients.
  When clients created a collection, they specified the collection name. The collection
  id was generated on the server, but the client needed to use the server-generated
  collection id for further API calls, e.g. when creating edges etc. Therefore, the
  full collection URL, also containing the collection id, was returned by the server in
  responses to the collection API, in the HTTP location header.
  Returning the location header has become unnecessary in ArangoDB 1.2 because users
  can access collections by name and do not need to care about collection ids.


v1.1.3 (2013-XX-XX)
-------------------

* fix case when an error message was looked up for an error code but no error
  message was found. In this case a NULL ptr was returned and not checked everywhere.
  The place this error popped up was when inserting into a non-unique hash index
  failed with a specific, invalid error code.

* fixed issue #381:  db._collection("_users").getIndexes();

* fixed issue #379: arango-password fatal issue javscript.startup-directory

* fixed issue #372: Command-Line Options for the Authentication and Authorization


v1.1.2 (2013-01-20)
-------------------

* upgraded to mruby 2013-01-20 583983385b81c21f82704b116eab52d606a609f4

* fixed issue #357: Some spelling and grammar errors

* fixed issue #355: fix quotes in pdf manual

* fixed issue #351: Strange arangosh error message for long running query

* fixed randomly hanging connections in arangosh on MacOS

* added "any" query method: this returns a random document from a collection. It
  is also available via REST HTTP at /_api/simple/any.

* added deployment tool

* added getPeerVertex

* small fix for logging of long messages: the last character of log messages longer
  than 256 bytes was not logged.

* fixed truncation of human-readable log messages for web interface: the trailing \0
  byte was not appended for messages longer than 256 bytes

* fixed issue #341: ArangoDB crashes when stressed with Batch jobs
  Contrary to the issue title, this did not have anything to do with batch jobs but
  with too high memory usage. The memory usage of ArangoDB is now reduced for cases
   when there are lots of small collections with few documents each

* started with issue #317: Feature Request (from Google Groups): DATE handling

* backported issue #300: Extend arangoImp to Allow importing result set-like
  (list of documents) formatted files

* fixed issue #337: "WaitForSync" on new collection does not work on Win/X64

* fixed issue #336: Collections REST API docs

* fixed issue #335: mmap errors due to wrong memory address calculation

* fixed issue #332: arangoimp --use-ids parameter seems to have no impact

* added option '--server.disable-authentication' for arangosh as well. No more passwd
  prompts if not needed

* fixed issue #330: session logging for arangosh

* fixed issue #329: Allow passing script file(s) as parameters for arangosh to run

* fixed issue #328: 1.1 compile warnings

* fixed issue #327: Javascript parse errors in front end


v1.1.1 (2012-12-18)
-------------------

* fixed issue #339: DELETE /_api/cursor/cursor-identifier return incollect errorNum

  The fix for this has led to a signature change of the function actions.resultNotFound().
  The meaning of parameter #3 for This function has changed from the error message string
  to the error code. The error message string is now parameter #4.
  Any client code that uses this function in custom actions must be adjusted.

* fixed issue #321: Problem upgrading arangodb 1.0.4 to 1.1.0 with Homebrew (OSX 10.8.2)

* fixed issue #230: add navigation and search for online documentation

* fixed issue #315: Strange result in PATH

* fixed issue #323: Wrong function returned in error message of AQL CHAR_LENGTH()

* fixed some log errors on startup / shutdown due to pid file handling and changing
  of directories


v1.1.0 (2012-12-05)
-------------------

* WARNING:
  arangod now performs a database version check at startup. It will look for a file
  named "VERSION" in its database directory. If the file is not present, arangod will
  perform an automatic upgrade of the database directory. This should be the normal
  case when upgrading from ArangoDB 1.0 to ArangoDB 1.1.

  If the VERSION file is present but is from an older version of ArangoDB, arangod
  will refuse to start and ask the user to run a manual upgrade first. A manual upgrade
  can be performed by starting arangod with the option `--upgrade`.

  This upgrade procedure shall ensure that users have full control over when they
  perform any updates/upgrades of their data, and can plan backups accordingly. The
  procedure also guarantees that the server is not run without any required system
  collections or with in incompatible data state.

* added AQL function DOCUMENT() to retrieve a document by its _id value

* fixed issue #311: fixed segfault on unload

* fixed issue #309: renamed stub "import" button from web interface

* fixed issue #307: added WaitForSync column in collections list in in web interface

* fixed issue #306: naming in web interface

* fixed issue #304: do not clear AQL query text input when switching tabs in
  web interface

* fixed issue #303: added documentation about usage of var keyword in web interface

* fixed issue #301: PATCH does not work in web interface

# fixed issue #269: fix make distclean & clean

* fixed issue #296: system collections not usable from AQL

* fixed issue #295: deadlock on shutdown

* added collection type label to web interface

* fixed issue #290: the web interface now disallows creating non-edges in edge collections
  when creating collections via the web interface, the collection type must also be
  specified (default is document collection)

* fixed issue #289: tab-completion does not insert any spaces

* fixed issue #282: fix escaping in web interface

* made AQL function NOT_NULL take any number of arguments. Will now return its
  first argument that is not null, or null if all arguments are null. This is downwards
  compatible.

* changed misleading AQL function name NOT_LIST() to FIRST_LIST() and slightly changed
  the behavior. The function will now return its first argument that is a list, or null
  if none of the arguments are lists.
  This is mostly downwards-compatible. The only change to the previous implementation in
  1.1-beta will happen if two arguments were passed and the 1st and 2nd arguments were
  both no lists. In previous 1.1, the 2nd argument was returned as is, but now null
  will be returned.

* add AQL function FIRST_DOCUMENT(), with same behavior as FIRST_LIST(), but working
  with documents instead of lists.

* added UPGRADING help text

* fixed issue #284: fixed Javascript errors when adding edges/vertices without own
  attributes

* fixed issue #283: AQL LENGTH() now works on documents, too

* fixed issue #281: documentation for skip lists shows wrong example

* fixed AQL optimizer bug, related to OR-combined conditions that filtered on the
  same attribute but with different conditions

* fixed issue #277: allow usage of collection names when creating edges
  the fix of this issue also implies validation of collection names / ids passed to
  the REST edge create method. edges with invalid collection ids or names in the
  "from" or "to" values will be rejected and not saved


v1.1.beta2 (2012-11-13)
-----------------------

* fixed arangoirb compilation

* fixed doxygen


v1.1.beta1 (2012-10-24)
-----------------------

* fixed AQL optimizer bug

* WARNING:
  - the user has changed from "arango" to "arangodb", the start script has changed from
    "arangod" to "arangodb", the database directory has changed from "/var/arangodb" to
    "/var/lib/arangodb" to be compliant with various Linux policies

  - In 1.1, we have introduced types for collections: regular documents go into document
    collections, and edges go into edge collections. The prefixing (db.xxx vs. edges.xxx)
    works slightly different in 1.1: edges.xxx can still be used to access collections,
    however, it will not determine the type of existing collections anymore. To create an
    edge collection 1.1, you can use db._createEdgeCollection() or edges._create().
    And there's of course also db._createDocumentCollection().
    db._create() is also still there and will create a document collection by default,
    whereas edges._create() will create an edge collection.

  - the admin web interface that was previously available via the simple URL suffix /
    is now available via a dedicated URL suffix only: /_admin/html
    The reason for this is that routing and URLs are now subject to changes by the end user,
    and only URLs parts prefixed with underscores (e.g. /_admin or /_api) are reserved
    for ArangoDB's internal usage.

* the server now handles requests with invalid Content-Length header values as follows:
  - if Content-Length is negative, the server will respond instantly with HTTP 411
    (length required)

  - if Content-Length is positive but shorter than the supplied body, the server will
    respond with HTTP 400 (bad request)

  - if Content-Length is positive but longer than the supplied body, the server will
    wait for the client to send the missing bytes. The server allows 90 seconds for this
    and will close the connection if the client does not send the remaining data

  - if Content-Length is bigger than the maximum allowed size (512 MB), the server will
    fail with HTTP 413 (request entity too large).

  - if the length of the HTTP headers is greater than the maximum allowed size (1 MB),
    the server will fail with HTTP 431 (request header fields too large)

* issue #265: allow optional base64 encoding/decoding of action response data

* issue #252: create _modules collection using arango-upgrade (note: arango-upgrade was
  finally replaced by the `--upgrade` option for arangod)

* issue #251: allow passing arbitrary options to V8 engine using new command line option:
  --javascript.v8-options. Using this option, the Harmony features or other settings in
  v8 can be enabled if the end user requires them

* issue #248: allow AQL optimizer to pull out completely uncorrelated subqueries to the
  top level, resulting in less repeated evaluation of the subquery

* upgraded to Doxygen 1.8.0

* issue #247: added AQL function MERGE_RECURSIVE

* issue #246: added clear() function in arangosh

* issue #245: Documentation: Central place for naming rules/limits inside ArangoDB

* reduced size of hash index elements by 50 %, allowing more index elements to fit in
  memory

* issue #235: GUI Shell throws Error:ReferenceError: db is not defined

* issue #229: methods marked as "under construction"

* issue #228: remove unfinished APIs (/_admin/config/*)

* having the OpenSSL library installed is now a prerequisite to compiling ArangoDB
  Also removed the --enable-ssl configure option because ssl is always required.

* added AQL functions TO_LIST, NOT_LIST

* issue #224: add optional Content-Id for batch requests

* issue #221: more documentation on AQL explain functionality. Also added
  ArangoStatement.explain() client method

* added db._createStatement() method on server as well (was previously available
  on the client only)

* issue #219: continue in case of "document not found" error in PATHS() function

* issue #213: make waitForSync overridable on specific actions

* changed AQL optimizer to use indexes in more cases. Previously, indexes might
  not have been used when in a reference expression the inner collection was
  specified last. Example: FOR u1 IN users FOR u2 IN users FILTER u1._id == u2._id
  Previously, this only checked whether an index could be used for u2._id (not
  possible). It was not checked whether an index on u1._id could be used (possible).
  Now, for expressions that have references/attribute names on both sides of the
  above as above, indexes are checked for both sides.

* issue #204: extend the CSV import by TSV and by user configurable
  separator character(s)

* issue #180: added support for batch operations

* added startup option --server.backlog-size
  this allows setting the value of the backlog for the listen() system call.
  the default value is 10, the maximum value is platform-dependent

* introduced new configure option "--enable-maintainer-mode" for
  ArangoDB maintainers. this option replaces the previous compile switches
  --with-boost-test, --enable-bison, --enable-flex and --enable-errors-dependency
  the individual configure options have been removed. --enable-maintainer-mode
  turns them all on.

* removed potentially unused configure option --enable-memfail

* fixed issue #197: HTML web interface calls /_admin/user-manager/session

* fixed issue #195: VERSION file in database directory

* fixed issue #193: REST API HEAD request returns a message body on 404

* fixed issue #188: intermittent issues with 1.0.0
  (server-side cursors not cleaned up in all cases, pthreads deadlock issue)

* issue #189: key store should use ISO datetime format bug

* issue #187: run arango-upgrade on server start (note: arango-upgrade was finally
  replaced by the `--upgrade` option for arangod)n

* fixed issue #183: strange unittest error

* fixed issue #182: manual pages

* fixed issue #181: use getaddrinfo

* moved default database directory to "/var/lib/arangodb" in accordance with
  http://www.pathname.com/fhs/pub/fhs-2.3.html

* fixed issue #179: strange text in import manual

* fixed issue #178: test for aragoimp is missing

* fixed issue #177: a misleading error message was returned if unknown variables
  were used in certain positions in an AQL query.

* fixed issue #176: explain how to use AQL from the arangosh

* issue #175: re-added hidden (and deprecated) option --server.http-port. This
  option is only there to be downwards-compatible to Arango 1.0.

* fixed issue #174: missing Documentation for `within`

* fixed issue #170: add db.<coll_name>.all().toArray() to arangosh help screen

* fixed issue #169: missing argument in Simple Queries

* added program arango-upgrade. This program must be run after installing ArangoDB
  and after upgrading from a previous version of ArangoDB. The arango-upgrade script
  will ensure all system collections are created and present in the correct state.
  It will also perform any necessary data updates.
  Note: arango-upgrade was finally replaced by the `--upgrade` option for arangod.

* issue #153: edge collection should be a flag for a collection
  collections now have a type so that the distinction between document and edge
  collections can now be done at runtime using a collection's type value.
  A collection's type can be queried in Javascript using the <collection>.type() method.

  When new collections are created using db._create(), they will be document
  collections by default. When edge._create() is called, an edge collection will be created.
  To explicitly create a collection of a specific/different type, use the methods
  _createDocumentCollection() or _createEdgeCollection(), which are available for
  both the db and the edges object.
  The Javascript objects ArangoEdges and ArangoEdgesCollection have been removed
  completely.
  All internal and test code has been adjusted for this, and client code
  that uses edges.* should also still work because edges is still there and creates
  edge collections when _create() is called.

  INCOMPATIBLE CHANGE: Client code might still need to be changed in the following aspect:
  Previously, collections did not have a type so documents and edges could be inserted
  in the same collection. This is now disallowed. Edges can only be inserted into
  edge collections now. As there were no collection types in 1.0, ArangoDB will perform
  an automatic upgrade when migrating from 1.0 to 1.1.
  The automatic upgrade will check every collection and determine its type as follows:
  - if among the first 50 documents in the collection there are documents with
    attributes "_from" and "_to", the collection is typed as an edge collection
  - if among the first 50 documents in the collection there are no documents with
    attributes "_from" and "_to", the collection is made as a document collection

* issue #150: call V8 garbage collection on server periodically

* issue #110: added support for partial updates

  The REST API for documents now offers an HTTP PATCH method to partially update
  documents. Overwriting/replacing documents is still available via the HTTP PUT method
  as before. The Javascript API in the shell also offers a new update() method in extension to
  the previously existing replace() method.


v1.0.4 (2012-11-12)
-------------------

* issue #275: strange error message in arangosh 1.0.3 at startup


v1.0.3 (2012-11-08)
-------------------

* fixed AQL optimizer bug

* issue #273: fixed segfault in arangosh on HTTP 40x

* issue #265: allow optional base64 encoding/decoding of action response data

* issue #252: _modules collection not created automatically


v1.0.2 (2012-10-22)
-------------------

* repository CentOS-X.Y moved to CentOS-X, same for Debian

* bugfix for rollback from edges

* bugfix for hash indexes

* bugfix for StringBuffer::erase_front

* added autoload for modules

* added AQL function TO_LIST


v1.0.1 (2012-09-30)
-------------------

* draft for issue #165: front-end application howto

* updated mruby to cf8fdea4a6598aa470e698e8cbc9b9b492319d

* fix for issue #190: install doesn't create log directory

* fix for issue #194: potential race condition between creating and dropping collections

* fix for issue #193: REST API HEAD request returns a message body on 404

* fix for issue #188: intermittent issues with 1.0.0

* fix for issue #163: server cannot create collection because of abandoned files

* fix for issue #150: call V8 garbage collection on server periodically


v1.0.0 (2012-08-17)
-------------------

* fix for issue #157: check for readline and ncurses headers, not only libraries


v1.0.beta4 (2012-08-15)
-----------------------

* fix for issue #152: fix memleak for barriers


v1.0.beta3 (2012-08-10)
-----------------------

* fix for issue #151: Memleak, collection data not removed

* fix for issue #149: Inconsistent port for admin interface

* fix for issue #163: server cannot create collection because of abandoned files

* fix for issue #157: check for readline and ncurses headers, not only libraries

* fix for issue #108: db.<collection>.truncate() inefficient

* fix for issue #109: added startup note about cached collection names and how to
  refresh them

* fix for issue #156: fixed memleaks in /_api/import

* fix for issue #59: added tests for /_api/import

* modified return value for calls to /_api/import: now, the attribute "empty" is
  returned as well, stating the number of empty lines in the input. Also changed the
  return value of the error code attribute ("errorNum") from 1100 ("corrupted datafile")
  to 400 ("bad request") in case invalid/unexpected JSON data was sent to the server.
  This error code is more appropriate as no datafile is broken but just input data is
  incorrect.

* fix for issue #152: Memleak for barriers

* fix for issue #151: Memleak, collection data not removed

* value of --database.maximal-journal-size parameter is now validated on startup. If
  value is smaller than the minimum value (currently 1048576), an error is thrown and
  the server will not start. Before this change, the global value of maximal journal
  size was not validated at server start, but only on collection level

* increased sleep value in statistics creation loop from 10 to 500 microseconds. This
  reduces accuracy of statistics values somewhere after the decimal points but saves
  CPU time.

* avoid additional sync() calls when writing partial shape data (attribute name data)
  to disk. sync() will still be called when the shape marker (will be written after
  the attributes) is written to disk

* issue #147: added flag --database.force-sync-shapes to force synching of shape data
  to disk. The default value is true so it is the same behavior as in version 1.0.
  if set to false, shape data is synched to disk if waitForSync for the collection is
  set to true, otherwise, shape data is not synched.

* fix for issue #145: strange issue on Travis: added epsilon for numeric comparison in
  geo index

* fix for issue #136: adjusted message during indexing

* issue #131: added timeout for HTTP keep-alive connections. The default value is 300
  seconds. There is a startup parameter server.keep-alive-timeout to configure the value.
  Setting it to 0 will disable keep-alive entirely on the server.

* fix for issue #137: AQL optimizer should use indexes for ref accesses with
  2 named attributes


v1.0.beta2 (2012-08-03)
-----------------------

* fix for issue #134: improvements for centos RPM

* fixed problem with disable-admin-interface in config file


v1.0.beta1 (2012-07-29)
-----------------------

* fixed issue #118: We need a collection "debugger"

* fixed issue #126: Access-Shaper must be cached

* INCOMPATIBLE CHANGE: renamed parameters "connect-timeout" and "request-timeout"
  for arangosh and arangoimp to "--server.connect-timeout" and "--server.request-timeout"

* INCOMPATIBLE CHANGE: authorization is now required on the server side
  Clients sending requests without HTTP authorization will be rejected with HTTP 401
  To allow backwards compatibility, the server can be started with the option
  "--server.disable-authentication"

* added options "--server.username" and "--server.password" for arangosh and arangoimp
  These parameters must be used to specify the user and password to be used when
  connecting to the server. If no password is given on the command line, arangosh/
  arangoimp will interactively prompt for a password.
  If no user name is specified on the command line, the default user "root" will be
  used.

* added startup option "--server.ssl-cipher-list" to determine which ciphers to
  use in SSL context. also added SSL_OP_CIPHER_SERVER_PREFERENCE to SSL default
  options so ciphers are tried in server and not in client order

* changed default SSL protocol to TLSv1 instead of SSLv2

* changed log-level of SSL-related messages

* added SSL connections if server is compiled with OpenSSL support. Use --help-ssl

* INCOMPATIBLE CHANGE: removed startup option "--server.admin-port".
  The new endpoints feature (see --server.endpoint) allows opening multiple endpoints
  anyway, and the distinction between admin and "other" endpoints can be emulated
  later using privileges.

* INCOMPATIBLE CHANGE: removed startup options "--port", "--server.port", and
  "--server.http-port" for arangod.
  These options have been replaced by the new "--server.endpoint" parameter

* INCOMPATIBLE CHANGE: removed startup option "--server" for arangosh and arangoimp.
  These options have been replaced by the new "--server.endpoint" parameter

* Added "--server.endpoint" option to arangod, arangosh, and arangoimp.
  For arangod, this option allows specifying the bind endpoints for the server
  The server can be bound to one or multiple endpoints at once. For arangosh
  and arangoimp, the option specifies the server endpoint to connect to.
  The following endpoint syntax is currently supported:
  - tcp://host:port or http@tcp://host:port (HTTP over IPv4)
  - tcp://[host]:port or http@tcp://[host]:port (HTTP over IPv6)
  - ssl://host:port or http@tcp://host:port (HTTP over SSL-encrypted IPv4)
  - ssl://[host]:port or http@tcp://[host]:port (HTTP over SSL-encrypted IPv6)
  - unix:///path/to/socket or http@unix:///path/to/socket (HTTP over UNIX socket)

  If no port is specified, the default port of 8529 will be used.

* INCOMPATIBLE CHANGE: removed startup options "--server.require-keep-alive" and
  "--server.secure-require-keep-alive".
  The server will now behave as follows which should be more conforming to the
  HTTP standard:
  * if a client sends a "Connection: close" header, the server will close the
    connection
  * if a client sends a "Connection: keep-alive" header, the server will not
    close the connection
  * if a client does not send any "Connection" header, the server will assume
    "keep-alive" if the request was an HTTP/1.1 request, and "close" if the
    request was an HTTP/1.0 request

* (minimal) internal optimizations for HTTP request parsing and response header
  handling

* fixed Unicode unescaping bugs for \f and surrogate pairs in BasicsC/strings.c

* changed implementation of TRI_BlockCrc32 algorithm to use 8 bytes at a time

* fixed issue #122: arangod doesn't start if <log.file> cannot be created

* fixed issue #121: wrong collection size reported

* fixed issue #98: Unable to change journalSize

* fixed issue #88: fds not closed

* fixed escaping of document data in HTML admin front end

* added HTTP basic authentication, this is always turned on

* added server startup option --server.disable-admin-interface to turn off the
  HTML admin interface

* honor server startup option --database.maximal-journal-size when creating new
  collections without specific journalsize setting. Previously, these
  collections were always created with journal file sizes of 32 MB and the
  --database.maximal-journal-size setting was ignored

* added server startup option --database.wait-for-sync to control the default
  behavior

* renamed "--unit-tests" to "--javascript.unit-tests"


v1.0.alpha3 (2012-06-30)
------------------------

* fixed issue #116: createCollection=create option doesn't work

* fixed issue #115: Compilation issue under OSX 10.7 Lion & 10.8 Mountain Lion
  (homebrew)

* fixed issue #114: image not found

* fixed issue #111: crash during "make unittests"

* fixed issue #104: client.js -> ARANGO_QUIET is not defined


v1.0.alpha2 (2012-06-24)
------------------------

* fixed issue #112: do not accept document with duplicate attribute names

* fixed issue #103: Should we cleanup the directory structure

* fixed issue #100: "count" attribute exists in cursor response with "count:
  false"

* fixed issue #84 explain command

* added new MRuby version (2012-06-02)

* added --log.filter

* cleanup of command line options:
** --startup.directory => --javascript.startup-directory
** --quite => --quiet
** --gc.interval => --javascript.gc-interval
** --startup.modules-path => --javascript.modules-path
** --action.system-directory => --javascript.action-directory
** --javascript.action-threads => removed (is now the same pool as --server.threads)

* various bug-fixes

* support for import

* added option SKIP_RANGES=1 for make unittests

* fixed several range-related assertion failures in the AQL query optimizer

* fixed AQL query optimizations for some edge cases (e.g. nested subqueries with
  invalid constant filter expressions)


v1.0.alpha1 (2012-05-28)
------------------------

Alpha Release of ArangoDB 1.0<|MERGE_RESOLUTION|>--- conflicted
+++ resolved
@@ -1,8 +1,4 @@
-<<<<<<< HEAD
 v3.4.5 (2019-XX-XX)
-=======
-v3.4.5 (XXXX-XX-XX)
->>>>>>> fb956ccc
 -------------------
 
 * add "PRUNE <condition>" to AQL Traversals. This allows to early abort searching of
@@ -10,14 +6,6 @@
   PRUNE is only allowed in the Traversal statement and only between the graphdefinition
   and the options of the traversal.
   e.g.:
-<<<<<<< HEAD
-  FOR v, e, p IN 1..3 OUTBOUND @source GRAPH "myGraph"
-    PRUNE v.value == "bar"
-    OPTIONS {} /* These options remain optional */
-    RETURN v
-  for more details refer to the documentation chapter.
-
-=======
 
       FOR v, e, p IN 1..3 OUTBOUND @source GRAPH "myGraph"
         PRUNE v.value == "bar"
@@ -39,7 +27,6 @@
   SINGLE, COORDINATOR)
 
 
->>>>>>> fb956ccc
 v3.4.4 (2019-03-08)
 -------------------
 
