--- conflicted
+++ resolved
@@ -1601,12 +1601,8 @@
     }
   }
 
-  // and open logging
+  // and open logging, openlog does not have a return value...
   TRI_LockMutex(&appender->_mutex);
-<<<<<<< HEAD
-  // openlog does not have a return value...
-=======
->>>>>>> f45dfd54
   openlog(name, LOG_CONS | LOG_PID, value);
   TRI_UnlockMutex(&appender->_mutex);
 
