# -*- mode: CMAKE; -*-

include_directories(.)

################################################################################
## LIB_ARANGO
################################################################################

if (MSVC)
  set(LIB_ARANGO_MSVC
    Basics/locks-win32.cpp
    Basics/memory-map-win32.cpp
    Basics/terminal-utils-win32.cpp
    Basics/threads-win32.cpp
    Basics/win-utils.cpp
    Zip/iowin32.cpp
    ApplicationFeatures/WindowsServiceFeature.cpp
  )
else ()
  set(LIB_ARANGO_POSIX
    ApplicationFeatures/DaemonFeature.cpp
    ApplicationFeatures/SupervisorFeature.cpp
    Basics/locks-posix.cpp
    Basics/memory-map-posix.cpp
    Basics/terminal-utils-posix.cpp
    Basics/threads-posix.cpp
    Endpoint/EndpointUnixDomain.cpp
    Endpoint/EndpointSrv.cpp
  )
endif ()

set(LIB_ARANGO_LINENOISE
  ${PROJECT_SOURCE_DIR}/3rdParty/linenoise-ng/src/ConvertUTF.cpp
  ${PROJECT_SOURCE_DIR}/3rdParty/linenoise-ng/src/linenoise.cpp
  ${PROJECT_SOURCE_DIR}/3rdParty/linenoise-ng/src/wcwidth.cpp
  Utilities/LinenoiseShell.cpp
  Utilities/LineEditor.cpp
  Utilities/ShellBase.cpp
)

set(LIB_ARANGO_DATE
  ${PROJECT_SOURCE_DIR}/3rdParty/date/src/tz.cpp
)
add_definitions("-DHAS_REMOTE_API=0")


add_definitions("-DARCHITECTURE_OPTIMIZATIONS=${ARCHITECTURE_OPTIMIZATIONS}")

if (ASM_OPTIMIZATIONS AND CMAKE_TARGET_ARCHITECTURE_CODE MATCHES "x86_64")
  if (DARWIN)
    set(LIB_ASM_SOURCES Basics/crc1.S)
  else()
    set(LIB_ASM_SOURCES Basics/crc5.S)
  endif()

  add_definitions("-DENABLE_ASM_CRC32=1")
  message(STATUS "Will compile in hand-optimized assembler code for CRC32.")
else()
  add_definitions("-DENABLE_ASM_CRC32=0")
  message(STATUS "Will not compile in hand-optimized assembler code for CRC32.")
endif()

if (USE_LOCAL_CLOCK_GETTIME)
  set(LIB_CLOCK_GETTIME Utilities/clock_gettime.cpp)
endif ()

add_library(arango
  ${LIB_ARANGO_APPLE}
  ${LIB_ARANGO_MSVC}
  ${LIB_ARANGO_POSIX}
  ${LIB_ARANGO_LINENOISE}
  ${LIB_ARANGO_DATE}
  ${LIB_CLOCK_GETTIME}
  ${LIB_ASM_SOURCES}
  ApplicationFeatures/ApplicationFeature.cpp
  ApplicationFeatures/ApplicationFeaturePhase.cpp
  ApplicationFeatures/ApplicationServer.cpp
  ApplicationFeatures/ConfigFeature.cpp
  ApplicationFeatures/CommunicationFeaturePhase.cpp
  ApplicationFeatures/CpuUsageFeature.cpp
  ApplicationFeatures/EnvironmentFeature.cpp
  ApplicationFeatures/GreetingsFeature.cpp
  ApplicationFeatures/GreetingsFeaturePhase.cpp
  ApplicationFeatures/LanguageFeature.cpp
  ApplicationFeatures/TimeZoneFeature.cpp
  ApplicationFeatures/MaxMapCountFeature.cpp
  ApplicationFeatures/NonceFeature.cpp
  ApplicationFeatures/PrivilegeFeature.cpp
  ApplicationFeatures/SharedPRNGFeature.cpp
  ApplicationFeatures/ShellColorsFeature.cpp
  ApplicationFeatures/ShutdownFeature.cpp
  ApplicationFeatures/TempFeature.cpp
  ApplicationFeatures/V8PlatformFeature.cpp
  ApplicationFeatures/VersionFeature.cpp
  Basics/ArangoGlobalContext.cpp
  Basics/AttributeNameParser.cpp
  Basics/ConditionLocker.cpp
  Basics/ConditionVariable.cpp
  Basics/CpuUsageSnapshot.cpp
  Basics/CrashHandler.cpp
  Basics/DataProtector.cpp
  Basics/DebugRaceController.cpp
  Basics/EncodingUtils.cpp
  Basics/ErrorCode.cpp
  Basics/ResultError.cpp
  Basics/Exceptions.cpp
  Basics/FileUtils.cpp
  Basics/FunctionUtils.cpp
  Basics/GlobalResourceMonitor.cpp
  Basics/HybridLogicalClock.cpp
  Basics/LdapUrlParser.cpp
  Basics/LocalTaskQueue.cpp
  Basics/Mutex.cpp
  Basics/Nonce.cpp
  Basics/NumberOfCores.cpp
  Basics/NumberUtils.cpp
  Basics/PageSize.cpp
  Basics/PhysicalMemory.cpp
  Basics/ReadWriteLock.cpp
  Basics/ReadWriteSpinLock.cpp
  Basics/Result.cpp
  Basics/FileResult.cpp
  Basics/Identifier.cpp
  Basics/ResourceUsage.cpp
  Basics/RocksDBLogger.cpp
  Basics/RocksDBUtils.cpp
  Basics/StaticStrings.cpp
  Basics/StringBuffer.cpp
  Basics/StringHeap.cpp
  Basics/StringUtils.cpp
  Basics/Thread.cpp
  Basics/Utf8Helper.cpp
  Basics/VelocyPackHelper.cpp
  Basics/application-exit.cpp
  Basics/CleanupFunctions.cpp
  Basics/conversions.cpp
  Basics/csv.cpp
  Basics/datetime.cpp
  Basics/debugging.cpp
  Basics/error.cpp
  Basics/fasthash.cpp
  Basics/files.cpp
  Basics/fpconv.cpp
  Basics/hashes.cpp
  Basics/levenshtein.cpp
  Basics/memory.cpp
  Basics/process-utils.cpp
  Basics/signals.cpp
  Basics/socket-utils.cpp
  Basics/system-functions.cpp
  Basics/terminal-utils.cpp
  Basics/tri-strings.cpp
  Basics/tri-zip.cpp
  Basics/exitcodes.cpp
  Containers/MerkleTree.cpp
  Endpoint/Endpoint.cpp
  Endpoint/EndpointIp.cpp
  Endpoint/EndpointIpV4.cpp
  Endpoint/EndpointIpV6.cpp
  Endpoint/EndpointList.cpp
  Futures/Future.cpp
  Logger/LogAppender.cpp
  Logger/LogAppenderFile.cpp
  Logger/LogAppenderSyslog.cpp
  Logger/LogBufferFeature.cpp
  Logger/LogLevel.cpp
  Logger/LogThread.cpp
  Logger/LogTopic.cpp
  Logger/Logger.cpp
  Logger/LoggerFeature.cpp
  Logger/LoggerStream.cpp
  Logger/LogTimeFormat.cpp
  Maskings/AttributeMasking.cpp
  Maskings/Collection.cpp
  Maskings/Maskings.cpp
  Maskings/Path.cpp
  Maskings/RandomMask.cpp
  Maskings/RandomStringMask.cpp
  ProgramOptions/Option.cpp
  ProgramOptions/Parameters.cpp
  ProgramOptions/ProgramOptions.cpp
  ProgramOptions/Section.cpp
  ProgramOptions/Translator.cpp
  ProgramOptions/IniFileParser.cpp
  Random/RandomFeature.cpp
  Random/RandomGenerator.cpp
  Random/UniformCharacter.cpp
  Rest/CommonDefines.cpp
  Rest/GeneralRequest.cpp
  Rest/GeneralResponse.cpp
  Rest/VstRequest.cpp
  Rest/VstResponse.cpp
  Rest/HttpRequest.cpp
  Rest/HttpResponse.cpp
  Rest/Version.cpp
  SimpleHttpClient/ClientConnection.cpp
  SimpleHttpClient/GeneralClientConnection.cpp
  SimpleHttpClient/SimpleHttpClient.cpp
  SimpleHttpClient/SimpleHttpResult.cpp
  SimpleHttpClient/SslClientConnection.cpp
  Ssl/SslFeature.cpp
  Ssl/SslInterface.cpp
  Ssl/ssl-helper.cpp
  Utilities/ScriptLoader.cpp
  Utilities/IsArangoExecutable.cpp
  Zip/ioapi.cpp
  Zip/unzip.cpp
  Zip/zip.cpp
  ${ADDITIONAL_LIB_ARANGO_SOURCES}
)

# Make sure the libraries ${V8_LIBS} are actually built before arango
add_dependencies(arango v8_build)

target_link_libraries(arango
  s2
  boost_system
  boost_boost
<<<<<<< HEAD
  rocksdb
  snappy
=======
  velocypack
>>>>>>> 3ab4cbb2
  ${V8_LIBS}
  ${SYSTEM_LIBRARIES}
)

set(FROZEN_INCLUDE_DIR "${PROJECT_SOURCE_DIR}/3rdParty/iresearch/external/frozen/include")

target_include_directories(arango PRIVATE ${FROZEN_INCLUDE_DIR})

add_dependencies(arango snappy-static)

set(SNAPPY_INCLUDE_DIR "${SNAPPY_SOURCE_DIR};${SNAPPY_BUILD_DIR}" CACHE PATH "relation to snappy")
include_directories(${SNAPPY_INCLUDE_DIR})

if (USE_LIBUNWIND)
  target_link_libraries(arango ${LIBUNWIND_LIB})
  target_include_directories(arango PRIVATE "${LIBUNWIND_HOME}/include")
  add_dependencies(arango libunwind_build)
endif ()

# Rebuild generated error files so they are up-to-date when all
# dependent stuff is built
if (USE_MAINTAINER_MODE)
  add_dependencies(arango errorfiles)
  add_dependencies(arango exitcodefiles)
endif ()


# Enterprise
if (USE_ENTERPRISE)
  target_compile_definitions(arango PUBLIC "-DUSE_ENTERPRISE=1")
  target_include_directories(arango PUBLIC "${PROJECT_SOURCE_DIR}/${ENTERPRISE_INCLUDE_DIR}")
endif()


################################################################################
## LIB_ARANGO_AIR_SOURCES
################################################################################

set(LIB_ARANGO_AIR_SOURCES
  Greenspun/Interpreter.cpp
  Greenspun/Primitives.cpp
  Greenspun/lib/DateTime.cpp
  Greenspun/lib/Math.cpp
  Greenspun/lib/Strings.cpp
  Greenspun/lib/Lists.cpp
  Greenspun/lib/Lists.h
  Greenspun/lib/Dicts.cpp
  Greenspun/lib/Dicts.h)

add_library(arango_greenspun
        ${LIB_ARANGO_AIR_SOURCES})

target_link_libraries(arango_greenspun immer)
target_link_libraries(arango_greenspun arango)

################################################################################
## LIB_ARANGO_GEO
################################################################################

add_library(arango_geo
  Geo/Ellipsoid.cpp
  Geo/GeoJson.cpp
  Geo/GeoParams.cpp
  Geo/ShapeContainer.cpp
  Geo/Shapes.cpp
  Geo/Utils.cpp
  Geo/karney/geodesic.c
  Geo/S2/S2MultiPointRegion.cpp
  Geo/S2/S2MultiPolyline.cpp
)

target_link_libraries(arango_geo
  arango
  boost_system
  boost_boost
  s2
)

if (WINDOWS)
  target_compile_options(arango_geo PUBLIC "-J")
endif()

# Enterprise
if (USE_ENTERPRISE)
  target_compile_definitions(arango_geo PUBLIC "-DUSE_ENTERPRISE=1")
  target_include_directories(arango_geo PUBLIC "${PROJECT_SOURCE_DIR}/${ENTERPRISE_INCLUDE_DIR}")
endif()

################################################################################
## LIB_ARANGO_V8
################################################################################

add_library(arango_v8
  ApplicationFeatures/V8SecurityFeature.cpp
  V8/JavaScriptSecurityContext.cpp
  V8/JSLoader.cpp
  V8/V8LineEditor.cpp
  V8/v8-buffer.cpp
  V8/v8-conv.cpp
  V8/v8-globals.cpp
  V8/v8-shell.cpp
  V8/v8-utils.cpp
  V8/v8-vpack.cpp
  V8/v8-environment.cpp
  )
add_library(arango_v8_deadline
  V8/v8-deadline.cpp
  )

add_library(arango_v8_no_deadline
  V8/v8-no-deadline.cpp
  )

target_link_libraries(arango_v8
  arango
  boost_system
  boost_boost
  )

target_link_libraries(arango_v8 arango_v8_deadline)

# Enterprise
if (USE_ENTERPRISE)
  target_compile_definitions(arango_v8 PUBLIC "-DUSE_ENTERPRISE=1")
  target_include_directories(arango_v8 PUBLIC "${PROJECT_SOURCE_DIR}/${ENTERPRISE_INCLUDE_DIR}")
endif()

if (USE_FAIL_ON_WARNINGS)
  if (MSVC)
    target_compile_options(arango_v8 PRIVATE /WX /D_WINSOCK_DEPRECATED_NO_WARNINGS)
    target_compile_options(arango_geo PRIVATE /WX /D_WINSOCK_DEPRECATED_NO_WARNINGS96)
    target_compile_options(arango PRIVATE /WX /D_WINSOCK_DEPRECATED_NO_WARNINGS)
  else ()
    target_compile_options(arango_v8 PRIVATE -Werror -Wno-error=deprecated-declarations)
    target_compile_options(arango_geo PRIVATE -Werror -Wno-error=deprecated-declarations)
    target_compile_options(arango PRIVATE -Werror -Wno-error=deprecated-declarations)
  endif ()
endif ()<|MERGE_RESOLUTION|>--- conflicted
+++ resolved
@@ -216,12 +216,9 @@
   s2
   boost_system
   boost_boost
-<<<<<<< HEAD
   rocksdb
   snappy
-=======
   velocypack
->>>>>>> 3ab4cbb2
   ${V8_LIBS}
   ${SYSTEM_LIBRARIES}
 )
