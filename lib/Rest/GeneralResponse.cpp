--- conflicted
+++ resolved
@@ -281,104 +281,6 @@
 rest::ResponseCode GeneralResponse::responseCode(ErrorCode code) {
   TRI_ASSERT(code != TRI_ERROR_NO_ERROR);
 
-<<<<<<< HEAD
-  switch (code) {
-    case TRI_ERROR_HTTP_CORRUPTED_JSON:
-    case TRI_ERROR_BAD_PARAMETER:
-    case TRI_ERROR_ARANGO_DATABASE_NAME_INVALID:
-    case TRI_ERROR_ARANGO_DOCUMENT_KEY_BAD:
-    case TRI_ERROR_ARANGO_DOCUMENT_KEY_UNEXPECTED:
-    case TRI_ERROR_ARANGO_DOCUMENT_KEY_MISSING:
-    case TRI_ERROR_ARANGO_DOCUMENT_TYPE_INVALID:
-    case TRI_ERROR_ARANGO_DOCUMENT_HANDLE_BAD:
-    case TRI_ERROR_CLUSTER_TOO_MANY_SHARDS:
-    case TRI_ERROR_CLUSTER_MUST_NOT_CHANGE_SHARDING_ATTRIBUTES:
-    case TRI_ERROR_CLUSTER_MUST_NOT_SPECIFY_KEY:
-    case TRI_ERROR_CLUSTER_NOT_ALL_SHARDING_ATTRIBUTES_GIVEN:
-    case TRI_ERROR_TYPE_ERROR:
-    case TRI_ERROR_QUERY_NUMBER_OUT_OF_RANGE:
-    case TRI_ERROR_QUERY_VARIABLE_NAME_INVALID:
-    case TRI_ERROR_QUERY_VARIABLE_REDECLARED:
-    case TRI_ERROR_QUERY_VARIABLE_NAME_UNKNOWN:
-    case TRI_ERROR_QUERY_TOO_MANY_COLLECTIONS:
-    case TRI_ERROR_QUERY_FUNCTION_NAME_UNKNOWN:
-    case TRI_ERROR_QUERY_FUNCTION_ARGUMENT_NUMBER_MISMATCH:
-    case TRI_ERROR_QUERY_FUNCTION_ARGUMENT_TYPE_MISMATCH:
-    case TRI_ERROR_QUERY_INVALID_REGEX:
-    case TRI_ERROR_QUERY_BIND_PARAMETERS_INVALID:
-    case TRI_ERROR_QUERY_BIND_PARAMETER_MISSING:
-    case TRI_ERROR_QUERY_BIND_PARAMETER_UNDECLARED:
-    case TRI_ERROR_QUERY_BIND_PARAMETER_TYPE:
-    case TRI_ERROR_QUERY_INVALID_LOGICAL_VALUE:
-    case TRI_ERROR_QUERY_INVALID_ARITHMETIC_VALUE:
-    case TRI_ERROR_QUERY_DIVISION_BY_ZERO:
-    case TRI_ERROR_QUERY_ARRAY_EXPECTED:
-    case TRI_ERROR_QUERY_FAIL_CALLED:
-    case TRI_ERROR_QUERY_INVALID_DATE_VALUE:
-    case TRI_ERROR_QUERY_MULTI_MODIFY:
-    case TRI_ERROR_QUERY_COMPILE_TIME_OPTIONS:
-    case TRI_ERROR_QUERY_EXCEPTION_OPTIONS:
-    case TRI_ERROR_QUERY_DISALLOWED_DYNAMIC_CALL:
-    case TRI_ERROR_QUERY_ACCESS_AFTER_MODIFICATION:
-    case TRI_ERROR_QUERY_FUNCTION_INVALID_NAME:
-    case TRI_ERROR_QUERY_FUNCTION_INVALID_CODE:
-    case TRI_ERROR_REPLICATION_INVALID_APPLIER_CONFIGURATION:
-    case TRI_ERROR_REPLICATION_RUNNING:
-    case TRI_ERROR_REPLICATION_NO_START_TICK:
-    case TRI_ERROR_ARANGO_INVALID_KEY_GENERATOR:
-    case TRI_ERROR_ARANGO_INVALID_EDGE_ATTRIBUTE:
-    case TRI_ERROR_ARANGO_INDEX_CREATION_FAILED:
-    case TRI_ERROR_ARANGO_COLLECTION_TYPE_MISMATCH:
-    case TRI_ERROR_ARANGO_COLLECTION_TYPE_INVALID:
-    case TRI_ERROR_ARANGO_ATTRIBUTE_PARSER_FAILED:
-    case TRI_ERROR_ARANGO_CROSS_COLLECTION_REQUEST:
-    case TRI_ERROR_ARANGO_ILLEGAL_NAME:
-    case TRI_ERROR_ARANGO_INDEX_HANDLE_BAD:
-    case TRI_ERROR_ARANGO_DOCUMENT_TOO_LARGE:
-    case TRI_ERROR_QUERY_PARSE:
-    case TRI_ERROR_QUERY_EMPTY:
-    case TRI_ERROR_TRANSACTION_NESTED:
-    case TRI_ERROR_TRANSACTION_UNREGISTERED_COLLECTION:
-    case TRI_ERROR_TRANSACTION_DISALLOWED_OPERATION:
-    case TRI_ERROR_USER_INVALID_NAME:
-    case TRI_ERROR_TASK_INVALID_ID:
-    case TRI_ERROR_GRAPH_INVALID_GRAPH:
-    case TRI_ERROR_GRAPH_COULD_NOT_CREATE_GRAPH:
-    case TRI_ERROR_GRAPH_INVALID_VERTEX:
-    case TRI_ERROR_GRAPH_COULD_NOT_CREATE_VERTEX:
-    case TRI_ERROR_GRAPH_COULD_NOT_CHANGE_VERTEX:
-    case TRI_ERROR_GRAPH_INVALID_EDGE:
-    case TRI_ERROR_GRAPH_COULD_NOT_CREATE_EDGE:
-    case TRI_ERROR_GRAPH_COULD_NOT_CHANGE_EDGE:
-    case TRI_ERROR_GRAPH_COLLECTION_MULTI_USE:
-    case TRI_ERROR_GRAPH_COLLECTION_USE_IN_MULTI_GRAPHS:
-    case TRI_ERROR_GRAPH_CREATE_MISSING_NAME:
-    case TRI_ERROR_GRAPH_CREATE_MALFORMED_EDGE_DEFINITION:
-    case TRI_ERROR_GRAPH_WRONG_COLLECTION_TYPE_VERTEX:
-    case TRI_ERROR_GRAPH_NOT_IN_ORPHAN_COLLECTION:
-    case TRI_ERROR_GRAPH_COLLECTION_USED_IN_EDGE_DEF:
-    case TRI_ERROR_GRAPH_INVALID_EXAMPLE_ARRAY_OBJECT_STRING:
-    case TRI_ERROR_GRAPH_INVALID_EXAMPLE_ARRAY_OBJECT:
-    case TRI_ERROR_GRAPH_INVALID_NUMBER_OF_ARGUMENTS:
-    case TRI_ERROR_GRAPH_INVALID_PARAMETER:
-    case TRI_ERROR_GRAPH_INVALID_ID:
-    case TRI_ERROR_GRAPH_COLLECTION_USED_IN_ORPHANS:
-    case TRI_ERROR_GRAPH_EDGE_COL_DOES_NOT_EXIST:
-    case TRI_ERROR_ARANGO_NO_JOURNAL:
-    case TRI_ERROR_NO_SMART_COLLECTION:
-    case TRI_ERROR_NO_SMART_GRAPH_ATTRIBUTE:
-    case TRI_ERROR_CANNOT_DROP_SMART_COLLECTION:
-    case TRI_ERROR_KEY_MUST_BE_PREFIXED_WITH_SMART_GRAPH_ATTRIBUTE:
-    case TRI_ERROR_ILLEGAL_SMART_GRAPH_ATTRIBUTE:
-    case TRI_ERROR_SMART_GRAPH_ATTRIBUTE_MISMATCH:
-    case TRI_ERROR_INVALID_SMART_JOIN_ATTRIBUTE:
-    case TRI_ERROR_KEY_MUST_BE_PREFIXED_WITH_SMART_JOIN_ATTRIBUTE:
-    case TRI_ERROR_NO_SMART_JOIN_ATTRIBUTE:
-    case TRI_ERROR_CLUSTER_MUST_NOT_CHANGE_SMART_JOIN_ATTRIBUTE:
-    case TRI_ERROR_VALIDATION_FAILED:
-    case TRI_ERROR_VALIDATION_BAD_PARAMETER:
-    case TRI_ERROR_GRAPH_REFERENCED_VERTEX_COLLECTION_DOES_NOT_EXIST:
-=======
   switch (static_cast<int>(code)) {
     case static_cast<int>(TRI_ERROR_HTTP_CORRUPTED_JSON):
     case static_cast<int>(TRI_ERROR_BAD_PARAMETER):
@@ -474,7 +376,7 @@
     case static_cast<int>(TRI_ERROR_CLUSTER_MUST_NOT_CHANGE_SMART_JOIN_ATTRIBUTE):
     case static_cast<int>(TRI_ERROR_VALIDATION_FAILED):
     case static_cast<int>(TRI_ERROR_VALIDATION_BAD_PARAMETER):
->>>>>>> e59f1a13
+    case static_cast<int>(TRI_ERROR_GRAPH_REFERENCED_VERTEX_COLLECTION_DOES_NOT_EXIST):
       return ResponseCode::BAD;
 
     case static_cast<int>(TRI_ERROR_ARANGO_USE_SYSTEM_DATABASE):
