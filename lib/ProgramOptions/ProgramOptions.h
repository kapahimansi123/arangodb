////////////////////////////////////////////////////////////////////////////////
/// DISCLAIMER
///
/// Copyright 2016 ArangoDB GmbH, Cologne, Germany
///
/// Licensed under the Apache License, Version 2.0 (the "License");
/// you may not use this file except in compliance with the License.
/// You may obtain a copy of the License at
///
///     http://www.apache.org/licenses/LICENSE-2.0
///
/// Unless required by applicable law or agreed to in writing, software
/// distributed under the License is distributed on an "AS IS" BASIS,
/// WITHOUT WARRANTIES OR CONDITIONS OF ANY KIND, either express or implied.
/// See the License for the specific language governing permissions and
/// limitations under the License.
///
/// Copyright holder is ArangoDB GmbH, Cologne, Germany
///
/// @author Jan Steemann
////////////////////////////////////////////////////////////////////////////////

#ifndef ARANGODB_PROGRAM_OPTIONS_PROGRAM_OPTIONS_H
#define ARANGODB_PROGRAM_OPTIONS_PROGRAM_OPTIONS_H 1

#include "Basics/Common.h"

#include "ProgramOptions/Option.h"
#include "ProgramOptions/Section.h"


namespace arangodb {
namespace velocypack {
class Builder;
}
namespace options {

// program options data structure
// typically an application will have a single instance of this
class ProgramOptions {
 public:
  // struct containing the option processing result
  class ProcessingResult {
   public:
    ProcessingResult()
        : _positionals(), _touched(), _frozen(), _failed(false) {}
    ~ProcessingResult() = default;

    // mark an option as being touched during options processing
    void touch(std::string const& name) { _touched.emplace(name); }

    // whether or not an option was touched during options processing,
    // including the current pass
    bool touched(std::string const& name) const {
      return _touched.find(Option::stripPrefix(name)) != _touched.end();
    }

    // mark an option as being frozen
    void freeze(std::string const& name) { _frozen.emplace(name); }

    // whether or not an option was touched during options processing,
    // not including the current pass
    bool frozen(std::string const& name) const {
      return _frozen.find(Option::stripPrefix(name)) != _frozen.end();
    }

    // mark options processing as failed
    void failed(bool value) { _failed = value; }

    // whether or not options processing has failed
    bool failed() const { return _failed; }

    // values of all positional arguments found
    std::vector<std::string> _positionals;

    // which options were touched during option processing
    // this includes options that are touched in the current pass
    std::unordered_set<std::string> _touched;

    // which options were touched during option processing
    // this does not include options that are touched in the current pass
    std::unordered_set<std::string> _frozen;

    // whether or not options processing failed
    bool _failed;
  };

  // function type for determining the similarity between two strings
  typedef std::function<int(std::string const&, std::string const&)> SimilarityFuncType;

  // no need to copy this
  ProgramOptions(ProgramOptions const&) = delete;
  ProgramOptions& operator=(ProgramOptions const&) = delete;

  ProgramOptions(char const* progname, std::string const& usage,
                 std::string const& more, char const* binaryPath);

  // sets a value translator
  void setTranslator(std::function<std::string(std::string const&, char const*)> const& translator);

  // return a const reference to the processing result
  ProcessingResult const& processingResult() const { return _processingResult; }

  // return a reference to the processing result
  ProcessingResult& processingResult() { return _processingResult; }

  // seal the options
  // trying to add an option or a section after sealing will throw an error
  void seal() { _sealed = true; }

  // allow or disallow overriding already set options
  void allowOverride(bool value) {
    checkIfSealed();
    _overrideOptions = value;
  }

  bool allowOverride() const { return _overrideOptions; }

  // set context for error reporting
  void setContext(std::string const& value) { _context = value; }

  // sets a single old option and its replacement name
  void addOldOption(std::string const& old, std::string const& replacement) {
    _oldOptions[Option::stripPrefix(old)] = replacement;
  }

  // adds a section to the options
  void addSection(Section const& section) {
    checkIfSealed();

    auto it = _sections.find(section.name);

    if (it == _sections.end()) {
      // section not present
      _sections.emplace(section.name, section);
    } else {
      // section already present. check if we need to update it
      if (!section.description.empty() && (*it).second.description.empty()) {
        // copy over description
        (*it).second.description = section.description;
      }
    }
  }

  // adds a (regular) section to the program options
  void addSection(std::string const& name, std::string const& description) {
    addSection(Section(name, description, "", false, false));
  }

  // adds an enterprise-only section to the program options
  void addEnterpriseSection(std::string const& name, std::string const& description) {
    addSection(EnterpriseSection(name, description, "", false, false));
  }

  // adds an option to the program options
  Option& addOption(std::string const& name, std::string const& description,
                    Parameter* parameter,
                    std::underlying_type<Flags>::type flags = makeFlags(Flags::Normal)) {
    addOption(Option(name, description, parameter, flags));
    return getOption(name);
  }

  // adds an obsolete and hidden option to the program options
  Option& addObsoleteOption(std::string const& name,
                            std::string const& description, bool requiresValue) {
    addOption(Option(name, description, new ObsoleteParameter(requiresValue),
                     makeFlags(Flags::Hidden, Flags::Obsolete)));
    return getOption(name);
  }

  // prints usage information
  void printUsage() const;

  // prints a help for all options, or the options of a section
  // the special search string "*" will show help for all sections
  // the special search string "." will show help for all sections, even if
  // hidden
  void printHelp(std::string const& search) const;

  // prints the names for all section help options
  void printSectionsHelp() const;

  // returns a VPack representation of the option values, with optional
  // filters applied to filter out specific options. 
  // the filter function is expected to return true
  // for any options that should become part of the result
  arangodb::velocypack::Builder toVPack(bool onlyTouched, bool detailed,
                                        std::function<bool(std::string const&)> const& filter) const;

  // translate a shorthand option
  std::string translateShorthand(std::string const& name) const;

  void walk(std::function<void(Section const&, Option const&)> const& callback,
            bool onlyTouched, bool includeObsolete = false) const;

  // checks whether a specific option exists
  // if the option does not exist, this will flag an error
  bool require(std::string const& name);

  // sets a value for an option
  bool setValue(std::string const& name, std::string const& value);

  // finalizes a pass, copying touched into frozen
  void endPass();

  // check whether or not an option requires a value
  bool requiresValue(std::string const& name) const;

  // returns the option by name. will throw if the option cannot be found
  Option& getOption(std::string const& name);

  // returns a pointer to an option value, specified by option name
  // returns a nullptr if the option is unknown
  template <typename T>
  T* get(std::string const& name) {
    auto parts = Option::splitName(name);
    auto it = _sections.find(parts.first);

    if (it == _sections.end()) {
      return nullptr;
    }

    auto it2 = (*it).second.options.find(parts.second);

    if (it2 == (*it).second.options.end()) {
      return nullptr;
    }

    Option& option = (*it2).second;

    return dynamic_cast<T*>(option.parameter.get());
  }

  // returns an option description
  std::string getDescription(std::string const& name);

  // handle an unknown option
  bool unknownOption(std::string const& name);

  // report an error (callback from parser)
  bool fail(std::string const& message);

  void failNotice(std::string const& message);

  // add a positional argument (callback from parser)
  void addPositional(std::string const& value);

 private:
  // adds an option to the list of options
  void addOption(Option const& option);

  // determine maximum width of all options labels
  size_t optionsWidth() const;

  // check if the options are already sealed and throw if yes
  void checkIfSealed() const;

  // get a list of similar options
  std::vector<std::string> similar(std::string const& value, int cutOff, size_t maxResults);

 private:
  // name of binary (i.e. argv[0])
  std::string _progname;
  // usage hint, e.g. "usage: #progname# [<options>] ..."
  std::string _usage;
  // help text for section help, e.g. "for more information use"
  std::string _more;
  // context string that's shown when errors are printed
  std::string _context;
<<<<<<< HEAD
  // already seen to flush programm options
  std::unordered_set<std::string> _alreadyFlushed;
=======
  // already seen to flush program options
  std::vector<std::string> _seenParams;
>>>>>>> 2d130a22
  // all sections
  std::map<std::string, Section> _sections;
  // shorthands for options, translating from short options to long option names
  // e.g. "-c" to "--configuration"
  std::unordered_map<std::string, std::string> _shorthands;
  // map with old options and their new equivalents, used for printing more
  // meaningful error messages when an invalid (but once valid) option was used
  std::unordered_map<std::string, std::string> _oldOptions;
  // callback function for determining the similarity between two option names
  SimilarityFuncType _similarity;
  // option processing result
  ProcessingResult _processingResult;
  // whether or not the program options setup is still mutable
  bool _sealed;
  // allow or disallow overriding already set options
  bool _overrideOptions;
  // translate input values
  std::function<std::string(std::string const&, char const*)> _translator;
  // directory of this binary
  char const* _binaryPath;
};
}  // namespace options
}  // namespace arangodb

#endif<|MERGE_RESOLUTION|>--- conflicted
+++ resolved
@@ -267,13 +267,8 @@
   std::string _more;
   // context string that's shown when errors are printed
   std::string _context;
-<<<<<<< HEAD
-  // already seen to flush programm options
+  // already seen to flush program options
   std::unordered_set<std::string> _alreadyFlushed;
-=======
-  // already seen to flush program options
-  std::vector<std::string> _seenParams;
->>>>>>> 2d130a22
   // all sections
   std::map<std::string, Section> _sections;
   // shorthands for options, translating from short options to long option names
