
#pragma once

#include "Basics/voc-errors.h"

namespace frozen {
template <>
struct elsa<ErrorCode> {
  constexpr auto operator()(ErrorCode const& value, std::size_t seed) const -> std::size_t {
    return elsa<int>{}.operator()(static_cast<int>(value), seed);
  }
};
}  // namespace frozen

#include <frozen/unordered_map.h>

// for format macro constants, e.g. PRId64
#include <cinttypes>

namespace arangodb::error {
<<<<<<< HEAD
constexpr static frozen::unordered_map<ErrorCode, const char*, 354> ErrorMessages = {
=======
constexpr static frozen::unordered_map<ErrorCode, const char*, 346> ErrorMessages = {
>>>>>>> 57864023
    {TRI_ERROR_NO_ERROR,  // 0
      "no error"},
    {TRI_ERROR_FAILED,  // 1
      "failed"},
    {TRI_ERROR_SYS_ERROR,  // 2
      "system error"},
    {TRI_ERROR_OUT_OF_MEMORY,  // 3
      "out of memory"},
    {TRI_ERROR_INTERNAL,  // 4
      "internal error"},
    {TRI_ERROR_ILLEGAL_NUMBER,  // 5
      "illegal number"},
    {TRI_ERROR_NUMERIC_OVERFLOW,  // 6
      "numeric overflow"},
    {TRI_ERROR_ILLEGAL_OPTION,  // 7
      "illegal option"},
    {TRI_ERROR_DEAD_PID,  // 8
      "dead process identifier"},
    {TRI_ERROR_NOT_IMPLEMENTED,  // 9
      "not implemented"},
    {TRI_ERROR_BAD_PARAMETER,  // 10
      "bad parameter"},
    {TRI_ERROR_FORBIDDEN,  // 11
      "forbidden"},
    {TRI_ERROR_OUT_OF_MEMORY_MMAP,  // 12
      "out of memory in mmap"},
    {TRI_ERROR_CORRUPTED_CSV,  // 13
      "csv is corrupt"},
    {TRI_ERROR_FILE_NOT_FOUND,  // 14
      "file not found"},
    {TRI_ERROR_CANNOT_WRITE_FILE,  // 15
      "cannot write file"},
    {TRI_ERROR_CANNOT_OVERWRITE_FILE,  // 16
      "cannot overwrite file"},
    {TRI_ERROR_TYPE_ERROR,  // 17
      "type error"},
    {TRI_ERROR_LOCK_TIMEOUT,  // 18
      "lock timeout"},
    {TRI_ERROR_CANNOT_CREATE_DIRECTORY,  // 19
      "cannot create directory"},
    {TRI_ERROR_CANNOT_CREATE_TEMP_FILE,  // 20
      "cannot create temporary file"},
    {TRI_ERROR_REQUEST_CANCELED,  // 21
      "canceled request"},
    {TRI_ERROR_DEBUG,  // 22
      "intentional debug error"},
    {TRI_ERROR_IP_ADDRESS_INVALID,  // 25
      "IP address is invalid"},
    {TRI_ERROR_FILE_EXISTS,  // 27
      "file exists"},
    {TRI_ERROR_LOCKED,  // 28
      "locked"},
    {TRI_ERROR_DEADLOCK,  // 29
      "deadlock detected"},
    {TRI_ERROR_SHUTTING_DOWN,  // 30
      "shutdown in progress"},
    {TRI_ERROR_ONLY_ENTERPRISE,  // 31
      "only enterprise version"},
    {TRI_ERROR_RESOURCE_LIMIT,  // 32
      "resource limit exceeded"},
    {TRI_ERROR_ARANGO_ICU_ERROR,  // 33
      "icu error: %s"},
    {TRI_ERROR_CANNOT_READ_FILE,  // 34
      "cannot read file"},
    {TRI_ERROR_INCOMPATIBLE_VERSION,  // 35
      "incompatible server version"},
    {TRI_ERROR_DISABLED,  // 36
      "disabled"},
    {TRI_ERROR_MALFORMED_JSON,  // 37
      "malformed json"},
    {TRI_ERROR_STARTING_UP,  // 38
      "startup ongoing"},
    {TRI_ERROR_HTTP_BAD_PARAMETER,  // 400
      "bad parameter"},
    {TRI_ERROR_HTTP_UNAUTHORIZED,  // 401
      "unauthorized"},
    {TRI_ERROR_HTTP_FORBIDDEN,  // 403
      "forbidden"},
    {TRI_ERROR_HTTP_NOT_FOUND,  // 404
      "not found"},
    {TRI_ERROR_HTTP_METHOD_NOT_ALLOWED,  // 405
      "method not supported"},
    {TRI_ERROR_HTTP_NOT_ACCEPTABLE,  // 406
      "request not acceptable"},
    {TRI_ERROR_HTTP_REQUEST_TIMEOUT,  // 408
      "request timeout"},
    {TRI_ERROR_HTTP_CONFLICT,  // 409
      "conflict"},
    {TRI_ERROR_HTTP_GONE,  // 410
      "content permanently deleted"},
    {TRI_ERROR_HTTP_PRECONDITION_FAILED,  // 412
      "precondition failed"},
    {TRI_ERROR_HTTP_SERVER_ERROR,  // 500
      "internal server error"},
    {TRI_ERROR_HTTP_NOT_IMPLEMENTED,  // 501
      "not implemented"},
    {TRI_ERROR_HTTP_SERVICE_UNAVAILABLE,  // 503
      "service unavailable"},
    {TRI_ERROR_HTTP_GATEWAY_TIMEOUT,  // 504
      "gateway timeout"},
    {TRI_ERROR_HTTP_CORRUPTED_JSON,  // 600
      "invalid JSON object"},
    {TRI_ERROR_HTTP_SUPERFLUOUS_SUFFICES,  // 601
      "superfluous URL suffices"},
    {TRI_ERROR_ARANGO_ILLEGAL_STATE,  // 1000
      "illegal state"},
    {TRI_ERROR_ARANGO_DATAFILE_SEALED,  // 1002
      "datafile sealed"},
    {TRI_ERROR_ARANGO_READ_ONLY,  // 1004
      "read only"},
    {TRI_ERROR_ARANGO_DUPLICATE_IDENTIFIER,  // 1005
      "duplicate identifier"},
    {TRI_ERROR_ARANGO_DATAFILE_UNREADABLE,  // 1006
      "datafile unreadable"},
    {TRI_ERROR_ARANGO_DATAFILE_EMPTY,  // 1007
      "datafile empty"},
    {TRI_ERROR_ARANGO_RECOVERY,  // 1008
      "logfile recovery error"},
    {TRI_ERROR_ARANGO_DATAFILE_STATISTICS_NOT_FOUND,  // 1009
      "datafile statistics not found"},
    {TRI_ERROR_ARANGO_CORRUPTED_DATAFILE,  // 1100
      "corrupted datafile"},
    {TRI_ERROR_ARANGO_ILLEGAL_PARAMETER_FILE,  // 1101
      "illegal or unreadable parameter file"},
    {TRI_ERROR_ARANGO_CORRUPTED_COLLECTION,  // 1102
      "corrupted collection"},
    {TRI_ERROR_ARANGO_MMAP_FAILED,  // 1103
      "mmap failed"},
    {TRI_ERROR_ARANGO_FILESYSTEM_FULL,  // 1104
      "filesystem full"},
    {TRI_ERROR_ARANGO_NO_JOURNAL,  // 1105
      "no journal"},
    {TRI_ERROR_ARANGO_DATAFILE_ALREADY_EXISTS,  // 1106
      "cannot create/rename datafile because it already exists"},
    {TRI_ERROR_ARANGO_DATADIR_LOCKED,  // 1107
      "database directory is locked"},
    {TRI_ERROR_ARANGO_COLLECTION_DIRECTORY_ALREADY_EXISTS,  // 1108
      "cannot create/rename collection because directory already exists"},
    {TRI_ERROR_ARANGO_MSYNC_FAILED,  // 1109
      "msync failed"},
    {TRI_ERROR_ARANGO_DATADIR_UNLOCKABLE,  // 1110
      "cannot lock database directory"},
    {TRI_ERROR_ARANGO_SYNC_TIMEOUT,  // 1111
      "sync timeout"},
    {TRI_ERROR_ARANGO_CONFLICT,  // 1200
      "conflict"},
    {TRI_ERROR_ARANGO_DATADIR_INVALID,  // 1201
      "invalid database directory"},
    {TRI_ERROR_ARANGO_DOCUMENT_NOT_FOUND,  // 1202
      "document not found"},
    {TRI_ERROR_ARANGO_DATA_SOURCE_NOT_FOUND,  // 1203
      "collection or view not found"},
    {TRI_ERROR_ARANGO_COLLECTION_PARAMETER_MISSING,  // 1204
      "parameter 'collection' not found"},
    {TRI_ERROR_ARANGO_DOCUMENT_HANDLE_BAD,  // 1205
      "illegal document identifier"},
    {TRI_ERROR_ARANGO_MAXIMAL_SIZE_TOO_SMALL,  // 1206
      "maximal size of journal too small"},
    {TRI_ERROR_ARANGO_DUPLICATE_NAME,  // 1207
      "duplicate name"},
    {TRI_ERROR_ARANGO_ILLEGAL_NAME,  // 1208
      "illegal name"},
    {TRI_ERROR_ARANGO_NO_INDEX,  // 1209
      "no suitable index known"},
    {TRI_ERROR_ARANGO_UNIQUE_CONSTRAINT_VIOLATED,  // 1210
      "unique constraint violated"},
    {TRI_ERROR_ARANGO_INDEX_NOT_FOUND,  // 1212
      "index not found"},
    {TRI_ERROR_ARANGO_CROSS_COLLECTION_REQUEST,  // 1213
      "cross collection request not allowed"},
    {TRI_ERROR_ARANGO_INDEX_HANDLE_BAD,  // 1214
      "illegal index identifier"},
    {TRI_ERROR_ARANGO_DOCUMENT_TOO_LARGE,  // 1216
      "document too large"},
    {TRI_ERROR_ARANGO_COLLECTION_NOT_UNLOADED,  // 1217
      "collection must be unloaded"},
    {TRI_ERROR_ARANGO_COLLECTION_TYPE_INVALID,  // 1218
      "collection type invalid"},
    {TRI_ERROR_ARANGO_ATTRIBUTE_PARSER_FAILED,  // 1220
      "parsing attribute name definition failed"},
    {TRI_ERROR_ARANGO_DOCUMENT_KEY_BAD,  // 1221
      "illegal document key"},
    {TRI_ERROR_ARANGO_DOCUMENT_KEY_UNEXPECTED,  // 1222
      "unexpected document key"},
    {TRI_ERROR_ARANGO_DATADIR_NOT_WRITABLE,  // 1224
      "server database directory not writable"},
    {TRI_ERROR_ARANGO_OUT_OF_KEYS,  // 1225
      "out of keys"},
    {TRI_ERROR_ARANGO_DOCUMENT_KEY_MISSING,  // 1226
      "missing document key"},
    {TRI_ERROR_ARANGO_DOCUMENT_TYPE_INVALID,  // 1227
      "invalid document type"},
    {TRI_ERROR_ARANGO_DATABASE_NOT_FOUND,  // 1228
      "database not found"},
    {TRI_ERROR_ARANGO_DATABASE_NAME_INVALID,  // 1229
      "database name invalid"},
    {TRI_ERROR_ARANGO_USE_SYSTEM_DATABASE,  // 1230
      "operation only allowed in system database"},
    {TRI_ERROR_ARANGO_INVALID_KEY_GENERATOR,  // 1232
      "invalid key generator"},
    {TRI_ERROR_ARANGO_INVALID_EDGE_ATTRIBUTE,  // 1233
      "edge attribute missing or invalid"},
    {TRI_ERROR_ARANGO_INDEX_CREATION_FAILED,  // 1235
      "index creation failed"},
    {TRI_ERROR_ARANGO_WRITE_THROTTLE_TIMEOUT,  // 1236
      "write-throttling timeout"},
    {TRI_ERROR_ARANGO_COLLECTION_TYPE_MISMATCH,  // 1237
      "collection type mismatch"},
    {TRI_ERROR_ARANGO_COLLECTION_NOT_LOADED,  // 1238
      "collection not loaded"},
    {TRI_ERROR_ARANGO_DOCUMENT_REV_BAD,  // 1239
      "illegal document revision"},
    {TRI_ERROR_ARANGO_INCOMPLETE_READ,  // 1240
      "incomplete read"},
    {TRI_ERROR_ARANGO_DATAFILE_FULL,  // 1300
      "datafile full"},
    {TRI_ERROR_ARANGO_EMPTY_DATADIR,  // 1301
      "server database directory is empty"},
    {TRI_ERROR_ARANGO_TRY_AGAIN,  // 1302
      "operation should be tried again"},
    {TRI_ERROR_ARANGO_BUSY,  // 1303
      "engine is busy"},
    {TRI_ERROR_ARANGO_MERGE_IN_PROGRESS,  // 1304
      "merge in progress"},
    {TRI_ERROR_ARANGO_IO_ERROR,  // 1305
      "storage engine I/O error"},
    {TRI_ERROR_REPLICATION_NO_RESPONSE,  // 1400
      "no response"},
    {TRI_ERROR_REPLICATION_INVALID_RESPONSE,  // 1401
      "invalid response"},
    {TRI_ERROR_REPLICATION_LEADER_ERROR,  // 1402
      "leader error"},
    {TRI_ERROR_REPLICATION_LEADER_INCOMPATIBLE,  // 1403
      "leader incompatible"},
    {TRI_ERROR_REPLICATION_LEADER_CHANGE,  // 1404
      "leader change"},
    {TRI_ERROR_REPLICATION_LOOP,  // 1405
      "loop detected"},
    {TRI_ERROR_REPLICATION_UNEXPECTED_MARKER,  // 1406
      "unexpected marker"},
    {TRI_ERROR_REPLICATION_INVALID_APPLIER_STATE,  // 1407
      "invalid applier state"},
    {TRI_ERROR_REPLICATION_UNEXPECTED_TRANSACTION,  // 1408
      "invalid transaction"},
    {TRI_ERROR_REPLICATION_INVALID_APPLIER_CONFIGURATION,  // 1410
      "invalid replication applier configuration"},
    {TRI_ERROR_REPLICATION_RUNNING,  // 1411
      "cannot perform operation while applier is running"},
    {TRI_ERROR_REPLICATION_APPLIER_STOPPED,  // 1412
      "replication stopped"},
    {TRI_ERROR_REPLICATION_NO_START_TICK,  // 1413
      "no start tick"},
    {TRI_ERROR_REPLICATION_START_TICK_NOT_PRESENT,  // 1414
      "start tick not present"},
    {TRI_ERROR_REPLICATION_WRONG_CHECKSUM,  // 1416
      "wrong checksum"},
    {TRI_ERROR_REPLICATION_SHARD_NONEMPTY,  // 1417
      "shard not empty"},
    {TRI_ERROR_REPLICATION_REPLICATED_LOG_NOT_FOUND,  // 1418
      "replicated log % PRIu64 \" not found\""},
    {TRI_ERROR_REPLICATION_REPLICATED_LOG_NOT_THE_LEADER,  // 1419
      "not the log leader"},
    {TRI_ERROR_REPLICATION_REPLICATED_LOG_NOT_A_FOLLOWER,  // 1420
      "not a log follower"},
    {TRI_ERROR_REPLICATION_REPLICATED_LOG_APPEND_ENTRIES_REJECTED,  // 1421
      "follower rejected append entries request"},
    {TRI_ERROR_REPLICATION_REPLICATED_LOG_LEADER_RESIGNED,  // 1422
      "a resigned leader instance rejected a request"},
    {TRI_ERROR_REPLICATION_REPLICATED_LOG_FOLLOWER_RESIGNED,  // 1423
      "a resigned follower instance rejected a request"},
    {TRI_ERROR_REPLICATION_REPLICATED_LOG_PARTICIPANT_GONE,  // 1424
      "the replicated log of the participant is gone"},
    {TRI_ERROR_REPLICATION_REPLICATED_LOG_INVALID_TERM,  // 1425
      "an invalid term was given"},
    {TRI_ERROR_CLUSTER_NOT_FOLLOWER,  // 1446
      "not a follower"},
    {TRI_ERROR_CLUSTER_FOLLOWER_TRANSACTION_COMMIT_PERFORMED,  // 1447
      "follower transaction intermediate commit already performed"},
    {TRI_ERROR_CLUSTER_CREATE_COLLECTION_PRECONDITION_FAILED,  // 1448
      "creating collection failed due to precondition"},
    {TRI_ERROR_CLUSTER_SERVER_UNKNOWN,  // 1449
      "got a request from an unknown server"},
    {TRI_ERROR_CLUSTER_TOO_MANY_SHARDS,  // 1450
      "too many shards"},
    {TRI_ERROR_CLUSTER_COULD_NOT_CREATE_COLLECTION_IN_PLAN,  // 1454
      "could not create collection in plan"},
    {TRI_ERROR_CLUSTER_COULD_NOT_CREATE_COLLECTION,  // 1456
      "could not create collection"},
    {TRI_ERROR_CLUSTER_TIMEOUT,  // 1457
      "timeout in cluster operation"},
    {TRI_ERROR_CLUSTER_COULD_NOT_REMOVE_COLLECTION_IN_PLAN,  // 1458
      "could not remove collection from plan"},
    {TRI_ERROR_CLUSTER_COULD_NOT_CREATE_DATABASE_IN_PLAN,  // 1460
      "could not create database in plan"},
    {TRI_ERROR_CLUSTER_COULD_NOT_CREATE_DATABASE,  // 1461
      "could not create database"},
    {TRI_ERROR_CLUSTER_COULD_NOT_REMOVE_DATABASE_IN_PLAN,  // 1462
      "could not remove database from plan"},
    {TRI_ERROR_CLUSTER_COULD_NOT_REMOVE_DATABASE_IN_CURRENT,  // 1463
      "could not remove database from current"},
    {TRI_ERROR_CLUSTER_SHARD_GONE,  // 1464
      "no responsible shard found"},
    {TRI_ERROR_CLUSTER_CONNECTION_LOST,  // 1465
      "cluster internal HTTP connection broken"},
    {TRI_ERROR_CLUSTER_MUST_NOT_SPECIFY_KEY,  // 1466
      "must not specify _key for this collection"},
    {TRI_ERROR_CLUSTER_GOT_CONTRADICTING_ANSWERS,  // 1467
      "got contradicting answers from different shards"},
    {TRI_ERROR_CLUSTER_NOT_ALL_SHARDING_ATTRIBUTES_GIVEN,  // 1468
      "not all sharding attributes given"},
    {TRI_ERROR_CLUSTER_MUST_NOT_CHANGE_SHARDING_ATTRIBUTES,  // 1469
      "must not change the value of a shard key attribute"},
    {TRI_ERROR_CLUSTER_UNSUPPORTED,  // 1470
      "unsupported operation or parameter for clusters"},
    {TRI_ERROR_CLUSTER_ONLY_ON_COORDINATOR,  // 1471
      "this operation is only valid on a coordinator in a cluster"},
    {TRI_ERROR_CLUSTER_READING_PLAN_AGENCY,  // 1472
      "error reading Plan in agency"},
    {TRI_ERROR_CLUSTER_COULD_NOT_TRUNCATE_COLLECTION,  // 1473
      "could not truncate collection"},
    {TRI_ERROR_CLUSTER_AQL_COMMUNICATION,  // 1474
      "error in cluster internal communication for AQL"},
    {TRI_ERROR_CLUSTER_ONLY_ON_DBSERVER,  // 1477
      "this operation is only valid on a DBserver in a cluster"},
    {TRI_ERROR_CLUSTER_BACKEND_UNAVAILABLE,  // 1478
      "A cluster backend which was required for the operation could not be reached"},
    {TRI_ERROR_CLUSTER_AQL_COLLECTION_OUT_OF_SYNC,  // 1481
      "collection is out of sync"},
    {TRI_ERROR_CLUSTER_COULD_NOT_CREATE_INDEX_IN_PLAN,  // 1482
      "could not create index in plan"},
    {TRI_ERROR_CLUSTER_COULD_NOT_DROP_INDEX_IN_PLAN,  // 1483
      "could not drop index in plan"},
    {TRI_ERROR_CLUSTER_CHAIN_OF_DISTRIBUTESHARDSLIKE,  // 1484
      "chain of distributeShardsLike references"},
    {TRI_ERROR_CLUSTER_MUST_NOT_DROP_COLL_OTHER_DISTRIBUTESHARDSLIKE,  // 1485
      "must not drop collection while another has a distributeShardsLike attribute pointing to it"},
    {TRI_ERROR_CLUSTER_UNKNOWN_DISTRIBUTESHARDSLIKE,  // 1486
      "must not have a distributeShardsLike attribute pointing to an unknown collection"},
    {TRI_ERROR_CLUSTER_INSUFFICIENT_DBSERVERS,  // 1487
      "the number of current dbservers is lower than the requested replicationFactor"},
    {TRI_ERROR_CLUSTER_COULD_NOT_DROP_FOLLOWER,  // 1488
      "a follower could not be dropped in agency"},
    {TRI_ERROR_CLUSTER_SHARD_LEADER_REFUSES_REPLICATION,  // 1489
      "a shard leader refuses to perform a replication operation"},
    {TRI_ERROR_CLUSTER_SHARD_FOLLOWER_REFUSES_OPERATION,  // 1490
      "a shard follower refuses to perform an operation"},
    {TRI_ERROR_CLUSTER_SHARD_LEADER_RESIGNED,  // 1491
      "a (former) shard leader refuses to perform an operation, because it has resigned in the meantime"},
    {TRI_ERROR_CLUSTER_AGENCY_COMMUNICATION_FAILED,  // 1492
      "some agency operation failed"},
    {TRI_ERROR_CLUSTER_LEADERSHIP_CHALLENGE_ONGOING,  // 1495
      "leadership challenge is ongoing"},
    {TRI_ERROR_CLUSTER_NOT_LEADER,  // 1496
      "not a leader"},
    {TRI_ERROR_CLUSTER_COULD_NOT_CREATE_VIEW_IN_PLAN,  // 1497
      "could not create view in plan"},
    {TRI_ERROR_CLUSTER_VIEW_ID_EXISTS,  // 1498
      "view ID already exists"},
    {TRI_ERROR_CLUSTER_COULD_NOT_DROP_COLLECTION,  // 1499
      "could not drop collection in plan"},
    {TRI_ERROR_QUERY_KILLED,  // 1500
      "query killed"},
    {TRI_ERROR_QUERY_PARSE,  // 1501
      "%s"},
    {TRI_ERROR_QUERY_EMPTY,  // 1502
      "query is empty"},
    {TRI_ERROR_QUERY_SCRIPT,  // 1503
      "runtime error '%s'"},
    {TRI_ERROR_QUERY_NUMBER_OUT_OF_RANGE,  // 1504
      "number out of range"},
    {TRI_ERROR_QUERY_INVALID_GEO_VALUE,  // 1505
      "invalid geo coordinate value"},
    {TRI_ERROR_QUERY_VARIABLE_NAME_INVALID,  // 1510
      "variable name '%s' has an invalid format"},
    {TRI_ERROR_QUERY_VARIABLE_REDECLARED,  // 1511
      "variable '%s' is assigned multiple times"},
    {TRI_ERROR_QUERY_VARIABLE_NAME_UNKNOWN,  // 1512
      "unknown variable '%s'"},
    {TRI_ERROR_QUERY_COLLECTION_LOCK_FAILED,  // 1521
      "unable to read-lock collection %s"},
    {TRI_ERROR_QUERY_TOO_MANY_COLLECTIONS,  // 1522
      "too many collections/shards"},
    {TRI_ERROR_QUERY_TOO_MUCH_NESTING,  // 1524
      "too much nesting or too many objects"},
    {TRI_ERROR_QUERY_INVALID_OPTIONS_ATTRIBUTE,  // 1539
      "unknown OPTIONS attribute used"},
    {TRI_ERROR_QUERY_FUNCTION_NAME_UNKNOWN,  // 1540
      "usage of unknown function '%s()'"},
    {TRI_ERROR_QUERY_FUNCTION_ARGUMENT_NUMBER_MISMATCH,  // 1541
      "invalid number of arguments for function '%s()', expected number of arguments: minimum: %d, maximum: %d"},
    {TRI_ERROR_QUERY_FUNCTION_ARGUMENT_TYPE_MISMATCH,  // 1542
      "invalid argument type in call to function '%s()'"},
    {TRI_ERROR_QUERY_INVALID_REGEX,  // 1543
      "invalid regex value"},
    {TRI_ERROR_QUERY_BIND_PARAMETERS_INVALID,  // 1550
      "invalid structure of bind parameters"},
    {TRI_ERROR_QUERY_BIND_PARAMETER_MISSING,  // 1551
      "no value specified for declared bind parameter '%s'"},
    {TRI_ERROR_QUERY_BIND_PARAMETER_UNDECLARED,  // 1552
      "bind parameter '%s' was not declared in the query"},
    {TRI_ERROR_QUERY_BIND_PARAMETER_TYPE,  // 1553
      "bind parameter '%s' has an invalid value or type"},
    {TRI_ERROR_QUERY_INVALID_ARITHMETIC_VALUE,  // 1561
      "invalid arithmetic value"},
    {TRI_ERROR_QUERY_DIVISION_BY_ZERO,  // 1562
      "division by zero"},
    {TRI_ERROR_QUERY_ARRAY_EXPECTED,  // 1563
      "array expected"},
    {TRI_ERROR_QUERY_COLLECTION_USED_IN_EXPRESSION,  // 1568
      "collection '%s' used as expression operand"},
    {TRI_ERROR_QUERY_FAIL_CALLED,  // 1569
      "FAIL(%s) called"},
    {TRI_ERROR_QUERY_GEO_INDEX_MISSING,  // 1570
      "no suitable geo index found for geo restriction on '%s'"},
    {TRI_ERROR_QUERY_FULLTEXT_INDEX_MISSING,  // 1571
      "no suitable fulltext index found for fulltext query on '%s'"},
    {TRI_ERROR_QUERY_INVALID_DATE_VALUE,  // 1572
      "invalid date value"},
    {TRI_ERROR_QUERY_MULTI_MODIFY,  // 1573
      "multi-modify query"},
    {TRI_ERROR_QUERY_INVALID_AGGREGATE_EXPRESSION,  // 1574
      "invalid aggregate expression"},
    {TRI_ERROR_QUERY_COMPILE_TIME_OPTIONS,  // 1575
      "query options must be readable at query compile time"},
    {TRI_ERROR_QUERY_FORCED_INDEX_HINT_UNUSABLE,  // 1577
      "could not use forced index hint"},
    {TRI_ERROR_QUERY_DISALLOWED_DYNAMIC_CALL,  // 1578
      "disallowed dynamic call to '%s'"},
    {TRI_ERROR_QUERY_ACCESS_AFTER_MODIFICATION,  // 1579
      "access after data-modification by %s"},
    {TRI_ERROR_QUERY_FUNCTION_INVALID_NAME,  // 1580
      "invalid user function name"},
    {TRI_ERROR_QUERY_FUNCTION_INVALID_CODE,  // 1581
      "invalid user function code"},
    {TRI_ERROR_QUERY_FUNCTION_NOT_FOUND,  // 1582
      "user function '%s()' not found"},
    {TRI_ERROR_QUERY_FUNCTION_RUNTIME_ERROR,  // 1583
      "user function runtime error: %s"},
    {TRI_ERROR_QUERY_BAD_JSON_PLAN,  // 1590
      "bad execution plan JSON"},
    {TRI_ERROR_QUERY_NOT_FOUND,  // 1591
      "query ID not found"},
    {TRI_ERROR_QUERY_USER_ASSERT,  // 1593
      "%s"},
    {TRI_ERROR_QUERY_USER_WARN,  // 1594
      "%s"},
    {TRI_ERROR_QUERY_WINDOW_AFTER_MODIFICATION,  // 1595
      "window operation after data-modification"},
    {TRI_ERROR_CURSOR_NOT_FOUND,  // 1600
      "cursor not found"},
    {TRI_ERROR_CURSOR_BUSY,  // 1601
      "cursor is busy"},
    {TRI_ERROR_VALIDATION_FAILED,  // 1620
      "schema validation failed"},
    {TRI_ERROR_VALIDATION_BAD_PARAMETER,  // 1621
      "invalid schema validation parameter"},
    {TRI_ERROR_TRANSACTION_INTERNAL,  // 1650
      "internal transaction error"},
    {TRI_ERROR_TRANSACTION_NESTED,  // 1651
      "nested transactions detected"},
    {TRI_ERROR_TRANSACTION_UNREGISTERED_COLLECTION,  // 1652
      "unregistered collection used in transaction"},
    {TRI_ERROR_TRANSACTION_DISALLOWED_OPERATION,  // 1653
      "disallowed operation inside transaction"},
    {TRI_ERROR_TRANSACTION_ABORTED,  // 1654
      "transaction aborted"},
    {TRI_ERROR_TRANSACTION_NOT_FOUND,  // 1655
      "transaction not found"},
    {TRI_ERROR_USER_INVALID_NAME,  // 1700
      "invalid user name"},
    {TRI_ERROR_USER_DUPLICATE,  // 1702
      "duplicate user"},
    {TRI_ERROR_USER_NOT_FOUND,  // 1703
      "user not found"},
    {TRI_ERROR_USER_EXTERNAL,  // 1705
      "user is external"},
    {TRI_ERROR_SERVICE_DOWNLOAD_FAILED,  // 1752
      "service download failed"},
    {TRI_ERROR_SERVICE_UPLOAD_FAILED,  // 1753
      "service upload failed"},
    {TRI_ERROR_LDAP_CANNOT_INIT,  // 1800
      "cannot init a LDAP connection"},
    {TRI_ERROR_LDAP_CANNOT_SET_OPTION,  // 1801
      "cannot set a LDAP option"},
    {TRI_ERROR_LDAP_CANNOT_BIND,  // 1802
      "cannot bind to a LDAP server"},
    {TRI_ERROR_LDAP_CANNOT_UNBIND,  // 1803
      "cannot unbind from a LDAP server"},
    {TRI_ERROR_LDAP_CANNOT_SEARCH,  // 1804
      "cannot issue a LDAP search"},
    {TRI_ERROR_LDAP_CANNOT_START_TLS,  // 1805
      "cannot start a TLS LDAP session"},
    {TRI_ERROR_LDAP_FOUND_NO_OBJECTS,  // 1806
      "LDAP didn't found any objects"},
    {TRI_ERROR_LDAP_NOT_ONE_USER_FOUND,  // 1807
      "LDAP found zero ore more than one user"},
    {TRI_ERROR_LDAP_USER_NOT_IDENTIFIED,  // 1808
      "LDAP found a user, but its not the desired one"},
    {TRI_ERROR_LDAP_OPERATIONS_ERROR,  // 1809
      "LDAP returned an operations error"},
    {TRI_ERROR_LDAP_INVALID_MODE,  // 1820
      "invalid ldap mode"},
    {TRI_ERROR_TASK_INVALID_ID,  // 1850
      "invalid task id"},
    {TRI_ERROR_TASK_DUPLICATE_ID,  // 1851
      "duplicate task id"},
    {TRI_ERROR_TASK_NOT_FOUND,  // 1852
      "task not found"},
    {TRI_ERROR_GRAPH_INVALID_GRAPH,  // 1901
      "invalid graph"},
    {TRI_ERROR_GRAPH_INVALID_EDGE,  // 1906
      "invalid edge"},
    {TRI_ERROR_GRAPH_TOO_MANY_ITERATIONS,  // 1909
      "too many iterations - try increasing the value of 'maxIterations'"},
    {TRI_ERROR_GRAPH_INVALID_FILTER_RESULT,  // 1910
      "invalid filter result"},
    {TRI_ERROR_GRAPH_COLLECTION_MULTI_USE,  // 1920
      "multi use of edge collection in edge def"},
    {TRI_ERROR_GRAPH_COLLECTION_USE_IN_MULTI_GRAPHS,  // 1921
      "edge collection already used in edge def"},
    {TRI_ERROR_GRAPH_CREATE_MISSING_NAME,  // 1922
      "missing graph name"},
    {TRI_ERROR_GRAPH_CREATE_MALFORMED_EDGE_DEFINITION,  // 1923
      "malformed edge definition"},
    {TRI_ERROR_GRAPH_NOT_FOUND,  // 1924
      "graph '%s' not found"},
    {TRI_ERROR_GRAPH_DUPLICATE,  // 1925
      "graph already exists"},
    {TRI_ERROR_GRAPH_VERTEX_COL_DOES_NOT_EXIST,  // 1926
      "vertex collection does not exist or is not part of the graph"},
    {TRI_ERROR_GRAPH_WRONG_COLLECTION_TYPE_VERTEX,  // 1927
      "collection not a vertex collection"},
    {TRI_ERROR_GRAPH_NOT_IN_ORPHAN_COLLECTION,  // 1928
      "collection is not in list of orphan collections"},
    {TRI_ERROR_GRAPH_COLLECTION_USED_IN_EDGE_DEF,  // 1929
      "collection already used in edge def"},
    {TRI_ERROR_GRAPH_EDGE_COLLECTION_NOT_USED,  // 1930
      "edge collection not used in graph"},
    {TRI_ERROR_GRAPH_NO_GRAPH_COLLECTION,  // 1932
      "collection _graphs does not exist"},
    {TRI_ERROR_GRAPH_INVALID_NUMBER_OF_ARGUMENTS,  // 1935
      "Invalid number of arguments. Expected: "},
    {TRI_ERROR_GRAPH_INVALID_PARAMETER,  // 1936
      "Invalid parameter type."},
    {TRI_ERROR_GRAPH_COLLECTION_USED_IN_ORPHANS,  // 1938
      "collection used in orphans"},
    {TRI_ERROR_GRAPH_EDGE_COL_DOES_NOT_EXIST,  // 1939
      "edge collection does not exist or is not part of the graph"},
    {TRI_ERROR_GRAPH_EMPTY,  // 1940
      "empty graph"},
    {TRI_ERROR_GRAPH_INTERNAL_DATA_CORRUPT,  // 1941
      "internal graph data corrupt"},
    {TRI_ERROR_GRAPH_CREATE_MALFORMED_ORPHAN_LIST,  // 1943
      "malformed orphan list"},
    {TRI_ERROR_GRAPH_EDGE_DEFINITION_IS_DOCUMENT,  // 1944
      "edge definition collection is a document collection"},
    {TRI_ERROR_GRAPH_COLLECTION_IS_INITIAL,  // 1945
      "initial collection is not allowed to be removed manually"},
    {TRI_ERROR_GRAPH_NO_INITIAL_COLLECTION,  // 1946
      "no valid initial collection found"},
    {TRI_ERROR_GRAPH_REFERENCED_VERTEX_COLLECTION_NOT_USED,  // 1947
      "referenced vertex collection is not part of the graph"},
    {TRI_ERROR_GRAPH_NEGATIVE_EDGE_WEIGHT,  // 1948
      "negative edge weight found"},
    {TRI_ERROR_SESSION_UNKNOWN,  // 1950
      "unknown session"},
    {TRI_ERROR_SESSION_EXPIRED,  // 1951
      "session expired"},
    {TRI_ERROR_SIMPLE_CLIENT_UNKNOWN_ERROR,  // 2000
      "unknown client error"},
    {TRI_ERROR_SIMPLE_CLIENT_COULD_NOT_CONNECT,  // 2001
      "could not connect to server"},
    {TRI_ERROR_SIMPLE_CLIENT_COULD_NOT_WRITE,  // 2002
      "could not write to server"},
    {TRI_ERROR_SIMPLE_CLIENT_COULD_NOT_READ,  // 2003
      "could not read from server"},
    {TRI_ERROR_WAS_ERLAUBE,  // 2019
      "was erlaube?!"},
    {TRI_ERROR_INTERNAL_AQL,  // 2200
      "General internal AQL error"},
    {TRI_ERROR_WROTE_TOO_FEW_OUTPUT_REGISTERS,  // 2201
      "An AQL block wrote too few output registers"},
    {TRI_ERROR_WROTE_TOO_MANY_OUTPUT_REGISTERS,  // 2202
      "An AQL block wrote too many output registers"},
    {TRI_ERROR_WROTE_OUTPUT_REGISTER_TWICE,  // 2203
      "An AQL block wrote an output register twice"},
    {TRI_ERROR_WROTE_IN_WRONG_REGISTER,  // 2204
      "An AQL block wrote in a register that is not its output"},
    {TRI_ERROR_INPUT_REGISTERS_NOT_COPIED,  // 2205
      "An AQL block did not copy its input registers"},
    {TRI_ERROR_MALFORMED_MANIFEST_FILE,  // 3000
      "failed to parse manifest file"},
    {TRI_ERROR_INVALID_SERVICE_MANIFEST,  // 3001
      "manifest file is invalid"},
    {TRI_ERROR_SERVICE_FILES_MISSING,  // 3002
      "service files missing"},
    {TRI_ERROR_SERVICE_FILES_OUTDATED,  // 3003
      "service files outdated"},
    {TRI_ERROR_INVALID_FOXX_OPTIONS,  // 3004
      "service options are invalid"},
    {TRI_ERROR_INVALID_MOUNTPOINT,  // 3007
      "invalid mountpath"},
    {TRI_ERROR_SERVICE_NOT_FOUND,  // 3009
      "service not found"},
    {TRI_ERROR_SERVICE_NEEDS_CONFIGURATION,  // 3010
      "service needs configuration"},
    {TRI_ERROR_SERVICE_MOUNTPOINT_CONFLICT,  // 3011
      "service already exists"},
    {TRI_ERROR_SERVICE_MANIFEST_NOT_FOUND,  // 3012
      "missing manifest file"},
    {TRI_ERROR_SERVICE_OPTIONS_MALFORMED,  // 3013
      "failed to parse service options"},
    {TRI_ERROR_SERVICE_SOURCE_NOT_FOUND,  // 3014
      "source path not found"},
    {TRI_ERROR_SERVICE_SOURCE_ERROR,  // 3015
      "error resolving source"},
    {TRI_ERROR_SERVICE_UNKNOWN_SCRIPT,  // 3016
      "unknown script"},
    {TRI_ERROR_SERVICE_API_DISABLED,  // 3099
      "service api disabled"},
    {TRI_ERROR_MODULE_NOT_FOUND,  // 3100
      "cannot locate module"},
    {TRI_ERROR_MODULE_SYNTAX_ERROR,  // 3101
      "syntax error in module"},
    {TRI_ERROR_MODULE_FAILURE,  // 3103
      "failed to invoke module"},
    {TRI_ERROR_NO_SMART_COLLECTION,  // 4000
      "collection is not smart"},
    {TRI_ERROR_NO_SMART_GRAPH_ATTRIBUTE,  // 4001
      "smart graph attribute not given"},
    {TRI_ERROR_CANNOT_DROP_SMART_COLLECTION,  // 4002
      "cannot drop this smart collection"},
    {TRI_ERROR_KEY_MUST_BE_PREFIXED_WITH_SMART_GRAPH_ATTRIBUTE,  // 4003
      "in smart vertex collections _key must be a string and prefixed with the value of the smart graph attribute"},
    {TRI_ERROR_ILLEGAL_SMART_GRAPH_ATTRIBUTE,  // 4004
      "attribute cannot be used as smart graph attribute"},
    {TRI_ERROR_SMART_GRAPH_ATTRIBUTE_MISMATCH,  // 4005
      "smart graph attribute mismatch"},
    {TRI_ERROR_INVALID_SMART_JOIN_ATTRIBUTE,  // 4006
      "invalid smart join attribute declaration"},
    {TRI_ERROR_KEY_MUST_BE_PREFIXED_WITH_SMART_JOIN_ATTRIBUTE,  // 4007
      "shard key value must be prefixed with the value of the smart join attribute"},
    {TRI_ERROR_NO_SMART_JOIN_ATTRIBUTE,  // 4008
      "smart join attribute not given or invalid"},
    {TRI_ERROR_CLUSTER_MUST_NOT_CHANGE_SMART_JOIN_ATTRIBUTE,  // 4009
      "must not change the value of the smartJoinAttribute"},
    {TRI_ERROR_INVALID_DISJOINT_SMART_EDGE,  // 4010
      "non disjoint edge found"},
    {TRI_ERROR_AGENCY_MALFORMED_GOSSIP_MESSAGE,  // 20001
      "malformed gossip message"},
    {TRI_ERROR_AGENCY_MALFORMED_INQUIRE_REQUEST,  // 20002
      "malformed inquire request"},
    {TRI_ERROR_AGENCY_INFORM_MUST_BE_OBJECT,  // 20011
      "Inform message must be an object."},
    {TRI_ERROR_AGENCY_INFORM_MUST_CONTAIN_TERM,  // 20012
      "Inform message must contain uint parameter 'term'"},
    {TRI_ERROR_AGENCY_INFORM_MUST_CONTAIN_ID,  // 20013
      "Inform message must contain string parameter 'id'"},
    {TRI_ERROR_AGENCY_INFORM_MUST_CONTAIN_ACTIVE,  // 20014
      "Inform message must contain array 'active'"},
    {TRI_ERROR_AGENCY_INFORM_MUST_CONTAIN_POOL,  // 20015
      "Inform message must contain object 'pool'"},
    {TRI_ERROR_AGENCY_INFORM_MUST_CONTAIN_MIN_PING,  // 20016
      "Inform message must contain object 'min ping'"},
    {TRI_ERROR_AGENCY_INFORM_MUST_CONTAIN_MAX_PING,  // 20017
      "Inform message must contain object 'max ping'"},
    {TRI_ERROR_AGENCY_INFORM_MUST_CONTAIN_TIMEOUT_MULT,  // 20018
      "Inform message must contain object 'timeoutMult'"},
    {TRI_ERROR_AGENCY_CANNOT_REBUILD_DBS,  // 20021
      "Cannot rebuild readDB and spearHead"},
    {TRI_ERROR_AGENCY_MALFORMED_TRANSACTION,  // 20030
      "malformed agency transaction"},
    {TRI_ERROR_SUPERVISION_GENERAL_FAILURE,  // 20501
      "general supervision failure"},
    {TRI_ERROR_QUEUE_FULL,  // 21003
      "named queue is full"},
    {TRI_ERROR_ACTION_OPERATION_UNABORTABLE,  // 6002
      "this maintenance action cannot be stopped"},
    {TRI_ERROR_ACTION_UNFINISHED,  // 6003
      "maintenance action still processing"},
    {TRI_ERROR_NO_SUCH_ACTION,  // 6004
      "no such maintenance action"},
    {TRI_ERROR_HOT_BACKUP_INTERNAL,  // 7001
      "internal hot backup error"},
    {TRI_ERROR_HOT_RESTORE_INTERNAL,  // 7002
      "internal hot restore error"},
    {TRI_ERROR_BACKUP_TOPOLOGY,  // 7003
      "backup does not match this topology"},
    {TRI_ERROR_NO_SPACE_LEFT_ON_DEVICE,  // 7004
      "no space left on device"},
    {TRI_ERROR_FAILED_TO_UPLOAD_BACKUP,  // 7005
      "failed to upload hot backup set to remote target"},
    {TRI_ERROR_FAILED_TO_DOWNLOAD_BACKUP,  // 7006
      "failed to download hot backup set from remote source"},
    {TRI_ERROR_NO_SUCH_HOT_BACKUP,  // 7007
      "no such hot backup set can be found"},
    {TRI_ERROR_REMOTE_REPOSITORY_CONFIG_BAD,  // 7008
      "remote hotback repository configuration error"},
    {TRI_ERROR_LOCAL_LOCK_FAILED,  // 7009
      "some db servers cannot be reached for transaction locks"},
    {TRI_ERROR_LOCAL_LOCK_RETRY,  // 7010
      "some db servers cannot be reached for transaction locks"},
    {TRI_ERROR_HOT_BACKUP_CONFLICT,  // 7011
      "hot backup conflict"},
    {TRI_ERROR_HOT_BACKUP_DBSERVERS_AWOL,  // 7012
      "hot backup not all db servers reachable"},
    {TRI_ERROR_CLUSTER_COULD_NOT_MODIFY_ANALYZERS_IN_PLAN,  // 7021
      "analyzers in plan could not be modified"},
    {TRI_ERROR_AIR_EXECUTION_ERROR,  // 8001
      "error during AIR execution"},
};
}<|MERGE_RESOLUTION|>--- conflicted
+++ resolved
@@ -18,11 +18,7 @@
 #include <cinttypes>
 
 namespace arangodb::error {
-<<<<<<< HEAD
-constexpr static frozen::unordered_map<ErrorCode, const char*, 354> ErrorMessages = {
-=======
-constexpr static frozen::unordered_map<ErrorCode, const char*, 346> ErrorMessages = {
->>>>>>> 57864023
+constexpr static frozen::unordered_map<ErrorCode, const char*, 355> ErrorMessages = {
     {TRI_ERROR_NO_ERROR,  // 0
       "no error"},
     {TRI_ERROR_FAILED,  // 1
