--- conflicted
+++ resolved
@@ -44,11 +44,7 @@
   if [ "$1" = "--upgrade" ];  then
     $ARANGO_BIN -c $ARANGO_SYSCONFIG --uid arangodb --gid arangodb $@
   else
-<<<<<<< HEAD
-    $ARANGO_BIN -c $ARANGO_SYSCONFIG --pid-file "$pidfile" --temp-path "/var/tmp/arangod" --supervisor $@
-=======
     $ARANGO_BIN -c $ARANGO_SYSCONFIG --uid arangodb --gid arangodb --pid-file "$pidfile" --temp-path "/var/tmp/arangod" --supervisor $@
->>>>>>> d03600f5
   fi
 
   RETVAL=$?
