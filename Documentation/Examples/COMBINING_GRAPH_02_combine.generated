arangosh&gt; db._query(<span class="hljs-string">`FOR startCity IN
........&gt;             WITHIN(germanCity, @lat, @long, @radius)
........&gt;               FOR v, e, p IN 1..1 OUTBOUND startCity
........&gt;                 GRAPH 'routeplanner'
........&gt;     RETURN {startcity: startCity._key, traversedCity: v}`</span>,
........&gt; {
........&gt;  lat: bonn[<span class="hljs-number">0</span>],
........&gt;  long: bonn[<span class="hljs-number">1</span>],
........&gt;  radius: <span class="hljs-number">400000</span>
........&gt; } ).toArray()
[ 
  { 
    <span class="hljs-string">"startcity"</span> : <span class="hljs-string">"Cologne"</span>, 
    <span class="hljs-string">"traversedCity"</span> : { 
      <span class="hljs-string">"_key"</span> : <span class="hljs-string">"Lyon"</span>, 
      <span class="hljs-string">"_id"</span> : <span class="hljs-string">"frenchCity/Lyon"</span>, 
<<<<<<< HEAD
      <span class="hljs-string">"_rev"</span> : <span class="hljs-string">"_WQyZ9Le--F"</span>, 
=======
      <span class="hljs-string">"_rev"</span> : <span class="hljs-string">"_XUJy0aC--E"</span>, 
>>>>>>> 948820e4
      <span class="hljs-string">"population"</span> : <span class="hljs-number">80000</span>, 
      <span class="hljs-string">"isCapital"</span> : <span class="hljs-literal">false</span>, 
      <span class="hljs-string">"loc"</span> : [ 
        <span class="hljs-number">45.76</span>, 
        <span class="hljs-number">4.84</span> 
      ] 
    } 
  }, 
  { 
    <span class="hljs-string">"startcity"</span> : <span class="hljs-string">"Cologne"</span>, 
    <span class="hljs-string">"traversedCity"</span> : { 
      <span class="hljs-string">"_key"</span> : <span class="hljs-string">"Paris"</span>, 
      <span class="hljs-string">"_id"</span> : <span class="hljs-string">"frenchCity/Paris"</span>, 
<<<<<<< HEAD
      <span class="hljs-string">"_rev"</span> : <span class="hljs-string">"_WQyZ9Le--H"</span>, 
=======
      <span class="hljs-string">"_rev"</span> : <span class="hljs-string">"_XUJy0aG--_"</span>, 
>>>>>>> 948820e4
      <span class="hljs-string">"population"</span> : <span class="hljs-number">4000000</span>, 
      <span class="hljs-string">"isCapital"</span> : <span class="hljs-literal">true</span>, 
      <span class="hljs-string">"loc"</span> : [ 
        <span class="hljs-number">48.8567</span>, 
        <span class="hljs-number">2.3508</span> 
      ] 
    } 
  }, 
  { 
    <span class="hljs-string">"startcity"</span> : <span class="hljs-string">"Hamburg"</span>, 
    <span class="hljs-string">"traversedCity"</span> : { 
      <span class="hljs-string">"_key"</span> : <span class="hljs-string">"Cologne"</span>, 
      <span class="hljs-string">"_id"</span> : <span class="hljs-string">"germanCity/Cologne"</span>, 
      <span class="hljs-string">"_rev"</span> : <span class="hljs-string">"_XUJy0aC--A"</span>, 
      <span class="hljs-string">"population"</span> : <span class="hljs-number">1000000</span>, 
      <span class="hljs-string">"isCapital"</span> : <span class="hljs-literal">false</span>, 
      <span class="hljs-string">"loc"</span> : [ 
        <span class="hljs-number">50.9364</span>, 
        <span class="hljs-number">6.9528</span> 
      ] 
    } 
  }, 
  { 
    <span class="hljs-string">"startcity"</span> : <span class="hljs-string">"Hamburg"</span>, 
    <span class="hljs-string">"traversedCity"</span> : { 
      <span class="hljs-string">"_key"</span> : <span class="hljs-string">"Paris"</span>, 
      <span class="hljs-string">"_id"</span> : <span class="hljs-string">"frenchCity/Paris"</span>, 
<<<<<<< HEAD
      <span class="hljs-string">"_rev"</span> : <span class="hljs-string">"_WQyZ9Le--H"</span>, 
=======
      <span class="hljs-string">"_rev"</span> : <span class="hljs-string">"_XUJy0aG--_"</span>, 
>>>>>>> 948820e4
      <span class="hljs-string">"population"</span> : <span class="hljs-number">4000000</span>, 
      <span class="hljs-string">"isCapital"</span> : <span class="hljs-literal">true</span>, 
      <span class="hljs-string">"loc"</span> : [ 
        <span class="hljs-number">48.8567</span>, 
        <span class="hljs-number">2.3508</span> 
      ] 
    } 
  }, 
  { 
    <span class="hljs-string">"startcity"</span> : <span class="hljs-string">"Hamburg"</span>, 
    <span class="hljs-string">"traversedCity"</span> : { 
      <span class="hljs-string">"_key"</span> : <span class="hljs-string">"Lyon"</span>, 
      <span class="hljs-string">"_id"</span> : <span class="hljs-string">"frenchCity/Lyon"</span>, 
<<<<<<< HEAD
      <span class="hljs-string">"_rev"</span> : <span class="hljs-string">"_WQyZ9Le--F"</span>, 
=======
      <span class="hljs-string">"_rev"</span> : <span class="hljs-string">"_XUJy0aC--E"</span>, 
>>>>>>> 948820e4
      <span class="hljs-string">"population"</span> : <span class="hljs-number">80000</span>, 
      <span class="hljs-string">"isCapital"</span> : <span class="hljs-literal">false</span>, 
      <span class="hljs-string">"loc"</span> : [ 
        <span class="hljs-number">45.76</span>, 
        <span class="hljs-number">4.84</span> 
      ] 
    } 
<<<<<<< HEAD
  }, 
  { 
    <span class="hljs-string">"startcity"</span> : <span class="hljs-string">"Hamburg"</span>, 
    <span class="hljs-string">"traversedCity"</span> : { 
      <span class="hljs-string">"_key"</span> : <span class="hljs-string">"Cologne"</span>, 
      <span class="hljs-string">"_id"</span> : <span class="hljs-string">"germanCity/Cologne"</span>, 
      <span class="hljs-string">"_rev"</span> : <span class="hljs-string">"_WQyZ9Le--B"</span>, 
      <span class="hljs-string">"population"</span> : <span class="hljs-number">1000000</span>, 
      <span class="hljs-string">"isCapital"</span> : <span class="hljs-literal">false</span>, 
      <span class="hljs-string">"loc"</span> : [ 
        <span class="hljs-number">50.9364</span>, 
        <span class="hljs-number">6.9528</span> 
      ] 
    } 
=======
>>>>>>> 948820e4
  } 
]<|MERGE_RESOLUTION|>--- conflicted
+++ resolved
@@ -14,11 +14,7 @@
     <span class="hljs-string">"traversedCity"</span> : { 
       <span class="hljs-string">"_key"</span> : <span class="hljs-string">"Lyon"</span>, 
       <span class="hljs-string">"_id"</span> : <span class="hljs-string">"frenchCity/Lyon"</span>, 
-<<<<<<< HEAD
-      <span class="hljs-string">"_rev"</span> : <span class="hljs-string">"_WQyZ9Le--F"</span>, 
-=======
       <span class="hljs-string">"_rev"</span> : <span class="hljs-string">"_XUJy0aC--E"</span>, 
->>>>>>> 948820e4
       <span class="hljs-string">"population"</span> : <span class="hljs-number">80000</span>, 
       <span class="hljs-string">"isCapital"</span> : <span class="hljs-literal">false</span>, 
       <span class="hljs-string">"loc"</span> : [ 
@@ -32,11 +28,7 @@
     <span class="hljs-string">"traversedCity"</span> : { 
       <span class="hljs-string">"_key"</span> : <span class="hljs-string">"Paris"</span>, 
       <span class="hljs-string">"_id"</span> : <span class="hljs-string">"frenchCity/Paris"</span>, 
-<<<<<<< HEAD
-      <span class="hljs-string">"_rev"</span> : <span class="hljs-string">"_WQyZ9Le--H"</span>, 
-=======
       <span class="hljs-string">"_rev"</span> : <span class="hljs-string">"_XUJy0aG--_"</span>, 
->>>>>>> 948820e4
       <span class="hljs-string">"population"</span> : <span class="hljs-number">4000000</span>, 
       <span class="hljs-string">"isCapital"</span> : <span class="hljs-literal">true</span>, 
       <span class="hljs-string">"loc"</span> : [ 
@@ -64,11 +56,7 @@
     <span class="hljs-string">"traversedCity"</span> : { 
       <span class="hljs-string">"_key"</span> : <span class="hljs-string">"Paris"</span>, 
       <span class="hljs-string">"_id"</span> : <span class="hljs-string">"frenchCity/Paris"</span>, 
-<<<<<<< HEAD
-      <span class="hljs-string">"_rev"</span> : <span class="hljs-string">"_WQyZ9Le--H"</span>, 
-=======
       <span class="hljs-string">"_rev"</span> : <span class="hljs-string">"_XUJy0aG--_"</span>, 
->>>>>>> 948820e4
       <span class="hljs-string">"population"</span> : <span class="hljs-number">4000000</span>, 
       <span class="hljs-string">"isCapital"</span> : <span class="hljs-literal">true</span>, 
       <span class="hljs-string">"loc"</span> : [ 
@@ -82,11 +70,7 @@
     <span class="hljs-string">"traversedCity"</span> : { 
       <span class="hljs-string">"_key"</span> : <span class="hljs-string">"Lyon"</span>, 
       <span class="hljs-string">"_id"</span> : <span class="hljs-string">"frenchCity/Lyon"</span>, 
-<<<<<<< HEAD
-      <span class="hljs-string">"_rev"</span> : <span class="hljs-string">"_WQyZ9Le--F"</span>, 
-=======
       <span class="hljs-string">"_rev"</span> : <span class="hljs-string">"_XUJy0aC--E"</span>, 
->>>>>>> 948820e4
       <span class="hljs-string">"population"</span> : <span class="hljs-number">80000</span>, 
       <span class="hljs-string">"isCapital"</span> : <span class="hljs-literal">false</span>, 
       <span class="hljs-string">"loc"</span> : [ 
@@ -94,22 +78,5 @@
         <span class="hljs-number">4.84</span> 
       ] 
     } 
-<<<<<<< HEAD
-  }, 
-  { 
-    <span class="hljs-string">"startcity"</span> : <span class="hljs-string">"Hamburg"</span>, 
-    <span class="hljs-string">"traversedCity"</span> : { 
-      <span class="hljs-string">"_key"</span> : <span class="hljs-string">"Cologne"</span>, 
-      <span class="hljs-string">"_id"</span> : <span class="hljs-string">"germanCity/Cologne"</span>, 
-      <span class="hljs-string">"_rev"</span> : <span class="hljs-string">"_WQyZ9Le--B"</span>, 
-      <span class="hljs-string">"population"</span> : <span class="hljs-number">1000000</span>, 
-      <span class="hljs-string">"isCapital"</span> : <span class="hljs-literal">false</span>, 
-      <span class="hljs-string">"loc"</span> : [ 
-        <span class="hljs-number">50.9364</span>, 
-        <span class="hljs-number">6.9528</span> 
-      ] 
-    } 
-=======
->>>>>>> 948820e4
   } 
 ]