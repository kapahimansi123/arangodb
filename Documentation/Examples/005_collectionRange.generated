--- conflicted
+++ resolved
@@ -1,16 +1,5 @@
 arangosh&gt; db.old.ensureSkiplist(<span class="hljs-string">"age"</span>);
 { 
-<<<<<<< HEAD
-  "id" : "old/25371585", 
-  "type" : "skiplist", 
-  "fields" : [ 
-    "age" 
-  ], 
-  "unique" : false, 
-  "sparse" : false, 
-  "isNewlyCreated" : true, 
-  "code" : 201 
-=======
   <span class="hljs-string">"id"</span> : <span class="hljs-string">"old/25890338"</span>, 
   <span class="hljs-string">"type"</span> : <span class="hljs-string">"skiplist"</span>, 
   <span class="hljs-string">"fields"</span> : [ 
@@ -20,59 +9,28 @@
   <span class="hljs-string">"sparse"</span> : <span class="hljs-literal">false</span>, 
   <span class="hljs-string">"isNewlyCreated"</span> : <span class="hljs-literal">true</span>, 
   <span class="hljs-string">"code"</span> : <span class="hljs-number">201</span> 
->>>>>>> 1a748b46
 }
 arangosh&gt; db.old.save({ age: <span class="hljs-number">15</span> });
 { 
-<<<<<<< HEAD
-  "_id" : "old/25633729", 
-  "_rev" : "25633729", 
-  "_key" : "25633729" 
-=======
   <span class="hljs-string">"_id"</span> : <span class="hljs-string">"old/26152482"</span>, 
   <span class="hljs-string">"_rev"</span> : <span class="hljs-string">"26152482"</span>, 
   <span class="hljs-string">"_key"</span> : <span class="hljs-string">"26152482"</span> 
->>>>>>> 1a748b46
 }
 arangosh&gt; db.old.save({ age: <span class="hljs-number">25</span> });
 { 
-<<<<<<< HEAD
-  "_id" : "old/25830337", 
-  "_rev" : "25830337", 
-  "_key" : "25830337" 
-=======
   <span class="hljs-string">"_id"</span> : <span class="hljs-string">"old/26349090"</span>, 
   <span class="hljs-string">"_rev"</span> : <span class="hljs-string">"26349090"</span>, 
   <span class="hljs-string">"_key"</span> : <span class="hljs-string">"26349090"</span> 
->>>>>>> 1a748b46
 }
 arangosh&gt; db.old.save({ age: <span class="hljs-number">30</span> });
 { 
-<<<<<<< HEAD
-  "_id" : "old/26026945", 
-  "_rev" : "26026945", 
-  "_key" : "26026945" 
-=======
   <span class="hljs-string">"_id"</span> : <span class="hljs-string">"old/26545698"</span>, 
   <span class="hljs-string">"_rev"</span> : <span class="hljs-string">"26545698"</span>, 
   <span class="hljs-string">"_key"</span> : <span class="hljs-string">"26545698"</span> 
->>>>>>> 1a748b46
 }
 arangosh&gt; db.old.range(<span class="hljs-string">"age"</span>, <span class="hljs-number">10</span>, <span class="hljs-number">30</span>).toArray();
 [ 
   { 
-<<<<<<< HEAD
-    "_id" : "old/25633729", 
-    "_key" : "25633729", 
-    "_rev" : "25633729", 
-    "age" : 15 
-  }, 
-  { 
-    "_id" : "old/25830337", 
-    "_key" : "25830337", 
-    "_rev" : "25830337", 
-    "age" : 25 
-=======
     <span class="hljs-string">"_id"</span> : <span class="hljs-string">"old/26152482"</span>, 
     <span class="hljs-string">"_key"</span> : <span class="hljs-string">"26152482"</span>, 
     <span class="hljs-string">"_rev"</span> : <span class="hljs-string">"26152482"</span>, 
@@ -83,6 +41,5 @@
     <span class="hljs-string">"_key"</span> : <span class="hljs-string">"26349090"</span>, 
     <span class="hljs-string">"_rev"</span> : <span class="hljs-string">"26349090"</span>, 
     <span class="hljs-string">"age"</span> : <span class="hljs-number">25</span> 
->>>>>>> 1a748b46
   } 
 ]