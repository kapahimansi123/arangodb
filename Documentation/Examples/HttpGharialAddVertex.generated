shell> curl -X POST --data-binary @- --dump - http://localhost:8529/_api/gharial/social/vertex/male <<EOF
{ 
  "name" : "Francis" 
}
EOF

HTTP/1.1 202 Accepted
content-type: application/json
<<<<<<< HEAD
etag: 1551768802
=======
etag: 511900740293
>>>>>>> 096ad46f

{ 
  "error" : false, 
  "code" : 202, 
  "vertex" : { 
<<<<<<< HEAD
    "_id" : "male/1551768802", 
    "_rev" : "1551768802", 
    "_key" : "1551768802" 
=======
    "_id" : "male/511900740293", 
    "_rev" : "511900740293", 
    "_key" : "511900740293" 
>>>>>>> 096ad46f
  } 
}<|MERGE_RESOLUTION|>--- conflicted
+++ resolved
@@ -6,24 +6,14 @@
 
 HTTP/1.1 202 Accepted
 content-type: application/json
-<<<<<<< HEAD
-etag: 1551768802
-=======
 etag: 511900740293
->>>>>>> 096ad46f
 
 { 
   "error" : false, 
   "code" : 202, 
   "vertex" : { 
-<<<<<<< HEAD
-    "_id" : "male/1551768802", 
-    "_rev" : "1551768802", 
-    "_key" : "1551768802" 
-=======
     "_id" : "male/511900740293", 
     "_rev" : "511900740293", 
     "_key" : "511900740293" 
->>>>>>> 096ad46f
   } 
 }