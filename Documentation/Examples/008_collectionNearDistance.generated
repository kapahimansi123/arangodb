arangosh&gt; db.geo.ensureIndex({ <span class="hljs-attr">type</span>: <span class="hljs-string">"geo"</span>, <span class="hljs-attr">fields</span>: [ <span class="hljs-string">"loc"</span> ] });
{ 
  <span class="hljs-string">"bestIndexedLevel"</span> : <span class="hljs-number">17</span>, 
  <span class="hljs-string">"fields"</span> : [ 
    <span class="hljs-string">"loc"</span> 
  ], 
  <span class="hljs-string">"geoJson"</span> : <span class="hljs-literal">false</span>, 
<<<<<<< HEAD
  <span class="hljs-string">"id"</span> : <span class="hljs-string">"geo/2375"</span>, 
  <span class="hljs-string">"ignoreNull"</span> : <span class="hljs-literal">true</span>, 
=======
  <span class="hljs-string">"id"</span> : <span class="hljs-string">"geo/2402"</span>, 
>>>>>>> 948820e4
  <span class="hljs-string">"isNewlyCreated"</span> : <span class="hljs-literal">true</span>, 
  <span class="hljs-string">"maxNumCoverCells"</span> : <span class="hljs-number">8</span>, 
  <span class="hljs-string">"sparse"</span> : <span class="hljs-literal">true</span>, 
  <span class="hljs-string">"type"</span> : <span class="hljs-string">"geo"</span>, 
  <span class="hljs-string">"unique"</span> : <span class="hljs-literal">false</span>, 
  <span class="hljs-string">"worstIndexedLevel"</span> : <span class="hljs-number">4</span>, 
  <span class="hljs-string">"code"</span> : <span class="hljs-number">201</span> 
}
arangosh&gt; <span class="hljs-keyword">for</span> (<span class="hljs-keyword">var</span> i = <span class="hljs-number">-90</span>;  i &lt;= <span class="hljs-number">90</span>;  i += <span class="hljs-number">10</span>) {
........&gt;  <span class="hljs-keyword">for</span> (<span class="hljs-keyword">var</span> j = <span class="hljs-number">-180</span>; j &lt;= <span class="hljs-number">180</span>; j += <span class="hljs-number">10</span>) {
........&gt;     db.geo.save({
........&gt;         name : <span class="hljs-string">"Name/"</span> + i + <span class="hljs-string">"/"</span> + j,
........&gt;         loc: [ i, j ] });
........&gt; } }
arangosh&gt; db.geo.near(<span class="hljs-number">0</span>, <span class="hljs-number">0</span>).distance().limit(<span class="hljs-number">2</span>).toArray();
[ 
  { 
<<<<<<< HEAD
    <span class="hljs-string">"distance"</span> : <span class="hljs-number">0</span>, 
    <span class="hljs-string">"_id"</span> : <span class="hljs-string">"geo/3432"</span>, 
    <span class="hljs-string">"_key"</span> : <span class="hljs-string">"3432"</span>, 
    <span class="hljs-string">"_rev"</span> : <span class="hljs-string">"_WQyZ82---_"</span>, 
=======
    <span class="hljs-string">"_id"</span> : <span class="hljs-string">"geo/3459"</span>, 
    <span class="hljs-string">"_key"</span> : <span class="hljs-string">"3459"</span>, 
    <span class="hljs-string">"_rev"</span> : <span class="hljs-string">"_XUJyrhG--F"</span>, 
>>>>>>> 948820e4
    <span class="hljs-string">"loc"</span> : [ 
      <span class="hljs-number">0</span>, 
      <span class="hljs-number">0</span> 
    ], 
    <span class="hljs-string">"name"</span> : <span class="hljs-string">"Name/0/0"</span>, 
    <span class="hljs-string">"distance"</span> : <span class="hljs-number">0</span> 
  }, 
  { 
<<<<<<< HEAD
    <span class="hljs-string">"distance"</span> : <span class="hljs-number">1111949.2664455874</span>, 
    <span class="hljs-string">"_id"</span> : <span class="hljs-string">"geo/3321"</span>, 
    <span class="hljs-string">"_key"</span> : <span class="hljs-string">"3321"</span>, 
    <span class="hljs-string">"_rev"</span> : <span class="hljs-string">"_WQyZ81q--H"</span>, 
=======
    <span class="hljs-string">"_id"</span> : <span class="hljs-string">"geo/3348"</span>, 
    <span class="hljs-string">"_key"</span> : <span class="hljs-string">"3348"</span>, 
    <span class="hljs-string">"_rev"</span> : <span class="hljs-string">"_XUJyrgi--D"</span>, 
>>>>>>> 948820e4
    <span class="hljs-string">"loc"</span> : [ 
      <span class="hljs-number">-10</span>, 
      <span class="hljs-number">0</span> 
    ], 
    <span class="hljs-string">"name"</span> : <span class="hljs-string">"Name/-10/0"</span>, 
    <span class="hljs-string">"distance"</span> : <span class="hljs-number">1111949.2664455874</span> 
  } 
]<|MERGE_RESOLUTION|>--- conflicted
+++ resolved
@@ -5,12 +5,7 @@
     <span class="hljs-string">"loc"</span> 
   ], 
   <span class="hljs-string">"geoJson"</span> : <span class="hljs-literal">false</span>, 
-<<<<<<< HEAD
-  <span class="hljs-string">"id"</span> : <span class="hljs-string">"geo/2375"</span>, 
-  <span class="hljs-string">"ignoreNull"</span> : <span class="hljs-literal">true</span>, 
-=======
   <span class="hljs-string">"id"</span> : <span class="hljs-string">"geo/2402"</span>, 
->>>>>>> 948820e4
   <span class="hljs-string">"isNewlyCreated"</span> : <span class="hljs-literal">true</span>, 
   <span class="hljs-string">"maxNumCoverCells"</span> : <span class="hljs-number">8</span>, 
   <span class="hljs-string">"sparse"</span> : <span class="hljs-literal">true</span>, 
@@ -28,16 +23,9 @@
 arangosh&gt; db.geo.near(<span class="hljs-number">0</span>, <span class="hljs-number">0</span>).distance().limit(<span class="hljs-number">2</span>).toArray();
 [ 
   { 
-<<<<<<< HEAD
-    <span class="hljs-string">"distance"</span> : <span class="hljs-number">0</span>, 
-    <span class="hljs-string">"_id"</span> : <span class="hljs-string">"geo/3432"</span>, 
-    <span class="hljs-string">"_key"</span> : <span class="hljs-string">"3432"</span>, 
-    <span class="hljs-string">"_rev"</span> : <span class="hljs-string">"_WQyZ82---_"</span>, 
-=======
     <span class="hljs-string">"_id"</span> : <span class="hljs-string">"geo/3459"</span>, 
     <span class="hljs-string">"_key"</span> : <span class="hljs-string">"3459"</span>, 
     <span class="hljs-string">"_rev"</span> : <span class="hljs-string">"_XUJyrhG--F"</span>, 
->>>>>>> 948820e4
     <span class="hljs-string">"loc"</span> : [ 
       <span class="hljs-number">0</span>, 
       <span class="hljs-number">0</span> 
@@ -46,16 +34,9 @@
     <span class="hljs-string">"distance"</span> : <span class="hljs-number">0</span> 
   }, 
   { 
-<<<<<<< HEAD
-    <span class="hljs-string">"distance"</span> : <span class="hljs-number">1111949.2664455874</span>, 
-    <span class="hljs-string">"_id"</span> : <span class="hljs-string">"geo/3321"</span>, 
-    <span class="hljs-string">"_key"</span> : <span class="hljs-string">"3321"</span>, 
-    <span class="hljs-string">"_rev"</span> : <span class="hljs-string">"_WQyZ81q--H"</span>, 
-=======
     <span class="hljs-string">"_id"</span> : <span class="hljs-string">"geo/3348"</span>, 
     <span class="hljs-string">"_key"</span> : <span class="hljs-string">"3348"</span>, 
     <span class="hljs-string">"_rev"</span> : <span class="hljs-string">"_XUJyrgi--D"</span>, 
->>>>>>> 948820e4
     <span class="hljs-string">"loc"</span> : [ 
       <span class="hljs-number">-10</span>, 
       <span class="hljs-number">0</span> 
