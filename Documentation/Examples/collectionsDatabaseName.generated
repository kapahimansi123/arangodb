--- conflicted
+++ resolved
@@ -1,25 +1,5 @@
 arangosh&gt; db._collections();
 [ 
-<<<<<<< HEAD
-  [ArangoCollection 14361537, "_sessions" (type document, status loaded)], 
-  [ArangoCollection 4531137, "_statisticsRaw" (type document, status loaded)], 
-  [ArangoCollection 2302913, "_routing" (type document, status loaded)], 
-  [ArangoCollection 6300609, "_jobs" (type document, status loaded)], 
-  [ArangoCollection 18293697, "demo" (type document, status loaded)], 
-  [ArangoCollection 7152577, "_apps" (type document, status loaded)], 
-  [ArangoCollection 4924353, "_statistics" (type document, status loaded)], 
-  [ArangoCollection 19145665, "animals" (type document, status loaded)], 
-  [ArangoCollection 5317569, "_statistics15" (type document, status loaded)], 
-  [ArangoCollection 15082433, "_system_users_users" (type document, status loaded)], 
-  [ArangoCollection 4400065, "_aqlfunctions" (type document, status loaded)], 
-  [ArangoCollection 2171841, "_modules" (type document, status loaded)], 
-  [ArangoCollection 6169537, "_queues" (type document, status loaded)], 
-  [ArangoCollection 1137517505, "example" (type document, status loaded)], 
-  [ArangoCollection 5710785, "_configuration" (type document, status loaded)], 
-  [ArangoCollection 2040769, "_graphs" (type document, status loaded)], 
-  [ArangoCollection 2433985, "_cluster_kickstarter_plans" (type document, status loaded)], 
-  [ArangoCollection 205761, "_users" (type document, status loaded)] 
-=======
   [ArangoCollection <span class="hljs-number">15601186</span>, <span class="hljs-string">"_system_users_users"</span> (type <span class="hljs-built_in">document</span>, status loaded)], 
   [ArangoCollection <span class="hljs-number">7147042</span>, <span class="hljs-string">"_apps"</span> (type <span class="hljs-built_in">document</span>, status loaded)], 
   [ArangoCollection <span class="hljs-number">4918818</span>, <span class="hljs-string">"_statistics"</span> (type <span class="hljs-built_in">document</span>, status loaded)], 
@@ -38,5 +18,4 @@
   [ArangoCollection <span class="hljs-number">4525602</span>, <span class="hljs-string">"_statisticsRaw"</span> (type <span class="hljs-built_in">document</span>, status loaded)], 
   [ArangoCollection <span class="hljs-number">2297378</span>, <span class="hljs-string">"_routing"</span> (type <span class="hljs-built_in">document</span>, status loaded)], 
   [ArangoCollection <span class="hljs-number">6295074</span>, <span class="hljs-string">"_jobs"</span> (type <span class="hljs-built_in">document</span>, status loaded)] 
->>>>>>> 1a748b46
 ]