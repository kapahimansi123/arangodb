arangosh&gt; db._query(<span class="hljs-string">'FOR user IN example FILTER user.age &gt; 30 RETURN user'</span>).toArray()
[ 
  { 
<<<<<<< HEAD
    "age" : 31, 
    "name" : "Jane Smith", 
    "_id" : "example/462824385", 
    "_rev" : "462824385", 
    "_key" : "462824385" 
=======
    <span class="hljs-string">"age"</span> : <span class="hljs-number">31</span>, 
    <span class="hljs-string">"name"</span> : <span class="hljs-string">"Jane Smith"</span>, 
    <span class="hljs-string">"_id"</span> : <span class="hljs-string">"example/467340834"</span>, 
    <span class="hljs-string">"_rev"</span> : <span class="hljs-string">"467340834"</span>, 
    <span class="hljs-string">"_key"</span> : <span class="hljs-string">"467340834"</span> 
>>>>>>> 1a748b46
  } 
]<|MERGE_RESOLUTION|>--- conflicted
+++ resolved
@@ -1,18 +1,10 @@
 arangosh&gt; db._query(<span class="hljs-string">'FOR user IN example FILTER user.age &gt; 30 RETURN user'</span>).toArray()
 [ 
   { 
-<<<<<<< HEAD
-    "age" : 31, 
-    "name" : "Jane Smith", 
-    "_id" : "example/462824385", 
-    "_rev" : "462824385", 
-    "_key" : "462824385" 
-=======
     <span class="hljs-string">"age"</span> : <span class="hljs-number">31</span>, 
     <span class="hljs-string">"name"</span> : <span class="hljs-string">"Jane Smith"</span>, 
     <span class="hljs-string">"_id"</span> : <span class="hljs-string">"example/467340834"</span>, 
     <span class="hljs-string">"_rev"</span> : <span class="hljs-string">"467340834"</span>, 
     <span class="hljs-string">"_key"</span> : <span class="hljs-string">"467340834"</span> 
->>>>>>> 1a748b46
   } 
 ]