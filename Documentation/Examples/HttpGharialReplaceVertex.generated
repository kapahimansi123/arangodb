shell> curl -X PUT --data-binary @- --dump - http://localhost:8529/_api/gharial/social/vertex/female/alice &lt;&lt;EOF
{ 
  <span class="hljs-string">"name"</span> : <span class="hljs-string">"Alice Cooper"</span>, 
  <span class="hljs-string">"age"</span> : <span class="hljs-number">26</span> 
}
EOF

HTTP/<span class="hljs-number">1.1</span> <span class="hljs-number">202</span> Accepted
content-type: application/json
<<<<<<< HEAD
etag: <span class="hljs-number">596632825</span>
=======
etag: <span class="hljs-number">593601068</span>
>>>>>>> 1b8e6ddf

{ 
  <span class="hljs-string">"error"</span> : <span class="hljs-literal">false</span>, 
  <span class="hljs-string">"code"</span> : <span class="hljs-number">202</span>, 
  <span class="hljs-string">"vertex"</span> : { 
    <span class="hljs-string">"_id"</span> : <span class="hljs-string">"female/alice"</span>, 
<<<<<<< HEAD
    <span class="hljs-string">"_rev"</span> : <span class="hljs-string">"596632825"</span>, 
    <span class="hljs-string">"_oldRev"</span> : <span class="hljs-string">"594470137"</span>, 
=======
    <span class="hljs-string">"_rev"</span> : <span class="hljs-string">"593601068"</span>, 
    <span class="hljs-string">"_oldRev"</span> : <span class="hljs-string">"591438380"</span>, 
>>>>>>> 1b8e6ddf
    <span class="hljs-string">"_key"</span> : <span class="hljs-string">"alice"</span> 
  } 
}<|MERGE_RESOLUTION|>--- conflicted
+++ resolved
@@ -7,24 +7,15 @@
 
 HTTP/<span class="hljs-number">1.1</span> <span class="hljs-number">202</span> Accepted
 content-type: application/json
-<<<<<<< HEAD
-etag: <span class="hljs-number">596632825</span>
-=======
 etag: <span class="hljs-number">593601068</span>
->>>>>>> 1b8e6ddf
 
 { 
   <span class="hljs-string">"error"</span> : <span class="hljs-literal">false</span>, 
   <span class="hljs-string">"code"</span> : <span class="hljs-number">202</span>, 
   <span class="hljs-string">"vertex"</span> : { 
     <span class="hljs-string">"_id"</span> : <span class="hljs-string">"female/alice"</span>, 
-<<<<<<< HEAD
-    <span class="hljs-string">"_rev"</span> : <span class="hljs-string">"596632825"</span>, 
-    <span class="hljs-string">"_oldRev"</span> : <span class="hljs-string">"594470137"</span>, 
-=======
     <span class="hljs-string">"_rev"</span> : <span class="hljs-string">"593601068"</span>, 
     <span class="hljs-string">"_oldRev"</span> : <span class="hljs-string">"591438380"</span>, 
->>>>>>> 1b8e6ddf
     <span class="hljs-string">"_key"</span> : <span class="hljs-string">"alice"</span> 
   } 
 }