--- conflicted
+++ resolved
@@ -5,21 +5,13 @@
   { 
     <span class="hljs-string">"_key"</span> : <span class="hljs-string">"diana"</span>, 
     <span class="hljs-string">"_id"</span> : <span class="hljs-string">"female/diana"</span>, 
-<<<<<<< HEAD
-    <span class="hljs-string">"_rev"</span> : <span class="hljs-string">"_WQyaOey--_"</span>, 
-=======
     <span class="hljs-string">"_rev"</span> : <span class="hljs-string">"_XUJzWuO--D"</span>, 
->>>>>>> 948820e4
     <span class="hljs-string">"name"</span> : <span class="hljs-string">"Diana"</span> 
   }, 
   { 
     <span class="hljs-string">"_key"</span> : <span class="hljs-string">"alice"</span>, 
     <span class="hljs-string">"_id"</span> : <span class="hljs-string">"female/alice"</span>, 
-<<<<<<< HEAD
-    <span class="hljs-string">"_rev"</span> : <span class="hljs-string">"_WQyaOeu--B"</span>, 
-=======
     <span class="hljs-string">"_rev"</span> : <span class="hljs-string">"_XUJzWuK--_"</span>, 
->>>>>>> 948820e4
     <span class="hljs-string">"name"</span> : <span class="hljs-string">"Alice"</span> 
   } 
 ]
@@ -28,52 +20,19 @@
   { 
     <span class="hljs-string">"_key"</span> : <span class="hljs-string">"bob"</span>, 
     <span class="hljs-string">"_id"</span> : <span class="hljs-string">"male/bob"</span>, 
-<<<<<<< HEAD
-    <span class="hljs-string">"_rev"</span> : <span class="hljs-string">"_WQyaOeu--D"</span>, 
-=======
     <span class="hljs-string">"_rev"</span> : <span class="hljs-string">"_XUJzWuO--_"</span>, 
->>>>>>> 948820e4
     <span class="hljs-string">"name"</span> : <span class="hljs-string">"Bob"</span> 
   }, 
   { 
     <span class="hljs-string">"_key"</span> : <span class="hljs-string">"charly"</span>, 
     <span class="hljs-string">"_id"</span> : <span class="hljs-string">"male/charly"</span>, 
-<<<<<<< HEAD
-    <span class="hljs-string">"_rev"</span> : <span class="hljs-string">"_WQyaOeu--F"</span>, 
-=======
     <span class="hljs-string">"_rev"</span> : <span class="hljs-string">"_XUJzWuO--B"</span>, 
->>>>>>> 948820e4
     <span class="hljs-string">"name"</span> : <span class="hljs-string">"Charly"</span> 
   } 
 ]
 arangosh&gt; db.relation.toArray()
 [ 
   { 
-<<<<<<< HEAD
-    <span class="hljs-string">"_key"</span> : <span class="hljs-string">"39697"</span>, 
-    <span class="hljs-string">"_id"</span> : <span class="hljs-string">"relation/39697"</span>, 
-    <span class="hljs-string">"_from"</span> : <span class="hljs-string">"female/alice"</span>, 
-    <span class="hljs-string">"_to"</span> : <span class="hljs-string">"male/charly"</span>, 
-    <span class="hljs-string">"_rev"</span> : <span class="hljs-string">"_WQyaOey--D"</span>, 
-    <span class="hljs-string">"type"</span> : <span class="hljs-string">"friend"</span>, 
-    <span class="hljs-string">"vertex"</span> : <span class="hljs-string">"alice"</span> 
-  }, 
-  { 
-    <span class="hljs-string">"_key"</span> : <span class="hljs-string">"39693"</span>, 
-    <span class="hljs-string">"_id"</span> : <span class="hljs-string">"relation/39693"</span>, 
-    <span class="hljs-string">"_from"</span> : <span class="hljs-string">"female/alice"</span>, 
-    <span class="hljs-string">"_to"</span> : <span class="hljs-string">"male/bob"</span>, 
-    <span class="hljs-string">"_rev"</span> : <span class="hljs-string">"_WQyaOey--B"</span>, 
-    <span class="hljs-string">"type"</span> : <span class="hljs-string">"married"</span>, 
-    <span class="hljs-string">"vertex"</span> : <span class="hljs-string">"alice"</span> 
-  }, 
-  { 
-    <span class="hljs-string">"_key"</span> : <span class="hljs-string">"39700"</span>, 
-    <span class="hljs-string">"_id"</span> : <span class="hljs-string">"relation/39700"</span>, 
-    <span class="hljs-string">"_from"</span> : <span class="hljs-string">"male/charly"</span>, 
-    <span class="hljs-string">"_to"</span> : <span class="hljs-string">"female/diana"</span>, 
-    <span class="hljs-string">"_rev"</span> : <span class="hljs-string">"_WQyaOey--F"</span>, 
-=======
     <span class="hljs-string">"_key"</span> : <span class="hljs-string">"130051"</span>, 
     <span class="hljs-string">"_id"</span> : <span class="hljs-string">"relation/130051"</span>, 
     <span class="hljs-string">"_from"</span> : <span class="hljs-string">"female/alice"</span>, 
@@ -88,20 +47,10 @@
     <span class="hljs-string">"_from"</span> : <span class="hljs-string">"male/charly"</span>, 
     <span class="hljs-string">"_to"</span> : <span class="hljs-string">"female/diana"</span>, 
     <span class="hljs-string">"_rev"</span> : <span class="hljs-string">"_XUJzWuS--B"</span>, 
->>>>>>> 948820e4
     <span class="hljs-string">"type"</span> : <span class="hljs-string">"married"</span>, 
     <span class="hljs-string">"vertex"</span> : <span class="hljs-string">"charly"</span> 
   }, 
   { 
-<<<<<<< HEAD
-    <span class="hljs-string">"_key"</span> : <span class="hljs-string">"39703"</span>, 
-    <span class="hljs-string">"_id"</span> : <span class="hljs-string">"relation/39703"</span>, 
-    <span class="hljs-string">"_from"</span> : <span class="hljs-string">"male/bob"</span>, 
-    <span class="hljs-string">"_to"</span> : <span class="hljs-string">"female/diana"</span>, 
-    <span class="hljs-string">"_rev"</span> : <span class="hljs-string">"_WQyaOey--H"</span>, 
-    <span class="hljs-string">"type"</span> : <span class="hljs-string">"friend"</span>, 
-    <span class="hljs-string">"vertex"</span> : <span class="hljs-string">"bob"</span> 
-=======
     <span class="hljs-string">"_key"</span> : <span class="hljs-string">"130057"</span>, 
     <span class="hljs-string">"_id"</span> : <span class="hljs-string">"relation/130057"</span>, 
     <span class="hljs-string">"_from"</span> : <span class="hljs-string">"male/bob"</span>, 
@@ -118,7 +67,6 @@
     <span class="hljs-string">"_rev"</span> : <span class="hljs-string">"_XUJzWuO--F"</span>, 
     <span class="hljs-string">"type"</span> : <span class="hljs-string">"married"</span>, 
     <span class="hljs-string">"vertex"</span> : <span class="hljs-string">"alice"</span> 
->>>>>>> 948820e4
   } 
 ]
 arangosh&gt; examples.dropGraph(<span class="hljs-string">"social"</span>);