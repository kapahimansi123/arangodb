shell&gt; curl --dump - http:<span class="hljs-comment">//localhost:8529/_api/index/products/0</span>

HTTP/<span class="hljs-number">1.1</span> <span class="hljs-number">200</span> OK
content-type: application/json; charset=utf-<span class="hljs-number">8</span>

{ 
<<<<<<< HEAD
  "id" : "products/0", 
  "type" : "primary", 
  "fields" : [ 
    "_key" 
  ], 
  "selectivityEstimate" : 1, 
  "unique" : true, 
  "sparse" : false, 
  "error" : false, 
  "code" : 200 
=======
  <span class="hljs-string">"id"</span> : <span class="hljs-string">"products/0"</span>, 
  <span class="hljs-string">"type"</span> : <span class="hljs-string">"primary"</span>, 
  <span class="hljs-string">"fields"</span> : [ 
    <span class="hljs-string">"_key"</span> 
  ], 
  <span class="hljs-string">"selectivityEstimate"</span> : <span class="hljs-number">1</span>, 
  <span class="hljs-string">"unique"</span> : <span class="hljs-literal">true</span>, 
  <span class="hljs-string">"sparse"</span> : <span class="hljs-literal">false</span>, 
  <span class="hljs-string">"error"</span> : <span class="hljs-literal">false</span>, 
  <span class="hljs-string">"code"</span> : <span class="hljs-number">200</span> 
>>>>>>> 1a748b46
}<|MERGE_RESOLUTION|>--- conflicted
+++ resolved
@@ -4,18 +4,6 @@
 content-type: application/json; charset=utf-<span class="hljs-number">8</span>
 
 { 
-<<<<<<< HEAD
-  "id" : "products/0", 
-  "type" : "primary", 
-  "fields" : [ 
-    "_key" 
-  ], 
-  "selectivityEstimate" : 1, 
-  "unique" : true, 
-  "sparse" : false, 
-  "error" : false, 
-  "code" : 200 
-=======
   <span class="hljs-string">"id"</span> : <span class="hljs-string">"products/0"</span>, 
   <span class="hljs-string">"type"</span> : <span class="hljs-string">"primary"</span>, 
   <span class="hljs-string">"fields"</span> : [ 
@@ -26,5 +14,4 @@
   <span class="hljs-string">"sparse"</span> : <span class="hljs-literal">false</span>, 
   <span class="hljs-string">"error"</span> : <span class="hljs-literal">false</span>, 
   <span class="hljs-string">"code"</span> : <span class="hljs-number">200</span> 
->>>>>>> 1a748b46
 }