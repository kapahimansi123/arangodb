--- conflicted
+++ resolved
@@ -2,11 +2,7 @@
 
 HTTP/<span class="hljs-number">1.1</span> <span class="hljs-number">200</span> OK
 content-type: application/json
-<<<<<<< HEAD
-etag: 575808449
-=======
 etag: <span class="hljs-number">591466018</span>
->>>>>>> 1a748b46
 
 { 
   <span class="hljs-string">"error"</span> : <span class="hljs-literal">false</span>, 
@@ -26,14 +22,8 @@
         ] 
       } 
     ], 
-<<<<<<< HEAD
-    "orphanCollections" : [ ], 
-    "_id" : "_graphs/social", 
-    "_rev" : "575808449" 
-=======
     <span class="hljs-string">"orphanCollections"</span> : [ ], 
     <span class="hljs-string">"_id"</span> : <span class="hljs-string">"_graphs/social"</span>, 
     <span class="hljs-string">"_rev"</span> : <span class="hljs-string">"591466018"</span> 
->>>>>>> 1a748b46
   } 
 }