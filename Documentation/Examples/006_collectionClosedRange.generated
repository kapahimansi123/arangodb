arangosh&gt; db.old.ensureSkiplist(<span class="hljs-string">"age"</span>);
{ 
<<<<<<< HEAD
  <span class="hljs-string">"id"</span> : <span class="hljs-string">"old/26535161"</span>, 
=======
  <span class="hljs-string">"id"</span> : <span class="hljs-string">"old/26518060"</span>, 
>>>>>>> 1b8e6ddf
  <span class="hljs-string">"type"</span> : <span class="hljs-string">"skiplist"</span>, 
  <span class="hljs-string">"fields"</span> : [ 
    <span class="hljs-string">"age"</span> 
  ], 
  <span class="hljs-string">"unique"</span> : <span class="hljs-literal">false</span>, 
  <span class="hljs-string">"sparse"</span> : <span class="hljs-literal">false</span>, 
  <span class="hljs-string">"isNewlyCreated"</span> : <span class="hljs-literal">true</span>, 
  <span class="hljs-string">"code"</span> : <span class="hljs-number">201</span> 
}
arangosh&gt; db.old.save({ age: <span class="hljs-number">15</span> });
{ 
<<<<<<< HEAD
  <span class="hljs-string">"_id"</span> : <span class="hljs-string">"old/26797305"</span>, 
  <span class="hljs-string">"_rev"</span> : <span class="hljs-string">"26797305"</span>, 
  <span class="hljs-string">"_key"</span> : <span class="hljs-string">"26797305"</span> 
}
arangosh&gt; db.old.save({ age: <span class="hljs-number">25</span> });
{ 
  <span class="hljs-string">"_id"</span> : <span class="hljs-string">"old/26993913"</span>, 
  <span class="hljs-string">"_rev"</span> : <span class="hljs-string">"26993913"</span>, 
  <span class="hljs-string">"_key"</span> : <span class="hljs-string">"26993913"</span> 
}
arangosh&gt; db.old.save({ age: <span class="hljs-number">30</span> });
{ 
  <span class="hljs-string">"_id"</span> : <span class="hljs-string">"old/27190521"</span>, 
  <span class="hljs-string">"_rev"</span> : <span class="hljs-string">"27190521"</span>, 
  <span class="hljs-string">"_key"</span> : <span class="hljs-string">"27190521"</span> 
=======
  <span class="hljs-string">"_id"</span> : <span class="hljs-string">"old/26780204"</span>, 
  <span class="hljs-string">"_rev"</span> : <span class="hljs-string">"26780204"</span>, 
  <span class="hljs-string">"_key"</span> : <span class="hljs-string">"26780204"</span> 
}
arangosh&gt; db.old.save({ age: <span class="hljs-number">25</span> });
{ 
  <span class="hljs-string">"_id"</span> : <span class="hljs-string">"old/26976812"</span>, 
  <span class="hljs-string">"_rev"</span> : <span class="hljs-string">"26976812"</span>, 
  <span class="hljs-string">"_key"</span> : <span class="hljs-string">"26976812"</span> 
}
arangosh&gt; db.old.save({ age: <span class="hljs-number">30</span> });
{ 
  <span class="hljs-string">"_id"</span> : <span class="hljs-string">"old/27173420"</span>, 
  <span class="hljs-string">"_rev"</span> : <span class="hljs-string">"27173420"</span>, 
  <span class="hljs-string">"_key"</span> : <span class="hljs-string">"27173420"</span> 
>>>>>>> 1b8e6ddf
}
arangosh&gt; db.old.closedRange(<span class="hljs-string">"age"</span>, <span class="hljs-number">10</span>, <span class="hljs-number">30</span>).toArray();
[ 
  { 
<<<<<<< HEAD
    <span class="hljs-string">"_id"</span> : <span class="hljs-string">"old/26797305"</span>, 
    <span class="hljs-string">"_key"</span> : <span class="hljs-string">"26797305"</span>, 
    <span class="hljs-string">"_rev"</span> : <span class="hljs-string">"26797305"</span>, 
    <span class="hljs-string">"age"</span> : <span class="hljs-number">15</span> 
  }, 
  { 
    <span class="hljs-string">"_id"</span> : <span class="hljs-string">"old/26993913"</span>, 
    <span class="hljs-string">"_key"</span> : <span class="hljs-string">"26993913"</span>, 
    <span class="hljs-string">"_rev"</span> : <span class="hljs-string">"26993913"</span>, 
    <span class="hljs-string">"age"</span> : <span class="hljs-number">25</span> 
  }, 
  { 
    <span class="hljs-string">"_id"</span> : <span class="hljs-string">"old/27190521"</span>, 
    <span class="hljs-string">"_key"</span> : <span class="hljs-string">"27190521"</span>, 
    <span class="hljs-string">"_rev"</span> : <span class="hljs-string">"27190521"</span>, 
=======
    <span class="hljs-string">"_id"</span> : <span class="hljs-string">"old/26780204"</span>, 
    <span class="hljs-string">"_key"</span> : <span class="hljs-string">"26780204"</span>, 
    <span class="hljs-string">"_rev"</span> : <span class="hljs-string">"26780204"</span>, 
    <span class="hljs-string">"age"</span> : <span class="hljs-number">15</span> 
  }, 
  { 
    <span class="hljs-string">"_id"</span> : <span class="hljs-string">"old/26976812"</span>, 
    <span class="hljs-string">"_key"</span> : <span class="hljs-string">"26976812"</span>, 
    <span class="hljs-string">"_rev"</span> : <span class="hljs-string">"26976812"</span>, 
    <span class="hljs-string">"age"</span> : <span class="hljs-number">25</span> 
  }, 
  { 
    <span class="hljs-string">"_id"</span> : <span class="hljs-string">"old/27173420"</span>, 
    <span class="hljs-string">"_key"</span> : <span class="hljs-string">"27173420"</span>, 
    <span class="hljs-string">"_rev"</span> : <span class="hljs-string">"27173420"</span>, 
>>>>>>> 1b8e6ddf
    <span class="hljs-string">"age"</span> : <span class="hljs-number">30</span> 
  } 
]<|MERGE_RESOLUTION|>--- conflicted
+++ resolved
@@ -1,10 +1,6 @@
 arangosh&gt; db.old.ensureSkiplist(<span class="hljs-string">"age"</span>);
 { 
-<<<<<<< HEAD
-  <span class="hljs-string">"id"</span> : <span class="hljs-string">"old/26535161"</span>, 
-=======
   <span class="hljs-string">"id"</span> : <span class="hljs-string">"old/26518060"</span>, 
->>>>>>> 1b8e6ddf
   <span class="hljs-string">"type"</span> : <span class="hljs-string">"skiplist"</span>, 
   <span class="hljs-string">"fields"</span> : [ 
     <span class="hljs-string">"age"</span> 
@@ -16,23 +12,6 @@
 }
 arangosh&gt; db.old.save({ age: <span class="hljs-number">15</span> });
 { 
-<<<<<<< HEAD
-  <span class="hljs-string">"_id"</span> : <span class="hljs-string">"old/26797305"</span>, 
-  <span class="hljs-string">"_rev"</span> : <span class="hljs-string">"26797305"</span>, 
-  <span class="hljs-string">"_key"</span> : <span class="hljs-string">"26797305"</span> 
-}
-arangosh&gt; db.old.save({ age: <span class="hljs-number">25</span> });
-{ 
-  <span class="hljs-string">"_id"</span> : <span class="hljs-string">"old/26993913"</span>, 
-  <span class="hljs-string">"_rev"</span> : <span class="hljs-string">"26993913"</span>, 
-  <span class="hljs-string">"_key"</span> : <span class="hljs-string">"26993913"</span> 
-}
-arangosh&gt; db.old.save({ age: <span class="hljs-number">30</span> });
-{ 
-  <span class="hljs-string">"_id"</span> : <span class="hljs-string">"old/27190521"</span>, 
-  <span class="hljs-string">"_rev"</span> : <span class="hljs-string">"27190521"</span>, 
-  <span class="hljs-string">"_key"</span> : <span class="hljs-string">"27190521"</span> 
-=======
   <span class="hljs-string">"_id"</span> : <span class="hljs-string">"old/26780204"</span>, 
   <span class="hljs-string">"_rev"</span> : <span class="hljs-string">"26780204"</span>, 
   <span class="hljs-string">"_key"</span> : <span class="hljs-string">"26780204"</span> 
@@ -48,28 +27,10 @@
   <span class="hljs-string">"_id"</span> : <span class="hljs-string">"old/27173420"</span>, 
   <span class="hljs-string">"_rev"</span> : <span class="hljs-string">"27173420"</span>, 
   <span class="hljs-string">"_key"</span> : <span class="hljs-string">"27173420"</span> 
->>>>>>> 1b8e6ddf
 }
 arangosh&gt; db.old.closedRange(<span class="hljs-string">"age"</span>, <span class="hljs-number">10</span>, <span class="hljs-number">30</span>).toArray();
 [ 
   { 
-<<<<<<< HEAD
-    <span class="hljs-string">"_id"</span> : <span class="hljs-string">"old/26797305"</span>, 
-    <span class="hljs-string">"_key"</span> : <span class="hljs-string">"26797305"</span>, 
-    <span class="hljs-string">"_rev"</span> : <span class="hljs-string">"26797305"</span>, 
-    <span class="hljs-string">"age"</span> : <span class="hljs-number">15</span> 
-  }, 
-  { 
-    <span class="hljs-string">"_id"</span> : <span class="hljs-string">"old/26993913"</span>, 
-    <span class="hljs-string">"_key"</span> : <span class="hljs-string">"26993913"</span>, 
-    <span class="hljs-string">"_rev"</span> : <span class="hljs-string">"26993913"</span>, 
-    <span class="hljs-string">"age"</span> : <span class="hljs-number">25</span> 
-  }, 
-  { 
-    <span class="hljs-string">"_id"</span> : <span class="hljs-string">"old/27190521"</span>, 
-    <span class="hljs-string">"_key"</span> : <span class="hljs-string">"27190521"</span>, 
-    <span class="hljs-string">"_rev"</span> : <span class="hljs-string">"27190521"</span>, 
-=======
     <span class="hljs-string">"_id"</span> : <span class="hljs-string">"old/26780204"</span>, 
     <span class="hljs-string">"_key"</span> : <span class="hljs-string">"26780204"</span>, 
     <span class="hljs-string">"_rev"</span> : <span class="hljs-string">"26780204"</span>, 
@@ -85,7 +46,6 @@
     <span class="hljs-string">"_id"</span> : <span class="hljs-string">"old/27173420"</span>, 
     <span class="hljs-string">"_key"</span> : <span class="hljs-string">"27173420"</span>, 
     <span class="hljs-string">"_rev"</span> : <span class="hljs-string">"27173420"</span>, 
->>>>>>> 1b8e6ddf
     <span class="hljs-string">"age"</span> : <span class="hljs-number">30</span> 
   } 
 ]