shell> curl --dump - http://localhost:8529/subdirectory/ourtest/1

HTTP/<span class="hljs-number">1.1</span> <span class="hljs-number">200</span> OK
content-type: application/json; charset=utf<span class="hljs-number">-8</span>

{ 
  <span class="hljs-string">"request"</span> : { 
    <span class="hljs-string">"user"</span> : <span class="hljs-literal">null</span>, 
    <span class="hljs-string">"database"</span> : <span class="hljs-string">"_system"</span>, 
    <span class="hljs-string">"url"</span> : <span class="hljs-string">"/subdirectory/ourtest/1"</span>, 
    <span class="hljs-string">"protocol"</span> : <span class="hljs-string">"http"</span>, 
    <span class="hljs-string">"server"</span> : { 
      <span class="hljs-string">"address"</span> : <span class="hljs-string">"127.0.0.1"</span>, 
<<<<<<< HEAD
      <span class="hljs-string">"port"</span> : <span class="hljs-number">64971</span> 
    }, 
    <span class="hljs-string">"client"</span> : { 
      <span class="hljs-string">"address"</span> : <span class="hljs-string">"127.0.0.1"</span>, 
      <span class="hljs-string">"port"</span> : <span class="hljs-number">65356</span>, 
      <span class="hljs-string">"id"</span> : <span class="hljs-string">"146408177122327"</span> 
=======
      <span class="hljs-string">"port"</span> : <span class="hljs-number">7851</span> 
    }, 
    <span class="hljs-string">"client"</span> : { 
      <span class="hljs-string">"address"</span> : <span class="hljs-string">"127.0.0.1"</span>, 
      <span class="hljs-string">"port"</span> : <span class="hljs-number">37871</span>, 
      <span class="hljs-string">"id"</span> : <span class="hljs-string">"146460048980351"</span> 
>>>>>>> c1e90bb4
    }, 
    <span class="hljs-string">"internals"</span> : { 
    }, 
    <span class="hljs-string">"headers"</span> : { 
      <span class="hljs-string">"host"</span> : <span class="hljs-string">"127.0.0.1"</span>, 
      <span class="hljs-string">"authorization"</span> : <span class="hljs-string">"Basic cm9vdDo="</span>, 
      <span class="hljs-string">"content-length"</span> : <span class="hljs-string">"0"</span>, 
      <span class="hljs-string">"connection"</span> : <span class="hljs-string">"Keep-Alive"</span>, 
      <span class="hljs-string">"user-agent"</span> : <span class="hljs-string">"ArangoDB"</span>, 
      <span class="hljs-string">"accept-encoding"</span> : <span class="hljs-string">"deflate"</span> 
    }, 
    <span class="hljs-string">"requestType"</span> : <span class="hljs-string">"GET"</span>, 
    <span class="hljs-string">"parameters"</span> : { 
    }, 
    <span class="hljs-string">"cookies"</span> : { 
    }, 
    <span class="hljs-string">"urlParameters"</span> : { 
    } 
  }, 
  <span class="hljs-string">"options"</span> : { 
  } 
}
shell> curl --dump - http://localhost:8529/subdirectory/ourtest/2

HTTP/<span class="hljs-number">1.1</span> <span class="hljs-number">200</span> OK
content-type: application/json; charset=utf<span class="hljs-number">-8</span>

{ 
  <span class="hljs-string">"request"</span> : { 
    <span class="hljs-string">"user"</span> : <span class="hljs-literal">null</span>, 
    <span class="hljs-string">"database"</span> : <span class="hljs-string">"_system"</span>, 
    <span class="hljs-string">"url"</span> : <span class="hljs-string">"/subdirectory/ourtest/2"</span>, 
    <span class="hljs-string">"protocol"</span> : <span class="hljs-string">"http"</span>, 
    <span class="hljs-string">"server"</span> : { 
      <span class="hljs-string">"address"</span> : <span class="hljs-string">"127.0.0.1"</span>, 
<<<<<<< HEAD
      <span class="hljs-string">"port"</span> : <span class="hljs-number">64971</span> 
    }, 
    <span class="hljs-string">"client"</span> : { 
      <span class="hljs-string">"address"</span> : <span class="hljs-string">"127.0.0.1"</span>, 
      <span class="hljs-string">"port"</span> : <span class="hljs-number">65356</span>, 
      <span class="hljs-string">"id"</span> : <span class="hljs-string">"146408177122327"</span> 
=======
      <span class="hljs-string">"port"</span> : <span class="hljs-number">7851</span> 
    }, 
    <span class="hljs-string">"client"</span> : { 
      <span class="hljs-string">"address"</span> : <span class="hljs-string">"127.0.0.1"</span>, 
      <span class="hljs-string">"port"</span> : <span class="hljs-number">37871</span>, 
      <span class="hljs-string">"id"</span> : <span class="hljs-string">"146460048980351"</span> 
>>>>>>> c1e90bb4
    }, 
    <span class="hljs-string">"internals"</span> : { 
    }, 
    <span class="hljs-string">"headers"</span> : { 
      <span class="hljs-string">"host"</span> : <span class="hljs-string">"127.0.0.1"</span>, 
      <span class="hljs-string">"authorization"</span> : <span class="hljs-string">"Basic cm9vdDo="</span>, 
      <span class="hljs-string">"content-length"</span> : <span class="hljs-string">"0"</span>, 
      <span class="hljs-string">"connection"</span> : <span class="hljs-string">"Keep-Alive"</span>, 
      <span class="hljs-string">"user-agent"</span> : <span class="hljs-string">"ArangoDB"</span>, 
      <span class="hljs-string">"accept-encoding"</span> : <span class="hljs-string">"deflate"</span> 
    }, 
    <span class="hljs-string">"requestType"</span> : <span class="hljs-string">"GET"</span>, 
    <span class="hljs-string">"parameters"</span> : { 
    }, 
    <span class="hljs-string">"cookies"</span> : { 
    }, 
    <span class="hljs-string">"urlParameters"</span> : { 
    } 
  }, 
  <span class="hljs-string">"options"</span> : { 
  } 
}
shell> curl --dump - http://localhost:8529/subdirectory/ourtest/3

HTTP/<span class="hljs-number">1.1</span> <span class="hljs-number">200</span> OK
content-type: application/json; charset=utf<span class="hljs-number">-8</span>

{ 
  <span class="hljs-string">"request"</span> : { 
    <span class="hljs-string">"user"</span> : <span class="hljs-literal">null</span>, 
    <span class="hljs-string">"database"</span> : <span class="hljs-string">"_system"</span>, 
    <span class="hljs-string">"url"</span> : <span class="hljs-string">"/subdirectory/ourtest/3"</span>, 
    <span class="hljs-string">"protocol"</span> : <span class="hljs-string">"http"</span>, 
    <span class="hljs-string">"server"</span> : { 
      <span class="hljs-string">"address"</span> : <span class="hljs-string">"127.0.0.1"</span>, 
<<<<<<< HEAD
      <span class="hljs-string">"port"</span> : <span class="hljs-number">64971</span> 
    }, 
    <span class="hljs-string">"client"</span> : { 
      <span class="hljs-string">"address"</span> : <span class="hljs-string">"127.0.0.1"</span>, 
      <span class="hljs-string">"port"</span> : <span class="hljs-number">65356</span>, 
      <span class="hljs-string">"id"</span> : <span class="hljs-string">"146408177122327"</span> 
=======
      <span class="hljs-string">"port"</span> : <span class="hljs-number">7851</span> 
    }, 
    <span class="hljs-string">"client"</span> : { 
      <span class="hljs-string">"address"</span> : <span class="hljs-string">"127.0.0.1"</span>, 
      <span class="hljs-string">"port"</span> : <span class="hljs-number">37871</span>, 
      <span class="hljs-string">"id"</span> : <span class="hljs-string">"146460048980351"</span> 
>>>>>>> c1e90bb4
    }, 
    <span class="hljs-string">"internals"</span> : { 
    }, 
    <span class="hljs-string">"headers"</span> : { 
      <span class="hljs-string">"host"</span> : <span class="hljs-string">"127.0.0.1"</span>, 
      <span class="hljs-string">"authorization"</span> : <span class="hljs-string">"Basic cm9vdDo="</span>, 
      <span class="hljs-string">"content-length"</span> : <span class="hljs-string">"0"</span>, 
      <span class="hljs-string">"connection"</span> : <span class="hljs-string">"Keep-Alive"</span>, 
      <span class="hljs-string">"user-agent"</span> : <span class="hljs-string">"ArangoDB"</span>, 
      <span class="hljs-string">"accept-encoding"</span> : <span class="hljs-string">"deflate"</span> 
    }, 
    <span class="hljs-string">"requestType"</span> : <span class="hljs-string">"GET"</span>, 
    <span class="hljs-string">"parameters"</span> : { 
    }, 
    <span class="hljs-string">"cookies"</span> : { 
    }, 
    <span class="hljs-string">"urlParameters"</span> : { 
    } 
  }, 
  <span class="hljs-string">"options"</span> : { 
  } 
}<|MERGE_RESOLUTION|>--- conflicted
+++ resolved
@@ -11,31 +11,22 @@
     <span class="hljs-string">"protocol"</span> : <span class="hljs-string">"http"</span>, 
     <span class="hljs-string">"server"</span> : { 
       <span class="hljs-string">"address"</span> : <span class="hljs-string">"127.0.0.1"</span>, 
-<<<<<<< HEAD
-      <span class="hljs-string">"port"</span> : <span class="hljs-number">64971</span> 
-    }, 
-    <span class="hljs-string">"client"</span> : { 
-      <span class="hljs-string">"address"</span> : <span class="hljs-string">"127.0.0.1"</span>, 
-      <span class="hljs-string">"port"</span> : <span class="hljs-number">65356</span>, 
-      <span class="hljs-string">"id"</span> : <span class="hljs-string">"146408177122327"</span> 
-=======
       <span class="hljs-string">"port"</span> : <span class="hljs-number">7851</span> 
     }, 
     <span class="hljs-string">"client"</span> : { 
       <span class="hljs-string">"address"</span> : <span class="hljs-string">"127.0.0.1"</span>, 
       <span class="hljs-string">"port"</span> : <span class="hljs-number">37871</span>, 
       <span class="hljs-string">"id"</span> : <span class="hljs-string">"146460048980351"</span> 
->>>>>>> c1e90bb4
     }, 
     <span class="hljs-string">"internals"</span> : { 
     }, 
     <span class="hljs-string">"headers"</span> : { 
-      <span class="hljs-string">"host"</span> : <span class="hljs-string">"127.0.0.1"</span>, 
       <span class="hljs-string">"authorization"</span> : <span class="hljs-string">"Basic cm9vdDo="</span>, 
+      <span class="hljs-string">"user-agent"</span> : <span class="hljs-string">"ArangoDB"</span>, 
       <span class="hljs-string">"content-length"</span> : <span class="hljs-string">"0"</span>, 
       <span class="hljs-string">"connection"</span> : <span class="hljs-string">"Keep-Alive"</span>, 
-      <span class="hljs-string">"user-agent"</span> : <span class="hljs-string">"ArangoDB"</span>, 
-      <span class="hljs-string">"accept-encoding"</span> : <span class="hljs-string">"deflate"</span> 
+      <span class="hljs-string">"accept-encoding"</span> : <span class="hljs-string">"deflate"</span>, 
+      <span class="hljs-string">"host"</span> : <span class="hljs-string">"127.0.0.1"</span> 
     }, 
     <span class="hljs-string">"requestType"</span> : <span class="hljs-string">"GET"</span>, 
     <span class="hljs-string">"parameters"</span> : { 
@@ -61,31 +52,22 @@
     <span class="hljs-string">"protocol"</span> : <span class="hljs-string">"http"</span>, 
     <span class="hljs-string">"server"</span> : { 
       <span class="hljs-string">"address"</span> : <span class="hljs-string">"127.0.0.1"</span>, 
-<<<<<<< HEAD
-      <span class="hljs-string">"port"</span> : <span class="hljs-number">64971</span> 
-    }, 
-    <span class="hljs-string">"client"</span> : { 
-      <span class="hljs-string">"address"</span> : <span class="hljs-string">"127.0.0.1"</span>, 
-      <span class="hljs-string">"port"</span> : <span class="hljs-number">65356</span>, 
-      <span class="hljs-string">"id"</span> : <span class="hljs-string">"146408177122327"</span> 
-=======
       <span class="hljs-string">"port"</span> : <span class="hljs-number">7851</span> 
     }, 
     <span class="hljs-string">"client"</span> : { 
       <span class="hljs-string">"address"</span> : <span class="hljs-string">"127.0.0.1"</span>, 
       <span class="hljs-string">"port"</span> : <span class="hljs-number">37871</span>, 
       <span class="hljs-string">"id"</span> : <span class="hljs-string">"146460048980351"</span> 
->>>>>>> c1e90bb4
     }, 
     <span class="hljs-string">"internals"</span> : { 
     }, 
     <span class="hljs-string">"headers"</span> : { 
-      <span class="hljs-string">"host"</span> : <span class="hljs-string">"127.0.0.1"</span>, 
       <span class="hljs-string">"authorization"</span> : <span class="hljs-string">"Basic cm9vdDo="</span>, 
+      <span class="hljs-string">"user-agent"</span> : <span class="hljs-string">"ArangoDB"</span>, 
       <span class="hljs-string">"content-length"</span> : <span class="hljs-string">"0"</span>, 
       <span class="hljs-string">"connection"</span> : <span class="hljs-string">"Keep-Alive"</span>, 
-      <span class="hljs-string">"user-agent"</span> : <span class="hljs-string">"ArangoDB"</span>, 
-      <span class="hljs-string">"accept-encoding"</span> : <span class="hljs-string">"deflate"</span> 
+      <span class="hljs-string">"accept-encoding"</span> : <span class="hljs-string">"deflate"</span>, 
+      <span class="hljs-string">"host"</span> : <span class="hljs-string">"127.0.0.1"</span> 
     }, 
     <span class="hljs-string">"requestType"</span> : <span class="hljs-string">"GET"</span>, 
     <span class="hljs-string">"parameters"</span> : { 
@@ -111,31 +93,22 @@
     <span class="hljs-string">"protocol"</span> : <span class="hljs-string">"http"</span>, 
     <span class="hljs-string">"server"</span> : { 
       <span class="hljs-string">"address"</span> : <span class="hljs-string">"127.0.0.1"</span>, 
-<<<<<<< HEAD
-      <span class="hljs-string">"port"</span> : <span class="hljs-number">64971</span> 
-    }, 
-    <span class="hljs-string">"client"</span> : { 
-      <span class="hljs-string">"address"</span> : <span class="hljs-string">"127.0.0.1"</span>, 
-      <span class="hljs-string">"port"</span> : <span class="hljs-number">65356</span>, 
-      <span class="hljs-string">"id"</span> : <span class="hljs-string">"146408177122327"</span> 
-=======
       <span class="hljs-string">"port"</span> : <span class="hljs-number">7851</span> 
     }, 
     <span class="hljs-string">"client"</span> : { 
       <span class="hljs-string">"address"</span> : <span class="hljs-string">"127.0.0.1"</span>, 
       <span class="hljs-string">"port"</span> : <span class="hljs-number">37871</span>, 
       <span class="hljs-string">"id"</span> : <span class="hljs-string">"146460048980351"</span> 
->>>>>>> c1e90bb4
     }, 
     <span class="hljs-string">"internals"</span> : { 
     }, 
     <span class="hljs-string">"headers"</span> : { 
-      <span class="hljs-string">"host"</span> : <span class="hljs-string">"127.0.0.1"</span>, 
       <span class="hljs-string">"authorization"</span> : <span class="hljs-string">"Basic cm9vdDo="</span>, 
+      <span class="hljs-string">"user-agent"</span> : <span class="hljs-string">"ArangoDB"</span>, 
       <span class="hljs-string">"content-length"</span> : <span class="hljs-string">"0"</span>, 
       <span class="hljs-string">"connection"</span> : <span class="hljs-string">"Keep-Alive"</span>, 
-      <span class="hljs-string">"user-agent"</span> : <span class="hljs-string">"ArangoDB"</span>, 
-      <span class="hljs-string">"accept-encoding"</span> : <span class="hljs-string">"deflate"</span> 
+      <span class="hljs-string">"accept-encoding"</span> : <span class="hljs-string">"deflate"</span>, 
+      <span class="hljs-string">"host"</span> : <span class="hljs-string">"127.0.0.1"</span> 
     }, 
     <span class="hljs-string">"requestType"</span> : <span class="hljs-string">"GET"</span>, 
     <span class="hljs-string">"parameters"</span> : { 
