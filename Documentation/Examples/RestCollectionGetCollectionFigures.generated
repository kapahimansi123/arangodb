shell> curl --dump - http://localhost:8529/_api/collection/products/figures

HTTP/<span class="hljs-number">1.1</span> <span class="hljs-number">200</span> OK
content-type: application/json; charset=utf-<span class="hljs-number">8</span>
location: <span class="hljs-regexp">/_db/</span>_system/_api/collection/products/figures

{ 
<<<<<<< HEAD
  <span class="hljs-string">"id"</span> : <span class="hljs-string">"638444793"</span>, 
=======
  <span class="hljs-string">"id"</span> : <span class="hljs-string">"638427692"</span>, 
>>>>>>> 1b8e6ddf
  <span class="hljs-string">"name"</span> : <span class="hljs-string">"products"</span>, 
  <span class="hljs-string">"isSystem"</span> : <span class="hljs-literal">false</span>, 
  <span class="hljs-string">"doCompact"</span> : <span class="hljs-literal">true</span>, 
  <span class="hljs-string">"isVolatile"</span> : <span class="hljs-literal">false</span>, 
  <span class="hljs-string">"journalSize"</span> : <span class="hljs-number">1048576</span>, 
  <span class="hljs-string">"keyOptions"</span> : { 
    <span class="hljs-string">"type"</span> : <span class="hljs-string">"traditional"</span>, 
    <span class="hljs-string">"allowUserKeys"</span> : <span class="hljs-literal">true</span> 
  }, 
  <span class="hljs-string">"waitForSync"</span> : <span class="hljs-literal">false</span>, 
  <span class="hljs-string">"indexBuckets"</span> : <span class="hljs-number">8</span>, 
  <span class="hljs-string">"count"</span> : <span class="hljs-number">1</span>, 
  <span class="hljs-string">"figures"</span> : { 
    <span class="hljs-string">"alive"</span> : { 
      <span class="hljs-string">"count"</span> : <span class="hljs-number">1</span>, 
      <span class="hljs-string">"size"</span> : <span class="hljs-number">88</span> 
    }, 
    <span class="hljs-string">"dead"</span> : { 
      <span class="hljs-string">"count"</span> : <span class="hljs-number">0</span>, 
      <span class="hljs-string">"size"</span> : <span class="hljs-number">0</span>, 
      <span class="hljs-string">"deletion"</span> : <span class="hljs-number">0</span> 
    }, 
    <span class="hljs-string">"datafiles"</span> : { 
      <span class="hljs-string">"count"</span> : <span class="hljs-number">0</span>, 
      <span class="hljs-string">"fileSize"</span> : <span class="hljs-number">0</span> 
    }, 
    <span class="hljs-string">"journals"</span> : { 
      <span class="hljs-string">"count"</span> : <span class="hljs-number">1</span>, 
      <span class="hljs-string">"fileSize"</span> : <span class="hljs-number">1048576</span> 
    }, 
    <span class="hljs-string">"compactors"</span> : { 
      <span class="hljs-string">"count"</span> : <span class="hljs-number">0</span>, 
      <span class="hljs-string">"fileSize"</span> : <span class="hljs-number">0</span> 
    }, 
    <span class="hljs-string">"shapefiles"</span> : { 
      <span class="hljs-string">"count"</span> : <span class="hljs-number">0</span>, 
      <span class="hljs-string">"fileSize"</span> : <span class="hljs-number">0</span> 
    }, 
    <span class="hljs-string">"shapes"</span> : { 
      <span class="hljs-string">"count"</span> : <span class="hljs-number">1</span>, 
      <span class="hljs-string">"size"</span> : <span class="hljs-number">104</span> 
    }, 
    <span class="hljs-string">"attributes"</span> : { 
      <span class="hljs-string">"count"</span> : <span class="hljs-number">1</span>, 
      <span class="hljs-string">"size"</span> : <span class="hljs-number">48</span> 
    }, 
    <span class="hljs-string">"indexes"</span> : { 
      <span class="hljs-string">"count"</span> : <span class="hljs-number">1</span>, 
      <span class="hljs-string">"size"</span> : <span class="hljs-number">16120</span> 
    }, 
<<<<<<< HEAD
    <span class="hljs-string">"lastTick"</span> : <span class="hljs-string">"638838009"</span>, 
    <span class="hljs-string">"uncollectedLogfileEntries"</span> : <span class="hljs-number">0</span> 
=======
    <span class="hljs-string">"lastTick"</span> : <span class="hljs-string">"638820908"</span>, 
    <span class="hljs-string">"uncollectedLogfileEntries"</span> : <span class="hljs-number">1</span> 
>>>>>>> 1b8e6ddf
  }, 
  <span class="hljs-string">"status"</span> : <span class="hljs-number">3</span>, 
  <span class="hljs-string">"type"</span> : <span class="hljs-number">2</span>, 
  <span class="hljs-string">"error"</span> : <span class="hljs-literal">false</span>, 
  <span class="hljs-string">"code"</span> : <span class="hljs-number">200</span> 
}<|MERGE_RESOLUTION|>--- conflicted
+++ resolved
@@ -5,11 +5,7 @@
 location: <span class="hljs-regexp">/_db/</span>_system/_api/collection/products/figures
 
 { 
-<<<<<<< HEAD
-  <span class="hljs-string">"id"</span> : <span class="hljs-string">"638444793"</span>, 
-=======
   <span class="hljs-string">"id"</span> : <span class="hljs-string">"638427692"</span>, 
->>>>>>> 1b8e6ddf
   <span class="hljs-string">"name"</span> : <span class="hljs-string">"products"</span>, 
   <span class="hljs-string">"isSystem"</span> : <span class="hljs-literal">false</span>, 
   <span class="hljs-string">"doCompact"</span> : <span class="hljs-literal">true</span>, 
@@ -24,8 +20,8 @@
   <span class="hljs-string">"count"</span> : <span class="hljs-number">1</span>, 
   <span class="hljs-string">"figures"</span> : { 
     <span class="hljs-string">"alive"</span> : { 
-      <span class="hljs-string">"count"</span> : <span class="hljs-number">1</span>, 
-      <span class="hljs-string">"size"</span> : <span class="hljs-number">88</span> 
+      <span class="hljs-string">"count"</span> : <span class="hljs-number">0</span>, 
+      <span class="hljs-string">"size"</span> : <span class="hljs-number">0</span> 
     }, 
     <span class="hljs-string">"dead"</span> : { 
       <span class="hljs-string">"count"</span> : <span class="hljs-number">0</span>, 
@@ -49,24 +45,19 @@
       <span class="hljs-string">"fileSize"</span> : <span class="hljs-number">0</span> 
     }, 
     <span class="hljs-string">"shapes"</span> : { 
-      <span class="hljs-string">"count"</span> : <span class="hljs-number">1</span>, 
-      <span class="hljs-string">"size"</span> : <span class="hljs-number">104</span> 
+      <span class="hljs-string">"count"</span> : <span class="hljs-number">0</span>, 
+      <span class="hljs-string">"size"</span> : <span class="hljs-number">0</span> 
     }, 
     <span class="hljs-string">"attributes"</span> : { 
-      <span class="hljs-string">"count"</span> : <span class="hljs-number">1</span>, 
-      <span class="hljs-string">"size"</span> : <span class="hljs-number">48</span> 
+      <span class="hljs-string">"count"</span> : <span class="hljs-number">0</span>, 
+      <span class="hljs-string">"size"</span> : <span class="hljs-number">0</span> 
     }, 
     <span class="hljs-string">"indexes"</span> : { 
       <span class="hljs-string">"count"</span> : <span class="hljs-number">1</span>, 
       <span class="hljs-string">"size"</span> : <span class="hljs-number">16120</span> 
     }, 
-<<<<<<< HEAD
-    <span class="hljs-string">"lastTick"</span> : <span class="hljs-string">"638838009"</span>, 
-    <span class="hljs-string">"uncollectedLogfileEntries"</span> : <span class="hljs-number">0</span> 
-=======
     <span class="hljs-string">"lastTick"</span> : <span class="hljs-string">"638820908"</span>, 
     <span class="hljs-string">"uncollectedLogfileEntries"</span> : <span class="hljs-number">1</span> 
->>>>>>> 1b8e6ddf
   }, 
   <span class="hljs-string">"status"</span> : <span class="hljs-number">3</span>, 
   <span class="hljs-string">"type"</span> : <span class="hljs-number">2</span>, 
