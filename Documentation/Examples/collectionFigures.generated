--- conflicted
+++ resolved
@@ -8,11 +8,7 @@
   <span class="hljs-string">"uncollectedLogfileEntries"</span> : <span class="hljs-number">0</span>, 
   <span class="hljs-string">"compactionStatus"</span> : { 
     <span class="hljs-string">"message"</span> : <span class="hljs-string">"skipped compaction because collection has no datafiles"</span>, 
-<<<<<<< HEAD
-    <span class="hljs-string">"time"</span> : <span class="hljs-string">"2016-10-24T11:06:56Z"</span> 
-=======
     <span class="hljs-string">"time"</span> : <span class="hljs-string">"2016-10-26T09:58:02Z"</span> 
->>>>>>> 014de716
   }, 
   <span class="hljs-string">"documentReferences"</span> : <span class="hljs-number">0</span>, 
   <span class="hljs-string">"waitingFor"</span> : <span class="hljs-string">"-"</span>, 
