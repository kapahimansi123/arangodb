shell> curl -X POST --data-binary @- --dump - http://localhost:8529/_api/cursor <<EOF
{"query":"FOR p IN products LIMIT 5 RETURN p","count":true,"batchSize":2}
EOF

<<<<<<< HEAD
shell> curl -X PUT --dump - http://localhost:8529/_api/cursor/1596202210
=======
shell> curl -X PUT --dump - http://localhost:8529/_api/cursor/512035154629
>>>>>>> 096ad46f

HTTP/1.1 200 OK
content-type: application/json; charset=utf-8

{ 
  "result" : [ 
    { 
<<<<<<< HEAD
      "hello5" : "world1", 
      "_id" : "products/1596005602", 
      "_rev" : "1596005602", 
      "_key" : "1596005602" 
    }, 
    { 
      "hello1" : "world1", 
      "_id" : "products/1594694882", 
      "_rev" : "1594694882", 
      "_key" : "1594694882" 
    } 
  ], 
  "hasMore" : true, 
  "id" : "1596202210", 
=======
      "_id" : "products/512034958021", 
      "_key" : "512034958021", 
      "_rev" : "512034958021", 
      "hello5" : "world1" 
    }, 
    { 
      "_id" : "products/512033974981", 
      "_key" : "512033974981", 
      "_rev" : "512033974981", 
      "hello2" : "world1" 
    } 
  ], 
  "hasMore" : true, 
  "id" : "512035154629", 
>>>>>>> 096ad46f
  "count" : 5, 
  "extra" : { 
    "stats" : { 
      "writesExecuted" : 0, 
      "writesIgnored" : 0, 
      "scannedFull" : 5, 
      "scannedIndex" : 0, 
      "filtered" : 0 
    } 
  }, 
  "cached" : false, 
  "error" : false, 
  "code" : 200 
}<|MERGE_RESOLUTION|>--- conflicted
+++ resolved
@@ -2,11 +2,7 @@
 {"query":"FOR p IN products LIMIT 5 RETURN p","count":true,"batchSize":2}
 EOF
 
-<<<<<<< HEAD
-shell> curl -X PUT --dump - http://localhost:8529/_api/cursor/1596202210
-=======
 shell> curl -X PUT --dump - http://localhost:8529/_api/cursor/512035154629
->>>>>>> 096ad46f
 
 HTTP/1.1 200 OK
 content-type: application/json; charset=utf-8
@@ -14,22 +10,6 @@
 { 
   "result" : [ 
     { 
-<<<<<<< HEAD
-      "hello5" : "world1", 
-      "_id" : "products/1596005602", 
-      "_rev" : "1596005602", 
-      "_key" : "1596005602" 
-    }, 
-    { 
-      "hello1" : "world1", 
-      "_id" : "products/1594694882", 
-      "_rev" : "1594694882", 
-      "_key" : "1594694882" 
-    } 
-  ], 
-  "hasMore" : true, 
-  "id" : "1596202210", 
-=======
       "_id" : "products/512034958021", 
       "_key" : "512034958021", 
       "_rev" : "512034958021", 
@@ -44,7 +24,6 @@
   ], 
   "hasMore" : true, 
   "id" : "512035154629", 
->>>>>>> 096ad46f
   "count" : 5, 
   "extra" : { 
     "stats" : { 
@@ -55,7 +34,6 @@
       "filtered" : 0 
     } 
   }, 
-  "cached" : false, 
   "error" : false, 
   "code" : 200 
 }