--- conflicted
+++ resolved
@@ -1,34 +1,5 @@
 arangosh&gt; db.five.save({ <span class="hljs-attr">name</span> : <span class="hljs-string">"one"</span> });
 { 
-<<<<<<< HEAD
-  <span class="hljs-string">"_id"</span> : <span class="hljs-string">"five/140"</span>, 
-  <span class="hljs-string">"_key"</span> : <span class="hljs-string">"140"</span>, 
-  <span class="hljs-string">"_rev"</span> : <span class="hljs-string">"_WQyZ8pO--_"</span> 
-}
-arangosh&gt; db.five.save({ <span class="hljs-attr">name</span> : <span class="hljs-string">"two"</span> });
-{ 
-  <span class="hljs-string">"_id"</span> : <span class="hljs-string">"five/144"</span>, 
-  <span class="hljs-string">"_key"</span> : <span class="hljs-string">"144"</span>, 
-  <span class="hljs-string">"_rev"</span> : <span class="hljs-string">"_WQyZ8pS--_"</span> 
-}
-arangosh&gt; db.five.save({ <span class="hljs-attr">name</span> : <span class="hljs-string">"three"</span> });
-{ 
-  <span class="hljs-string">"_id"</span> : <span class="hljs-string">"five/147"</span>, 
-  <span class="hljs-string">"_key"</span> : <span class="hljs-string">"147"</span>, 
-  <span class="hljs-string">"_rev"</span> : <span class="hljs-string">"_WQyZ8pS--B"</span> 
-}
-arangosh&gt; db.five.save({ <span class="hljs-attr">name</span> : <span class="hljs-string">"four"</span> });
-{ 
-  <span class="hljs-string">"_id"</span> : <span class="hljs-string">"five/150"</span>, 
-  <span class="hljs-string">"_key"</span> : <span class="hljs-string">"150"</span>, 
-  <span class="hljs-string">"_rev"</span> : <span class="hljs-string">"_WQyZ8pS--D"</span> 
-}
-arangosh&gt; db.five.save({ <span class="hljs-attr">name</span> : <span class="hljs-string">"five"</span> });
-{ 
-  <span class="hljs-string">"_id"</span> : <span class="hljs-string">"five/153"</span>, 
-  <span class="hljs-string">"_key"</span> : <span class="hljs-string">"153"</span>, 
-  <span class="hljs-string">"_rev"</span> : <span class="hljs-string">"_WQyZ8pS--F"</span> 
-=======
   <span class="hljs-string">"_id"</span> : <span class="hljs-string">"five/151"</span>, 
   <span class="hljs-string">"_key"</span> : <span class="hljs-string">"151"</span>, 
   <span class="hljs-string">"_rev"</span> : <span class="hljs-string">"_XUJyr-e--_"</span> 
@@ -56,23 +27,10 @@
   <span class="hljs-string">"_id"</span> : <span class="hljs-string">"five/164"</span>, 
   <span class="hljs-string">"_key"</span> : <span class="hljs-string">"164"</span>, 
   <span class="hljs-string">"_rev"</span> : <span class="hljs-string">"_XUJyr-i--B"</span> 
->>>>>>> 948820e4
 }
 arangosh&gt; db.five.all().limit(<span class="hljs-number">2</span>).toArray();
 [ 
   { 
-<<<<<<< HEAD
-    <span class="hljs-string">"_key"</span> : <span class="hljs-string">"147"</span>, 
-    <span class="hljs-string">"_id"</span> : <span class="hljs-string">"five/147"</span>, 
-    <span class="hljs-string">"_rev"</span> : <span class="hljs-string">"_WQyZ8pS--B"</span>, 
-    <span class="hljs-string">"name"</span> : <span class="hljs-string">"three"</span> 
-  }, 
-  { 
-    <span class="hljs-string">"_key"</span> : <span class="hljs-string">"144"</span>, 
-    <span class="hljs-string">"_id"</span> : <span class="hljs-string">"five/144"</span>, 
-    <span class="hljs-string">"_rev"</span> : <span class="hljs-string">"_WQyZ8pS--_"</span>, 
-    <span class="hljs-string">"name"</span> : <span class="hljs-string">"two"</span> 
-=======
     <span class="hljs-string">"_key"</span> : <span class="hljs-string">"158"</span>, 
     <span class="hljs-string">"_id"</span> : <span class="hljs-string">"five/158"</span>, 
     <span class="hljs-string">"_rev"</span> : <span class="hljs-string">"_XUJyr-e--D"</span>, 
@@ -83,6 +41,5 @@
     <span class="hljs-string">"_id"</span> : <span class="hljs-string">"five/151"</span>, 
     <span class="hljs-string">"_rev"</span> : <span class="hljs-string">"_XUJyr-e--_"</span>, 
     <span class="hljs-string">"name"</span> : <span class="hljs-string">"one"</span> 
->>>>>>> 948820e4
   } 
 ]