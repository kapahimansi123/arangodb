--- conflicted
+++ resolved
@@ -9,11 +9,7 @@
     <span class="hljs-string">"name"</span> : <span class="hljs-string">"statistics-gc"</span>, 
     <span class="hljs-string">"type"</span> : <span class="hljs-string">"periodic"</span>, 
     <span class="hljs-string">"period"</span> : <span class="hljs-number">450</span>, 
-<<<<<<< HEAD
-    <span class="hljs-string">"created"</span> : <span class="hljs-number">1465333621.503385</span>, 
-=======
     <span class="hljs-string">"created"</span> : <span class="hljs-number">1465758426.816062</span>, 
->>>>>>> 54d39573
     <span class="hljs-string">"command"</span> : <span class="hljs-string">"require('@arangodb/statistics').garbageCollector();"</span>, 
     <span class="hljs-string">"database"</span> : <span class="hljs-string">"_system"</span> 
   }, 
@@ -22,36 +18,16 @@
     <span class="hljs-string">"name"</span> : <span class="hljs-string">"statistics-average-collector"</span>, 
     <span class="hljs-string">"type"</span> : <span class="hljs-string">"periodic"</span>, 
     <span class="hljs-string">"period"</span> : <span class="hljs-number">900</span>, 
-<<<<<<< HEAD
-    <span class="hljs-string">"created"</span> : <span class="hljs-number">1465333621.503176</span>, 
-=======
     <span class="hljs-string">"created"</span> : <span class="hljs-number">1465758426.815728</span>, 
->>>>>>> 54d39573
     <span class="hljs-string">"command"</span> : <span class="hljs-string">"require('@arangodb/statistics').historianAverage();"</span>, 
     <span class="hljs-string">"database"</span> : <span class="hljs-string">"_system"</span> 
   }, 
   { 
-<<<<<<< HEAD
-    <span class="hljs-string">"id"</span> : <span class="hljs-string">"89"</span>, 
-    <span class="hljs-string">"name"</span> : <span class="hljs-string">"user-defined task"</span>, 
-    <span class="hljs-string">"type"</span> : <span class="hljs-string">"periodic"</span>, 
-    <span class="hljs-string">"period"</span> : <span class="hljs-number">1</span>, 
-    <span class="hljs-string">"created"</span> : <span class="hljs-number">1465333561.576685</span>, 
-    <span class="hljs-string">"command"</span> : <span class="hljs-string">"(function () {\n        require('@arangodb/foxx/queues/manager').manage();\n      })(params)"</span>, 
-    <span class="hljs-string">"database"</span> : <span class="hljs-string">"_system"</span> 
-  }, 
-  { 
-=======
->>>>>>> 54d39573
     <span class="hljs-string">"id"</span> : <span class="hljs-string">"statistics-collector"</span>, 
     <span class="hljs-string">"name"</span> : <span class="hljs-string">"statistics-collector"</span>, 
     <span class="hljs-string">"type"</span> : <span class="hljs-string">"periodic"</span>, 
     <span class="hljs-string">"period"</span> : <span class="hljs-number">10</span>, 
-<<<<<<< HEAD
-    <span class="hljs-string">"created"</span> : <span class="hljs-number">1465333621.50304</span>, 
-=======
     <span class="hljs-string">"created"</span> : <span class="hljs-number">1465758426.815471</span>, 
->>>>>>> 54d39573
     <span class="hljs-string">"command"</span> : <span class="hljs-string">"require('@arangodb/statistics').historian();"</span>, 
     <span class="hljs-string">"database"</span> : <span class="hljs-string">"_system"</span> 
   }, 
