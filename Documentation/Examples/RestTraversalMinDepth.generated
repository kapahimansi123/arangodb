--- conflicted
+++ resolved
@@ -17,21 +17,13 @@
         { 
           <span class="hljs-string">"_key"</span> : <span class="hljs-string">"charlie"</span>, 
           <span class="hljs-string">"_id"</span> : <span class="hljs-string">"persons/charlie"</span>, 
-<<<<<<< HEAD
-          <span class="hljs-string">"_rev"</span> : <span class="hljs-string">"12494"</span>, 
-=======
           <span class="hljs-string">"_rev"</span> : <span class="hljs-string">"12469"</span>, 
->>>>>>> ca897dce
           <span class="hljs-string">"name"</span> : <span class="hljs-string">"Charlie"</span> 
         }, 
         { 
           <span class="hljs-string">"_key"</span> : <span class="hljs-string">"dave"</span>, 
           <span class="hljs-string">"_id"</span> : <span class="hljs-string">"persons/dave"</span>, 
-<<<<<<< HEAD
-          <span class="hljs-string">"_rev"</span> : <span class="hljs-string">"12497"</span>, 
-=======
           <span class="hljs-string">"_rev"</span> : <span class="hljs-string">"12472"</span>, 
->>>>>>> ca897dce
           <span class="hljs-string">"name"</span> : <span class="hljs-string">"Dave"</span> 
         } 
       ], 
@@ -39,20 +31,6 @@
         { 
           <span class="hljs-string">"edges"</span> : [ 
             { 
-<<<<<<< HEAD
-              <span class="hljs-string">"_key"</span> : <span class="hljs-string">"12503"</span>, 
-              <span class="hljs-string">"_id"</span> : <span class="hljs-string">"knows/12503"</span>, 
-              <span class="hljs-string">"_from"</span> : <span class="hljs-string">"persons/alice"</span>, 
-              <span class="hljs-string">"_to"</span> : <span class="hljs-string">"persons/bob"</span>, 
-              <span class="hljs-string">"_rev"</span> : <span class="hljs-string">"12503"</span> 
-            }, 
-            { 
-              <span class="hljs-string">"_key"</span> : <span class="hljs-string">"12507"</span>, 
-              <span class="hljs-string">"_id"</span> : <span class="hljs-string">"knows/12507"</span>, 
-              <span class="hljs-string">"_from"</span> : <span class="hljs-string">"persons/bob"</span>, 
-              <span class="hljs-string">"_to"</span> : <span class="hljs-string">"persons/charlie"</span>, 
-              <span class="hljs-string">"_rev"</span> : <span class="hljs-string">"12507"</span> 
-=======
               <span class="hljs-string">"_key"</span> : <span class="hljs-string">"12478"</span>, 
               <span class="hljs-string">"_id"</span> : <span class="hljs-string">"knows/12478"</span>, 
               <span class="hljs-string">"_from"</span> : <span class="hljs-string">"persons/alice"</span>, 
@@ -65,38 +43,25 @@
               <span class="hljs-string">"_from"</span> : <span class="hljs-string">"persons/bob"</span>, 
               <span class="hljs-string">"_to"</span> : <span class="hljs-string">"persons/charlie"</span>, 
               <span class="hljs-string">"_rev"</span> : <span class="hljs-string">"12482"</span> 
->>>>>>> ca897dce
             } 
           ], 
           <span class="hljs-string">"vertices"</span> : [ 
             { 
               <span class="hljs-string">"_key"</span> : <span class="hljs-string">"alice"</span>, 
               <span class="hljs-string">"_id"</span> : <span class="hljs-string">"persons/alice"</span>, 
-<<<<<<< HEAD
-              <span class="hljs-string">"_rev"</span> : <span class="hljs-string">"12487"</span>, 
-=======
               <span class="hljs-string">"_rev"</span> : <span class="hljs-string">"12462"</span>, 
->>>>>>> ca897dce
               <span class="hljs-string">"name"</span> : <span class="hljs-string">"Alice"</span> 
             }, 
             { 
               <span class="hljs-string">"_key"</span> : <span class="hljs-string">"bob"</span>, 
               <span class="hljs-string">"_id"</span> : <span class="hljs-string">"persons/bob"</span>, 
-<<<<<<< HEAD
-              <span class="hljs-string">"_rev"</span> : <span class="hljs-string">"12491"</span>, 
-=======
               <span class="hljs-string">"_rev"</span> : <span class="hljs-string">"12466"</span>, 
->>>>>>> ca897dce
               <span class="hljs-string">"name"</span> : <span class="hljs-string">"Bob"</span> 
             }, 
             { 
               <span class="hljs-string">"_key"</span> : <span class="hljs-string">"charlie"</span>, 
               <span class="hljs-string">"_id"</span> : <span class="hljs-string">"persons/charlie"</span>, 
-<<<<<<< HEAD
-              <span class="hljs-string">"_rev"</span> : <span class="hljs-string">"12494"</span>, 
-=======
               <span class="hljs-string">"_rev"</span> : <span class="hljs-string">"12469"</span>, 
->>>>>>> ca897dce
               <span class="hljs-string">"name"</span> : <span class="hljs-string">"Charlie"</span> 
             } 
           ] 
@@ -104,20 +69,6 @@
         { 
           <span class="hljs-string">"edges"</span> : [ 
             { 
-<<<<<<< HEAD
-              <span class="hljs-string">"_key"</span> : <span class="hljs-string">"12503"</span>, 
-              <span class="hljs-string">"_id"</span> : <span class="hljs-string">"knows/12503"</span>, 
-              <span class="hljs-string">"_from"</span> : <span class="hljs-string">"persons/alice"</span>, 
-              <span class="hljs-string">"_to"</span> : <span class="hljs-string">"persons/bob"</span>, 
-              <span class="hljs-string">"_rev"</span> : <span class="hljs-string">"12503"</span> 
-            }, 
-            { 
-              <span class="hljs-string">"_key"</span> : <span class="hljs-string">"12510"</span>, 
-              <span class="hljs-string">"_id"</span> : <span class="hljs-string">"knows/12510"</span>, 
-              <span class="hljs-string">"_from"</span> : <span class="hljs-string">"persons/bob"</span>, 
-              <span class="hljs-string">"_to"</span> : <span class="hljs-string">"persons/dave"</span>, 
-              <span class="hljs-string">"_rev"</span> : <span class="hljs-string">"12510"</span> 
-=======
               <span class="hljs-string">"_key"</span> : <span class="hljs-string">"12478"</span>, 
               <span class="hljs-string">"_id"</span> : <span class="hljs-string">"knows/12478"</span>, 
               <span class="hljs-string">"_from"</span> : <span class="hljs-string">"persons/alice"</span>, 
@@ -130,38 +81,25 @@
               <span class="hljs-string">"_from"</span> : <span class="hljs-string">"persons/bob"</span>, 
               <span class="hljs-string">"_to"</span> : <span class="hljs-string">"persons/dave"</span>, 
               <span class="hljs-string">"_rev"</span> : <span class="hljs-string">"12485"</span> 
->>>>>>> ca897dce
             } 
           ], 
           <span class="hljs-string">"vertices"</span> : [ 
             { 
               <span class="hljs-string">"_key"</span> : <span class="hljs-string">"alice"</span>, 
               <span class="hljs-string">"_id"</span> : <span class="hljs-string">"persons/alice"</span>, 
-<<<<<<< HEAD
-              <span class="hljs-string">"_rev"</span> : <span class="hljs-string">"12487"</span>, 
-=======
               <span class="hljs-string">"_rev"</span> : <span class="hljs-string">"12462"</span>, 
->>>>>>> ca897dce
               <span class="hljs-string">"name"</span> : <span class="hljs-string">"Alice"</span> 
             }, 
             { 
               <span class="hljs-string">"_key"</span> : <span class="hljs-string">"bob"</span>, 
               <span class="hljs-string">"_id"</span> : <span class="hljs-string">"persons/bob"</span>, 
-<<<<<<< HEAD
-              <span class="hljs-string">"_rev"</span> : <span class="hljs-string">"12491"</span>, 
-=======
               <span class="hljs-string">"_rev"</span> : <span class="hljs-string">"12466"</span>, 
->>>>>>> ca897dce
               <span class="hljs-string">"name"</span> : <span class="hljs-string">"Bob"</span> 
             }, 
             { 
               <span class="hljs-string">"_key"</span> : <span class="hljs-string">"dave"</span>, 
               <span class="hljs-string">"_id"</span> : <span class="hljs-string">"persons/dave"</span>, 
-<<<<<<< HEAD
-              <span class="hljs-string">"_rev"</span> : <span class="hljs-string">"12497"</span>, 
-=======
               <span class="hljs-string">"_rev"</span> : <span class="hljs-string">"12472"</span>, 
->>>>>>> ca897dce
               <span class="hljs-string">"name"</span> : <span class="hljs-string">"Dave"</span> 
             } 
           ] 
