--- conflicted
+++ resolved
@@ -12,61 +12,37 @@
         { 
           "_id" : "persons/alice", 
           "_key" : "alice", 
-<<<<<<< HEAD
-          "_rev" : "1464089762", 
-=======
           "_rev" : "1275972851", 
->>>>>>> 25aa2a58
           "name" : "Alice" 
         }, 
         { 
           "_id" : "persons/eve", 
           "_key" : "eve", 
-<<<<<<< HEAD
-          "_rev" : "1464941730", 
-=======
           "_rev" : "1276824819", 
->>>>>>> 25aa2a58
           "name" : "Eve" 
         }, 
         { 
           "_id" : "persons/bob", 
           "_key" : "bob", 
-<<<<<<< HEAD
-          "_rev" : "1464286370", 
-=======
           "_rev" : "1276169459", 
->>>>>>> 25aa2a58
           "name" : "Bob" 
         }, 
         { 
           "_id" : "persons/alice", 
           "_key" : "alice", 
-<<<<<<< HEAD
-          "_rev" : "1464089762", 
-=======
           "_rev" : "1275972851", 
->>>>>>> 25aa2a58
           "name" : "Alice" 
         }, 
         { 
           "_id" : "persons/charlie", 
           "_key" : "charlie", 
-<<<<<<< HEAD
-          "_rev" : "1464548514", 
-=======
           "_rev" : "1276431603", 
->>>>>>> 25aa2a58
           "name" : "Charlie" 
         }, 
         { 
           "_id" : "persons/dave", 
           "_key" : "dave", 
-<<<<<<< HEAD
-          "_rev" : "1464745122", 
-=======
           "_rev" : "1276628211", 
->>>>>>> 25aa2a58
           "name" : "Dave" 
         } 
       ], 
@@ -77,154 +53,94 @@
             { 
               "_id" : "persons/alice", 
               "_key" : "alice", 
-<<<<<<< HEAD
-              "_rev" : "1464089762", 
-=======
-              "_rev" : "1275972851", 
->>>>>>> 25aa2a58
-              "name" : "Alice" 
-            } 
-          ] 
-        }, 
-        { 
-          "edges" : [ 
-            { 
-<<<<<<< HEAD
-              "_id" : "knows/1465793698", 
-              "_key" : "1465793698", 
-              "_rev" : "1465793698", 
-=======
-              "_id" : "knows/1277676787", 
-              "_key" : "1277676787", 
-              "_rev" : "1277676787", 
->>>>>>> 25aa2a58
-              "_from" : "persons/eve", 
-              "_to" : "persons/alice" 
-            } 
-          ], 
-          "vertices" : [ 
-            { 
-              "_id" : "persons/alice", 
-              "_key" : "alice", 
-<<<<<<< HEAD
-              "_rev" : "1464089762", 
-=======
-              "_rev" : "1275972851", 
->>>>>>> 25aa2a58
-              "name" : "Alice" 
-            }, 
-            { 
-              "_id" : "persons/eve", 
-              "_key" : "eve", 
-<<<<<<< HEAD
-              "_rev" : "1464941730", 
-=======
-              "_rev" : "1276824819", 
->>>>>>> 25aa2a58
-              "name" : "Eve" 
-            } 
-          ] 
-        }, 
-        { 
-          "edges" : [ 
-            { 
-<<<<<<< HEAD
-              "_id" : "knows/1465793698", 
-              "_key" : "1465793698", 
-              "_rev" : "1465793698", 
-=======
-              "_id" : "knows/1277676787", 
-              "_key" : "1277676787", 
-              "_rev" : "1277676787", 
->>>>>>> 25aa2a58
-              "_from" : "persons/eve", 
-              "_to" : "persons/alice" 
-            }, 
-            { 
-<<<<<<< HEAD
-              "_id" : "knows/1465990306", 
-              "_key" : "1465990306", 
-              "_rev" : "1465990306", 
-=======
-              "_id" : "knows/1277873395", 
-              "_key" : "1277873395", 
-              "_rev" : "1277873395", 
->>>>>>> 25aa2a58
-              "_from" : "persons/eve", 
-              "_to" : "persons/bob" 
-            } 
-          ], 
-          "vertices" : [ 
-            { 
-              "_id" : "persons/alice", 
-              "_key" : "alice", 
-<<<<<<< HEAD
-              "_rev" : "1464089762", 
-=======
-              "_rev" : "1275972851", 
->>>>>>> 25aa2a58
-              "name" : "Alice" 
-            }, 
-            { 
-              "_id" : "persons/eve", 
-              "_key" : "eve", 
-<<<<<<< HEAD
-              "_rev" : "1464941730", 
-=======
-              "_rev" : "1276824819", 
->>>>>>> 25aa2a58
-              "name" : "Eve" 
-            }, 
-            { 
-              "_id" : "persons/bob", 
-              "_key" : "bob", 
-<<<<<<< HEAD
-              "_rev" : "1464286370", 
-=======
-              "_rev" : "1276169459", 
->>>>>>> 25aa2a58
-              "name" : "Bob" 
-            } 
-          ] 
-        }, 
-        { 
-          "edges" : [ 
-            { 
-<<<<<<< HEAD
-              "_id" : "knows/1465793698", 
-              "_key" : "1465793698", 
-              "_rev" : "1465793698", 
-=======
-              "_id" : "knows/1277676787", 
-              "_key" : "1277676787", 
-              "_rev" : "1277676787", 
->>>>>>> 25aa2a58
-              "_from" : "persons/eve", 
-              "_to" : "persons/alice" 
-            }, 
-            { 
-<<<<<<< HEAD
-              "_id" : "knows/1465990306", 
-              "_key" : "1465990306", 
-              "_rev" : "1465990306", 
-=======
-              "_id" : "knows/1277873395", 
-              "_key" : "1277873395", 
-              "_rev" : "1277873395", 
->>>>>>> 25aa2a58
-              "_from" : "persons/eve", 
-              "_to" : "persons/bob" 
-            }, 
-            { 
-<<<<<<< HEAD
-              "_id" : "knows/1465203874", 
-              "_key" : "1465203874", 
-              "_rev" : "1465203874", 
-=======
+              "_rev" : "1275972851", 
+              "name" : "Alice" 
+            } 
+          ] 
+        }, 
+        { 
+          "edges" : [ 
+            { 
+              "_id" : "knows/1277676787", 
+              "_key" : "1277676787", 
+              "_rev" : "1277676787", 
+              "_from" : "persons/eve", 
+              "_to" : "persons/alice" 
+            } 
+          ], 
+          "vertices" : [ 
+            { 
+              "_id" : "persons/alice", 
+              "_key" : "alice", 
+              "_rev" : "1275972851", 
+              "name" : "Alice" 
+            }, 
+            { 
+              "_id" : "persons/eve", 
+              "_key" : "eve", 
+              "_rev" : "1276824819", 
+              "name" : "Eve" 
+            } 
+          ] 
+        }, 
+        { 
+          "edges" : [ 
+            { 
+              "_id" : "knows/1277676787", 
+              "_key" : "1277676787", 
+              "_rev" : "1277676787", 
+              "_from" : "persons/eve", 
+              "_to" : "persons/alice" 
+            }, 
+            { 
+              "_id" : "knows/1277873395", 
+              "_key" : "1277873395", 
+              "_rev" : "1277873395", 
+              "_from" : "persons/eve", 
+              "_to" : "persons/bob" 
+            } 
+          ], 
+          "vertices" : [ 
+            { 
+              "_id" : "persons/alice", 
+              "_key" : "alice", 
+              "_rev" : "1275972851", 
+              "name" : "Alice" 
+            }, 
+            { 
+              "_id" : "persons/eve", 
+              "_key" : "eve", 
+              "_rev" : "1276824819", 
+              "name" : "Eve" 
+            }, 
+            { 
+              "_id" : "persons/bob", 
+              "_key" : "bob", 
+              "_rev" : "1276169459", 
+              "name" : "Bob" 
+            } 
+          ] 
+        }, 
+        { 
+          "edges" : [ 
+            { 
+              "_id" : "knows/1277676787", 
+              "_key" : "1277676787", 
+              "_rev" : "1277676787", 
+              "_from" : "persons/eve", 
+              "_to" : "persons/alice" 
+            }, 
+            { 
+              "_id" : "knows/1277873395", 
+              "_key" : "1277873395", 
+              "_rev" : "1277873395", 
+              "_from" : "persons/eve", 
+              "_to" : "persons/bob" 
+            }, 
+            { 
               "_id" : "knows/1277086963", 
               "_key" : "1277086963", 
               "_rev" : "1277086963", 
->>>>>>> 25aa2a58
               "_from" : "persons/alice", 
               "_to" : "persons/bob" 
             } 
@@ -233,83 +149,49 @@
             { 
               "_id" : "persons/alice", 
               "_key" : "alice", 
-<<<<<<< HEAD
-              "_rev" : "1464089762", 
-=======
-              "_rev" : "1275972851", 
->>>>>>> 25aa2a58
-              "name" : "Alice" 
-            }, 
-            { 
-              "_id" : "persons/eve", 
-              "_key" : "eve", 
-<<<<<<< HEAD
-              "_rev" : "1464941730", 
-=======
-              "_rev" : "1276824819", 
->>>>>>> 25aa2a58
-              "name" : "Eve" 
-            }, 
-            { 
-              "_id" : "persons/bob", 
-              "_key" : "bob", 
-<<<<<<< HEAD
-              "_rev" : "1464286370", 
-=======
-              "_rev" : "1276169459", 
->>>>>>> 25aa2a58
-              "name" : "Bob" 
-            }, 
-            { 
-              "_id" : "persons/alice", 
-              "_key" : "alice", 
-<<<<<<< HEAD
-              "_rev" : "1464089762", 
-=======
-              "_rev" : "1275972851", 
->>>>>>> 25aa2a58
-              "name" : "Alice" 
-            } 
-          ] 
-        }, 
-        { 
-          "edges" : [ 
-            { 
-<<<<<<< HEAD
-              "_id" : "knows/1465793698", 
-              "_key" : "1465793698", 
-              "_rev" : "1465793698", 
-=======
-              "_id" : "knows/1277676787", 
-              "_key" : "1277676787", 
-              "_rev" : "1277676787", 
->>>>>>> 25aa2a58
-              "_from" : "persons/eve", 
-              "_to" : "persons/alice" 
-            }, 
-            { 
-<<<<<<< HEAD
-              "_id" : "knows/1465990306", 
-              "_key" : "1465990306", 
-              "_rev" : "1465990306", 
-=======
-              "_id" : "knows/1277873395", 
-              "_key" : "1277873395", 
-              "_rev" : "1277873395", 
->>>>>>> 25aa2a58
-              "_from" : "persons/eve", 
-              "_to" : "persons/bob" 
-            }, 
-            { 
-<<<<<<< HEAD
-              "_id" : "knows/1465400482", 
-              "_key" : "1465400482", 
-              "_rev" : "1465400482", 
-=======
+              "_rev" : "1275972851", 
+              "name" : "Alice" 
+            }, 
+            { 
+              "_id" : "persons/eve", 
+              "_key" : "eve", 
+              "_rev" : "1276824819", 
+              "name" : "Eve" 
+            }, 
+            { 
+              "_id" : "persons/bob", 
+              "_key" : "bob", 
+              "_rev" : "1276169459", 
+              "name" : "Bob" 
+            }, 
+            { 
+              "_id" : "persons/alice", 
+              "_key" : "alice", 
+              "_rev" : "1275972851", 
+              "name" : "Alice" 
+            } 
+          ] 
+        }, 
+        { 
+          "edges" : [ 
+            { 
+              "_id" : "knows/1277676787", 
+              "_key" : "1277676787", 
+              "_rev" : "1277676787", 
+              "_from" : "persons/eve", 
+              "_to" : "persons/alice" 
+            }, 
+            { 
+              "_id" : "knows/1277873395", 
+              "_key" : "1277873395", 
+              "_rev" : "1277873395", 
+              "_from" : "persons/eve", 
+              "_to" : "persons/bob" 
+            }, 
+            { 
               "_id" : "knows/1277283571", 
               "_key" : "1277283571", 
               "_rev" : "1277283571", 
->>>>>>> 25aa2a58
               "_from" : "persons/bob", 
               "_to" : "persons/charlie" 
             } 
@@ -318,41 +200,25 @@
             { 
               "_id" : "persons/alice", 
               "_key" : "alice", 
-<<<<<<< HEAD
-              "_rev" : "1464089762", 
-=======
-              "_rev" : "1275972851", 
->>>>>>> 25aa2a58
-              "name" : "Alice" 
-            }, 
-            { 
-              "_id" : "persons/eve", 
-              "_key" : "eve", 
-<<<<<<< HEAD
-              "_rev" : "1464941730", 
-=======
-              "_rev" : "1276824819", 
->>>>>>> 25aa2a58
-              "name" : "Eve" 
-            }, 
-            { 
-              "_id" : "persons/bob", 
-              "_key" : "bob", 
-<<<<<<< HEAD
-              "_rev" : "1464286370", 
-=======
-              "_rev" : "1276169459", 
->>>>>>> 25aa2a58
+              "_rev" : "1275972851", 
+              "name" : "Alice" 
+            }, 
+            { 
+              "_id" : "persons/eve", 
+              "_key" : "eve", 
+              "_rev" : "1276824819", 
+              "name" : "Eve" 
+            }, 
+            { 
+              "_id" : "persons/bob", 
+              "_key" : "bob", 
+              "_rev" : "1276169459", 
               "name" : "Bob" 
             }, 
             { 
               "_id" : "persons/charlie", 
               "_key" : "charlie", 
-<<<<<<< HEAD
-              "_rev" : "1464548514", 
-=======
               "_rev" : "1276431603", 
->>>>>>> 25aa2a58
               "name" : "Charlie" 
             } 
           ] 
@@ -360,41 +226,23 @@
         { 
           "edges" : [ 
             { 
-<<<<<<< HEAD
-              "_id" : "knows/1465793698", 
-              "_key" : "1465793698", 
-              "_rev" : "1465793698", 
-=======
-              "_id" : "knows/1277676787", 
-              "_key" : "1277676787", 
-              "_rev" : "1277676787", 
->>>>>>> 25aa2a58
-              "_from" : "persons/eve", 
-              "_to" : "persons/alice" 
-            }, 
-            { 
-<<<<<<< HEAD
-              "_id" : "knows/1465990306", 
-              "_key" : "1465990306", 
-              "_rev" : "1465990306", 
-=======
-              "_id" : "knows/1277873395", 
-              "_key" : "1277873395", 
-              "_rev" : "1277873395", 
->>>>>>> 25aa2a58
-              "_from" : "persons/eve", 
-              "_to" : "persons/bob" 
-            }, 
-            { 
-<<<<<<< HEAD
-              "_id" : "knows/1465597090", 
-              "_key" : "1465597090", 
-              "_rev" : "1465597090", 
-=======
+              "_id" : "knows/1277676787", 
+              "_key" : "1277676787", 
+              "_rev" : "1277676787", 
+              "_from" : "persons/eve", 
+              "_to" : "persons/alice" 
+            }, 
+            { 
+              "_id" : "knows/1277873395", 
+              "_key" : "1277873395", 
+              "_rev" : "1277873395", 
+              "_from" : "persons/eve", 
+              "_to" : "persons/bob" 
+            }, 
+            { 
               "_id" : "knows/1277480179", 
               "_key" : "1277480179", 
               "_rev" : "1277480179", 
->>>>>>> 25aa2a58
               "_from" : "persons/bob", 
               "_to" : "persons/dave" 
             } 
@@ -403,41 +251,25 @@
             { 
               "_id" : "persons/alice", 
               "_key" : "alice", 
-<<<<<<< HEAD
-              "_rev" : "1464089762", 
-=======
-              "_rev" : "1275972851", 
->>>>>>> 25aa2a58
-              "name" : "Alice" 
-            }, 
-            { 
-              "_id" : "persons/eve", 
-              "_key" : "eve", 
-<<<<<<< HEAD
-              "_rev" : "1464941730", 
-=======
-              "_rev" : "1276824819", 
->>>>>>> 25aa2a58
-              "name" : "Eve" 
-            }, 
-            { 
-              "_id" : "persons/bob", 
-              "_key" : "bob", 
-<<<<<<< HEAD
-              "_rev" : "1464286370", 
-=======
-              "_rev" : "1276169459", 
->>>>>>> 25aa2a58
+              "_rev" : "1275972851", 
+              "name" : "Alice" 
+            }, 
+            { 
+              "_id" : "persons/eve", 
+              "_key" : "eve", 
+              "_rev" : "1276824819", 
+              "name" : "Eve" 
+            }, 
+            { 
+              "_id" : "persons/bob", 
+              "_key" : "bob", 
+              "_rev" : "1276169459", 
               "name" : "Bob" 
             }, 
             { 
               "_id" : "persons/dave", 
               "_key" : "dave", 
-<<<<<<< HEAD
-              "_rev" : "1464745122", 
-=======
               "_rev" : "1276628211", 
->>>>>>> 25aa2a58
               "name" : "Dave" 
             } 
           ] 
