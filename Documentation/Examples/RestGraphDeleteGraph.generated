shell&gt; curl -X DELETE --dump - http:<span class="hljs-comment">//localhost:8529/_api/graph/graph</span>

<<<<<<< HEAD
HTTP/1.1 202 Accepted
content-type: application/json; charset=utf-8

{ 
  "deleted" : true, 
  "error" : false, 
  "code" : 202 
=======
HTTP/<span class="hljs-number">1.1</span> <span class="hljs-number">202</span> Accepted
content-type: application/json; charset=utf-<span class="hljs-number">8</span>

{ 
  <span class="hljs-string">"deleted"</span> : <span class="hljs-literal">true</span>, 
  <span class="hljs-string">"error"</span> : <span class="hljs-literal">false</span>, 
  <span class="hljs-string">"code"</span> : <span class="hljs-number">202</span> 
>>>>>>> 1a748b46
}<|MERGE_RESOLUTION|>--- conflicted
+++ resolved
@@ -1,14 +1,5 @@
 shell&gt; curl -X DELETE --dump - http:<span class="hljs-comment">//localhost:8529/_api/graph/graph</span>
 
-<<<<<<< HEAD
-HTTP/1.1 202 Accepted
-content-type: application/json; charset=utf-8
-
-{ 
-  "deleted" : true, 
-  "error" : false, 
-  "code" : 202 
-=======
 HTTP/<span class="hljs-number">1.1</span> <span class="hljs-number">202</span> Accepted
 content-type: application/json; charset=utf-<span class="hljs-number">8</span>
 
@@ -16,5 +7,4 @@
   <span class="hljs-string">"deleted"</span> : <span class="hljs-literal">true</span>, 
   <span class="hljs-string">"error"</span> : <span class="hljs-literal">false</span>, 
   <span class="hljs-string">"code"</span> : <span class="hljs-number">202</span> 
->>>>>>> 1a748b46
 }