arangosh> col = db.example;
<<<<<<< HEAD
[ArangoCollection 452738210, "example" (type document, status loaded)]
arangosh> col.unload();
arangosh> col;
[ArangoCollection 452738210, "example" (type document, status unloaded)]
=======
[ArangoCollection 456314099, "example" (type document, status loaded)]
arangosh> col.unload();
arangosh> col;
[ArangoCollection 456314099, "example" (type document, status unloaded)]
>>>>>>> 25aa2a58
<|MERGE_RESOLUTION|>--- conflicted
+++ resolved
@@ -1,12 +1,5 @@
 arangosh> col = db.example;
-<<<<<<< HEAD
-[ArangoCollection 452738210, "example" (type document, status loaded)]
-arangosh> col.unload();
-arangosh> col;
-[ArangoCollection 452738210, "example" (type document, status unloaded)]
-=======
 [ArangoCollection 456314099, "example" (type document, status loaded)]
 arangosh> col.unload();
 arangosh> col;
-[ArangoCollection 456314099, "example" (type document, status unloaded)]
->>>>>>> 25aa2a58
+[ArangoCollection 456314099, "example" (type document, status unloaded)]