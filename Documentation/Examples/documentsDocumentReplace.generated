arangosh> a1 = db.example.insert({ a : 1 });
{ 
<<<<<<< HEAD
  "_id" : "example/494935266", 
  "_rev" : "494935266", 
  "_key" : "494935266" 
}
arangosh> a2 = db._replace(a1, { a : 2 });
{ 
  "_id" : "example/494935266", 
  "_rev" : "495131874", 
  "_key" : "494935266" 
=======
  "_id" : "example/512558852805", 
  "_rev" : "512558852805", 
  "_key" : "512558852805" 
}
arangosh> a2 = db._replace(a1, { a : 2 });
{ 
  "_id" : "example/512558852805", 
  "_rev" : "512559049413", 
  "_key" : "512558852805" 
>>>>>>> 096ad46f
}
arangosh> a3 = db._replace(a1, { a : 3 });
[ArangoError 1200: precondition failed]<|MERGE_RESOLUTION|>--- conflicted
+++ resolved
@@ -1,16 +1,5 @@
 arangosh> a1 = db.example.insert({ a : 1 });
 { 
-<<<<<<< HEAD
-  "_id" : "example/494935266", 
-  "_rev" : "494935266", 
-  "_key" : "494935266" 
-}
-arangosh> a2 = db._replace(a1, { a : 2 });
-{ 
-  "_id" : "example/494935266", 
-  "_rev" : "495131874", 
-  "_key" : "494935266" 
-=======
   "_id" : "example/512558852805", 
   "_rev" : "512558852805", 
   "_key" : "512558852805" 
@@ -20,7 +9,6 @@
   "_id" : "example/512558852805", 
   "_rev" : "512559049413", 
   "_key" : "512558852805" 
->>>>>>> 096ad46f
 }
 arangosh> a3 = db._replace(a1, { a : 3 });
 [ArangoError 1200: precondition failed]