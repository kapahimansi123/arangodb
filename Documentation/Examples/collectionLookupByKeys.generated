arangosh&gt; keys = [ ];
[ ]
arangosh&gt; <span class="hljs-keyword">for</span> (<span class="hljs-keyword">var</span> i = <span class="hljs-number">0</span>; i &lt; <span class="hljs-number">10</span>; ++i) {
........&gt;   db.example.insert({ _key: <span class="hljs-string">"test"</span> + i, value: i });
........&gt;   keys.push(<span class="hljs-string">"test"</span> + i);
........&gt; }
arangosh&gt; db.example.documents(keys);
{ 
  <span class="hljs-string">"documents"</span> : [ 
    { 
      <span class="hljs-string">"_id"</span> : <span class="hljs-string">"example/test0"</span>, 
      <span class="hljs-string">"_key"</span> : <span class="hljs-string">"test0"</span>, 
<<<<<<< HEAD
      <span class="hljs-string">"_rev"</span> : <span class="hljs-string">"15253"</span>, 
=======
      <span class="hljs-string">"_rev"</span> : <span class="hljs-string">"15231"</span>, 
>>>>>>> ca897dce
      <span class="hljs-string">"value"</span> : <span class="hljs-number">0</span> 
    }, 
    { 
      <span class="hljs-string">"_id"</span> : <span class="hljs-string">"example/test1"</span>, 
      <span class="hljs-string">"_key"</span> : <span class="hljs-string">"test1"</span>, 
<<<<<<< HEAD
      <span class="hljs-string">"_rev"</span> : <span class="hljs-string">"15257"</span>, 
=======
      <span class="hljs-string">"_rev"</span> : <span class="hljs-string">"15235"</span>, 
>>>>>>> ca897dce
      <span class="hljs-string">"value"</span> : <span class="hljs-number">1</span> 
    }, 
    { 
      <span class="hljs-string">"_id"</span> : <span class="hljs-string">"example/test2"</span>, 
      <span class="hljs-string">"_key"</span> : <span class="hljs-string">"test2"</span>, 
<<<<<<< HEAD
      <span class="hljs-string">"_rev"</span> : <span class="hljs-string">"15260"</span>, 
=======
      <span class="hljs-string">"_rev"</span> : <span class="hljs-string">"15238"</span>, 
>>>>>>> ca897dce
      <span class="hljs-string">"value"</span> : <span class="hljs-number">2</span> 
    }, 
    { 
      <span class="hljs-string">"_id"</span> : <span class="hljs-string">"example/test3"</span>, 
      <span class="hljs-string">"_key"</span> : <span class="hljs-string">"test3"</span>, 
<<<<<<< HEAD
      <span class="hljs-string">"_rev"</span> : <span class="hljs-string">"15263"</span>, 
=======
      <span class="hljs-string">"_rev"</span> : <span class="hljs-string">"15241"</span>, 
>>>>>>> ca897dce
      <span class="hljs-string">"value"</span> : <span class="hljs-number">3</span> 
    }, 
    { 
      <span class="hljs-string">"_id"</span> : <span class="hljs-string">"example/test4"</span>, 
      <span class="hljs-string">"_key"</span> : <span class="hljs-string">"test4"</span>, 
<<<<<<< HEAD
      <span class="hljs-string">"_rev"</span> : <span class="hljs-string">"15266"</span>, 
=======
      <span class="hljs-string">"_rev"</span> : <span class="hljs-string">"15244"</span>, 
>>>>>>> ca897dce
      <span class="hljs-string">"value"</span> : <span class="hljs-number">4</span> 
    }, 
    { 
      <span class="hljs-string">"_id"</span> : <span class="hljs-string">"example/test5"</span>, 
      <span class="hljs-string">"_key"</span> : <span class="hljs-string">"test5"</span>, 
<<<<<<< HEAD
      <span class="hljs-string">"_rev"</span> : <span class="hljs-string">"15269"</span>, 
=======
      <span class="hljs-string">"_rev"</span> : <span class="hljs-string">"15247"</span>, 
>>>>>>> ca897dce
      <span class="hljs-string">"value"</span> : <span class="hljs-number">5</span> 
    }, 
    { 
      <span class="hljs-string">"_id"</span> : <span class="hljs-string">"example/test6"</span>, 
      <span class="hljs-string">"_key"</span> : <span class="hljs-string">"test6"</span>, 
<<<<<<< HEAD
      <span class="hljs-string">"_rev"</span> : <span class="hljs-string">"15272"</span>, 
=======
      <span class="hljs-string">"_rev"</span> : <span class="hljs-string">"15250"</span>, 
>>>>>>> ca897dce
      <span class="hljs-string">"value"</span> : <span class="hljs-number">6</span> 
    }, 
    { 
      <span class="hljs-string">"_id"</span> : <span class="hljs-string">"example/test7"</span>, 
      <span class="hljs-string">"_key"</span> : <span class="hljs-string">"test7"</span>, 
<<<<<<< HEAD
      <span class="hljs-string">"_rev"</span> : <span class="hljs-string">"15275"</span>, 
=======
      <span class="hljs-string">"_rev"</span> : <span class="hljs-string">"15253"</span>, 
>>>>>>> ca897dce
      <span class="hljs-string">"value"</span> : <span class="hljs-number">7</span> 
    }, 
    { 
      <span class="hljs-string">"_id"</span> : <span class="hljs-string">"example/test8"</span>, 
      <span class="hljs-string">"_key"</span> : <span class="hljs-string">"test8"</span>, 
<<<<<<< HEAD
      <span class="hljs-string">"_rev"</span> : <span class="hljs-string">"15278"</span>, 
=======
      <span class="hljs-string">"_rev"</span> : <span class="hljs-string">"15256"</span>, 
>>>>>>> ca897dce
      <span class="hljs-string">"value"</span> : <span class="hljs-number">8</span> 
    }, 
    { 
      <span class="hljs-string">"_id"</span> : <span class="hljs-string">"example/test9"</span>, 
      <span class="hljs-string">"_key"</span> : <span class="hljs-string">"test9"</span>, 
<<<<<<< HEAD
      <span class="hljs-string">"_rev"</span> : <span class="hljs-string">"15281"</span>, 
=======
      <span class="hljs-string">"_rev"</span> : <span class="hljs-string">"15259"</span>, 
>>>>>>> ca897dce
      <span class="hljs-string">"value"</span> : <span class="hljs-number">9</span> 
    } 
  ] 
}<|MERGE_RESOLUTION|>--- conflicted
+++ resolved
@@ -10,101 +10,61 @@
     { 
       <span class="hljs-string">"_id"</span> : <span class="hljs-string">"example/test0"</span>, 
       <span class="hljs-string">"_key"</span> : <span class="hljs-string">"test0"</span>, 
-<<<<<<< HEAD
-      <span class="hljs-string">"_rev"</span> : <span class="hljs-string">"15253"</span>, 
-=======
       <span class="hljs-string">"_rev"</span> : <span class="hljs-string">"15231"</span>, 
->>>>>>> ca897dce
       <span class="hljs-string">"value"</span> : <span class="hljs-number">0</span> 
     }, 
     { 
       <span class="hljs-string">"_id"</span> : <span class="hljs-string">"example/test1"</span>, 
       <span class="hljs-string">"_key"</span> : <span class="hljs-string">"test1"</span>, 
-<<<<<<< HEAD
-      <span class="hljs-string">"_rev"</span> : <span class="hljs-string">"15257"</span>, 
-=======
       <span class="hljs-string">"_rev"</span> : <span class="hljs-string">"15235"</span>, 
->>>>>>> ca897dce
       <span class="hljs-string">"value"</span> : <span class="hljs-number">1</span> 
     }, 
     { 
       <span class="hljs-string">"_id"</span> : <span class="hljs-string">"example/test2"</span>, 
       <span class="hljs-string">"_key"</span> : <span class="hljs-string">"test2"</span>, 
-<<<<<<< HEAD
-      <span class="hljs-string">"_rev"</span> : <span class="hljs-string">"15260"</span>, 
-=======
       <span class="hljs-string">"_rev"</span> : <span class="hljs-string">"15238"</span>, 
->>>>>>> ca897dce
       <span class="hljs-string">"value"</span> : <span class="hljs-number">2</span> 
     }, 
     { 
       <span class="hljs-string">"_id"</span> : <span class="hljs-string">"example/test3"</span>, 
       <span class="hljs-string">"_key"</span> : <span class="hljs-string">"test3"</span>, 
-<<<<<<< HEAD
-      <span class="hljs-string">"_rev"</span> : <span class="hljs-string">"15263"</span>, 
-=======
       <span class="hljs-string">"_rev"</span> : <span class="hljs-string">"15241"</span>, 
->>>>>>> ca897dce
       <span class="hljs-string">"value"</span> : <span class="hljs-number">3</span> 
     }, 
     { 
       <span class="hljs-string">"_id"</span> : <span class="hljs-string">"example/test4"</span>, 
       <span class="hljs-string">"_key"</span> : <span class="hljs-string">"test4"</span>, 
-<<<<<<< HEAD
-      <span class="hljs-string">"_rev"</span> : <span class="hljs-string">"15266"</span>, 
-=======
       <span class="hljs-string">"_rev"</span> : <span class="hljs-string">"15244"</span>, 
->>>>>>> ca897dce
       <span class="hljs-string">"value"</span> : <span class="hljs-number">4</span> 
     }, 
     { 
       <span class="hljs-string">"_id"</span> : <span class="hljs-string">"example/test5"</span>, 
       <span class="hljs-string">"_key"</span> : <span class="hljs-string">"test5"</span>, 
-<<<<<<< HEAD
-      <span class="hljs-string">"_rev"</span> : <span class="hljs-string">"15269"</span>, 
-=======
       <span class="hljs-string">"_rev"</span> : <span class="hljs-string">"15247"</span>, 
->>>>>>> ca897dce
       <span class="hljs-string">"value"</span> : <span class="hljs-number">5</span> 
     }, 
     { 
       <span class="hljs-string">"_id"</span> : <span class="hljs-string">"example/test6"</span>, 
       <span class="hljs-string">"_key"</span> : <span class="hljs-string">"test6"</span>, 
-<<<<<<< HEAD
-      <span class="hljs-string">"_rev"</span> : <span class="hljs-string">"15272"</span>, 
-=======
       <span class="hljs-string">"_rev"</span> : <span class="hljs-string">"15250"</span>, 
->>>>>>> ca897dce
       <span class="hljs-string">"value"</span> : <span class="hljs-number">6</span> 
     }, 
     { 
       <span class="hljs-string">"_id"</span> : <span class="hljs-string">"example/test7"</span>, 
       <span class="hljs-string">"_key"</span> : <span class="hljs-string">"test7"</span>, 
-<<<<<<< HEAD
-      <span class="hljs-string">"_rev"</span> : <span class="hljs-string">"15275"</span>, 
-=======
       <span class="hljs-string">"_rev"</span> : <span class="hljs-string">"15253"</span>, 
->>>>>>> ca897dce
       <span class="hljs-string">"value"</span> : <span class="hljs-number">7</span> 
     }, 
     { 
       <span class="hljs-string">"_id"</span> : <span class="hljs-string">"example/test8"</span>, 
       <span class="hljs-string">"_key"</span> : <span class="hljs-string">"test8"</span>, 
-<<<<<<< HEAD
-      <span class="hljs-string">"_rev"</span> : <span class="hljs-string">"15278"</span>, 
-=======
       <span class="hljs-string">"_rev"</span> : <span class="hljs-string">"15256"</span>, 
->>>>>>> ca897dce
       <span class="hljs-string">"value"</span> : <span class="hljs-number">8</span> 
     }, 
     { 
       <span class="hljs-string">"_id"</span> : <span class="hljs-string">"example/test9"</span>, 
       <span class="hljs-string">"_key"</span> : <span class="hljs-string">"test9"</span>, 
-<<<<<<< HEAD
-      <span class="hljs-string">"_rev"</span> : <span class="hljs-string">"15281"</span>, 
-=======
       <span class="hljs-string">"_rev"</span> : <span class="hljs-string">"15259"</span>, 
->>>>>>> ca897dce
       <span class="hljs-string">"value"</span> : <span class="hljs-number">9</span> 
     } 
   ] 
