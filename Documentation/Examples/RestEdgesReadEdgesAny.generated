shell> curl --dump - http://localhost:8529/_api/edges/edges?vertex=vertices/1

HTTP/1.1 200 OK
content-type: application/json; charset=utf-8

{ 
  "edges" : [ 
    { 
      "_id" : "edges/6", 
      "_key" : "6", 
<<<<<<< HEAD
      "_rev" : "1265966306", 
=======
      "_rev" : "512110455493", 
>>>>>>> 096ad46f
      "_from" : "vertices/2", 
      "_to" : "vertices/1", 
      "$label" : "v2 -> v1" 
    }, 
    { 
      "_id" : "edges/7", 
      "_key" : "7", 
<<<<<<< HEAD
      "_rev" : "1266490594", 
=======
      "_rev" : "512110979781", 
>>>>>>> 096ad46f
      "_from" : "vertices/4", 
      "_to" : "vertices/1", 
      "$label" : "v4 -> v1" 
    }, 
    { 
      "_id" : "edges/5", 
      "_key" : "5", 
<<<<<<< HEAD
      "_rev" : "1265442018", 
=======
      "_rev" : "512109931205", 
>>>>>>> 096ad46f
      "_from" : "vertices/1", 
      "_to" : "vertices/3", 
      "$label" : "v1 -> v3" 
    } 
  ], 
  "error" : false, 
  "code" : 200 
}<|MERGE_RESOLUTION|>--- conflicted
+++ resolved
@@ -8,11 +8,7 @@
     { 
       "_id" : "edges/6", 
       "_key" : "6", 
-<<<<<<< HEAD
-      "_rev" : "1265966306", 
-=======
       "_rev" : "512110455493", 
->>>>>>> 096ad46f
       "_from" : "vertices/2", 
       "_to" : "vertices/1", 
       "$label" : "v2 -> v1" 
@@ -20,11 +16,7 @@
     { 
       "_id" : "edges/7", 
       "_key" : "7", 
-<<<<<<< HEAD
-      "_rev" : "1266490594", 
-=======
       "_rev" : "512110979781", 
->>>>>>> 096ad46f
       "_from" : "vertices/4", 
       "_to" : "vertices/1", 
       "$label" : "v4 -> v1" 
@@ -32,11 +24,7 @@
     { 
       "_id" : "edges/5", 
       "_key" : "5", 
-<<<<<<< HEAD
-      "_rev" : "1265442018", 
-=======
       "_rev" : "512109931205", 
->>>>>>> 096ad46f
       "_from" : "vertices/1", 
       "_to" : "vertices/3", 
       "$label" : "v1 -> v3" 
