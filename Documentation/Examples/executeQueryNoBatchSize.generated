--- conflicted
+++ resolved
@@ -1,23 +1,6 @@
 arangosh&gt; result = db.users.all().toArray();
 [ 
   { 
-<<<<<<< HEAD
-    <span class="hljs-string">"_key"</span> : <span class="hljs-string">"15665"</span>, 
-    <span class="hljs-string">"_id"</span> : <span class="hljs-string">"users/15665"</span>, 
-    <span class="hljs-string">"_rev"</span> : <span class="hljs-string">"_VO3vmI2--_"</span>, 
-    <span class="hljs-string">"name"</span> : <span class="hljs-string">"Angela"</span> 
-  }, 
-  { 
-    <span class="hljs-string">"_key"</span> : <span class="hljs-string">"15662"</span>, 
-    <span class="hljs-string">"_id"</span> : <span class="hljs-string">"users/15662"</span>, 
-    <span class="hljs-string">"_rev"</span> : <span class="hljs-string">"_VO3vmI2---"</span>, 
-    <span class="hljs-string">"name"</span> : <span class="hljs-string">"Helmut"</span> 
-  }, 
-  { 
-    <span class="hljs-string">"_key"</span> : <span class="hljs-string">"15658"</span>, 
-    <span class="hljs-string">"_id"</span> : <span class="hljs-string">"users/15658"</span>, 
-    <span class="hljs-string">"_rev"</span> : <span class="hljs-string">"_VO3vmIy---"</span>, 
-=======
     <span class="hljs-string">"_key"</span> : <span class="hljs-string">"15528"</span>, 
     <span class="hljs-string">"_id"</span> : <span class="hljs-string">"users/15528"</span>, 
     <span class="hljs-string">"_rev"</span> : <span class="hljs-string">"_VRerEGO---"</span>, 
@@ -33,7 +16,6 @@
     <span class="hljs-string">"_key"</span> : <span class="hljs-string">"15524"</span>, 
     <span class="hljs-string">"_id"</span> : <span class="hljs-string">"users/15524"</span>, 
     <span class="hljs-string">"_rev"</span> : <span class="hljs-string">"_VRerEGK---"</span>, 
->>>>>>> a692577f
     <span class="hljs-string">"name"</span> : <span class="hljs-string">"Gerhard"</span> 
   } 
 ]
