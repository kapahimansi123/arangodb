arangosh> db.emails.ensureFulltextIndex("content");
{ 
<<<<<<< HEAD
  "id" : "emails/461520034", 
  "type" : "fulltext", 
  "unique" : false, 
  "sparse" : true, 
  "minLength" : 2, 
  "fields" : [ 
    "content" 
  ], 
=======
  "id" : "emails/465095923", 
  "type" : "fulltext", 
  "fields" : [ 
    "content" 
  ], 
  "unique" : false, 
  "sparse" : true, 
  "minLength" : 2, 
>>>>>>> 25aa2a58
  "isNewlyCreated" : true, 
  "code" : 201 
}
arangosh> db.emails.save({ content: "Hello Alice, how are you doing? Regards, Bob" });
{ 
<<<<<<< HEAD
  "_id" : "emails/461782178", 
  "_rev" : "461782178", 
  "_key" : "461782178" 
}
arangosh> db.emails.save({ content: "Hello Charlie, do Alice and Bob know about it?" });
{ 
  "_id" : "emails/461978786", 
  "_rev" : "461978786", 
  "_key" : "461978786" 
}
arangosh> db.emails.save({ content: "I think they don't know. Regards, Eve" });
{ 
  "_id" : "emails/462175394", 
  "_rev" : "462175394", 
  "_key" : "462175394" 
=======
  "_id" : "emails/465423603", 
  "_rev" : "465423603", 
  "_key" : "465423603" 
}
arangosh> db.emails.save({ content: "Hello Charlie, do Alice and Bob know about it?" });
{ 
  "_id" : "emails/465620211", 
  "_rev" : "465620211", 
  "_key" : "465620211" 
}
arangosh> db.emails.save({ content: "I think they don't know. Regards, Eve" });
{ 
  "_id" : "emails/465816819", 
  "_rev" : "465816819", 
  "_key" : "465816819" 
>>>>>>> 25aa2a58
}
arangosh> db.emails.fulltext("content", "charlie,|eve").toArray();
[ 
  { 
<<<<<<< HEAD
    "_id" : "emails/461978786", 
    "_key" : "461978786", 
    "_rev" : "461978786", 
    "content" : "Hello Charlie, do Alice and Bob know about it?" 
  }, 
  { 
    "_id" : "emails/462175394", 
    "_key" : "462175394", 
    "_rev" : "462175394", 
=======
    "_id" : "emails/465620211", 
    "_key" : "465620211", 
    "_rev" : "465620211", 
    "content" : "Hello Charlie, do Alice and Bob know about it?" 
  }, 
  { 
    "_id" : "emails/465816819", 
    "_key" : "465816819", 
    "_rev" : "465816819", 
>>>>>>> 25aa2a58
    "content" : "I think they don't know. Regards, Eve" 
  } 
]<|MERGE_RESOLUTION|>--- conflicted
+++ resolved
@@ -1,15 +1,5 @@
 arangosh> db.emails.ensureFulltextIndex("content");
 { 
-<<<<<<< HEAD
-  "id" : "emails/461520034", 
-  "type" : "fulltext", 
-  "unique" : false, 
-  "sparse" : true, 
-  "minLength" : 2, 
-  "fields" : [ 
-    "content" 
-  ], 
-=======
   "id" : "emails/465095923", 
   "type" : "fulltext", 
   "fields" : [ 
@@ -18,29 +8,11 @@
   "unique" : false, 
   "sparse" : true, 
   "minLength" : 2, 
->>>>>>> 25aa2a58
   "isNewlyCreated" : true, 
   "code" : 201 
 }
 arangosh> db.emails.save({ content: "Hello Alice, how are you doing? Regards, Bob" });
 { 
-<<<<<<< HEAD
-  "_id" : "emails/461782178", 
-  "_rev" : "461782178", 
-  "_key" : "461782178" 
-}
-arangosh> db.emails.save({ content: "Hello Charlie, do Alice and Bob know about it?" });
-{ 
-  "_id" : "emails/461978786", 
-  "_rev" : "461978786", 
-  "_key" : "461978786" 
-}
-arangosh> db.emails.save({ content: "I think they don't know. Regards, Eve" });
-{ 
-  "_id" : "emails/462175394", 
-  "_rev" : "462175394", 
-  "_key" : "462175394" 
-=======
   "_id" : "emails/465423603", 
   "_rev" : "465423603", 
   "_key" : "465423603" 
@@ -56,22 +28,10 @@
   "_id" : "emails/465816819", 
   "_rev" : "465816819", 
   "_key" : "465816819" 
->>>>>>> 25aa2a58
 }
 arangosh> db.emails.fulltext("content", "charlie,|eve").toArray();
 [ 
   { 
-<<<<<<< HEAD
-    "_id" : "emails/461978786", 
-    "_key" : "461978786", 
-    "_rev" : "461978786", 
-    "content" : "Hello Charlie, do Alice and Bob know about it?" 
-  }, 
-  { 
-    "_id" : "emails/462175394", 
-    "_key" : "462175394", 
-    "_rev" : "462175394", 
-=======
     "_id" : "emails/465620211", 
     "_key" : "465620211", 
     "_rev" : "465620211", 
@@ -81,7 +41,6 @@
     "_id" : "emails/465816819", 
     "_key" : "465816819", 
     "_rev" : "465816819", 
->>>>>>> 25aa2a58
     "content" : "I think they don't know. Regards, Eve" 
   } 
 ]