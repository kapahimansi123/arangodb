shell> curl --dump - http://localhost:8529/_admin/statistics

HTTP/<span class="hljs-number">1.1</span> <span class="hljs-number">200</span> OK
content-type: application/json; charset=utf<span class="hljs-number">-8</span>

{ 
<<<<<<< HEAD
  <span class="hljs-string">"time"</span> : <span class="hljs-number">1465769288.487272</span>, 
  <span class="hljs-string">"enabled"</span> : <span class="hljs-literal">true</span>, 
  <span class="hljs-string">"system"</span> : { 
    <span class="hljs-string">"minorPageFaults"</span> : <span class="hljs-number">53986</span>, 
    <span class="hljs-string">"majorPageFaults"</span> : <span class="hljs-number">3971</span>, 
    <span class="hljs-string">"userTime"</span> : <span class="hljs-number">4.802885</span>, 
    <span class="hljs-string">"systemTime"</span> : <span class="hljs-number">3.657053</span>, 
    <span class="hljs-string">"numberOfThreads"</span> : <span class="hljs-number">24</span>, 
    <span class="hljs-string">"residentSize"</span> : <span class="hljs-number">183656448</span>, 
    <span class="hljs-string">"residentSizePercent"</span> : <span class="hljs-number">0.01069021224975586</span>, 
    <span class="hljs-string">"virtualSize"</span> : <span class="hljs-number">4566708224</span> 
=======
  <span class="hljs-string">"time"</span> : <span class="hljs-number">1465810665.742554</span>, 
  <span class="hljs-string">"enabled"</span> : <span class="hljs-literal">true</span>, 
  <span class="hljs-string">"system"</span> : { 
    <span class="hljs-string">"minorPageFaults"</span> : <span class="hljs-number">30672</span>, 
    <span class="hljs-string">"majorPageFaults"</span> : <span class="hljs-number">2</span>, 
    <span class="hljs-string">"userTime"</span> : <span class="hljs-number">1.8</span>, 
    <span class="hljs-string">"systemTime"</span> : <span class="hljs-number">0.56</span>, 
    <span class="hljs-string">"numberOfThreads"</span> : <span class="hljs-number">25</span>, 
    <span class="hljs-string">"residentSize"</span> : <span class="hljs-number">313856000</span>, 
    <span class="hljs-string">"residentSizePercent"</span> : <span class="hljs-number">0.009317108533705378</span>, 
    <span class="hljs-string">"virtualSize"</span> : <span class="hljs-number">3744063488</span> 
>>>>>>> ca897dce
  }, 
  <span class="hljs-string">"client"</span> : { 
    <span class="hljs-string">"httpConnections"</span> : <span class="hljs-number">1</span>, 
    <span class="hljs-string">"connectionTime"</span> : { 
<<<<<<< HEAD
      <span class="hljs-string">"sum"</span> : <span class="hljs-number">0.0017328262329101562</span>, 
      <span class="hljs-string">"count"</span> : <span class="hljs-number">2</span>, 
=======
      <span class="hljs-string">"sum"</span> : <span class="hljs-number">0.0002429485321044922</span>, 
      <span class="hljs-string">"count"</span> : <span class="hljs-number">1</span>, 
>>>>>>> ca897dce
      <span class="hljs-string">"counts"</span> : [ 
        <span class="hljs-number">2</span>, 
        <span class="hljs-number">0</span>, 
        <span class="hljs-number">0</span>, 
        <span class="hljs-number">0</span> 
      ] 
    }, 
    <span class="hljs-string">"totalTime"</span> : { 
<<<<<<< HEAD
      <span class="hljs-string">"sum"</span> : <span class="hljs-number">66.43280363082886</span>, 
      <span class="hljs-string">"count"</span> : <span class="hljs-number">3787</span>, 
      <span class="hljs-string">"counts"</span> : [ 
        <span class="hljs-number">3525</span>, 
        <span class="hljs-number">253</span>, 
        <span class="hljs-number">3</span>, 
        <span class="hljs-number">3</span>, 
=======
      <span class="hljs-string">"sum"</span> : <span class="hljs-number">0.7108497619628906</span>, 
      <span class="hljs-string">"count"</span> : <span class="hljs-number">3776</span>, 
      <span class="hljs-string">"counts"</span> : [ 
        <span class="hljs-number">3771</span>, 
        <span class="hljs-number">5</span>, 
        <span class="hljs-number">0</span>, 
>>>>>>> ca897dce
        <span class="hljs-number">0</span>, 
        <span class="hljs-number">1</span>, 
        <span class="hljs-number">2</span> 
      ] 
    }, 
    <span class="hljs-string">"requestTime"</span> : { 
<<<<<<< HEAD
      <span class="hljs-string">"sum"</span> : <span class="hljs-number">65.47298407554626</span>, 
      <span class="hljs-string">"count"</span> : <span class="hljs-number">3787</span>, 
      <span class="hljs-string">"counts"</span> : [ 
        <span class="hljs-number">3531</span>, 
        <span class="hljs-number">247</span>, 
        <span class="hljs-number">3</span>, 
        <span class="hljs-number">3</span>, 
=======
      <span class="hljs-string">"sum"</span> : <span class="hljs-number">0.5566046237945557</span>, 
      <span class="hljs-string">"count"</span> : <span class="hljs-number">3776</span>, 
      <span class="hljs-string">"counts"</span> : [ 
        <span class="hljs-number">3771</span>, 
        <span class="hljs-number">5</span>, 
        <span class="hljs-number">0</span>, 
>>>>>>> ca897dce
        <span class="hljs-number">0</span>, 
        <span class="hljs-number">1</span>, 
        <span class="hljs-number">2</span> 
      ] 
    }, 
    <span class="hljs-string">"queueTime"</span> : { 
<<<<<<< HEAD
      <span class="hljs-string">"sum"</span> : <span class="hljs-number">0.14552807807922363</span>, 
      <span class="hljs-string">"count"</span> : <span class="hljs-number">3757</span>, 
=======
      <span class="hljs-string">"sum"</span> : <span class="hljs-number">0.025324583053588867</span>, 
      <span class="hljs-string">"count"</span> : <span class="hljs-number">3752</span>, 
>>>>>>> ca897dce
      <span class="hljs-string">"counts"</span> : [ 
        <span class="hljs-number">3757</span>, 
        <span class="hljs-number">0</span>, 
        <span class="hljs-number">0</span>, 
        <span class="hljs-number">0</span>, 
        <span class="hljs-number">0</span>, 
        <span class="hljs-number">0</span>, 
        <span class="hljs-number">0</span> 
      ] 
    }, 
    <span class="hljs-string">"ioTime"</span> : { 
<<<<<<< HEAD
      <span class="hljs-string">"sum"</span> : <span class="hljs-number">0.8142914772033691</span>, 
      <span class="hljs-string">"count"</span> : <span class="hljs-number">3787</span>, 
=======
      <span class="hljs-string">"sum"</span> : <span class="hljs-number">0.1289205551147461</span>, 
      <span class="hljs-string">"count"</span> : <span class="hljs-number">3776</span>, 
>>>>>>> ca897dce
      <span class="hljs-string">"counts"</span> : [ 
        <span class="hljs-number">3785</span>, 
        <span class="hljs-number">2</span>, 
        <span class="hljs-number">0</span>, 
        <span class="hljs-number">0</span>, 
        <span class="hljs-number">0</span>, 
        <span class="hljs-number">0</span>, 
        <span class="hljs-number">0</span> 
      ] 
    }, 
    <span class="hljs-string">"bytesSent"</span> : { 
<<<<<<< HEAD
      <span class="hljs-string">"sum"</span> : <span class="hljs-number">1210013</span>, 
      <span class="hljs-string">"count"</span> : <span class="hljs-number">3787</span>, 
=======
      <span class="hljs-string">"sum"</span> : <span class="hljs-number">1204607</span>, 
      <span class="hljs-string">"count"</span> : <span class="hljs-number">3776</span>, 
>>>>>>> ca897dce
      <span class="hljs-string">"counts"</span> : [ 
        <span class="hljs-number">2718</span>, 
        <span class="hljs-number">800</span>, 
        <span class="hljs-number">264</span>, 
        <span class="hljs-number">5</span>, 
        <span class="hljs-number">0</span>, 
        <span class="hljs-number">0</span> 
      ] 
    }, 
    <span class="hljs-string">"bytesReceived"</span> : { 
      <span class="hljs-string">"sum"</span> : <span class="hljs-number">820886</span>, 
      <span class="hljs-string">"count"</span> : <span class="hljs-number">3787</span>, 
      <span class="hljs-string">"counts"</span> : [ 
        <span class="hljs-number">3509</span>, 
        <span class="hljs-number">278</span>, 
        <span class="hljs-number">0</span>, 
        <span class="hljs-number">0</span>, 
        <span class="hljs-number">0</span>, 
        <span class="hljs-number">0</span> 
      ] 
    } 
  }, 
  <span class="hljs-string">"http"</span> : { 
    <span class="hljs-string">"requestsTotal"</span> : <span class="hljs-number">3787</span>, 
    <span class="hljs-string">"requestsAsync"</span> : <span class="hljs-number">10</span>, 
    <span class="hljs-string">"requestsGet"</span> : <span class="hljs-number">762</span>, 
    <span class="hljs-string">"requestsHead"</span> : <span class="hljs-number">0</span>, 
    <span class="hljs-string">"requestsPost"</span> : <span class="hljs-number">2756</span>, 
    <span class="hljs-string">"requestsPut"</span> : <span class="hljs-number">120</span>, 
    <span class="hljs-string">"requestsPatch"</span> : <span class="hljs-number">3</span>, 
    <span class="hljs-string">"requestsDelete"</span> : <span class="hljs-number">146</span>, 
    <span class="hljs-string">"requestsOptions"</span> : <span class="hljs-number">0</span>, 
    <span class="hljs-string">"requestsOther"</span> : <span class="hljs-number">0</span> 
  }, 
  <span class="hljs-string">"server"</span> : { 
<<<<<<< HEAD
    <span class="hljs-string">"uptime"</span> : <span class="hljs-number">48.84535503387451</span>, 
    <span class="hljs-string">"physicalMemory"</span> : <span class="hljs-number">17179869184</span> 
=======
    <span class="hljs-string">"uptime"</span> : <span class="hljs-number">32.111939907073975</span>, 
    <span class="hljs-string">"physicalMemory"</span> : <span class="hljs-number">33685987328</span> 
>>>>>>> ca897dce
  }, 
  <span class="hljs-string">"error"</span> : <span class="hljs-literal">false</span>, 
  <span class="hljs-string">"code"</span> : <span class="hljs-number">200</span> 
}<|MERGE_RESOLUTION|>--- conflicted
+++ resolved
@@ -4,19 +4,6 @@
 content-type: application/json; charset=utf<span class="hljs-number">-8</span>
 
 { 
-<<<<<<< HEAD
-  <span class="hljs-string">"time"</span> : <span class="hljs-number">1465769288.487272</span>, 
-  <span class="hljs-string">"enabled"</span> : <span class="hljs-literal">true</span>, 
-  <span class="hljs-string">"system"</span> : { 
-    <span class="hljs-string">"minorPageFaults"</span> : <span class="hljs-number">53986</span>, 
-    <span class="hljs-string">"majorPageFaults"</span> : <span class="hljs-number">3971</span>, 
-    <span class="hljs-string">"userTime"</span> : <span class="hljs-number">4.802885</span>, 
-    <span class="hljs-string">"systemTime"</span> : <span class="hljs-number">3.657053</span>, 
-    <span class="hljs-string">"numberOfThreads"</span> : <span class="hljs-number">24</span>, 
-    <span class="hljs-string">"residentSize"</span> : <span class="hljs-number">183656448</span>, 
-    <span class="hljs-string">"residentSizePercent"</span> : <span class="hljs-number">0.01069021224975586</span>, 
-    <span class="hljs-string">"virtualSize"</span> : <span class="hljs-number">4566708224</span> 
-=======
   <span class="hljs-string">"time"</span> : <span class="hljs-number">1465810665.742554</span>, 
   <span class="hljs-string">"enabled"</span> : <span class="hljs-literal">true</span>, 
   <span class="hljs-string">"system"</span> : { 
@@ -28,79 +15,50 @@
     <span class="hljs-string">"residentSize"</span> : <span class="hljs-number">313856000</span>, 
     <span class="hljs-string">"residentSizePercent"</span> : <span class="hljs-number">0.009317108533705378</span>, 
     <span class="hljs-string">"virtualSize"</span> : <span class="hljs-number">3744063488</span> 
->>>>>>> ca897dce
   }, 
   <span class="hljs-string">"client"</span> : { 
     <span class="hljs-string">"httpConnections"</span> : <span class="hljs-number">1</span>, 
     <span class="hljs-string">"connectionTime"</span> : { 
-<<<<<<< HEAD
-      <span class="hljs-string">"sum"</span> : <span class="hljs-number">0.0017328262329101562</span>, 
-      <span class="hljs-string">"count"</span> : <span class="hljs-number">2</span>, 
-=======
       <span class="hljs-string">"sum"</span> : <span class="hljs-number">0.0002429485321044922</span>, 
       <span class="hljs-string">"count"</span> : <span class="hljs-number">1</span>, 
->>>>>>> ca897dce
       <span class="hljs-string">"counts"</span> : [ 
-        <span class="hljs-number">2</span>, 
+        <span class="hljs-number">1</span>, 
         <span class="hljs-number">0</span>, 
         <span class="hljs-number">0</span>, 
         <span class="hljs-number">0</span> 
       ] 
     }, 
     <span class="hljs-string">"totalTime"</span> : { 
-<<<<<<< HEAD
-      <span class="hljs-string">"sum"</span> : <span class="hljs-number">66.43280363082886</span>, 
-      <span class="hljs-string">"count"</span> : <span class="hljs-number">3787</span>, 
-      <span class="hljs-string">"counts"</span> : [ 
-        <span class="hljs-number">3525</span>, 
-        <span class="hljs-number">253</span>, 
-        <span class="hljs-number">3</span>, 
-        <span class="hljs-number">3</span>, 
-=======
       <span class="hljs-string">"sum"</span> : <span class="hljs-number">0.7108497619628906</span>, 
       <span class="hljs-string">"count"</span> : <span class="hljs-number">3776</span>, 
       <span class="hljs-string">"counts"</span> : [ 
         <span class="hljs-number">3771</span>, 
         <span class="hljs-number">5</span>, 
         <span class="hljs-number">0</span>, 
->>>>>>> ca897dce
         <span class="hljs-number">0</span>, 
-        <span class="hljs-number">1</span>, 
-        <span class="hljs-number">2</span> 
+        <span class="hljs-number">0</span>, 
+        <span class="hljs-number">0</span>, 
+        <span class="hljs-number">0</span> 
       ] 
     }, 
     <span class="hljs-string">"requestTime"</span> : { 
-<<<<<<< HEAD
-      <span class="hljs-string">"sum"</span> : <span class="hljs-number">65.47298407554626</span>, 
-      <span class="hljs-string">"count"</span> : <span class="hljs-number">3787</span>, 
-      <span class="hljs-string">"counts"</span> : [ 
-        <span class="hljs-number">3531</span>, 
-        <span class="hljs-number">247</span>, 
-        <span class="hljs-number">3</span>, 
-        <span class="hljs-number">3</span>, 
-=======
       <span class="hljs-string">"sum"</span> : <span class="hljs-number">0.5566046237945557</span>, 
       <span class="hljs-string">"count"</span> : <span class="hljs-number">3776</span>, 
       <span class="hljs-string">"counts"</span> : [ 
         <span class="hljs-number">3771</span>, 
         <span class="hljs-number">5</span>, 
         <span class="hljs-number">0</span>, 
->>>>>>> ca897dce
         <span class="hljs-number">0</span>, 
-        <span class="hljs-number">1</span>, 
-        <span class="hljs-number">2</span> 
+        <span class="hljs-number">0</span>, 
+        <span class="hljs-number">0</span>, 
+        <span class="hljs-number">0</span> 
       ] 
     }, 
     <span class="hljs-string">"queueTime"</span> : { 
-<<<<<<< HEAD
-      <span class="hljs-string">"sum"</span> : <span class="hljs-number">0.14552807807922363</span>, 
-      <span class="hljs-string">"count"</span> : <span class="hljs-number">3757</span>, 
-=======
       <span class="hljs-string">"sum"</span> : <span class="hljs-number">0.025324583053588867</span>, 
       <span class="hljs-string">"count"</span> : <span class="hljs-number">3752</span>, 
->>>>>>> ca897dce
       <span class="hljs-string">"counts"</span> : [ 
-        <span class="hljs-number">3757</span>, 
+        <span class="hljs-number">3752</span>, 
         <span class="hljs-number">0</span>, 
         <span class="hljs-number">0</span>, 
         <span class="hljs-number">0</span>, 
@@ -110,16 +68,11 @@
       ] 
     }, 
     <span class="hljs-string">"ioTime"</span> : { 
-<<<<<<< HEAD
-      <span class="hljs-string">"sum"</span> : <span class="hljs-number">0.8142914772033691</span>, 
-      <span class="hljs-string">"count"</span> : <span class="hljs-number">3787</span>, 
-=======
       <span class="hljs-string">"sum"</span> : <span class="hljs-number">0.1289205551147461</span>, 
       <span class="hljs-string">"count"</span> : <span class="hljs-number">3776</span>, 
->>>>>>> ca897dce
       <span class="hljs-string">"counts"</span> : [ 
-        <span class="hljs-number">3785</span>, 
-        <span class="hljs-number">2</span>, 
+        <span class="hljs-number">3776</span>, 
+        <span class="hljs-number">0</span>, 
         <span class="hljs-number">0</span>, 
         <span class="hljs-number">0</span>, 
         <span class="hljs-number">0</span>, 
@@ -128,27 +81,22 @@
       ] 
     }, 
     <span class="hljs-string">"bytesSent"</span> : { 
-<<<<<<< HEAD
-      <span class="hljs-string">"sum"</span> : <span class="hljs-number">1210013</span>, 
-      <span class="hljs-string">"count"</span> : <span class="hljs-number">3787</span>, 
-=======
       <span class="hljs-string">"sum"</span> : <span class="hljs-number">1204607</span>, 
       <span class="hljs-string">"count"</span> : <span class="hljs-number">3776</span>, 
->>>>>>> ca897dce
       <span class="hljs-string">"counts"</span> : [ 
-        <span class="hljs-number">2718</span>, 
-        <span class="hljs-number">800</span>, 
-        <span class="hljs-number">264</span>, 
+        <span class="hljs-number">2712</span>, 
+        <span class="hljs-number">799</span>, 
+        <span class="hljs-number">260</span>, 
         <span class="hljs-number">5</span>, 
         <span class="hljs-number">0</span>, 
         <span class="hljs-number">0</span> 
       ] 
     }, 
     <span class="hljs-string">"bytesReceived"</span> : { 
-      <span class="hljs-string">"sum"</span> : <span class="hljs-number">820886</span>, 
-      <span class="hljs-string">"count"</span> : <span class="hljs-number">3787</span>, 
+      <span class="hljs-string">"sum"</span> : <span class="hljs-number">819065</span>, 
+      <span class="hljs-string">"count"</span> : <span class="hljs-number">3776</span>, 
       <span class="hljs-string">"counts"</span> : [ 
-        <span class="hljs-number">3509</span>, 
+        <span class="hljs-number">3498</span>, 
         <span class="hljs-number">278</span>, 
         <span class="hljs-number">0</span>, 
         <span class="hljs-number">0</span>, 
@@ -158,25 +106,20 @@
     } 
   }, 
   <span class="hljs-string">"http"</span> : { 
-    <span class="hljs-string">"requestsTotal"</span> : <span class="hljs-number">3787</span>, 
-    <span class="hljs-string">"requestsAsync"</span> : <span class="hljs-number">10</span>, 
-    <span class="hljs-string">"requestsGet"</span> : <span class="hljs-number">762</span>, 
+    <span class="hljs-string">"requestsTotal"</span> : <span class="hljs-number">3776</span>, 
+    <span class="hljs-string">"requestsAsync"</span> : <span class="hljs-number">9</span>, 
+    <span class="hljs-string">"requestsGet"</span> : <span class="hljs-number">753</span>, 
     <span class="hljs-string">"requestsHead"</span> : <span class="hljs-number">0</span>, 
     <span class="hljs-string">"requestsPost"</span> : <span class="hljs-number">2756</span>, 
     <span class="hljs-string">"requestsPut"</span> : <span class="hljs-number">120</span>, 
     <span class="hljs-string">"requestsPatch"</span> : <span class="hljs-number">3</span>, 
-    <span class="hljs-string">"requestsDelete"</span> : <span class="hljs-number">146</span>, 
+    <span class="hljs-string">"requestsDelete"</span> : <span class="hljs-number">144</span>, 
     <span class="hljs-string">"requestsOptions"</span> : <span class="hljs-number">0</span>, 
     <span class="hljs-string">"requestsOther"</span> : <span class="hljs-number">0</span> 
   }, 
   <span class="hljs-string">"server"</span> : { 
-<<<<<<< HEAD
-    <span class="hljs-string">"uptime"</span> : <span class="hljs-number">48.84535503387451</span>, 
-    <span class="hljs-string">"physicalMemory"</span> : <span class="hljs-number">17179869184</span> 
-=======
     <span class="hljs-string">"uptime"</span> : <span class="hljs-number">32.111939907073975</span>, 
     <span class="hljs-string">"physicalMemory"</span> : <span class="hljs-number">33685987328</span> 
->>>>>>> ca897dce
   }, 
   <span class="hljs-string">"error"</span> : <span class="hljs-literal">false</span>, 
   <span class="hljs-string">"code"</span> : <span class="hljs-number">200</span> 
