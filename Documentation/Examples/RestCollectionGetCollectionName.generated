shell> curl --dump - http://localhost:8529/_api/collection/products/properties

HTTP/1.1 200 OK
content-type: application/json; charset=utf-8
location: /_db/_system/_api/collection/products/properties

{ 
<<<<<<< HEAD
  "id" : "1525234850", 
=======
  "id" : "1533070579", 
>>>>>>> 25aa2a58
  "name" : "products", 
  "isSystem" : false, 
  "doCompact" : true, 
  "isVolatile" : false, 
  "journalSize" : 1048576, 
  "keyOptions" : { 
    "type" : "traditional", 
    "allowUserKeys" : true 
  }, 
  "waitForSync" : true, 
  "indexBuckets" : 1, 
  "status" : 3, 
  "type" : 2, 
  "error" : false, 
  "code" : 200 
}<|MERGE_RESOLUTION|>--- conflicted
+++ resolved
@@ -5,11 +5,7 @@
 location: /_db/_system/_api/collection/products/properties
 
 { 
-<<<<<<< HEAD
-  "id" : "1525234850", 
-=======
   "id" : "1533070579", 
->>>>>>> 25aa2a58
   "name" : "products", 
   "isSystem" : false, 
   "doCompact" : true, 
