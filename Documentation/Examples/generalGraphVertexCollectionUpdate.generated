arangosh> var examples = require("org/arangodb/graph-examples/example-graph.js");
arangosh> var graph = examples.loadGraph("social");
arangosh> graph.female.save({name: "Lynda", _key: "linda"});
{ 
  "_id" : "female/linda", 
<<<<<<< HEAD
  "_rev" : "1206926498", 
=======
  "_rev" : "1214041331", 
>>>>>>> 25aa2a58
  "_key" : "linda" 
}
arangosh> graph.female.update("female/linda", {name: "Linda", _key: "linda"});
{ 
  "_id" : "female/linda", 
<<<<<<< HEAD
  "_rev" : "1207123106", 
=======
  "_rev" : "1214237939", 
>>>>>>> 25aa2a58
  "_key" : "linda" 
}<|MERGE_RESOLUTION|>--- conflicted
+++ resolved
@@ -3,20 +3,12 @@
 arangosh> graph.female.save({name: "Lynda", _key: "linda"});
 { 
   "_id" : "female/linda", 
-<<<<<<< HEAD
-  "_rev" : "1206926498", 
-=======
   "_rev" : "1214041331", 
->>>>>>> 25aa2a58
   "_key" : "linda" 
 }
 arangosh> graph.female.update("female/linda", {name: "Linda", _key: "linda"});
 { 
   "_id" : "female/linda", 
-<<<<<<< HEAD
-  "_rev" : "1207123106", 
-=======
   "_rev" : "1214237939", 
->>>>>>> 25aa2a58
   "_key" : "linda" 
 }