--- conflicted
+++ resolved
@@ -11,15 +11,9 @@
 
 { 
   <span class="hljs-string">"result"</span> : [ 
-<<<<<<< HEAD
-    <span class="hljs-string">"products/10027"</span>, 
-    <span class="hljs-string">"products/10031"</span>, 
-    <span class="hljs-string">"products/10034"</span> 
-=======
     <span class="hljs-string">"products/9970"</span>, 
     <span class="hljs-string">"products/9977"</span>, 
     <span class="hljs-string">"products/9974"</span> 
->>>>>>> a692577f
   ], 
   <span class="hljs-string">"hasMore"</span> : <span class="hljs-literal">false</span>, 
   <span class="hljs-string">"cached"</span> : <span class="hljs-literal">false</span>, 
@@ -31,11 +25,7 @@
       <span class="hljs-string">"scannedIndex"</span> : <span class="hljs-number">0</span>, 
       <span class="hljs-string">"filtered"</span> : <span class="hljs-number">0</span>, 
       <span class="hljs-string">"httpRequests"</span> : <span class="hljs-number">0</span>, 
-<<<<<<< HEAD
-      <span class="hljs-string">"executionTime"</span> : <span class="hljs-number">0.0003170967102050781</span> 
-=======
       <span class="hljs-string">"executionTime"</span> : <span class="hljs-number">0.00027108192443847656</span> 
->>>>>>> a692577f
     }, 
     <span class="hljs-string">"warnings"</span> : [ ] 
   }, 
