--- conflicted
+++ resolved
@@ -5,11 +5,7 @@
   { 
     "_id" : "relation/aliceAndBob", 
     "_key" : "aliceAndBob", 
-<<<<<<< HEAD
-    "_rev" : "711605410", 
-=======
     "_rev" : "715377907", 
->>>>>>> 25aa2a58
     "_from" : "female/alice", 
     "_to" : "male/bob", 
     "type" : "married" 
@@ -17,11 +13,7 @@
   { 
     "_id" : "relation/aliceAndCharly", 
     "_key" : "aliceAndCharly", 
-<<<<<<< HEAD
-    "_rev" : "711867554", 
-=======
     "_rev" : "715640051", 
->>>>>>> 25aa2a58
     "_from" : "female/alice", 
     "_to" : "male/charly", 
     "type" : "friend" 
@@ -29,11 +21,7 @@
   { 
     "_id" : "relation/bobAndDiana", 
     "_key" : "bobAndDiana", 
-<<<<<<< HEAD
-    "_rev" : "712260770", 
-=======
     "_rev" : "716033267", 
->>>>>>> 25aa2a58
     "_from" : "male/bob", 
     "_to" : "female/diana", 
     "type" : "friend" 
@@ -41,11 +29,7 @@
   { 
     "_id" : "relation/charlyAndDiana", 
     "_key" : "charlyAndDiana", 
-<<<<<<< HEAD
-    "_rev" : "712064162", 
-=======
     "_rev" : "715836659", 
->>>>>>> 25aa2a58
     "_from" : "male/charly", 
     "_to" : "female/diana", 
     "type" : "married" 
