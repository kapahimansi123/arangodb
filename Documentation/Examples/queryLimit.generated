arangosh&gt; db.five.all().toArray();
[ 
  { 
<<<<<<< HEAD
    <span class="hljs-string">"_key"</span> : <span class="hljs-string">"36775"</span>, 
    <span class="hljs-string">"_id"</span> : <span class="hljs-string">"five/36775"</span>, 
    <span class="hljs-string">"_rev"</span> : <span class="hljs-string">"36775"</span>, 
    <span class="hljs-string">"name"</span> : <span class="hljs-string">"three"</span> 
  }, 
  { 
    <span class="hljs-string">"_key"</span> : <span class="hljs-string">"36768"</span>, 
    <span class="hljs-string">"_id"</span> : <span class="hljs-string">"five/36768"</span>, 
    <span class="hljs-string">"_rev"</span> : <span class="hljs-string">"36768"</span>, 
    <span class="hljs-string">"name"</span> : <span class="hljs-string">"one"</span> 
  }, 
  { 
    <span class="hljs-string">"_key"</span> : <span class="hljs-string">"36778"</span>, 
    <span class="hljs-string">"_id"</span> : <span class="hljs-string">"five/36778"</span>, 
    <span class="hljs-string">"_rev"</span> : <span class="hljs-string">"36778"</span>, 
    <span class="hljs-string">"name"</span> : <span class="hljs-string">"four"</span> 
  }, 
  { 
    <span class="hljs-string">"_key"</span> : <span class="hljs-string">"36781"</span>, 
    <span class="hljs-string">"_id"</span> : <span class="hljs-string">"five/36781"</span>, 
    <span class="hljs-string">"_rev"</span> : <span class="hljs-string">"36781"</span>, 
    <span class="hljs-string">"name"</span> : <span class="hljs-string">"five"</span> 
  }, 
  { 
    <span class="hljs-string">"_key"</span> : <span class="hljs-string">"36772"</span>, 
    <span class="hljs-string">"_id"</span> : <span class="hljs-string">"five/36772"</span>, 
    <span class="hljs-string">"_rev"</span> : <span class="hljs-string">"36772"</span>, 
    <span class="hljs-string">"name"</span> : <span class="hljs-string">"two"</span> 
=======
    <span class="hljs-string">"_key"</span> : <span class="hljs-string">"30739"</span>, 
    <span class="hljs-string">"_id"</span> : <span class="hljs-string">"five/30739"</span>, 
    <span class="hljs-string">"_rev"</span> : <span class="hljs-string">"30739"</span>, 
    <span class="hljs-string">"name"</span> : <span class="hljs-string">"one"</span> 
  }, 
  { 
    <span class="hljs-string">"_key"</span> : <span class="hljs-string">"30749"</span>, 
    <span class="hljs-string">"_id"</span> : <span class="hljs-string">"five/30749"</span>, 
    <span class="hljs-string">"_rev"</span> : <span class="hljs-string">"30749"</span>, 
    <span class="hljs-string">"name"</span> : <span class="hljs-string">"four"</span> 
  }, 
  { 
    <span class="hljs-string">"_key"</span> : <span class="hljs-string">"30746"</span>, 
    <span class="hljs-string">"_id"</span> : <span class="hljs-string">"five/30746"</span>, 
    <span class="hljs-string">"_rev"</span> : <span class="hljs-string">"30746"</span>, 
    <span class="hljs-string">"name"</span> : <span class="hljs-string">"three"</span> 
  }, 
  { 
    <span class="hljs-string">"_key"</span> : <span class="hljs-string">"30743"</span>, 
    <span class="hljs-string">"_id"</span> : <span class="hljs-string">"five/30743"</span>, 
    <span class="hljs-string">"_rev"</span> : <span class="hljs-string">"30743"</span>, 
    <span class="hljs-string">"name"</span> : <span class="hljs-string">"two"</span> 
  }, 
  { 
    <span class="hljs-string">"_key"</span> : <span class="hljs-string">"30752"</span>, 
    <span class="hljs-string">"_id"</span> : <span class="hljs-string">"five/30752"</span>, 
    <span class="hljs-string">"_rev"</span> : <span class="hljs-string">"30752"</span>, 
    <span class="hljs-string">"name"</span> : <span class="hljs-string">"five"</span> 
>>>>>>> 54d39573
  } 
]
arangosh&gt; db.five.all().limit(<span class="hljs-number">2</span>).toArray();
[ 
  { 
<<<<<<< HEAD
    <span class="hljs-string">"_key"</span> : <span class="hljs-string">"36775"</span>, 
    <span class="hljs-string">"_id"</span> : <span class="hljs-string">"five/36775"</span>, 
    <span class="hljs-string">"_rev"</span> : <span class="hljs-string">"36775"</span>, 
    <span class="hljs-string">"name"</span> : <span class="hljs-string">"three"</span> 
  }, 
  { 
    <span class="hljs-string">"_key"</span> : <span class="hljs-string">"36768"</span>, 
    <span class="hljs-string">"_id"</span> : <span class="hljs-string">"five/36768"</span>, 
    <span class="hljs-string">"_rev"</span> : <span class="hljs-string">"36768"</span>, 
    <span class="hljs-string">"name"</span> : <span class="hljs-string">"one"</span> 
=======
    <span class="hljs-string">"_key"</span> : <span class="hljs-string">"30739"</span>, 
    <span class="hljs-string">"_id"</span> : <span class="hljs-string">"five/30739"</span>, 
    <span class="hljs-string">"_rev"</span> : <span class="hljs-string">"30739"</span>, 
    <span class="hljs-string">"name"</span> : <span class="hljs-string">"one"</span> 
  }, 
  { 
    <span class="hljs-string">"_key"</span> : <span class="hljs-string">"30749"</span>, 
    <span class="hljs-string">"_id"</span> : <span class="hljs-string">"five/30749"</span>, 
    <span class="hljs-string">"_rev"</span> : <span class="hljs-string">"30749"</span>, 
    <span class="hljs-string">"name"</span> : <span class="hljs-string">"four"</span> 
>>>>>>> 54d39573
  } 
]<|MERGE_RESOLUTION|>--- conflicted
+++ resolved
@@ -1,36 +1,6 @@
 arangosh&gt; db.five.all().toArray();
 [ 
   { 
-<<<<<<< HEAD
-    <span class="hljs-string">"_key"</span> : <span class="hljs-string">"36775"</span>, 
-    <span class="hljs-string">"_id"</span> : <span class="hljs-string">"five/36775"</span>, 
-    <span class="hljs-string">"_rev"</span> : <span class="hljs-string">"36775"</span>, 
-    <span class="hljs-string">"name"</span> : <span class="hljs-string">"three"</span> 
-  }, 
-  { 
-    <span class="hljs-string">"_key"</span> : <span class="hljs-string">"36768"</span>, 
-    <span class="hljs-string">"_id"</span> : <span class="hljs-string">"five/36768"</span>, 
-    <span class="hljs-string">"_rev"</span> : <span class="hljs-string">"36768"</span>, 
-    <span class="hljs-string">"name"</span> : <span class="hljs-string">"one"</span> 
-  }, 
-  { 
-    <span class="hljs-string">"_key"</span> : <span class="hljs-string">"36778"</span>, 
-    <span class="hljs-string">"_id"</span> : <span class="hljs-string">"five/36778"</span>, 
-    <span class="hljs-string">"_rev"</span> : <span class="hljs-string">"36778"</span>, 
-    <span class="hljs-string">"name"</span> : <span class="hljs-string">"four"</span> 
-  }, 
-  { 
-    <span class="hljs-string">"_key"</span> : <span class="hljs-string">"36781"</span>, 
-    <span class="hljs-string">"_id"</span> : <span class="hljs-string">"five/36781"</span>, 
-    <span class="hljs-string">"_rev"</span> : <span class="hljs-string">"36781"</span>, 
-    <span class="hljs-string">"name"</span> : <span class="hljs-string">"five"</span> 
-  }, 
-  { 
-    <span class="hljs-string">"_key"</span> : <span class="hljs-string">"36772"</span>, 
-    <span class="hljs-string">"_id"</span> : <span class="hljs-string">"five/36772"</span>, 
-    <span class="hljs-string">"_rev"</span> : <span class="hljs-string">"36772"</span>, 
-    <span class="hljs-string">"name"</span> : <span class="hljs-string">"two"</span> 
-=======
     <span class="hljs-string">"_key"</span> : <span class="hljs-string">"30739"</span>, 
     <span class="hljs-string">"_id"</span> : <span class="hljs-string">"five/30739"</span>, 
     <span class="hljs-string">"_rev"</span> : <span class="hljs-string">"30739"</span>, 
@@ -59,24 +29,11 @@
     <span class="hljs-string">"_id"</span> : <span class="hljs-string">"five/30752"</span>, 
     <span class="hljs-string">"_rev"</span> : <span class="hljs-string">"30752"</span>, 
     <span class="hljs-string">"name"</span> : <span class="hljs-string">"five"</span> 
->>>>>>> 54d39573
   } 
 ]
 arangosh&gt; db.five.all().limit(<span class="hljs-number">2</span>).toArray();
 [ 
   { 
-<<<<<<< HEAD
-    <span class="hljs-string">"_key"</span> : <span class="hljs-string">"36775"</span>, 
-    <span class="hljs-string">"_id"</span> : <span class="hljs-string">"five/36775"</span>, 
-    <span class="hljs-string">"_rev"</span> : <span class="hljs-string">"36775"</span>, 
-    <span class="hljs-string">"name"</span> : <span class="hljs-string">"three"</span> 
-  }, 
-  { 
-    <span class="hljs-string">"_key"</span> : <span class="hljs-string">"36768"</span>, 
-    <span class="hljs-string">"_id"</span> : <span class="hljs-string">"five/36768"</span>, 
-    <span class="hljs-string">"_rev"</span> : <span class="hljs-string">"36768"</span>, 
-    <span class="hljs-string">"name"</span> : <span class="hljs-string">"one"</span> 
-=======
     <span class="hljs-string">"_key"</span> : <span class="hljs-string">"30739"</span>, 
     <span class="hljs-string">"_id"</span> : <span class="hljs-string">"five/30739"</span>, 
     <span class="hljs-string">"_rev"</span> : <span class="hljs-string">"30739"</span>, 
@@ -87,6 +44,5 @@
     <span class="hljs-string">"_id"</span> : <span class="hljs-string">"five/30749"</span>, 
     <span class="hljs-string">"_rev"</span> : <span class="hljs-string">"30749"</span>, 
     <span class="hljs-string">"name"</span> : <span class="hljs-string">"four"</span> 
->>>>>>> 54d39573
   } 
 ]