--- conflicted
+++ resolved
@@ -8,11 +8,7 @@
 content-type: application/json; charset=utf-8
 
 { 
-<<<<<<< HEAD
-  "id" : "1499602146", 
-=======
   "id" : "512024079045", 
->>>>>>> 096ad46f
   "name" : "newname", 
   "isSystem" : false, 
   "status" : 3, 
