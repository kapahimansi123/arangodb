#!/bin/bash
ALLBOOKS="HTTP AQL Manual Cookbook"
OTHER_MIME="pdf epub mobi"


declare -A COLORS
declare -A C
COLORS[RESET]='\033[0m'
# Regular Colors
#COLORS[Black]='\033[0;30m'        # Black
COLORS[Red]='\033[0;31m'          # Red
COLORS[Green]='\033[0;32m'        # Green
COLORS[Yellow]='\033[0;33m'       # Yellow
#COLORS[Blue]='\033[0;34m'         # Blue
#COLORS[Purple]='\033[0;35m'       # Purple
#COLORS[Cyan]='\033[0;36m'         # Cyan
COLORS[White]='\033[0;37m'        # White

for i in "${!COLORS[@]}"; do
    C[${i}]=$(echo -e ${COLORS[$i]})
done

WRN_COLOR="${C[Yellow]}"
ERR_COLOR="${C[Red]}"
STD_COLOR="${C[White]}"
OK_COLOR="${C[Green]}"
RESET="${C[RESET]}"

newVersionNumber=$(cat ../../VERSION | tr -d '\r\n')


function start_X11_display()
{
    PIDFILE="$1"
    if test -f "${PIDFILE}"; then
	stop_X11_display "${PIDFILE}"
    fi
    /usr/bin/daemon "--pidfile=${PIDFILE}" --name=xvfb --inherit --output=/tmp/xvfb.log --  Xvfb "${DISPLAY}" -screen 0 800x600x16  -ac -pn -noreset
}

function stop_X11_display()
{
    PIDFILE=$1
    kill "$(cat "${PIDFILE}")"
    rm -f "${PIDFILE}"
}

################################################################################
# per book targets
function check-summary()
{
    NAME="$1"
    echo "${STD_COLOR}##### checking summary for ${NAME}${RESET}"
    find "ppbooks/${NAME}" -name \*.md | \
        sed -e "s;ppbooks/${NAME}/;;" | \
        grep -vf SummaryBlacklist.txt | \
        grep -v gitbook-plugin | \
        grep -v node_modules/ | \
        sort > /tmp/is_md.txt
    
    grep -v '^ *# '< "${NAME}/SUMMARY.md" | \
        grep '(' |sed -e "s;.*(;;" -e "s;).*;;" | \
        sort  > /tmp/is_summary.txt
    
    if test "$(comm -3 /tmp/is_md.txt /tmp/is_summary.txt|wc -l)" -ne 0; then
	echo "${ERR_COLOR}"
	echo "not all files are mapped to the summary!"
	echo " files found       |    files in summary"
	comm -3 /tmp/is_md.txt /tmp/is_summary.txt
	echo "${RESET}"
	exit 1
    fi
}

function book-check-leftover-docublocks()
{
    NAME="$1"
    echo "${STD_COLOR}##### checking for left over docublocks in ${NAME}${RESET}"
    ERRORS=$(grep -rl "startDocuBlock" --include "*.md" "ppbooks/${NAME}" | sed -e "s/^/- /g")
    if test "$(echo -n "${ERRORS}" | wc -l)" -gt 0; then
	echo "${ERR_COLOR}"
	echo "startDocuBlock markers still found in generated output files:"
        echo "${ERRORS}"
	echo "${RESET}"
	exit 1
    fi
}

function book-check-restheader-leftovers()
{
    NAME="$1"
    echo "${STD_COLOR}##### checking for restheader leftovers in ${NAME}${RESET}"
    ERRORS=$(find "ppbooks/${NAME}" -name "*.md" -exec grep -- '^@[A-Z]*' {} \; -print)
    if test "$(echo -n "${ERRORS}" | wc -l)" -gt 0; then
	echo "${ERR_COLOR}"
	echo "found these unconverted Swagger Restapi tags: "
        echo "${ERRORS}"
	echo "${RESET}"
	exit 1
    fi
}

function ppbook-precheck-bad-code-sections()
{
    NAME="$1"
    echo "${STD_COLOR}##### checking for bad code sections in ${NAME}${RESET}"
    if grep -qR  '^``` *.* ' "${NAME}"; then
	echo "${ERR_COLOR}"
	echo "tripple tics with blanks afterwards found: "
	grep -R  '^``` *.* ' "${NAME}"
	echo "${RESET}"
	exit 1
    fi
}

function ppbook-precheck-bad-headings()
{
    NAME="$1"
    echo "${STD_COLOR}##### checking for headers that won't proper display on github in ${NAME}${RESET}"
    if grep -qRI  '^##*[a-zA-Z]' "${NAME}"; then
	echo "${ERR_COLOR}"
	echo "Headlines broken on github found: "
        grep -RI  '^##*[a-zA-Z]' "${NAME}"
	echo "${RESET}"
	exit 1
    fi
}

function ppbook-check-html-link()
{
    NAME="$1"
    echo "${STD_COLOR}##### checking for invalid HTML links in ${NAME}${RESET}"
    echo "${ALLBOOKS}" | tr " " "\n" | sed -e 's;^;/;' -e 's;$;/;' > /tmp/books.regex

    set +e
    egrep -r '\[.*\]\(.*\)' "ppbooks/${NAME}"| \
        grep '\.md:'| grep 'html'| \
        grep -v 'http://' | \
        grep -v 'https://' | \
        grep -v 'header.css' | \
        grep -v -f /tmp/books.regex > /tmp/relative_html_links.txt
    set -e
    
    if test "$(wc -l < /tmp/relative_html_links.txt)" -gt 0; then
	echo "${ERR_COLOR}"
	echo "Found links to .html files inside of the document! use <foo>.md instead!"
	echo
	cat  /tmp/relative_html_links.txt
	echo "${RESET}"
	exit 1
    fi
}

function ppbook-check-directory-link()
{
    NAME="$1"
    echo "${STD_COLOR}##### checking for invalid md links in ${NAME}${RESET}"
    set +e
    ERRORS=$(egrep -r '\[.*\]\(.*\)' "ppbooks/${NAME}" | \
                    grep '\.md:' | \
                    grep -v html | \
                    grep -v http://| \
                    grep -v https:// | \
                    grep -v header.css | \
                    grep -v node_modules | \
                    grep -v node_modules | \
                    grep -v '\.md')
    set -e
    nERRORS=$(echo -n "${ERRORS}" | wc -l)
    if test "$nERRORS" -gt 0; then
	echo "${ERR_COLOR}"
	echo "Found director links! use ../<directory>/README.md instead!"
	echo "${ERRORS}"
	echo "${RESET}"
	exit 1
    fi
}

function book-check-markdown-leftovers()
{
    pwd
    NAME="$1"
    echo "${STD_COLOR}##### checking for remaining markdown snippets in the HTML output of ${NAME}${RESET}"
    ERRORS=$(find "books/${NAME}" -name '*.html' -exec grep -- '##' {} \; -print)
    if test "$(echo -n "${ERRORS}" | wc -l)" -gt 0; then
	echo "${ERR_COLOR}";
	echo "found these unconverted markdown titles: "
        echo "${ERRORS}"
	echo "${RESET}";
	exit 1;
    fi

    set +e
    ERRORS=$(find "books/${NAME}" -name '*.html' -exec grep -- '&amp;gt;' {} \; -print)
    set -e
    if test "$(echo -n "${ERRORS}" | wc -l)" -gt 0; then
	echo "${ERR_COLOR}"
	echo "found these double converted > signs: "
        echo "${ERRORS}"
	echo "${RESET}"
	exit 1;
    fi
    
    set +e
    ERRORS=$(find "books/${NAME}" -name '*.html' -exec grep '\.md\"[ />]' {} \; | grep -v data-filepath)
    set -e
    if test "$(echo -n "${ERRORS}" | wc -l)" -gt 0; then
	echo "${ERR_COLOR}"
        echo "${ERRORS}"
	echo "found dangling markdown links; see the list above "
	echo "${RESET}"
	exit 1
    fi
    
    set +e
    ERRORS=$(find "books/${NAME}" -name '*.html' -exec grep '\.md#' {} \; -print)
    set -e
    if test "$(echo -n "${ERRORS}" | wc -l)" -gt 0; then
	echo "${ERR_COLOR}"
	echo "found dangling markdown links: "
        echo "${ERRORS}"
	echo "${RESET}"
	exit 1
    fi
    
    set +e
    ERRORS=$(find "books/${NAME}" -name '*.html' -exec grep '```' {} \; -print)
    set -e
    if test "$(echo -n "${ERRORS}" | wc -l)" -gt 0; then
	echo "${ERR_COLOR}"
	echo "found dangling markdown code sections: "
        echo "${ERRORS}"
	echo "${RESET}"
	exit 1
    fi
    
    set +e
    ERRORS=$(find "books/${NAME}" -name '*.html' -exec grep '\]<a href' {} \; -print)
    set -e
    if test "$(echo -n "${ERRORS}" | wc -l)" -gt 0; then
	echo "${ERR_COLOR}"
	echo "found unconverted markdown links: "
        echo "${ERRORS}"
	echo "${RESET}"
	exit 1
    fi

    set +e
    ERRORS=$(find "books/${NAME}" -name '*.html' -exec grep '\[.*\](.*[\.html|\.md|http|#.*])' {} \; -print)
    set -e
    if test "$(echo -n "${ERRORS}" | wc -l)" -gt 0; then
	echo "${ERR_COLOR}"
	echo "found unconverted markdown links: "
        echo "${ERRORS}"
	echo "${RESET}"
	exit 1
    fi
}

function check-dangling-anchors()
{
    echo "${STD_COLOR}##### checking for dangling anchors${RESET}"
    find books/ -name '*.html' | while IFS= read -r htmlf; do
	fn=$(basename "${htmlf}")
	dir=$(echo "$htmlf" |sed "s;/$fn;;")
	mkdir -p "/tmp/tags/${dir}"
        grep '<h. ' < "${htmlf}" | \
            sed -e 's;.*id=";;' -e 's;".*;;' > "/tmp/tags/${dir}/${fn}"
    done

    echo "${STD_COLOR}##### fetching anchors from generated http files${RESET}"
    grep -R "a href.*#" books/ | \
	egrep -v "(styles/header\.js|/app\.js|class=\"navigation|https*://|href=\"#\")" | \
	sed 's;\(.*\.html\):.*a href="\(.*\)#\(.*\)">.*</a>.*;\1,\2,\3;' | grep -v " " > /tmp/anchorlist.txt

    echo "${STD_COLOR}##### cross checking anchors${RESET}"
    NO=0
    echo "${NO}" > /tmp/anchorlistcount.txt
    cat /tmp/anchorlist.txt | while IFS= read -r i; do
	ANCHOR=$(echo "$i" | cut '-d,' -f 3)
	FN=$(echo "$i" | cut '-d,' -f 2)
	SFN=$(echo "$i" | cut '-d,' -f 1)
        
	if test -z "$FN"; then
	    FN="$SFN"
	else
	    SFNP=$(echo "$SFN" | sed 's;/[a-zA-Z0-9]*.html;;')
	    FN="${SFNP}/${FN}"
	fi
	if test -d "$FN"; then
	    FN="${FN}index.html"
	fi
	if test -n "$ANCHOR"; then
	    if test ! -f "/tmp/tags/${FN}"; then
		echo "${ERR_COLOR}"
		echo "File referenced by ${i} doesn't exist."
		NO=$((NO + 1))
		echo "${RESET}"
	    else
                if grep -q "^$ANCHOR$" "/tmp/tags/$FN"; then
		    true
		else
		    echo "${ERR_COLOR}"
		    echo "Anchor not found in $i"
		    NO=$((NO + 1))
		    echo "${RESET}"
		fi
	    fi
	fi
        echo "${NO}" > /tmp/anchorlistcount.txt
    done
    NO="$(cat /tmp/anchorlistcount.txt)"
    if test "${NO}" -gt 0; then
	echo "${ERR_COLOR}"
	echo "${NO} Dangling anchors found!"
	echo "${RESET}"
	exit 1
    fi
    rm -rf /tmp/anchorlist.txt /tmp/tags
}

function book-check-images-referenced()
{
    NAME="$1"
    set +e
    find "${NAME}" -name \*.png | while IFS= read -r image; do
	baseimage=$(basename "$image")
	if ! grep -Rq "${baseimage}" "${NAME}"; then
	    echo "${ERR_COLOR}"
	    echo "$image is not used!"
	    echo "${RESET}"
            exit "1"
	fi
    done
    set -e
}

function build-book-symlinks()
{
    echo "${STD_COLOR}##### generate backwards compatibility symlinks for ${NAME}${RESET}"
    cd "books/${NAME}"
    pwd
    find . -name "README.md" |\
	sed -e 's:README\.md$::' |\
	awk '{print "ln -s index.html " "$1" "README.html"}' |\
	bash
}

function build-book()
{
    export NAME="$1"
    echo "${STD_COLOR}##### Generating book ${NAME}${RESET}"
    ppbook-precheck-bad-code-sections "${NAME}"
    ppbook-precheck-bad-headings "${NAME}"

    if test ! -d "ppbooks/${NAME}"; then
	mkdir -p "ppbooks/${NAME}"
	WD=$(pwd)
        find "${NAME}" -type d | while IFS= read -r dir; do 
	    cd "${WD}/ppbooks"
	    test -d "${dir}" || mkdir -p "${dir}"
	done
    fi
    if ditaa --help > /dev/null; then
	echo "${STD_COLOR} - generating ditaa images${RESET}"
	find "${NAME}" -name "*.ditaa" | while IFS= read -r image; do
	    ditaa "${image}" "ppbooks/${image//ditaa/png}"
	done
    else
	echo "${ERR_COLOR} - generating FAKE ditaa images - no ditaa installed${RESET}"
	find "${NAME}" -name "*.ditaa" | while IFS= read -r image; do
	    cp "../../js/node/node_modules/mocha/images/error.png" \
               "ppbooks/${image//ditaa/png}"
	done
    fi
    echo "${STD_COLOR} - preparing environment${RESET}"
    (
        cd "ppbooks/${NAME}"
        if ! test -L SUMMARY.md; then
            ln -s "../../${NAME}/SUMMARY.md" .
        fi
        if ! test -f HEADER.html ; then
            cp "../../${NAME}/HEADER.html" .
        fi
        if ! test -f FOOTER.html ; then
            cp "../../${NAME}/FOOTER.html" .
        fi
    )
    if test -z "${RELEASE_DIRECTORY}"; then
	if ! test -f "ppbooks/${NAME}/book.json" ; then
            cp "${NAME}/book.json" "ppbooks/${NAME}"
        fi
    else
	if ! test -f "ppbooks/${NAME}/book.json" ; then
            sed "s;/devel;/${RELEASE_DIRECTORY};" < "${NAME}/book.json" > "ppbooks/${NAME}/book.json"
        fi
    fi
    (
        cd "ppbooks/${NAME}"
        cp -a "../../${NAME}/styles/"* styles/
    )
    WD=$(pwd)
    echo "${STD_COLOR} - copying images${RESET}"
    find "${NAME}" -name "*.png" | while IFS= read -r pic; do
	cd "${WD}/ppbooks"
	cp "${WD}/${pic}" "${pic}"
    done

    echo "${STD_COLOR} - generating MD-Files${RESET}"
    python ../Scripts/generateMdFiles.py \
           "${NAME}" \
           ppbooks/ \
           ../../js/apps/system/_admin/aardvark/APP/api-docs.json \
           "${FILTER}" || exit 1
    if echo "${newVersionNumber}" | grep -q devel; then
	VERSION="${newVersionNumber} $(date +' %d. %b %Y ')"
    else
	VERSION="${newVersionNumber}"
    fi
    export VERSION
    echo "${STD_COLOR} - Building Version ${VERSION}${RESET}"

    (
        cd "ppbooks/${NAME}"
        sed -i -e "s/VERSION_NUMBER/v${VERSION}/g" styles/header.js
        sed -i -e "s/VERSION_NUMBER/v${VERSION}/g" HEADER.html
        sed -i -e "s/VERSION_NUMBER/v${VERSION}/g" README.md
        sed -i -e "s/VERSION_NUMBER/v${VERSION}/g" book.json
     )
    
    test -d "books/${NAME}" || mkdir -p "books/${NAME}"

    echo "${STD_COLOR} - Checking integrity ${VERSION}${RESET}"
    check-summary "${NAME}"
    book-check-leftover-docublocks "${NAME}"
    book-check-restheader-leftovers "${NAME}"
    ppbook-check-directory-link "${NAME}"
    book-check-images-referenced "${NAME}"

    if test -n "${NODE_MODULES_DIR}"; then
        echo "${STD_COLOR}#### Installing plugins from ${NODE_MODULES_DIR}${RESET}"
	cp -a "${NODE_MODULES_DIR}" "ppbooks/${NAME}"
    else
        echo "${STD_COLOR}#### Downloading plugins from ${NODE_MODULES_DIR}${RESET}"
	(cd "ppbooks/${NAME}"; gitbook install -g)
    fi
    echo "${STD_COLOR} - Building Book ${NAME} ${RESET}"
    (cd "ppbooks/${NAME}" && gitbook ${GITBOOK_ARGS} build "./" "./../../books/${NAME}")
    rm -f "./books/${NAME}/HEADER.html"
    rm -f "./books/${NAME}/FOOTER.html"
    echo "${STD_COLOR} - deleting markdown files in output (gitbook 3.x bug)"
    find "./books/${NAME}/" -type f -name "*.md" -delete
    echo "${STD_COLOR} - putting in deprecated items ${RESET}"
    python ../Scripts/deprecated.py || exit 1
    
    book-check-markdown-leftovers "${NAME}"
}

function build-book-dist()
{
    NAME="$1"
    export DISPLAY="$2"
    cd "ppbooks/${NAME}"
    for ext in ${OTHER_MIME}; do
	OUTPUT="${OUTPUT_DIR}/ArangoDB_${NAME}_${newVersionNumber}.${ext}"
	if gitbook ${GITBOOK_ARGS} "${ext}" ./ "${OUTPUT}"; then
	    echo "success building ${OUTPUT}"
	else
	    exit 1
	fi
    done
}

function clean-book()
{
    NAME="$1"
    rm -rf "books/${NAME}"
    if test -z "${FILTER}"; then
        rm -rf "ppbooks/${NAME}"
    fi
}

function clean-book-intermediate()
{
    NAME="$1"
    if test -z "${FILTER}"; then
        rm -rf "ppbooks/${NAME}"
    fi

}

################################################################################
# Global targets


#************************************************************
# Check docublocks - checks whether docublock are
#  - files in intermediate output directories and temporary
#    files are excludes (with # in their names)
#  - unique in the source
#  - all docublocks are used somewhere in the documentation
#
function check-docublocks()
{
    grep -R '@startDocuBlock' --include "*.h" --include "*.cpp" --include "*.js" --include "*.md" . |\
	grep -v '@startDocuBlockInline' |\
	grep -v ppbook |\
	grep -v allComments.txt |\
	grep -v Makefile |\
	grep -v '.*~:.*' |\
	grep -v '.*#.*:.*' \
	     > /tmp/rawindoc.txt

    grep -R '@startDocuBlockInline' --include "*.h" --include "*.cpp" --include "*.js" --include "*.md" . |\
	grep -v ppbook |\
	grep -v allComments.txt |\
	grep -v Makefile |\
	grep -v '.*~:.*' |\
	grep -v '.*#.*:.*' \
	     >> /tmp/rawindoc.txt

    sed  -e "s;.*ck ;;" -e "s;.*ne ;;" < /tmp/rawindoc.txt |sort -u > /tmp/indoc.txt

    set +e
    grep -R '^@startDocuBlock' ../DocuBlocks --include "*.md" --include "*.md" |grep -v aardvark > /tmp/rawinprog.txt
    # searching the Inline docublocks needs some more blacklisting:
    grep -R '@startDocuBlockInline' --include "*.h" --include "*.cpp" --include "*.js" --include "*.md" . |\
	grep -v ppbook |\
	grep -v allComments.txt |\
	grep -v Makefile |\
	grep -v '.*~:.*' |\
	grep -v '.*#.*:.*' \
	     >> /tmp/rawinprog.txt
    set -e
    echo "Generated: startDocuBlockInline errorCodes">> /tmp/rawinprog.txt

    sed -e "s;.*ck ;;" -e "s;.*ne ;;" < /tmp/rawinprog.txt  |sort > /tmp/inprog_raw.txt
    sort -u < /tmp/inprog_raw.txt > /tmp/inprog.txt
    
    if test "$(wc -l < /tmp/inprog.txt)" -ne "$(wc -l < /tmp/inprog_raw.txt)"; then 
	echo "${ERR_COLOR}"
	echo "Duplicate entry found in the source trees:"
	comm -3 /tmp/inprog_raw.txt /tmp/inprog.txt
	echo "${RESET}"
	exit 1
    fi
    
    if test "$(comm -3 /tmp/indoc.txt /tmp/inprog.txt |wc -l)" -ne 0; then
	echo "${ERR_COLOR}"
	echo "Not all blocks were found on both sides:"
	echo "Documentation      |     Programcode:"
	comm -3 /tmp/indoc.txt /tmp/inprog.txt
	if test "$(comm -2 -3 /tmp/indoc.txt /tmp/inprog.txt |wc -l)" -gt 0; then
	    echo "Documentation: "
	    for grepit in $(comm -2 -3 /tmp/indoc.txt /tmp/inprog.txt); do
		grep "$grepit" /tmp/rawindoc.txt
	    done
	fi
	if test "$(comm -1 -3 /tmp/indoc.txt /tmp/inprog.txt |wc -l)" -gt 0; then
	    echo "Program code:"
	    for grepit in $(comm -1 -3 /tmp/indoc.txt /tmp/inprog.txt); do
		grep "$grepit" /tmp/rawinprog.txt | sed "s;/// @startDocuBlock;\t\t;"
	    done
	fi
	echo "${RESET}"
	exit 1
    fi
}

function clean-intermediate()
{
    NAME=$1
    FILTER=$2
    clean-book-intermediate "${NAME}" "${FILTER}"
}

function clean()
{
    NAME=$1
    clean-intermediate "${NAME}"
    rm -f allComments.txt
}

function build-book-keep-md()
{
    NAME="$1"
    test -d books || mkdir books
    python ../Scripts/codeBlockReader.py || exit 1
    build-book "${NAME}"
}

function build-books()
{
    rm -rf /tmp/tags
    set -e
    for book in ${ALLBOOKS}; do
	clean-intermediate "${book}"
    done

    for book in ${ALLBOOKS}; do
	build-book-keep-md "${book}"
    done

    for book in ${ALLBOOKS}; do
	ppbook-check-html-link "${book}"
    done

    check-docublocks
    check-dangling-anchors
    echo "${STD_COLOR}##### Generating redirect index.html${RESET}"; \
    echo '<html><head><meta http-equiv="refresh" content="0; url=Manual/"></head><body></body></html>' > books/index.html
}

function build-dist-books()
{
    set -x
    set -e
    rm -rf books ppbooks
    PIDFILE=/tmp/xvfb_20_0.pid
    if test -z "${DISPLAY}"; then
	DISPLAY=:20.0
	start_X11_display "${PIDFILE}" "${DISP}"
	trap 'stop_X11_display "${PIDFILE}"' 0
    fi
    export DISPLAY
    
    WD=$(pwd)
    build-books
    mkdir -p "${OUTPUT_DIR}"
    (
	mv books "ArangoDB-${newVersionNumber}"
        pwd
<<<<<<< HEAD
	if test -n "${COOKBOOK_DIR}" ; then
            rm -rf "ArangoDB-${newVersionNumber}/cookbook"
	    cp -a "${COOKBOOK_DIR}" "ArangoDB-${newVersionNumber}/cookbook"
	fi
=======
>>>>>>> 748a3f2a
	tar -czf "${OUTPUT_DIR}/ArangoDB-${newVersionNumber}.tar.gz" "ArangoDB-${newVersionNumber}"
	mv "ArangoDB-${newVersionNumber}" books
    )
    for book in $ALLBOOKS; do
	cd "$WD"; build-book-dist "${book}"
    done
}

function printHelp()
{
cat <<EOF
Usage: VERB arguments
Available Verbs:
    build-dist-books - build all books in all representations (HTML(+tarball)/PDF/...) - takes some time.
    build-books - builds the HTML representation of all books
    build-book - build one book, spetify with --name, optionally specify --filter to limit the md files to be regenerated.
    build-book-keep-md - don't flush pregenerated files while building a book - shortcut version.
    clean - clean the working directory

If ../../VERSION contains the string "devel" the current date will be added to all pages containing the version.

Available Arguments:
    name - if a single book is to be built its name - one of [ ${ALLBOOKS} ]
    filter - if only one file should be processed (speedup) specify its md filename
    outputDir - [dist target only] where to put all generated files to
    nodeModulesDir - directory pre-loaded with the required gitbook plugins so we don't need to download them

EOF
}

VERB=$1
shift

if test -z "$VERB"; then
    VERB=build-books
fi

while [ $# -gt 0 ];  do
    case "$1" in
	--name)
	    shift
	    NAME=$1
	    shift
	    ;;
	--filter)
	    shift
	    FILTER=$1
	    export FILTER
	    shift
	    ;;
	--outputDir)
	    shift
	    OUTPUT_DIR=$1
	    shift
	    ;;
	--cookBook)
	    shift
	    shift
	    ;;
	--nodeModulesDir)
	    shift
	    NODE_MODULES_DIR=$1
	    export NODE_MODULES_DIR
            shift
	    ;;
	*)
	    printHelp
	    exit 1
	    ;;

    esac
done


case "$VERB" in
    build-books)
	build-books
	;;
    build-book)
	if test -z "$NAME"; then
	    echo "you need to specify the name!"
	    printHelp
	    exit 1
	fi
	build-book "$NAME"
	;;
    build-dist-books)
	build-dist-books
	;;
    build-book-keep-md)
	if test -z "$NAME"; then
	    echo "you need to specify the name!"
	    printHelp
	    exit 1
	fi
	build-book-keep-md "$NAME"
	;;
    clean)
        clean
        ;;
    *)
	printHelp
	exit 1
	;;
esac

echo "${OK_COLOR}Well done!${RESET}"<|MERGE_RESOLUTION|>--- conflicted
+++ resolved
@@ -630,13 +630,6 @@
     (
 	mv books "ArangoDB-${newVersionNumber}"
         pwd
-<<<<<<< HEAD
-	if test -n "${COOKBOOK_DIR}" ; then
-            rm -rf "ArangoDB-${newVersionNumber}/cookbook"
-	    cp -a "${COOKBOOK_DIR}" "ArangoDB-${newVersionNumber}/cookbook"
-	fi
-=======
->>>>>>> 748a3f2a
 	tar -czf "${OUTPUT_DIR}/ArangoDB-${newVersionNumber}.tar.gz" "ArangoDB-${newVersionNumber}"
 	mv "ArangoDB-${newVersionNumber}" books
     )
