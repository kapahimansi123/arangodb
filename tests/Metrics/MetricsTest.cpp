////////////////////////////////////////////////////////////////////////////////
/// DISCLAIMER
///
/// Copyright 2014-2020 ArangoDB GmbH, Cologne, Germany
/// Copyright 2004-2014 triAGENS GmbH, Cologne, Germany
///
/// Licensed under the Apache License, Version 2.0 (the "License");
/// you may not use this file except in compliance with the License.
/// You may obtain a copy of the License at
///
///     http://www.apache.org/licenses/LICENSE-2.0
///
/// Unless required by applicable law or agreed to in writing, software
/// distributed under the License is distributed on an "AS IS" BASIS,
/// WITHOUT WARRANTIES OR CONDITIONS OF ANY KIND, either express or implied.
/// See the License for the specific language governing permissions and
/// limitations under the License.
///
/// Copyright holder is ArangoDB GmbH, Cologne, Germany
///
/// @author Kaveh Vahedipour
/// @author Copyright 2017-2018, ArangoDB GmbH, Cologne, Germany
////////////////////////////////////////////////////////////////////////////////

#include "gtest/gtest.h"
#include "Basics/system-compiler.h"

#include "RestServer/Metrics.h"

#include <atomic>
#include <thread>
#include <vector>

namespace {
constexpr size_t numThreads = 4;
constexpr uint64_t numOpsPerThread = 25 * 1000 * 1000;
}

class MetricsTest : public ::testing::Test {
protected:
  MetricsTest () {}
};

TEST_F(MetricsTest, test_counter_concurrency) {
  Counter c(0, "counter", "Counter");

  ASSERT_EQ(c.load(),  0);

  std::atomic<bool> go = false;

  std::vector<std::thread> threads;
  threads.reserve(::numThreads);
  for (size_t i = 0; i < ::numThreads; ++i) {
    threads.emplace_back([&]() {
      while (!go.load()) {
        // wait until all threads are created, so they can 
        // start at the approximate same time
      }
      for (uint64_t i = 0; i < ::numOpsPerThread; ++i) {
        ++c;
      }
    });
  }

  go.store(true);
  
  for (auto& thread : threads) {
    thread.join();
  }
  
  ASSERT_EQ(c.load(), ::numThreads * ::numOpsPerThread);
}

TEST_F(MetricsTest, test_histogram_concurrency_same) {
  lin_scale_t scale(1, 100, 4);
  Histogram h(scale, "histogram", "Histogram");

  ASSERT_EQ(h.load(0), 0);
  ASSERT_EQ(h.load(1), 0);
  ASSERT_EQ(h.load(2), 0);
  ASSERT_EQ(h.load(3), 0);
  
  std::atomic<bool> go = false;

  std::vector<std::thread> threads;
  threads.reserve(::numThreads);
  for (size_t i = 0; i < ::numThreads; ++i) {
    threads.emplace_back([&]() {
      while (!go.load()) {
        // wait until all threads are created, so they can 
        // start at the approximate same time
      }
      for (uint64_t i = 0; i < ::numOpsPerThread; ++i) {
        h.count(1);
      }
    });
  }
  
  go.store(true);
  
  for (auto& thread : threads) {
    thread.join();
  }
  
  ASSERT_EQ(h.load(0), ::numThreads * ::numOpsPerThread);
  ASSERT_EQ(h.load(1), 0);
  ASSERT_EQ(h.load(2), 0);
  ASSERT_EQ(h.load(3), 0);
}

TEST_F(MetricsTest, test_histogram_concurrency_distributed) {
  lin_scale_t scale(1, 100, 4);
  Histogram h(scale, "histogram", "Histogram");

  ASSERT_EQ(h.load(0), 0);
  ASSERT_EQ(h.load(1), 0);
  ASSERT_EQ(h.load(2), 0);
  ASSERT_EQ(h.load(3), 0);
  
  std::atomic<bool> go = false;

  std::vector<std::thread> threads;
  threads.reserve(::numThreads);
  for (size_t i = 0; i < ::numThreads; ++i) {
    threads.emplace_back([&](uint64_t value) {
      while (!go.load()) {
        // wait until all threads are created, so they can 
        // start at the approximate same time
      }
      for (uint64_t i = 0; i < ::numOpsPerThread; ++i) {
        h.count(static_cast<int>(value));
      }
    }, i * 30);
  }
  
  go.store(true);
  
  for (auto& thread : threads) {
    thread.join();
  }
  
  ASSERT_EQ(h.load(0), ::numOpsPerThread);
  ASSERT_EQ(h.load(1), (::numThreads > 1 ? 1 : 0) * ::numOpsPerThread);
  ASSERT_EQ(h.load(2), (::numThreads > 2 ? 1 : 0) * ::numOpsPerThread);
  ASSERT_EQ(h.load(3), (::numThreads > 3 ? (::numThreads - 3) : 0) * ::numOpsPerThread);
}

TEST_F(MetricsTest, test_histogram_simple) {
  lin_scale_t scale(1, 100, 4);
  Histogram h(scale, "histogram", "Histogram");

  ASSERT_EQ(h.load(0), 0);
  ASSERT_EQ(h.load(1), 0);
  ASSERT_EQ(h.load(2), 0);
  ASSERT_EQ(h.load(3), 0);

  h.count(0);
  ASSERT_EQ(h.load(0), 1);
  ASSERT_EQ(h.load(1), 0);
  ASSERT_EQ(h.load(2), 0);
  ASSERT_EQ(h.load(3), 0);
  
  h.count(0);
  ASSERT_EQ(h.load(0), 2);
  ASSERT_EQ(h.load(1), 0);
  ASSERT_EQ(h.load(2), 0);
  ASSERT_EQ(h.load(3), 0);
  
  h.count(1);
  ASSERT_EQ(h.load(0), 3);
  ASSERT_EQ(h.load(1), 0);
  ASSERT_EQ(h.load(2), 0);
  ASSERT_EQ(h.load(3), 0);
  
  h.count(1);
  ASSERT_EQ(h.load(0), 4);
  ASSERT_EQ(h.load(1), 0);
  ASSERT_EQ(h.load(2), 0);
  ASSERT_EQ(h.load(3), 0);
  
  h.count(30);
  ASSERT_EQ(h.load(0), 4);
  ASSERT_EQ(h.load(1), 1);
  ASSERT_EQ(h.load(2), 0);
  ASSERT_EQ(h.load(3), 0);
  
  h.count(30);
  ASSERT_EQ(h.load(0), 4);
  ASSERT_EQ(h.load(1), 2);
  ASSERT_EQ(h.load(2), 0);
  ASSERT_EQ(h.load(3), 0);
  
  h.count(60);
  ASSERT_EQ(h.load(0), 4);
  ASSERT_EQ(h.load(1), 2);
  ASSERT_EQ(h.load(2), 1);
  ASSERT_EQ(h.load(3), 0);
  
  h.count(60);
  ASSERT_EQ(h.load(0), 4);
  ASSERT_EQ(h.load(1), 2);
  ASSERT_EQ(h.load(2), 2);
  ASSERT_EQ(h.load(3), 0);
  
  h.count(90);
  ASSERT_EQ(h.load(0), 4);
  ASSERT_EQ(h.load(1), 2);
  ASSERT_EQ(h.load(2), 2);
  ASSERT_EQ(h.load(3), 1);
  
  h.count(90);
  ASSERT_EQ(h.load(0), 4);
  ASSERT_EQ(h.load(1), 2);
  ASSERT_EQ(h.load(2), 2);
  ASSERT_EQ(h.load(3), 2);
  
  h.count(10000);
  ASSERT_EQ(h.load(0), 4);
  ASSERT_EQ(h.load(1), 2);
  ASSERT_EQ(h.load(2), 2);
  ASSERT_EQ(h.load(3), 3);
  
  h.count(10000000);
  ASSERT_EQ(h.load(0), 4);
  ASSERT_EQ(h.load(1), 2);
  ASSERT_EQ(h.load(2), 2);
  ASSERT_EQ(h.load(3), 4);
}


TEST_F(MetricsTest, test_counter) {

  Counter c(0, "counter_1", "Counter 1");

  ASSERT_EQ(c.load(),  0);
  c++;
  ASSERT_EQ(c.load(),  1);
  c += 9;
  ASSERT_EQ(c.load(), 10);
  c =  0;
  ASSERT_EQ(c.load(),  0);

  c.count();
  ASSERT_EQ(c.load(),  1);
  c.count(  9);
  ASSERT_EQ(c.load(), 10);
  c.store(0);
  ASSERT_EQ(c.load(),  0);

}

template<typename T> void gauge_test() {
<<<<<<< HEAD
  T zdo = .1, zero = 0.;
=======

  T zdo = static_cast<T>(.1);
  T zero = static_cast<T>(0.);
  T one = static_cast<T>(1.);
>>>>>>> 330b920e
  Gauge g(zero, "gauge_1", "Gauge 1");

  ASSERT_DOUBLE_EQ(g.load(),  zero);
  g += zdo;
  ASSERT_DOUBLE_EQ(g.load(),  zdo);
  g -= zdo;
  ASSERT_DOUBLE_EQ(g.load(),  zero);
  g += zdo;
  g -= g.load();
  ASSERT_DOUBLE_EQ(g.load(),  zero);

}

TEST_F(MetricsTest, test_gauge_double) {
  gauge_test<double>();
}

TEST_F(MetricsTest, test_gauge_float) {
  gauge_test<float>();
}

template<typename Scale> void histogram_test(Scale const& scale) {

  using T = typename Scale::value_type;
  bool constexpr linear = (Scale::scale_type == ScaleType::LINEAR);

  int buckets = static_cast<int>(scale.n());
  T mx = scale.high(), mn = scale.low(), d;
  ADB_IGNORE_UNUSED T base = static_cast<T>(0.);
  T span = mx - mn;
  ADB_IGNORE_UNUSED T step = span / static_cast<T>(buckets);
  T mmin = (std::is_floating_point<T>::value) ? span / T(1.e6) : T(1), one(1), ten(10);

  if constexpr (!linear) {
    base = scale.base();
  }
  Histogram h(scale, "hist_test", "Hist test");

  //lower bucket bounds
  for (int i = 0; i < buckets; ++i) {
    if constexpr (linear) {
      d = mn + step*i + mmin;
    } else {
      d = mn + (mx-mn) * static_cast<T>(pow(base, i-buckets)) + mmin;
    }
    h.count(d);
//    ASSERT_DOUBLE_EQ(h.load(i), 1);
  }

  //upper bucket bounds
  for (int i = 0; i < buckets; ++i) {
    if constexpr (linear) {
      d = mn + step*(i+1) - mmin;
    } else {
      d = mn + (mx-mn) * static_cast<T>(pow(base, i-buckets+1)) - mmin;
    }
    h.count(d);
//    ASSERT_DOUBLE_EQ(h.load(i), 2);
  }

  //below lower limit
  h.count(mn - one);
  h.count(mn - ten);
//  ASSERT_DOUBLE_EQ(h.load(0), 5);

  // above upper limit
  h.count(mx + one);
  h.count(mx + ten);
//  ASSERT_DOUBLE_EQ(h.load(buckets-1), 5);

  // dump
  std::string s;
  h.toPrometheus(s);
}


TEST_F(MetricsTest, test_double_histogram) {
  histogram_test(lin_scale_t( 1.,  2.,  9));
  histogram_test(lin_scale_t(-1.,  1., 10));
  histogram_test(lin_scale_t(-2., -1.,  8));
}
TEST_F(MetricsTest, test_float_histogram) {
  histogram_test(lin_scale_t( 1.f,  2.f,  9));
  histogram_test(lin_scale_t(-1.f,  1.f, 10));
  histogram_test(lin_scale_t(-2.f, -1.f,  8));
}

TEST_F(MetricsTest, test_short_histogram) {
  histogram_test(lin_scale_t<short>(-17, 349, 6));
  histogram_test(lin_scale_t<short>( 20,  40, 7));
  histogram_test(lin_scale_t<short>(-63, -11, 8));
}
TEST_F(MetricsTest, test_int_histogram) {
  histogram_test(lin_scale_t<int>(-17, 349, 6));
  histogram_test(lin_scale_t<int>( 20,  40, 7));
  histogram_test(lin_scale_t<int>(-63, -11, 8));
}

TEST_F(MetricsTest, test_double_log_10_histogram) {
  histogram_test(log_scale_t(10., 0.,  2000.,  5));
}
TEST_F(MetricsTest, test_float_log_10_histogram) {
  histogram_test(log_scale_t(10.f, 0.f,  2000.f,  5));
}
TEST_F(MetricsTest, test_double_log_2_histogram) {
  histogram_test(log_scale_t(2., 0.,  2000.,  10));
}
TEST_F(MetricsTest, test_float_log_2_histogram) {
  histogram_test(log_scale_t(2.f, 0.f,  2000.f,  10));
}
TEST_F(MetricsTest, test_double_log_e_histogram) {
  histogram_test(log_scale_t(std::exp(1.), 0.,  2000.,  10));
}
TEST_F(MetricsTest, test_float_log_e_histogram) {
  histogram_test(log_scale_t(std::exp(1.f), 0.f,  2000.f,  10));
}
TEST_F(MetricsTest, test_double_log_bin_histogram) {
  histogram_test(log_scale_t(2., 0.,  128.,  8));
}
TEST_F(MetricsTest, test_float_log_bin_histogram) {
  histogram_test(log_scale_t(2.f, 0.f,  128.f,  8));
}
TEST_F(MetricsTest, test_double_log_offset_histogram) {
  histogram_test(log_scale_t(2., 0.,  128.,  8));
}
TEST_F(MetricsTest, test_float_log__histogram) {
  histogram_test(log_scale_t(2.f, 0.f,  128.f,  8));
}
TEST_F(MetricsTest, test_int64_log_bin_histogram) {
  histogram_test(log_scale_t<int64_t>(2, 50,  8000,  10));
}
TEST_F(MetricsTest, test_uint64_log_bin_histogram) {
  histogram_test(log_scale_t<uint64_t>(2, 50, 8000, 10));
}<|MERGE_RESOLUTION|>--- conflicted
+++ resolved
@@ -250,14 +250,8 @@
 }
 
 template<typename T> void gauge_test() {
-<<<<<<< HEAD
-  T zdo = .1, zero = 0.;
-=======
-
   T zdo = static_cast<T>(.1);
   T zero = static_cast<T>(0.);
-  T one = static_cast<T>(1.);
->>>>>>> 330b920e
   Gauge g(zero, "gauge_1", "Gauge 1");
 
   ASSERT_DOUBLE_EQ(g.load(),  zero);
