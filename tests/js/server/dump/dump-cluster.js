--- conflicted
+++ resolved
@@ -80,10 +80,6 @@
 
       // enterprise sharded graphs on single server tests
       "testEmptySmartGraph",
-<<<<<<< HEAD
-      "testSmartGraphWithoutData",
-      "testSmartGraphSingleServer",
-=======
       "testEmptySatelliteGraph",
       "testEmptyDisjointGraph",
       "testSmartGraphWithoutData",
@@ -92,7 +88,6 @@
       "testDisjointGraphSingleServer",
       "testHybridSmartGraphSingleServer",
       "testHybridDisjointSmartGraphSingleServer"
->>>>>>> 61e7ac62
 
     ].concat(enterpriseTests)
   );
