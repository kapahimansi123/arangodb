--- conflicted
+++ resolved
@@ -104,11 +104,7 @@
 /// @brief tear down
 ////////////////////////////////////////////////////////////////////////////////
 
-<<<<<<< HEAD
-    tearDownAll : function () {
-=======
     tearDownAll: function () {
->>>>>>> 2fe3421f
       db._drop("UnitTestsAhuacatlLocations");
       db._drop("UnitTestsAhuacatlLocationsNon");
     },
