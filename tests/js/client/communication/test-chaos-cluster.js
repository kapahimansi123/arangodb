/* jshint globalstrict:false, strict:false, maxlen: 200 */
/* global fail, assertTrue, assertFalse, assertEqual,
   assertNotEqual, arango, print */

// //////////////////////////////////////////////////////////////////////////////
// / DISCLAIMER
// /
// / Copyright 2018 ArangoDB GmbH, Cologne, Germany
// /
// / Licensed under the Apache License, Version 2.0 (the "License")
// / you may not use this file except in compliance with the License.
// / You may obtain a copy of the License at
// /
// /     http://www.apache.org/licenses/LICENSE-2.0
// /
// / Unless required by applicable law or agreed to in writing, software
// / distributed under the License is distributed on an "AS IS" BASIS,
// / WITHOUT WARRANTIES OR CONDITIONS OF ANY KIND, either express or implied.
// / See the License for the specific language governing permissions and
// / limitations under the License.
// /
// / Copyright holder is triAGENS GmbH, Cologne, Germany
// /
// / @author Manuel Pöter
// //////////////////////////////////////////////////////////////////////////////
'use strict';
const _ = require('lodash');
const jsunity = require('jsunity');
const internal = require('internal');
const arangodb = require('@arangodb');
const request = require("@arangodb/request");
const db = arangodb.db;
const {
  debugSetFailAt,
  debugClearFailAt,
  getEndpointById,
  getServersByType,
  runParallelArangoshTests
} = require('@arangodb/test-helper');

const getDBServers = () => {
  return getServersByType('dbserver');
};

const fetchRevisionTree = (serverUrl, shardId) => {
  let result = request({ method: "POST", url: serverUrl + "/_api/replication/batch", body: {ttl : 3600}, json: true });
  assertEqual(200, result.statusCode);
  const batch = JSON.parse(result.body);
  if (!batch.hasOwnProperty("id")) {
    throw "Could not create batch!";
  }
  
  result = request({ method: "GET",
    url: serverUrl + `/_api/replication/revisions/tree?collection=${encodeURIComponent(shardId)}&verification=true&batchId=${batch.id}`});
  assertEqual(200, result.statusCode);
  request({ method: "DELETE", url: serverUrl + `/_api/replication/batch${batch.id}`});
  return JSON.parse(result.body);
};

const checkCollectionConsistency = (cn) => {
  internal.sleep(10); // give the cluster some time to get in sync
  const c = db._collection(cn);
  const servers = getDBServers();
  const shardInfo = c.shards(true);
  
  let failed = false;
  const getServerUrl = (serverId) => servers.filter((server) => server.id === serverId)[0].url;
<<<<<<< HEAD
  Object.entries(shardInfo).forEach(
    ([shard, [leader, follower]]) => {
      const leaderTree = fetchRevisionTree(getServerUrl(leader), shard);
      leaderTree.computed.nodes = "<reduced>";
      leaderTree.stored.nodes = "<reduced>";
      if (!leaderTree.equal) {
        console.error(`Leader has inconsistent for shard ${shard}:`, leaderTree);
        failed = true;
      };
      
      const followerTree = fetchRevisionTree(getServerUrl(follower), shard);
      followerTree.computed.nodes = "<reduced>";
      followerTree.stored.nodes = "<reduced>";
      if (!followerTree.equal) {
        console.error(`Follower has inconsistent for shard ${shard}:`, followerTree);
        failed = true;
      };
      
      if (!_.isEqual(leaderTree, followerTree)) {
        console.error(`Leader and follower have different trees for shard ${shard}`);
        console.error("Leader: ", leaderTree);
        console.error("Follower: ", followerTree);
        failed = true;
=======
  let tries = 0;
  do {
    Object.entries(shardInfo).forEach(
      ([shard, [leader, follower]]) => {
        const leaderTree = fetchRevisionTree(getServerUrl(leader), shard);
        leaderTree.computed.nodes = "<reduced>";
        leaderTree.stored.nodes = "<reduced>";
        if (!leaderTree.equal) {
          console.error(`Leader has inconsistent tree for shard ${shard}:`, leaderTree);
          failed = true;
        };
        
        const followerTree = fetchRevisionTree(getServerUrl(follower), shard);
        followerTree.computed.nodes = "<reduced>";
        followerTree.stored.nodes = "<reduced>";
        if (!followerTree.equal) {
          console.error(`Follower has inconsistent tree for shard ${shard}:`, followerTree);
          failed = true;
        };
        
        if (!_.isEqual(leaderTree, followerTree)) {
          console.error(`Leader and follower have different trees for shard ${shard}`)
          console.error("Leader: ", leaderTree);
          console.error("Follower: ", followerTree);
          failed = true;
        }
      });
    if (failed) {
      if (++tries >= 3) {
        throw `Cluster still not in sync - giving up!`;
>>>>>>> 269359fc
      }
      console.warn(`Found some inconsistencies! Giving cluster some more time to get in sync before checking again... try=${tries}`);
      internal.sleep(10);
    }
  } while(failed);
};

function ChaosSuite() {
  // generate a random collection name
  const cn = "UnitTests" + require("@arangodb/crypto").md5(internal.genRandomAlphaNumbers(32));

  return {
    setUp: function () {
      db._drop(cn);
      db._create(cn, { numberOfShards: 4, replicationFactor: 2 });
      
      const servers = getDBServers();
      assertTrue(servers.length > 0);
      for (const server of servers) {
        debugSetFailAt(getEndpointById(server.id), "replicateOperations_randomize_timeout");
        debugSetFailAt(getEndpointById(server.id), "delayed_synchronous_replication_request_processing");
      }
    },

    tearDown: function () {
      for (const server of getDBServers()) {
        debugClearFailAt(getEndpointById(server.id));
      }
      db._drop(cn);
    },
    
    testWorkInParallel: function () {
      let code = `
      {
        const key = () => "testmann" + Math.floor(Math.random() * 100000000);
        const docs = () => {
          let result = [];
          const r = Math.floor(Math.random() * 2000) + 1;
          for (let i = 0; i < r; ++i) {
            result.push({ _key: key() });
          }
          return result;
        };
        
        let c = db._collection("${cn}");
        const opts = () => {
          const r = Math.random();
          return r <= 0.5 ? { intermediateCommitSize: 7 + Math.floor(r * 10) } : {};
        };
        try {
          const d = Math.random();
          if (d >= 0.9) {
            db._query("FOR doc IN @docs INSERT doc INTO " + c.name(), {docs: docs()}, opts());
          } else if (d >= 0.8) {
            db._query("FOR doc IN " + c.name() + " LIMIT 138 REMOVE doc IN " + c.name(), {}, opts());
          } else if (d >= 0.7) {
            db._query("FOR doc IN " + c.name() + " LIMIT 1338 REPLACE doc WITH { pfihg: 434, fjgjg: 555 } IN " + c.name(), {}, opts());
          } else if (d >= 0.25) {
            let r = Math.random();
            let opts = {};
            if (r >= 0.75) {
              opts = { overwriteMode: "replace"};
            } else if (r >= 0.5) {
              opts = { overwriteMode: "update"};
            } else if (r >= 0.25) {
              opts = { overwriteMode: "ignore"};
            }
            c.insert(docs(), opts);
          } else {
            c.remove(docs());
          }
        } catch {}
      }`;
      
      let tests = [];
      for (let i = 0; i < 3; ++i) {
        tests.push(["p" + i, code]);
      }

      // run the suite for 5 minutes
      runParallelArangoshTests(tests, 5 * 60, cn);
      
      checkCollectionConsistency(cn);
    }
  };
}

jsunity.run(ChaosSuite);

return jsunity.done();<|MERGE_RESOLUTION|>--- conflicted
+++ resolved
@@ -65,31 +65,6 @@
   
   let failed = false;
   const getServerUrl = (serverId) => servers.filter((server) => server.id === serverId)[0].url;
-<<<<<<< HEAD
-  Object.entries(shardInfo).forEach(
-    ([shard, [leader, follower]]) => {
-      const leaderTree = fetchRevisionTree(getServerUrl(leader), shard);
-      leaderTree.computed.nodes = "<reduced>";
-      leaderTree.stored.nodes = "<reduced>";
-      if (!leaderTree.equal) {
-        console.error(`Leader has inconsistent for shard ${shard}:`, leaderTree);
-        failed = true;
-      };
-      
-      const followerTree = fetchRevisionTree(getServerUrl(follower), shard);
-      followerTree.computed.nodes = "<reduced>";
-      followerTree.stored.nodes = "<reduced>";
-      if (!followerTree.equal) {
-        console.error(`Follower has inconsistent for shard ${shard}:`, followerTree);
-        failed = true;
-      };
-      
-      if (!_.isEqual(leaderTree, followerTree)) {
-        console.error(`Leader and follower have different trees for shard ${shard}`);
-        console.error("Leader: ", leaderTree);
-        console.error("Follower: ", followerTree);
-        failed = true;
-=======
   let tries = 0;
   do {
     Object.entries(shardInfo).forEach(
@@ -111,7 +86,7 @@
         };
         
         if (!_.isEqual(leaderTree, followerTree)) {
-          console.error(`Leader and follower have different trees for shard ${shard}`)
+          console.error(`Leader and follower have different trees for shard ${shard}`);
           console.error("Leader: ", leaderTree);
           console.error("Follower: ", followerTree);
           failed = true;
@@ -120,7 +95,6 @@
     if (failed) {
       if (++tries >= 3) {
         throw `Cluster still not in sync - giving up!`;
->>>>>>> 269359fc
       }
       console.warn(`Found some inconsistencies! Giving cluster some more time to get in sync before checking again... try=${tries}`);
       internal.sleep(10);
