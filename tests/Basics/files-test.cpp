--- conflicted
+++ resolved
@@ -297,61 +297,28 @@
 
   path = TRI_GetAbsolutePath("the-fox.lol", "\\tmp");
   CHECK(std::string("\\tmp\\the-fox.lol") == path);
-<<<<<<< HEAD
-  TRI_Free(path);
-
+  
   path = TRI_GetAbsolutePath("the-fox.lol", "\\tmp\\the-fox");
   CHECK(std::string("\\tmp\\the-fox\\the-fox.lol") == path);
-  TRI_Free(path);
-
+  
   path = TRI_GetAbsolutePath("file", "\\");
   CHECK(std::string("\\file") == path);
-  TRI_Free(path);
-
+  
   path = TRI_GetAbsolutePath(".\\file", "\\");
   CHECK(std::string("\\.\\file") == path);
-  TRI_Free(path);
-
+  
   path = TRI_GetAbsolutePath("\\file", "\\tmp");
   CHECK(std::string("\\tmp\\file") == path);
-  TRI_Free(path);
-
+  
   path = TRI_GetAbsolutePath("\\file\\to\\file", "\\tmp");
   CHECK(std::string("\\tmp\\file\\to\\file") == path);
-  TRI_Free(path);
-
+  
   path = TRI_GetAbsolutePath("file\\to\\file", "\\tmp");
   CHECK(std::string("\\tmp\\file\\to\\file") == path);
-  TRI_Free(path);
-
+  
   path = TRI_GetAbsolutePath("c:\\file\\to\\file", "abc");
   CHECK(std::string("c:\\file\\to\\file") == path);
-  TRI_Free(path);
-
-=======
-  
-  path = TRI_GetAbsolutePath("the-fox.lol", "\\tmp\\the-fox");
-  CHECK(std::string("\\tmp\\the-fox\\the-fox.lol") == path);
-  
-  path = TRI_GetAbsolutePath("file", "\\");
-  CHECK(std::string("\\file") == path);
-  
-  path = TRI_GetAbsolutePath(".\\file", "\\");
-  CHECK(std::string("\\.\\file") == path);
-  
-  path = TRI_GetAbsolutePath("\\file", "\\tmp");
-  CHECK(std::string("\\tmp\\file") == path);
-  
-  path = TRI_GetAbsolutePath("\\file\\to\\file", "\\tmp");
-  CHECK(std::string("\\tmp\\file\\to\\file") == path);
-  
-  path = TRI_GetAbsolutePath("file\\to\\file", "\\tmp");
-  CHECK(std::string("\\tmp\\file\\to\\file") == path);
-  
-  path = TRI_GetAbsolutePath("c:\\file\\to\\file", "abc");
-  CHECK(std::string("c:\\file\\to\\file") == path);
-  
->>>>>>> cda2bfcd
+  
   path = TRI_GetAbsolutePath("c:\\file\\to\\file", "\\tmp");
   CHECK(std::string("c:\\file\\to\\file") == path);
 
@@ -362,54 +329,25 @@
 
   path = TRI_GetAbsolutePath("the-fox.lol", "/tmp");
   CHECK(std::string("/tmp/the-fox.lol") == path);
-<<<<<<< HEAD
-  TRI_Free(path);
-
+  
   path = TRI_GetAbsolutePath("the-fox.lol", "/tmp/the-fox");
   CHECK(std::string("/tmp/the-fox/the-fox.lol") == path);
-  TRI_Free(path);
-
+  
   path = TRI_GetAbsolutePath("file", "/");
   CHECK(std::string("/file") == path);
-  TRI_Free(path);
-
+  
   path = TRI_GetAbsolutePath("./file", "/");
   CHECK(std::string("/./file") == path);
-  TRI_Free(path);
-
+  
   path = TRI_GetAbsolutePath("/file", "/tmp");
   CHECK(std::string("/file") == path);
-  TRI_Free(path);
-
+  
   path = TRI_GetAbsolutePath("/file/to/file", "/tmp");
   CHECK(std::string("/file/to/file") == path);
-  TRI_Free(path);
-
+  
   path = TRI_GetAbsolutePath("file/to/file", "/tmp");
   CHECK(std::string("/tmp/file/to/file") == path);
-  TRI_Free(path);
-
-=======
-  
-  path = TRI_GetAbsolutePath("the-fox.lol", "/tmp/the-fox");
-  CHECK(std::string("/tmp/the-fox/the-fox.lol") == path);
-  
-  path = TRI_GetAbsolutePath("file", "/");
-  CHECK(std::string("/file") == path);
-  
-  path = TRI_GetAbsolutePath("./file", "/");
-  CHECK(std::string("/./file") == path);
-  
-  path = TRI_GetAbsolutePath("/file", "/tmp");
-  CHECK(std::string("/file") == path);
-  
-  path = TRI_GetAbsolutePath("/file/to/file", "/tmp");
-  CHECK(std::string("/file/to/file") == path);
-  
-  path = TRI_GetAbsolutePath("file/to/file", "/tmp");
-  CHECK(std::string("/tmp/file/to/file") == path);
-  
->>>>>>> cda2bfcd
+  
   path = TRI_GetAbsolutePath("c:file/to/file", "/tmp");
   CHECK(std::string("c:file/to/file") == path);
 #endif
