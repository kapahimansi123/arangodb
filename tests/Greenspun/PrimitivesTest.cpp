#define CATCH_CONFIG_MAIN  // This tells Catch to provide a main() - only do this in one cpp file
#include "./third_party/catch.hpp"

#include <iostream>

#include "Pregel/Algos/AIR/Greenspun/Interpreter.h"
#include "Pregel/Algos/AIR/Greenspun/Primitives.h"
#include "velocypack/Builder.h"
#include "velocypack/Parser.h"
#include "velocypack/velocypack-aliases.h"

/*
 * Calculation operators
 */

using namespace arangodb::greenspun;

TEST_CASE("Test [+] primitive", "[addition]") {
  Machine m;
  InitMachine(m);
  VPackBuilder result;
  auto v = arangodb::velocypack::Parser::fromJson(R"aql("aNodeId")aql");
  auto S = arangodb::velocypack::Parser::fromJson(R"aql("anotherNodeId")aql");

  SECTION("Test basic int addition") {
    auto program = arangodb::velocypack::Parser::fromJson(R"aql(
      ["+", 1, 1]
    )aql");

    Evaluate(m, program->slice(), result);
    REQUIRE(2 == result.slice().getDouble());
  }

  SECTION("Test basic double addition") {
    auto program = arangodb::velocypack::Parser::fromJson(R"aql(
      ["+", 1.1, 2.1]
    )aql");

    Evaluate(m, program->slice(), result);
    REQUIRE(3.2 == result.slice().getDouble());
  }
}

TEST_CASE("Test [-] primitive", "[subtraction]") {
  Machine m;
  InitMachine(m);
  VPackBuilder result;
  auto v = arangodb::velocypack::Parser::fromJson(R"aql("aNodeId")aql");
  auto S = arangodb::velocypack::Parser::fromJson(R"aql("anotherNodeId")aql");

  SECTION("Test basic int subtraction") {
    auto program = arangodb::velocypack::Parser::fromJson(R"aql(
      ["-", 1, 1]
    )aql");

    Evaluate(m, program->slice(), result);
    REQUIRE(0 == result.slice().getDouble());
  }

  SECTION("Test basic double subtraction") {
    auto program = arangodb::velocypack::Parser::fromJson(R"aql(
      ["-", 4.4, 1.2]
    )aql");

    Evaluate(m, program->slice(), result);
    // TODO: also do more precise double comparison here
    REQUIRE(3.2 == result.slice().getDouble());
  }

  SECTION("Test negative int result value") {
    auto program = arangodb::velocypack::Parser::fromJson(R"aql(
      ["-", 2, 4]
    )aql");

    Evaluate(m, program->slice(), result);
    REQUIRE(-2 == result.slice().getDouble());
  }
}

TEST_CASE("Test [*] primitive", "[multiplication]") {
  Machine m;
  InitMachine(m);
  VPackBuilder result;
  auto v = arangodb::velocypack::Parser::fromJson(R"aql("aNodeId")aql");
  auto S = arangodb::velocypack::Parser::fromJson(R"aql("anotherNodeId")aql");

  SECTION("Test basic int multiplication") {
    auto program = arangodb::velocypack::Parser::fromJson(R"aql(
      ["*", 2, 2]
    )aql");

    Evaluate(m, program->slice(), result);
    REQUIRE(4 == result.slice().getDouble());
  }

  SECTION("Test int zero multiplication") {
    auto program = arangodb::velocypack::Parser::fromJson(R"aql(
      ["*", 2, 0]
    )aql");

    Evaluate(m, program->slice(), result);
    REQUIRE(0 == result.slice().getDouble());
  }
}

TEST_CASE("Test [/] primitive", "[division]") {
  Machine m;
  InitMachine(m);
  VPackBuilder result;
  auto v = arangodb::velocypack::Parser::fromJson(R"aql("aNodeId")aql");
  auto S = arangodb::velocypack::Parser::fromJson(R"aql("anotherNodeId")aql");

  SECTION("Test basic int division") {
    auto program = arangodb::velocypack::Parser::fromJson(R"aql(
      ["/", 2, 2]
    )aql");

    Evaluate(m, program->slice(), result);
    REQUIRE(1 == result.slice().getDouble());
  }

  SECTION("Test invalid int division") {
    auto program = arangodb::velocypack::Parser::fromJson(R"aql(
      ["/", 2, 0]
    )aql");

    EvalResult res = Evaluate(m, program->slice(), result);
    REQUIRE(res.fail());
  }
}

/*
 * Logical operators
 */

TEST_CASE("Test [not] primitive - unary", "[not]") {
  Machine m;
  InitMachine(m);
  VPackBuilder result;
  auto v = arangodb::velocypack::Parser::fromJson(R"aql("aNodeId")aql");
  auto S = arangodb::velocypack::Parser::fromJson(R"aql("anotherNodeId")aql");

  SECTION("Test true boolean") {
    auto program = arangodb::velocypack::Parser::fromJson(R"aql(
      ["not", true]
    )aql");

    Evaluate(m, program->slice(), result);
    REQUIRE(false == result.slice().getBoolean());
  }

  SECTION("Test false boolean") {
    auto program = arangodb::velocypack::Parser::fromJson(R"aql(
      ["not", false]
    )aql");

    Evaluate(m, program->slice(), result);
    REQUIRE(true == result.slice().getBoolean());
  }
}

TEST_CASE("Test [false?] primitive", "[false?]") {
  Machine m;
  InitMachine(m);
  VPackBuilder result;
  auto v = arangodb::velocypack::Parser::fromJson(R"aql("aNodeId")aql");
  auto S = arangodb::velocypack::Parser::fromJson(R"aql("anotherNodeId")aql");

  SECTION("Test true boolean") {
    auto program = arangodb::velocypack::Parser::fromJson(R"aql(
      ["false?", true]
    )aql");

    Evaluate(m, program->slice(), result);
    REQUIRE(false == result.slice().getBoolean());
  }

  SECTION("Test false boolean") {
    auto program = arangodb::velocypack::Parser::fromJson(R"aql(
      ["false?", false]
    )aql");

    Evaluate(m, program->slice(), result);
    REQUIRE(true == result.slice().getBoolean());
  }
}

TEST_CASE("Test [true?] primitive", "[true?]") {
  Machine m;
  InitMachine(m);
  VPackBuilder result;
  auto v = arangodb::velocypack::Parser::fromJson(R"aql("aNodeId")aql");
  auto S = arangodb::velocypack::Parser::fromJson(R"aql("anotherNodeId")aql");

  SECTION("Test true boolean") {
    auto program = arangodb::velocypack::Parser::fromJson(R"aql(
      ["true?", true]
    )aql");

    Evaluate(m, program->slice(), result);
    REQUIRE(true == result.slice().getBoolean());
  }

  SECTION("Test false boolean") {
    auto program = arangodb::velocypack::Parser::fromJson(R"aql(
      ["true?", false]
    )aql");

    Evaluate(m, program->slice(), result);
    REQUIRE(false == result.slice().getBoolean());
  }
}

/*
 * Comparison operators
 */

TEST_CASE("Test [eq?] primitive", "[equals]") {
  Machine m;
  InitMachine(m);
  VPackBuilder result;
  auto v = arangodb::velocypack::Parser::fromJson(R"aql("aNodeId")aql");
  auto S = arangodb::velocypack::Parser::fromJson(R"aql("anotherNodeId")aql");

  SECTION("Test equality with ints") {
    auto program = arangodb::velocypack::Parser::fromJson(R"aql(
      ["eq?", 2, 2]
    )aql");

    Evaluate(m, program->slice(), result);
    REQUIRE(true == result.slice().getBoolean());
  }

  SECTION("Test non equality with ints") {
    auto program = arangodb::velocypack::Parser::fromJson(R"aql(
      ["eq?", 3, 2]
    )aql");

    Evaluate(m, program->slice(), result);
    REQUIRE(false == result.slice().getBoolean());
  }

  SECTION("Test equality with doubles") {
    auto program = arangodb::velocypack::Parser::fromJson(R"aql(
      ["eq?", 2.2, 2.2]
    )aql");

    Evaluate(m, program->slice(), result);
    REQUIRE(true == result.slice().getBoolean());
  }

  SECTION("Test non equality with doubles") {
    auto program = arangodb::velocypack::Parser::fromJson(R"aql(
      ["eq?", 2.4, 2.2]
    )aql");

    Evaluate(m, program->slice(), result);
    REQUIRE(false == result.slice().getBoolean());
  }

  SECTION("Test equality with bools") {
    auto program = arangodb::velocypack::Parser::fromJson(R"aql(
      ["eq?", true, true]
    )aql");

    Evaluate(m, program->slice(), result);
    REQUIRE(true == result.slice().getBoolean());
  }

  SECTION("Test non equality with bools") {
    auto program = arangodb::velocypack::Parser::fromJson(R"aql(
      ["eq?", true, false]
    )aql");

    Evaluate(m, program->slice(), result);
    REQUIRE(false == result.slice().getBoolean());
  }
  SECTION("Test equality with string") {
    auto program = arangodb::velocypack::Parser::fromJson(R"aql(
      ["eq?", "hello", "hello"]
    )aql");

    Evaluate(m, program->slice(), result);
    REQUIRE(true == result.slice().getBoolean());
  }

  SECTION("Test equality with string") {
    auto program = arangodb::velocypack::Parser::fromJson(R"aql(
      ["eq?", "hello", "world"]
    )aql");

    Evaluate(m, program->slice(), result);
    REQUIRE(false == result.slice().getBoolean());
  }
}

TEST_CASE("Test [gt?] primitive", "[greater]") {
  Machine m;
  InitMachine(m);
  VPackBuilder result;
  auto v = arangodb::velocypack::Parser::fromJson(R"aql("aNodeId")aql");
  auto S = arangodb::velocypack::Parser::fromJson(R"aql("anotherNodeId")aql");

  SECTION("Test greater than with int greater") {
    auto program = arangodb::velocypack::Parser::fromJson(R"aql(
      ["gt?", 2, 1]
    )aql");

    Evaluate(m, program->slice(), result);
    REQUIRE(true == result.slice().getBoolean());
  }

  SECTION("Test greater than with int lower") {
    auto program = arangodb::velocypack::Parser::fromJson(R"aql(
      ["gt?", 1, 2]
    )aql");

    Evaluate(m, program->slice(), result);
    REQUIRE(false == result.slice().getBoolean());
  }

  SECTION("Test greater than with double greater") {
    auto program = arangodb::velocypack::Parser::fromJson(R"aql(
      ["gt?", 2.4, 1.3]
    )aql");

    Evaluate(m, program->slice(), result);
    REQUIRE(true == result.slice().getBoolean());
  }

  SECTION("Test greater than with double lower") {
    auto program = arangodb::velocypack::Parser::fromJson(R"aql(
      ["gt?", 1.1, 2.3]
    )aql");

    Evaluate(m, program->slice(), result);
    REQUIRE(false == result.slice().getBoolean());
  }

  SECTION("Test greater than with true first") {
    auto program = arangodb::velocypack::Parser::fromJson(R"aql(
      ["gt?", true, false]
    )aql");

    EvalResult res = Evaluate(m, program->slice(), result);
    REQUIRE(res.fail());
  }

  SECTION("Test greater than with true first") {
    auto program = arangodb::velocypack::Parser::fromJson(R"aql(
      ["gt?", false, true]
    )aql");

    EvalResult res = Evaluate(m, program->slice(), result);
    REQUIRE(res.fail());
  }

  SECTION("Test greater than equal bool true") {
    auto program = arangodb::velocypack::Parser::fromJson(R"aql(
      ["gt?", true, true]
    )aql");

    EvalResult res = Evaluate(m, program->slice(), result);
    REQUIRE(res.fail());
  }

  SECTION("Test greater than equal bool false") {
    auto program = arangodb::velocypack::Parser::fromJson(R"aql(
      ["gt?", false, false]
    )aql");

    EvalResult res = Evaluate(m, program->slice(), result);
    REQUIRE(res.fail());
  }

  SECTION("Test greater than strings") {
    auto program = arangodb::velocypack::Parser::fromJson(R"aql(
      ["gt?", "astring", "bstring"]
    )aql");

    EvalResult res = Evaluate(m, program->slice(), result);
    REQUIRE(res.fail());
  }
}

TEST_CASE("Test [ge?] primitive", "[greater equal]") {
  Machine m;
  InitMachine(m);
  VPackBuilder result;
  auto v = arangodb::velocypack::Parser::fromJson(R"aql("aNodeId")aql");
  auto S = arangodb::velocypack::Parser::fromJson(R"aql("anotherNodeId")aql");

  SECTION("Test greater equal with int greater") {
    auto program = arangodb::velocypack::Parser::fromJson(R"aql(
      ["ge?", 2, 1]
    )aql");

    Evaluate(m, program->slice(), result);
    REQUIRE(true == result.slice().getBoolean());
  }

  SECTION("Test greater equal with int greater") {
    auto program = arangodb::velocypack::Parser::fromJson(R"aql(
      ["ge?", 2, 2]
    )aql");

    Evaluate(m, program->slice(), result);
    REQUIRE(true == result.slice().getBoolean());
  }

  SECTION("Test greater equal with int lower") {
    auto program = arangodb::velocypack::Parser::fromJson(R"aql(
      ["ge?", 1, 2]
    )aql");

    Evaluate(m, program->slice(), result);
    REQUIRE(false == result.slice().getBoolean());
  }

  SECTION("Test greater equal with double greater") {
    auto program = arangodb::velocypack::Parser::fromJson(R"aql(
      ["ge?", 2.4, 1.3]
    )aql");

    Evaluate(m, program->slice(), result);
    REQUIRE(true == result.slice().getBoolean());
  }

  SECTION("Test greater equal with double greater") {
    auto program = arangodb::velocypack::Parser::fromJson(R"aql(
      ["ge?", 2.4, 2.4]
    )aql");

    Evaluate(m, program->slice(), result);
    REQUIRE(true == result.slice().getBoolean());
  }

  SECTION("Test greater equal with double lower") {
    auto program = arangodb::velocypack::Parser::fromJson(R"aql(
      ["ge?", 1.1, 2.3]
    )aql");

    Evaluate(m, program->slice(), result);
    REQUIRE(false == result.slice().getBoolean());
  }

  SECTION("Test greater equal with true first") {
    auto program = arangodb::velocypack::Parser::fromJson(R"aql(
      ["ge?", true, false]
    )aql");

    EvalResult res = Evaluate(m, program->slice(), result);
    REQUIRE(res.fail());
  }

  SECTION("Test greater equal strings") {
    auto program = arangodb::velocypack::Parser::fromJson(R"aql(
      ["ge?", "astring", "bstring"]
    )aql");

    EvalResult res = Evaluate(m, program->slice(), result);
    REQUIRE(res.fail());
  }
}

TEST_CASE("Test [le?] primitive", "[less equal]") {
  Machine m;
  InitMachine(m);
  VPackBuilder result;
  auto v = arangodb::velocypack::Parser::fromJson(R"aql("aNodeId")aql");
  auto S = arangodb::velocypack::Parser::fromJson(R"aql("anotherNodeId")aql");

  SECTION("Test less equal with int greater") {
    auto program = arangodb::velocypack::Parser::fromJson(R"aql(
      ["le?", 2, 1]
    )aql");

    Evaluate(m, program->slice(), result);
    REQUIRE(false == result.slice().getBoolean());
  }

  SECTION("Test less equal with int greater") {
    auto program = arangodb::velocypack::Parser::fromJson(R"aql(
      ["le?", 2, 2]
    )aql");

    Evaluate(m, program->slice(), result);
    REQUIRE(true == result.slice().getBoolean());
  }

  SECTION("Test less equal with int lower") {
    auto program = arangodb::velocypack::Parser::fromJson(R"aql(
      ["le?", 1, 2]
    )aql");

    Evaluate(m, program->slice(), result);
    REQUIRE(true == result.slice().getBoolean());
  }

  SECTION("Test less equal with double greater") {
    auto program = arangodb::velocypack::Parser::fromJson(R"aql(
      ["le?", 2.4, 1.3]
    )aql");

    Evaluate(m, program->slice(), result);
    REQUIRE(false == result.slice().getBoolean());
  }

  SECTION("Test less equal with double greater") {
    auto program = arangodb::velocypack::Parser::fromJson(R"aql(
      ["le?", 2.4, 2.4]
    )aql");

    Evaluate(m, program->slice(), result);
    REQUIRE(true == result.slice().getBoolean());
  }

  SECTION("Test less equal with double lower") {
    auto program = arangodb::velocypack::Parser::fromJson(R"aql(
      ["le?", 1.1, 2.3]
    )aql");

    Evaluate(m, program->slice(), result);
    REQUIRE(true == result.slice().getBoolean());
  }

  SECTION("Test less equal with true first") {
    auto program = arangodb::velocypack::Parser::fromJson(R"aql(
      ["le?", true, false]
    )aql");

    EvalResult res = Evaluate(m, program->slice(), result);
    REQUIRE(res.fail());
  }

  SECTION("Test less equal strings") {
    auto program = arangodb::velocypack::Parser::fromJson(R"aql(
      ["le?", "astring", "bstring"]
    )aql");

    EvalResult res = Evaluate(m, program->slice(), result);
    REQUIRE(res.fail());
  }
}

TEST_CASE("Test [lt?] primitive", "[less]") {
  Machine m;
  InitMachine(m);
  VPackBuilder result;
  auto v = arangodb::velocypack::Parser::fromJson(R"aql("aNodeId")aql");
  auto S = arangodb::velocypack::Parser::fromJson(R"aql("anotherNodeId")aql");

  SECTION("Test less than with int greater") {
    auto program = arangodb::velocypack::Parser::fromJson(R"aql(
      ["lt?", 2, 1]
    )aql");

    Evaluate(m, program->slice(), result);
    REQUIRE(false == result.slice().getBoolean());
  }

  SECTION("Test less than with int greater") {
    auto program = arangodb::velocypack::Parser::fromJson(R"aql(
      ["lt?", 2, 2]
    )aql");

    Evaluate(m, program->slice(), result);
    REQUIRE(false == result.slice().getBoolean());
  }

  SECTION("Test less than with int lower") {
    auto program = arangodb::velocypack::Parser::fromJson(R"aql(
      ["lt?", 1, 2]
    )aql");

    Evaluate(m, program->slice(), result);
    REQUIRE(true == result.slice().getBoolean());
  }

  SECTION("Test less than with double greater") {
    auto program = arangodb::velocypack::Parser::fromJson(R"aql(
      ["lt?", 2.4, 1.3]
    )aql");

    Evaluate(m, program->slice(), result);
    REQUIRE(false == result.slice().getBoolean());
  }

  SECTION("Test less than with double greater") {
    auto program = arangodb::velocypack::Parser::fromJson(R"aql(
      ["lt?", 2.4, 2.4]
    )aql");

    Evaluate(m, program->slice(), result);
    REQUIRE(false == result.slice().getBoolean());
  }

  SECTION("Test less than with double lower") {
    auto program = arangodb::velocypack::Parser::fromJson(R"aql(
      ["lt?", 1.1, 2.3]
    )aql");

    Evaluate(m, program->slice(), result);
    REQUIRE(true == result.slice().getBoolean());
  }

  SECTION("Test less than with true first") {
    auto program = arangodb::velocypack::Parser::fromJson(R"aql(
      ["lt?", true, false]
    )aql");

    EvalResult res = Evaluate(m, program->slice(), result);
    REQUIRE(res.fail());
  }

  SECTION("Test less than strings") {
    auto program = arangodb::velocypack::Parser::fromJson(R"aql(
      ["lt?", "astring", "bstring"]
    )aql");

    EvalResult res = Evaluate(m, program->slice(), result);
    REQUIRE(res.fail());
  }
}

TEST_CASE("Test [ne?] primitive", "[not equal]") {
  Machine m;
  InitMachine(m);
  VPackBuilder result;
  auto v = arangodb::velocypack::Parser::fromJson(R"aql("aNodeId")aql");
  auto S = arangodb::velocypack::Parser::fromJson(R"aql("anotherNodeId")aql");

  SECTION("Test equality with ints") {
    auto program = arangodb::velocypack::Parser::fromJson(R"aql(
      ["ne?", 2, 2]
    )aql");

    Evaluate(m, program->slice(), result);
    REQUIRE(false == result.slice().getBoolean());
  }

  SECTION("Test non equality with ints") {
    auto program = arangodb::velocypack::Parser::fromJson(R"aql(
      ["ne?", 3, 2]
    )aql");

    Evaluate(m, program->slice(), result);
    REQUIRE(true == result.slice().getBoolean());
  }

  SECTION("Test equality with doubles") {
    auto program = arangodb::velocypack::Parser::fromJson(R"aql(
      ["ne?", 2.2, 2.2]
    )aql");

    Evaluate(m, program->slice(), result);
    REQUIRE(false == result.slice().getBoolean());
  }

  SECTION("Test non equality with doubles") {
    auto program = arangodb::velocypack::Parser::fromJson(R"aql(
      ["ne?", 2.4, 2.2]
    )aql");

    Evaluate(m, program->slice(), result);
    REQUIRE(true == result.slice().getBoolean());
  }

  SECTION("Test equality with bools") {
    auto program = arangodb::velocypack::Parser::fromJson(R"aql(
      ["ne?", true, true]
    )aql");

    Evaluate(m, program->slice(), result);
    REQUIRE(false == result.slice().getBoolean());
  }

  SECTION("Test non equality with bools") {
    auto program = arangodb::velocypack::Parser::fromJson(R"aql(
      ["ne?", true, false]
    )aql");

    Evaluate(m, program->slice(), result);
    REQUIRE(true == result.slice().getBoolean());
  }
  SECTION("Test equality with string") {
    auto program = arangodb::velocypack::Parser::fromJson(R"aql(
      ["ne?", "hello", "hello"]
    )aql");

    Evaluate(m, program->slice(), result);
    REQUIRE(false == result.slice().getBoolean());
  }

  SECTION("Test non equality with string") {
    auto program = arangodb::velocypack::Parser::fromJson(R"aql(
      ["ne?", "hello", "world"]
    )aql");

    Evaluate(m, program->slice(), result);
    REQUIRE(true == result.slice().getBoolean());
  }
}

/*
 * Debug operators
 */

TEST_CASE("Test [print] primitive", "[print]") {
  // idk if that one here is necessary. Only a method for debug purpose.
}

TEST_CASE("Test [list-cat] primitive", "[list-cat]") {
  Machine m;
  InitMachine(m);
  VPackBuilder result;
  auto v = arangodb::velocypack::Parser::fromJson(R"aql("aNodeId")aql");
  auto S = arangodb::velocypack::Parser::fromJson(R"aql("anotherNodeId")aql");

  SECTION("Test list cat basic, single param") {
    auto program = arangodb::velocypack::Parser::fromJson(R"aql(
      ["list-cat", ["quote", 1, 2, 3]]
    )aql");

    Evaluate(m, program->slice(), result);
    REQUIRE(result.slice().isArray());
    REQUIRE(result.slice().length() == 3);
    for (size_t i = 0; i < 3; i++) {
      REQUIRE(result.slice().at(i).getInt() == (i + 1));
    }
  }

  SECTION("Test list cat basic, single param") {
    auto program = arangodb::velocypack::Parser::fromJson(R"aql(
      ["list-cat", ["quote", 1, 2, 3], ["quote", 4, 5]]
    )aql");

    Evaluate(m, program->slice(), result);
    REQUIRE(result.slice().isArray());
    REQUIRE(result.slice().length() == 5);
    for (size_t i = 0; i < 5; i++) {
      REQUIRE(result.slice().at(i).getInt() == (i + 1));
    }
  }
}

TEST_CASE("Test [string-cat] primitive", "[string-cat]") {
  Machine m;
  InitMachine(m);
  VPackBuilder result;
  auto v = arangodb::velocypack::Parser::fromJson(R"aql("aNodeId")aql");
  auto S = arangodb::velocypack::Parser::fromJson(R"aql("anotherNodeId")aql");

  SECTION("Test string concat single param") {
    auto program = arangodb::velocypack::Parser::fromJson(R"aql(
      ["string-cat", "hello"]
    )aql");

    Evaluate(m, program->slice(), result);
    REQUIRE(result.slice().isString());
    REQUIRE(result.slice().toString() == "hello");
  }

  SECTION("Test string concat single param") {
    auto program = arangodb::velocypack::Parser::fromJson(R"aql(
      ["string-cat", "hello", "world"]
    )aql");

    Evaluate(m, program->slice(), result);
    REQUIRE(result.slice().isString());
    REQUIRE(result.slice().toString() == "helloworld");
  }
}

TEST_CASE("Test [int-to-str] primitive", "[int-to-str]") {
  Machine m;
  InitMachine(m);
  VPackBuilder result;
  auto v = arangodb::velocypack::Parser::fromJson(R"aql("aNodeId")aql");
  auto S = arangodb::velocypack::Parser::fromJson(R"aql("anotherNodeId")aql");

  SECTION("Test int to string conversion") {
    auto program = arangodb::velocypack::Parser::fromJson(R"aql(
      ["int-to-str", 2]
    )aql");

    Evaluate(m, program->slice(), result);
    REQUIRE(result.slice().isString());
    REQUIRE("2" == result.slice().toString());
  }
}

/*
 * Access operators
 */

TEST_CASE("Test [attrib-ref] primitive", "[attrib-ref]") { REQUIRE(false); }

TEST_CASE("Test [var-ref] primitive", "[var-ref]") {
  Machine m;
  InitMachine(m);
  VPackBuilder result;
  auto v = arangodb::velocypack::Parser::fromJson(R"aql("aNodeId")aql");
  auto S = arangodb::velocypack::Parser::fromJson(R"aql("anotherNodeId")aql");

  // TODO: add variables to m (vertexData)
  SECTION("Test get non existing variable") {
    auto program = arangodb::velocypack::Parser::fromJson(R"aql(
      ["var-ref", "peter"]
    )aql");

    Evaluate(m, program->slice(), result);
    REQUIRE(result.slice().isNone());
  }
}

TEST_CASE("Test [var-set!] primitive", "[var-set!]") { REQUIRE(false); }

TEST_CASE("Test [bind-ref] primitive", "[bind-ref]") { REQUIRE(false); }

TEST_CASE("Test [for-each] primitive", "[for-each]") { REQUIRE(false); }

TEST_CASE("Test [lambda] primitive", "[lambda]") {
  Machine m;
  InitMachine(m);
  VPackBuilder result;

  SECTION("constant lambda") {
    auto program = arangodb::velocypack::Parser::fromJson(R"aql(
      [["lambda", ["quote"], ["quote"], 12]]
    )aql");

    auto res = Evaluate(m, program->slice(), result);
    if (res.fail()) {
      FAIL(res.error().toString());
    }
    INFO(result.slice().toJson());
    REQUIRE(result.slice().getNumericValue<double>() == 12);
  }

  SECTION("constant lambda with expression") {
    auto program = arangodb::velocypack::Parser::fromJson(R"aql(
      [["lambda", ["quote"], ["quote"], ["+", 10, 2]]]
    )aql");

    auto res = Evaluate(m, program->slice(), result);
    if (res.fail()) {
      FAIL(res.error().toString());
    }
    INFO(result.slice().toJson());
    REQUIRE(result.slice().getNumericValue<double>() == 12);
  }

  SECTION("lambda single parameter") {
    auto program = arangodb::velocypack::Parser::fromJson(R"aql(
      [["lambda", ["quote"], ["quote", "x"], ["quote", "var-ref", "x"]], 12]
    )aql");

    auto res = Evaluate(m, program->slice(), result);
    if (res.fail()) {
      FAIL(res.error().toString());
    }
    INFO(result.slice().toJson());
    REQUIRE(result.slice().getNumericValue<double>() == 12);
  }

  SECTION("lambda multiple parameter") {
    auto program = arangodb::velocypack::Parser::fromJson(R"aql(
      [["lambda", ["quote"], ["quote", "a", "b"],
        ["quote", "+",
          ["var-ref", "a"],
          ["var-ref", "b"]]
      ], 10, 2]
    )aql");

    auto res = Evaluate(m, program->slice(), result);
    if (res.fail()) {
      FAIL(res.error().toString());
    }
    INFO(result.slice().toJson());
    REQUIRE(result.slice().getNumericValue<double>() == 12);
  }

  SECTION("lambda single capture") {
    auto v = arangodb::velocypack::Parser::fromJson(R"aql(12)aql");
    m.setVariable("a", v->slice());

    auto program = arangodb::velocypack::Parser::fromJson(R"aql(
      [
        ["lambda", ["quote", "a"], ["quote"], ["quote", "var-ref", "a"]]
      ]
    )aql");

    auto res = Evaluate(m, program->slice(), result);
    if (res.fail()) {
      FAIL(res.error().toString());
    }
    INFO(result.slice().toJson());
    REQUIRE(result.slice().getNumericValue<double>() == 12);
  }

  SECTION("lambda single capture, single param") {
    auto v = arangodb::velocypack::Parser::fromJson(R"aql(8)aql");
    m.setVariable("a", v->slice());

    auto program = arangodb::velocypack::Parser::fromJson(R"aql(
      [
        ["lambda", ["quote", "a"], ["quote", "b"], ["quote", "+", ["var-ref", "a"], ["var-ref", "b"]]],
        4
      ]
    )aql");

    auto res = Evaluate(m, program->slice(), result);
    if (res.fail()) {
      FAIL(res.error().toString());
    }
    INFO(result.slice().toJson());
    REQUIRE(result.slice().getNumericValue<double>() == 12);
  }

  SECTION("lambda does not see vars that are not captured") {
    auto v = arangodb::velocypack::Parser::fromJson(R"aql(8)aql");
    m.setVariable("a", v->slice());

    auto program = arangodb::velocypack::Parser::fromJson(R"aql(
      [
        ["lambda", ["quote"], ["quote"], ["quote", "var-ref", "a"]]
      ]
    )aql");

    auto res = Evaluate(m, program->slice(), result);
    REQUIRE(res.fail());
  }

  SECTION("lambda call evaluates parameter") {
    auto v = arangodb::velocypack::Parser::fromJson(R"aql(8)aql");
    m.setVariable("a", v->slice());

    auto program = arangodb::velocypack::Parser::fromJson(R"aql(
      [
        ["lambda", ["quote"], ["quote", "x"], ["quote", "var-ref", "x"]],
        ["+", 10, 2]
      ]
    )aql");

    auto res = Evaluate(m, program->slice(), result);
    if (res.fail()) {
      FAIL(res.error().toString());
    }
    INFO(result.slice().toJson());
    REQUIRE(result.slice().getNumericValue<double>() == 12);
  }
}

TEST_CASE("Test [let] primitive", "[let]") {
  Machine m;
  InitMachine(m);
  VPackBuilder result;

  SECTION("no binding") {
    auto program = arangodb::velocypack::Parser::fromJson(R"aql(
      ["let", [], 12]
    )aql");

    auto res = Evaluate(m, program->slice(), result);
    if (res.fail()) {
      FAIL(res.error().toString());
    }
    REQUIRE(result.slice().getNumericValue<double>() == 12.);
  }

  SECTION("no binding, seq") {
    auto program = arangodb::velocypack::Parser::fromJson(R"aql(
      ["let", [], 8, 12]
    )aql");

    auto res = Evaluate(m, program->slice(), result);
    if (res.fail()) {
      FAIL(res.error().toString());
    }
    REQUIRE(result.slice().getNumericValue<double>() == 12.);
  }

  SECTION("simple binding") {
    auto program = arangodb::velocypack::Parser::fromJson(R"aql(
      ["let", [["a", 12]], ["var-ref", "a"]]
    )aql");

    auto res = Evaluate(m, program->slice(), result);
    if (res.fail()) {
      FAIL(res.error().toString());
    }
    REQUIRE(result.slice().getNumericValue<double>() == 12.);
  }

  SECTION("simple binding, double naming") {
    auto program = arangodb::velocypack::Parser::fromJson(R"aql(
      ["let", [["a", 1], ["a", 12]], ["var-ref", "a"]]
    )aql");

    auto res = Evaluate(m, program->slice(), result);
    if (res.fail()) {
      FAIL(res.error().toString());
    }
    REQUIRE(result.slice().getNumericValue<double>() == 12.);
  }

  SECTION("multiple binding") {
    auto program = arangodb::velocypack::Parser::fromJson(R"aql(
      ["let", [["a", 1], ["b", 11]], ["+", ["var-ref", "a"], ["var-ref", "b"]]]
    )aql");

    auto res = Evaluate(m, program->slice(), result);
    if (res.fail()) {
      FAIL(res.error().toString());
    }
    REQUIRE(result.slice().getNumericValue<double>() == 12.);
  }

  SECTION("no params - error") {
    auto program = arangodb::velocypack::Parser::fromJson(R"aql(
      ["let"]
    )aql");

    auto res = Evaluate(m, program->slice(), result);
    REQUIRE(res.fail());
  }

  SECTION("no list - error") {
    auto program = arangodb::velocypack::Parser::fromJson(R"aql(
      ["let", "foo"]
    )aql");

    auto res = Evaluate(m, program->slice(), result);
    REQUIRE(res.fail());
  }

  SECTION("no pairs - error") {
    auto program = arangodb::velocypack::Parser::fromJson(R"aql(
      ["let", [[1, 2, 3]]]
    )aql");

    auto res = Evaluate(m, program->slice(), result);
    REQUIRE(res.fail());
  }

  SECTION("no string name - error") {
    auto program = arangodb::velocypack::Parser::fromJson(R"aql(
      ["let", [[1, 2]]]
    )aql");

    auto res = Evaluate(m, program->slice(), result);
    REQUIRE(res.fail());
  }

  SECTION("bad seq - error") {
    auto program = arangodb::velocypack::Parser::fromJson(R"aql(
      ["let", [["foo", 2]], ["foo"]]
    )aql");

    auto res = Evaluate(m, program->slice(), result);
    REQUIRE(res.fail());
  }
}

// TODO: HACK HACK HACK FIXME DO A COMPARE FUNCTION FOR OBJECTS
TEST_CASE("Test [dict] primitive", "[dict]") {
  Machine m;
  InitMachine(m);
  VPackBuilder result;

  SECTION("no content") {
    auto program = arangodb::velocypack::Parser::fromJson(R"aql(
      ["dict"]
    )aql");

    auto res = Evaluate(m, program->slice(), result);
    if (res.fail()) {
      FAIL(res.error().toString());
    }
    REQUIRE(result.slice().toJson() == "{}");
  }

  SECTION("one content") {
    auto program = arangodb::velocypack::Parser::fromJson(R"aql(
      ["dict", ["quote", "a", 5]]
    )aql");

    auto res = Evaluate(m, program->slice(), result);
    if (res.fail()) {
      FAIL(res.error().toString());
    }
    REQUIRE(result.slice().toJson() == R"json({"a":5})json");
  }

  SECTION("two content") {
    auto program = arangodb::velocypack::Parser::fromJson(R"aql(
      ["dict", ["quote", "a", 5], ["quote", "b", "abc"]]
    )aql");

    auto res = Evaluate(m, program->slice(), result);
    if (res.fail()) {
      FAIL(res.error().toString());
    }
    REQUIRE(result.slice().toJson() == R"json({"a":5,"b":"abc"})json");
  }
}

TEST_CASE("Test [str] primitive", "[str]") {
  Machine m;
  InitMachine(m);
  VPackBuilder result;

  SECTION("no content") {
    auto program = arangodb::velocypack::Parser::fromJson(R"aql(
      ["str"]
    )aql");

    auto res = Evaluate(m, program->slice(), result);
    if (res.fail()) {
      FAIL(res.error().toString());
    }
    REQUIRE(result.slice().isString());
    REQUIRE(result.slice().copyString() == "");
  }

  SECTION("one content") {
    auto program = arangodb::velocypack::Parser::fromJson(R"aql(
      ["str", "yello"]
    )aql");

    auto res = Evaluate(m, program->slice(), result);
    if (res.fail()) {
      FAIL(res.error().toString());
    }
    REQUIRE(result.slice().isString());
    REQUIRE(result.slice().copyString() == "yello");
  }

  SECTION("two content") {
    auto program = arangodb::velocypack::Parser::fromJson(R"aql(
      ["str", "yello", "world"]
    )aql");

    auto res = Evaluate(m, program->slice(), result);
    if (res.fail()) {
      FAIL(res.error().toString());
    }
    REQUIRE(result.slice().isString());
    REQUIRE(result.slice().copyString() == "yelloworld");
  }

  // TODO error testing
}

TEST_CASE("Test [dict-merge] primitive", "[dict-merge]") {
  Machine m;
  InitMachine(m);
  VPackBuilder result;

  SECTION("Merge with empty (left) object") {
    auto program = arangodb::velocypack::Parser::fromJson(R"aql(
      ["dict-merge", ["dict"], ["dict", ["quote", "hello", "world"]] ]
    )aql");

    Evaluate(m, program->slice(), result);
    REQUIRE(result.slice().isObject());
    REQUIRE(result.slice().get("hello").isString());
    REQUIRE(result.slice().get("hello").toString() == "world");
  }

  SECTION("Merge with empty (right) object") {
    auto program = arangodb::velocypack::Parser::fromJson(R"aql(
      ["dict-merge", ["dict", ["quote", "hello", "world"]], ["dict"]]
    )aql");

    Evaluate(m, program->slice(), result);
    REQUIRE(result.slice().isObject());
    REQUIRE(result.slice().get("hello").isString());
    REQUIRE(result.slice().get("hello").toString() == "world");
  }

  SECTION("Merge with overwrite") {
    auto program = arangodb::velocypack::Parser::fromJson(R"aql(
      ["dict-merge", ["dict", ["quote", "hello", "world"]], ["dict", ["quote", "hello", "newWorld"]]]
    )aql");

    Evaluate(m, program->slice(), result);
    REQUIRE(result.slice().isObject());
    REQUIRE(result.slice().get("hello").isString());
    REQUIRE(result.slice().get("hello").toString() == "newWorld");
  }

  SECTION("Merge with invalid type string") {
    auto program = arangodb::velocypack::Parser::fromJson(R"aql(
      ["dict-merge", ["dict", ["quote", "hello", "world"]], "peter"]
    )aql");

    auto res = Evaluate(m, program->slice(), result);
    REQUIRE(res.fail());
  }

  SECTION("Merge with invalid type double") {
    auto program = arangodb::velocypack::Parser::fromJson(R"aql(
      ["dict-merge", ["dict", ["quote", "hello", "world"]], "2.0"]
    )aql");

    auto res = Evaluate(m, program->slice(), result);
    REQUIRE(res.fail());
  }

  SECTION("Merge with invalid type bool") {
    auto program = arangodb::velocypack::Parser::fromJson(R"aql(
      ["dict-merge", ["dict", ["quote", "hello", "world"]], true]
    )aql");

    auto res = Evaluate(m, program->slice(), result);
    REQUIRE(res.fail());
  }

  SECTION("Merge with invalid type array") {
    auto program = arangodb::velocypack::Parser::fromJson(R"aql(
      ["dict-merge", ["dict", ["quote", "hello", "world"]], [1,2,3]]
    )aql");

    auto res = Evaluate(m, program->slice(), result);
    REQUIRE(res.fail());
  }
}

TEST_CASE("Test [attrib-set] primitive", "[attrib-set]") {
  Machine m;
  InitMachine(m);
  VPackBuilder result;

  SECTION("Set string value with key") {
    // ["attrib-set", dict, key, value]
    auto program = arangodb::velocypack::Parser::fromJson(R"aql(
      ["attrib-set",
        ["dict", ["quote", "hello", "world"]],
        "hello", "newWorld"
      ]
    )aql");

    auto res = Evaluate(m, program->slice(), result);
    if (res.fail()) {
      FAIL(res.error().toString());
    }
    REQUIRE(result.slice().isObject());
    REQUIRE(result.slice().get("hello").isString());
    REQUIRE(result.slice().get("hello").toString() == "newWorld");
  }

  SECTION("Set string value with path (array)") {
    // ["attrib-set", dict, [path...], value]
    auto program = arangodb::velocypack::Parser::fromJson(R"aql(
      ["attrib-set",
        {"first": {"second": "oldWorld"}},
        ["quote", "first", "second"], "newWorld"
      ]
    )aql");

    auto res = Evaluate(m, program->slice(), result);
    if (res.fail()) {
      FAIL(res.error().toString());
    }
    REQUIRE(result.slice().isObject());
    REQUIRE(result.slice().get("first").isObject());
    REQUIRE(result.slice().get("first").get("second").isString());
    REQUIRE(result.slice().get("first").get("second").toString() == "newWorld");
  }

  SECTION("Set array value with path (array)") {
    // ["attrib-set", dict, [path...], value]
    auto program = arangodb::velocypack::Parser::fromJson(R"aql(
      ["attrib-set",
        {"first": {"second": "oldWorld"}},
        ["quote", "first", "second"], ["quote", "new", "world"]
      ]
    )aql");

    auto res = Evaluate(m, program->slice(), result);
    if (res.fail()) {
      FAIL(res.error().toString());
    }
    REQUIRE(result.slice().isObject());
    REQUIRE(result.slice().get("first").isObject());
    REQUIRE(result.slice().get("first").get("second").isArray());
    REQUIRE(result.slice().get("first").get("second").length() == 2);
    REQUIRE(result.slice().get("first").get("second").at(0).copyString() == "new");
    REQUIRE(result.slice().get("first").get("second").at(1).copyString() == "world");
  }
}

TEST_CASE("Test [array-ref] primitive", "[array-ref]") {
  Machine m;
  InitMachine(m);
  VPackBuilder result;

  SECTION("get with valid index") {
    auto program = arangodb::velocypack::Parser::fromJson(R"aql(
      ["array-ref", ["quote", 1, 2, 3, 4], 0]
    )aql");

    auto res = Evaluate(m, program->slice(), result);
    if (res.fail()) {
      FAIL(res.error().toString());
    }
    REQUIRE(result.slice().isNumber());
    REQUIRE(result.slice().getNumericValue<uint64_t>() == 1);
  }

  SECTION("get with invalid index") {
    auto program = arangodb::velocypack::Parser::fromJson(R"aql(
      ["array-ref", ["quote", 1, 2, 3, 4], 6]
    )aql");

    auto res = Evaluate(m, program->slice(), result);
    REQUIRE(res.fail());
  }

  SECTION("array not an array") {
    auto program = arangodb::velocypack::Parser::fromJson(R"aql(
      ["array-ref", "aString", 1]
    )aql");

    auto res = Evaluate(m, program->slice(), result);
    REQUIRE(res.fail());
  }

  SECTION("index not a number") {
    auto program = arangodb::velocypack::Parser::fromJson(R"aql(
      ["array-ref", ["quote", 1, 2, 3, 4], "notAValidIndex"]
    )aql");

    auto res = Evaluate(m, program->slice(), result);
    REQUIRE(res.fail());
  }
}

TEST_CASE("Test [array-set] primitive", "[array-set]") {
  Machine m;
  InitMachine(m);
  VPackBuilder result;

  SECTION("get with valid index") {
    auto program = arangodb::velocypack::Parser::fromJson(R"aql(
      ["array-set", ["quote", 1, 2, 3, 4], 0, "newValue"]
    )aql");

    auto res = Evaluate(m, program->slice(), result);
    if (res.fail()) {
      FAIL(res.error().toString());
    }
    REQUIRE(result.slice().isArray());
    REQUIRE(result.slice().at(0).copyString() == "newValue");
  }

  SECTION("get with invalid index") {
    auto program = arangodb::velocypack::Parser::fromJson(R"aql(
      ["array-set", ["quote", 1, 2, 3, 4], 6, 10]
    )aql");

    auto res = Evaluate(m, program->slice(), result);
    REQUIRE(res.fail());
  }

  SECTION("array not an array") {
    auto program = arangodb::velocypack::Parser::fromJson(R"aql(
      ["array-set", "aString", 1, "peter"]
    )aql");

    auto res = Evaluate(m, program->slice(), result);
    REQUIRE(res.fail());
  }

  SECTION("index not a number") {
    auto program = arangodb::velocypack::Parser::fromJson(R"aql(
      ["array-set", ["quote", 1, 2, 3, 4], "notAValidIndex", "hehe"]
    )aql");

    auto res = Evaluate(m, program->slice(), result);
    REQUIRE(res.fail());
  }
}

// TODO: this is not a language primitive but part of `VertexComputation`
TEST_CASE("Test [accum-ref] primitive", "[accumref]") {}
TEST_CASE("Test [this] primitive", "[this]") {}
TEST_CASE("Test [send-to-accum] primitive", "[send-to-accum]") {}
TEST_CASE("Test [send-to-all-neighbours] primitive",
          "[send-to-all-neighbours]") {}
TEST_CASE("Test [global-superstep] primitive", "[global-superstep]") {}

<<<<<<< HEAD

TEST_CASE("Test [min] primitive", "[min]") {
=======
TEST_CASE("Test [apply] primitive", "[apply]") {
>>>>>>> ced2c903
  Machine m;
  InitMachine(m);
  VPackBuilder result;

<<<<<<< HEAD
  SECTION("empty min") {
    auto program = arangodb::velocypack::Parser::fromJson(R"aql(
      ["min"]
=======
  SECTION("Apply sum") {
    // ["attrib-set", dict, key, value]
    auto program = arangodb::velocypack::Parser::fromJson(R"aql(
      ["apply", "+", ["quote", 1, 2, 3]]
>>>>>>> ced2c903
    )aql");

    auto res = Evaluate(m, program->slice(), result);
    if (res.fail()) {
      FAIL(res.error().toString());
    }
<<<<<<< HEAD
    REQUIRE(result.slice().isNone());
  }

  SECTION("single min") {
    auto program = arangodb::velocypack::Parser::fromJson(R"aql(
      ["min", 1]
    )aql");

    auto res = Evaluate(m, program->slice(), result);
    if (res.fail()) {
      FAIL(res.error().toString());
    }
    REQUIRE(result.slice().getNumericValue<double>() == 1);
  }

  SECTION("double min") {
    auto program = arangodb::velocypack::Parser::fromJson(R"aql(
      ["min", 1, 2]
    )aql");

    auto res = Evaluate(m, program->slice(), result);
    if (res.fail()) {
      FAIL(res.error().toString());
    }
    REQUIRE(result.slice().getNumericValue<double>() == 1);
  }

  SECTION("double min 2.0") {
    auto program = arangodb::velocypack::Parser::fromJson(R"aql(
      ["min", 2, 1]
    )aql");

    auto res = Evaluate(m, program->slice(), result);
    if (res.fail()) {
      FAIL(res.error().toString());
    }
    REQUIRE(result.slice().getNumericValue<double>() == 1);
  }

  SECTION("triple min") {
    auto program = arangodb::velocypack::Parser::fromJson(R"aql(
      ["min", 2, 1, 3]
=======
    REQUIRE(result.slice().getNumericValue<double>() == 6);
  }

  SECTION("Apply sum, unknown function") {
    // ["attrib-set", dict, key, value]
    auto program = arangodb::velocypack::Parser::fromJson(R"aql(
      ["apply", "function-not-found", ["quote", 1, 2, 3]]
    )aql");

    auto res = Evaluate(m, program->slice(), result);
    REQUIRE(res.fail());
  }

  SECTION("Apply sum, no function type") {
    // ["attrib-set", dict, key, value]
    auto program = arangodb::velocypack::Parser::fromJson(R"aql(
      ["apply", 12, ["quote", 1, 2, 3]]
    )aql");

    auto res = Evaluate(m, program->slice(), result);
    REQUIRE(res.fail());
  }

  SECTION("Apply sum, no argument list") {
    // ["attrib-set", dict, key, value]
    auto program = arangodb::velocypack::Parser::fromJson(R"aql(
      ["apply", "+", "string"]
    )aql");

    auto res = Evaluate(m, program->slice(), result);
    REQUIRE(res.fail());
  }

  SECTION("Apply sum, lambda") {
    // ["attrib-set", dict, key, value]
    auto program = arangodb::velocypack::Parser::fromJson(R"aql(
      ["apply", ["lambda", ["quote"], ["quote", "x"], ["quote", "var-ref", "x"]], ["quote", 2]]
>>>>>>> ced2c903
    )aql");

    auto res = Evaluate(m, program->slice(), result);
    if (res.fail()) {
      FAIL(res.error().toString());
    }
<<<<<<< HEAD
    REQUIRE(result.slice().getNumericValue<double>() == 1);
  }

  SECTION("min fail") {
    auto program = arangodb::velocypack::Parser::fromJson(R"aql(
      ["min", 1, "foo"]
    )aql");

    auto res = Evaluate(m, program->slice(), result);
    REQUIRE(res.fail());
=======
    REQUIRE(result.slice().getNumericValue<double>() == 2);
  }

  SECTION("Apply not reevaluate parameter") {
    // ["attrib-set", dict, key, value]
    auto program = arangodb::velocypack::Parser::fromJson(R"aql(
      ["apply", ["lambda", ["quote"], ["quote", "x"], 2], ["quote", ["error"]]]
    )aql");

    auto res = Evaluate(m, program->slice(), result);
    if (res.fail()) {
      FAIL(res.error().toString());
    }
    REQUIRE(result.slice().getNumericValue<double>() == 2);
>>>>>>> ced2c903
  }
}<|MERGE_RESOLUTION|>--- conflicted
+++ resolved
@@ -1289,6 +1289,82 @@
     REQUIRE(result.slice().get("first").get("second").length() == 2);
     REQUIRE(result.slice().get("first").get("second").at(0).copyString() == "new");
     REQUIRE(result.slice().get("first").get("second").at(1).copyString() == "world");
+  }
+}
+
+
+TEST_CASE("Test [min] primitive", "[min]") {
+  Machine m;
+  InitMachine(m);
+  VPackBuilder result;
+
+  SECTION("empty min") {
+    auto program = arangodb::velocypack::Parser::fromJson(R"aql(
+      ["min"]
+    )aql");
+
+    auto res = Evaluate(m, program->slice(), result);
+    if (res.fail()) {
+      FAIL(res.error().toString());
+    }
+    REQUIRE(result.slice().isNone());
+  }
+
+  SECTION("single min") {
+    auto program = arangodb::velocypack::Parser::fromJson(R"aql(
+      ["min", 1]
+    )aql");
+
+    auto res = Evaluate(m, program->slice(), result);
+    if (res.fail()) {
+      FAIL(res.error().toString());
+    }
+    REQUIRE(result.slice().getNumericValue<double>() == 1);
+  }
+
+  SECTION("double min") {
+    auto program = arangodb::velocypack::Parser::fromJson(R"aql(
+      ["min", 1, 2]
+    )aql");
+
+    auto res = Evaluate(m, program->slice(), result);
+    if (res.fail()) {
+      FAIL(res.error().toString());
+    }
+    REQUIRE(result.slice().getNumericValue<double>() == 1);
+  }
+
+  SECTION("double min 2.0") {
+    auto program = arangodb::velocypack::Parser::fromJson(R"aql(
+      ["min", 2, 1]
+    )aql");
+
+    auto res = Evaluate(m, program->slice(), result);
+    if (res.fail()) {
+      FAIL(res.error().toString());
+    }
+    REQUIRE(result.slice().getNumericValue<double>() == 1);
+  }
+
+  SECTION("triple min") {
+    auto program = arangodb::velocypack::Parser::fromJson(R"aql(
+      ["min", 2, 1, 3]
+    )aql");
+
+    auto res = Evaluate(m, program->slice(), result);
+    if (res.fail()) {
+      FAIL(res.error().toString());
+    }
+    REQUIRE(result.slice().getNumericValue<double>() == 1);
+  }
+
+  SECTION("min fail") {
+    auto program = arangodb::velocypack::Parser::fromJson(R"aql(
+      ["min", 1, "foo"]
+    )aql");
+
+    auto res = Evaluate(m, program->slice(), result);
+    REQUIRE(res.fail());
   }
 }
 
@@ -1392,76 +1468,21 @@
           "[send-to-all-neighbours]") {}
 TEST_CASE("Test [global-superstep] primitive", "[global-superstep]") {}
 
-<<<<<<< HEAD
-
-TEST_CASE("Test [min] primitive", "[min]") {
-=======
 TEST_CASE("Test [apply] primitive", "[apply]") {
->>>>>>> ced2c903
-  Machine m;
-  InitMachine(m);
-  VPackBuilder result;
-
-<<<<<<< HEAD
-  SECTION("empty min") {
-    auto program = arangodb::velocypack::Parser::fromJson(R"aql(
-      ["min"]
-=======
+  Machine m;
+  InitMachine(m);
+  VPackBuilder result;
+
   SECTION("Apply sum") {
     // ["attrib-set", dict, key, value]
     auto program = arangodb::velocypack::Parser::fromJson(R"aql(
       ["apply", "+", ["quote", 1, 2, 3]]
->>>>>>> ced2c903
-    )aql");
-
-    auto res = Evaluate(m, program->slice(), result);
-    if (res.fail()) {
-      FAIL(res.error().toString());
-    }
-<<<<<<< HEAD
-    REQUIRE(result.slice().isNone());
-  }
-
-  SECTION("single min") {
-    auto program = arangodb::velocypack::Parser::fromJson(R"aql(
-      ["min", 1]
-    )aql");
-
-    auto res = Evaluate(m, program->slice(), result);
-    if (res.fail()) {
-      FAIL(res.error().toString());
-    }
-    REQUIRE(result.slice().getNumericValue<double>() == 1);
-  }
-
-  SECTION("double min") {
-    auto program = arangodb::velocypack::Parser::fromJson(R"aql(
-      ["min", 1, 2]
-    )aql");
-
-    auto res = Evaluate(m, program->slice(), result);
-    if (res.fail()) {
-      FAIL(res.error().toString());
-    }
-    REQUIRE(result.slice().getNumericValue<double>() == 1);
-  }
-
-  SECTION("double min 2.0") {
-    auto program = arangodb::velocypack::Parser::fromJson(R"aql(
-      ["min", 2, 1]
-    )aql");
-
-    auto res = Evaluate(m, program->slice(), result);
-    if (res.fail()) {
-      FAIL(res.error().toString());
-    }
-    REQUIRE(result.slice().getNumericValue<double>() == 1);
-  }
-
-  SECTION("triple min") {
-    auto program = arangodb::velocypack::Parser::fromJson(R"aql(
-      ["min", 2, 1, 3]
-=======
+    )aql");
+
+    auto res = Evaluate(m, program->slice(), result);
+    if (res.fail()) {
+      FAIL(res.error().toString());
+    }
     REQUIRE(result.slice().getNumericValue<double>() == 6);
   }
 
@@ -1499,25 +1520,12 @@
     // ["attrib-set", dict, key, value]
     auto program = arangodb::velocypack::Parser::fromJson(R"aql(
       ["apply", ["lambda", ["quote"], ["quote", "x"], ["quote", "var-ref", "x"]], ["quote", 2]]
->>>>>>> ced2c903
-    )aql");
-
-    auto res = Evaluate(m, program->slice(), result);
-    if (res.fail()) {
-      FAIL(res.error().toString());
-    }
-<<<<<<< HEAD
-    REQUIRE(result.slice().getNumericValue<double>() == 1);
-  }
-
-  SECTION("min fail") {
-    auto program = arangodb::velocypack::Parser::fromJson(R"aql(
-      ["min", 1, "foo"]
-    )aql");
-
-    auto res = Evaluate(m, program->slice(), result);
-    REQUIRE(res.fail());
-=======
+    )aql");
+
+    auto res = Evaluate(m, program->slice(), result);
+    if (res.fail()) {
+      FAIL(res.error().toString());
+    }
     REQUIRE(result.slice().getNumericValue<double>() == 2);
   }
 
@@ -1532,6 +1540,5 @@
       FAIL(res.error().toString());
     }
     REQUIRE(result.slice().getNumericValue<double>() == 2);
->>>>>>> ced2c903
   }
 }