////////////////////////////////////////////////////////////////////////////////
/// DISCLAIMER
///
/// Copyright 2018 ArangoDB GmbH, Cologne, Germany
///
/// Licensed under the Apache License, Version 2.0 (the "License");
/// you may not use this file except in compliance with the License.
/// You may obtain a copy of the License at
///
///     http://www.apache.org/licenses/LICENSE-2.0
///
/// Unless required by applicable law or agreed to in writing, software
/// distributed under the License is distributed on an "AS IS" BASIS,
/// WITHOUT WARRANTIES OR CONDITIONS OF ANY KIND, either express or implied.
/// See the License for the specific language governing permissions and
/// limitations under the License.
///
/// Copyright holder is ArangoDB GmbH, Cologne, Germany
///
/// @author Tobias Gödderz
/// @author Michael Hackstein
/// @author Heiko Kernbach
/// @author Jan Christoph Uhde
////////////////////////////////////////////////////////////////////////////////

#include "AqlItemBlockHelper.h"
#include "DependencyProxyMock.h"
#include "gtest/gtest.h"

#include "Aql/AllRowsFetcher.h"
#include "Aql/AqlItemMatrix.h"
#include "Aql/InputAqlItemRow.h"

#include "FetcherTestHelper.h"

#include <velocypack/Builder.h>
#include <velocypack/velocypack-aliases.h>

using namespace arangodb;
using namespace arangodb::aql;

namespace arangodb {
namespace tests {
namespace aql {

class AllRowsFetcherTest : public ::testing::Test {
 protected:
  ExecutionState state;
  AqlItemMatrix const* matrix = nullptr;
  VPackBuilder input;
  ResourceMonitor monitor;
  DependencyProxyMock<::arangodb::aql::BlockPassthrough::Disable> dependencyProxyMock{monitor, 1};
  AqlItemBlockManager itemBlockManager{&monitor, SerializationFormat::SHADOWROWS};
};

TEST_F(AllRowsFetcherTest, no_blocks_upstream_the_producer_does_not_wait) {
  dependencyProxyMock.shouldReturn(ExecutionState::DONE, nullptr);

  {
    AllRowsFetcher testee(dependencyProxyMock);

    std::tie(state, matrix) = testee.fetchAllRows();
    ASSERT_EQ(state, ExecutionState::DONE);
    ASSERT_NE(matrix, nullptr);
    ASSERT_TRUE(matrix->empty());
    ASSERT_EQ(matrix->size(), 0);

    AqlItemMatrix const* matrix2 = nullptr;
    std::tie(state, matrix2) = testee.fetchAllRows();
<<<<<<< HEAD
    ASSERT_EQ(state, ExecutionState::DONE);
    ASSERT_EQ(matrix2, nullptr);
=======
    EXPECT_EQ(state, ExecutionState::DONE);
    EXPECT_EQ(matrix2, nullptr);
>>>>>>> cf99ff15
  }  // testee is destroyed here
  // testee must be destroyed before verify, because it may call returnBlock
  // in the destructor
  ASSERT_TRUE(dependencyProxyMock.allBlocksFetched());
  ASSERT_EQ(dependencyProxyMock.numFetchBlockCalls(), 1);
}

TEST_F(AllRowsFetcherTest, no_blocks_upstream_the_producer_waits) {
  dependencyProxyMock.shouldReturn(ExecutionState::WAITING, nullptr)
      .andThenReturn(ExecutionState::DONE, nullptr);

  {
    AllRowsFetcher testee(dependencyProxyMock);

    std::tie(state, matrix) = testee.fetchAllRows();
    ASSERT_EQ(state, ExecutionState::WAITING);
    ASSERT_EQ(matrix, nullptr);

    std::tie(state, matrix) = testee.fetchAllRows();
    ASSERT_EQ(state, ExecutionState::DONE);
    ASSERT_NE(matrix, nullptr);
    ASSERT_TRUE(matrix->empty());
    ASSERT_EQ(matrix->size(), 0);

    AqlItemMatrix const* matrix2 = nullptr;
    std::tie(state, matrix2) = testee.fetchAllRows();
<<<<<<< HEAD
    ASSERT_EQ(state, ExecutionState::DONE);
    ASSERT_EQ(matrix2, nullptr);
=======
    EXPECT_EQ(state, ExecutionState::DONE);
    EXPECT_EQ(matrix2, nullptr);
>>>>>>> cf99ff15
  }  // testee is destroyed here
  // testee must be destroyed before verify, because it may call returnBlock
  // in the destructor
  ASSERT_TRUE(dependencyProxyMock.allBlocksFetched());
  ASSERT_EQ(dependencyProxyMock.numFetchBlockCalls(), 2);
}

TEST_F(AllRowsFetcherTest, a_single_upstream_block_producer_returns_done_immediately) {
  SharedAqlItemBlockPtr block = buildBlock<1>(itemBlockManager, {{42}});
  dependencyProxyMock.shouldReturn(ExecutionState::DONE, std::move(block));

  {
    AllRowsFetcher testee(dependencyProxyMock);

    std::tie(state, matrix) = testee.fetchAllRows();
    ASSERT_EQ(state, ExecutionState::DONE);
    ASSERT_NE(matrix, nullptr);
    EXPECT_EQ(1, matrix->getNrRegisters());
    EXPECT_FALSE(matrix->empty());
    EXPECT_EQ(1, matrix->size());
    auto rowIndexes = matrix->produceRowIndexes();
    ASSERT_EQ(matrix->size(), rowIndexes.size());
    ASSERT_EQ(42, matrix->getRow(rowIndexes[0]).getValue(0).slice().getInt());

    AqlItemMatrix const* matrix2 = nullptr;
    std::tie(state, matrix2) = testee.fetchAllRows();
<<<<<<< HEAD
    ASSERT_EQ(state, ExecutionState::DONE);
    ASSERT_EQ(matrix2, nullptr);
=======
    EXPECT_EQ(state, ExecutionState::DONE);
    EXPECT_EQ(matrix2, nullptr);
>>>>>>> cf99ff15
  }  // testee is destroyed here
  // testee must be destroyed before verify, because it may call returnBlock
  // in the destructor
  ASSERT_TRUE(dependencyProxyMock.allBlocksFetched());
  ASSERT_EQ(dependencyProxyMock.numFetchBlockCalls(), 1);
}

TEST_F(AllRowsFetcherTest, a_single_upstream_block_producer_returns_hasmore_then_done) {
  SharedAqlItemBlockPtr block = buildBlock<1>(itemBlockManager, {{42}});
  dependencyProxyMock.shouldReturn(ExecutionState::HASMORE, std::move(block))
      .andThenReturn(ExecutionState::DONE, nullptr);

  {
    AllRowsFetcher testee(dependencyProxyMock);

    std::tie(state, matrix) = testee.fetchAllRows();
    ASSERT_EQ(state, ExecutionState::DONE);
    ASSERT_NE(matrix, nullptr);
    EXPECT_EQ(1, matrix->getNrRegisters());
    EXPECT_FALSE(matrix->empty());
    EXPECT_EQ(1, matrix->size());
    auto rowIndexes = matrix->produceRowIndexes();
    ASSERT_EQ(matrix->size(), rowIndexes.size());
    EXPECT_EQ(42, matrix->getRow(rowIndexes[0]).getValue(0).slice().getInt());

    AqlItemMatrix const* matrix2 = nullptr;
    std::tie(state, matrix2) = testee.fetchAllRows();
<<<<<<< HEAD
    ASSERT_EQ(state, ExecutionState::DONE);
    ASSERT_EQ(matrix2, nullptr);
=======
    EXPECT_EQ(state, ExecutionState::DONE);
    EXPECT_EQ(matrix2, nullptr);
>>>>>>> cf99ff15
  }  // testee is destroyed here
  // testee must be destroyed before verify, because it may call returnBlock
  // in the destructor
  ASSERT_TRUE(dependencyProxyMock.allBlocksFetched());
  ASSERT_EQ(dependencyProxyMock.numFetchBlockCalls(), 2);
}

TEST_F(AllRowsFetcherTest, a_single_upstream_block_producer_waits_then_returns_done) {
  SharedAqlItemBlockPtr block = buildBlock<1>(itemBlockManager, {{42}});
  dependencyProxyMock.shouldReturn(ExecutionState::WAITING, nullptr)
      .andThenReturn(ExecutionState::DONE, std::move(block));

  {
    AllRowsFetcher testee(dependencyProxyMock);

    std::tie(state, matrix) = testee.fetchAllRows();
    ASSERT_EQ(state, ExecutionState::WAITING);
    ASSERT_EQ(matrix, nullptr);

    std::tie(state, matrix) = testee.fetchAllRows();
    ASSERT_EQ(state, ExecutionState::DONE);
    ASSERT_NE(matrix, nullptr);
    EXPECT_EQ(1, matrix->getNrRegisters());
    EXPECT_FALSE(matrix->empty());
    EXPECT_EQ(1, matrix->size());
    auto rowIndexes = matrix->produceRowIndexes();
    ASSERT_EQ(matrix->size(), rowIndexes.size());
    EXPECT_EQ(42, matrix->getRow(rowIndexes[0]).getValue(0).slice().getInt());

    AqlItemMatrix const* matrix2 = nullptr;
    std::tie(state, matrix2) = testee.fetchAllRows();
<<<<<<< HEAD
    ASSERT_EQ(state, ExecutionState::DONE);
    ASSERT_EQ(matrix2, nullptr);
=======
    EXPECT_EQ(state, ExecutionState::DONE);
    EXPECT_EQ(matrix2, nullptr);
>>>>>>> cf99ff15
  }  // testee is destroyed here
  // testee must be destroyed before verify, because it may call returnBlock
  // in the destructor
  ASSERT_TRUE(dependencyProxyMock.allBlocksFetched());
  ASSERT_EQ(dependencyProxyMock.numFetchBlockCalls(), 2);
}

TEST_F(AllRowsFetcherTest, a_single_upstream_block_producer_waits_returns_hasmore_then_done) {
  SharedAqlItemBlockPtr block = buildBlock<1>(itemBlockManager, {{42}});
  dependencyProxyMock.shouldReturn(ExecutionState::WAITING, nullptr)
      .andThenReturn(ExecutionState::HASMORE, std::move(block))
      .andThenReturn(ExecutionState::DONE, nullptr);

  {
    AllRowsFetcher testee(dependencyProxyMock);

    std::tie(state, matrix) = testee.fetchAllRows();
    ASSERT_EQ(state, ExecutionState::WAITING);
    ASSERT_EQ(matrix, nullptr);

    std::tie(state, matrix) = testee.fetchAllRows();
    ASSERT_EQ(state, ExecutionState::DONE);
    ASSERT_NE(matrix, nullptr);
    EXPECT_EQ(1, matrix->getNrRegisters());
    EXPECT_FALSE(matrix->empty());
    EXPECT_EQ(1, matrix->size());
    auto rowIndexes = matrix->produceRowIndexes();
    ASSERT_EQ(matrix->size(), rowIndexes.size());
    EXPECT_EQ(42, matrix->getRow(rowIndexes[0]).getValue(0).slice().getInt());

    AqlItemMatrix const* matrix2 = nullptr;
    std::tie(state, matrix2) = testee.fetchAllRows();
<<<<<<< HEAD
    ASSERT_EQ(state, ExecutionState::DONE);
    ASSERT_EQ(matrix2, nullptr);
=======
    EXPECT_EQ(state, ExecutionState::DONE);
    EXPECT_EQ(matrix2, nullptr);
>>>>>>> cf99ff15
  }  // testee is destroyed here
  // testee must be destroyed before verify, because it may call returnBlock
  // in the destructor
  ASSERT_TRUE(dependencyProxyMock.allBlocksFetched());
  ASSERT_EQ(dependencyProxyMock.numFetchBlockCalls(), 3);
}

// TODO the following tests should be simplified, a simple output
// specification should be compared with the actual output.

TEST_F(AllRowsFetcherTest, multiple_blocks_upstream_producer_does_not_wait) {
  // three 1-column matrices with 3, 2 and 1 rows, respectively
  SharedAqlItemBlockPtr block1 = buildBlock<1>(itemBlockManager, {{{1}}, {{2}}, {{3}}}),
                        block2 = buildBlock<1>(itemBlockManager, {{{4}}, {{5}}}),
                        block3 = buildBlock<1>(itemBlockManager, {{{6}}});
  dependencyProxyMock.shouldReturn(ExecutionState::HASMORE, std::move(block1))
      .andThenReturn(ExecutionState::HASMORE, std::move(block2))
      .andThenReturn(ExecutionState::DONE, std::move(block3));

  {
    AllRowsFetcher testee(dependencyProxyMock);

    std::tie(state, matrix) = testee.fetchAllRows();
    ASSERT_EQ(state, ExecutionState::DONE);
    ASSERT_NE(matrix, nullptr);
    EXPECT_EQ(1, matrix->getNrRegisters());
    EXPECT_FALSE(matrix->empty());
    EXPECT_EQ(6, matrix->size());
    auto rowIndexes = matrix->produceRowIndexes();
    ASSERT_EQ(matrix->size(), rowIndexes.size());
    for (int64_t i = 0; i < 6; i++) {
      int64_t rowValue = i + 1;
      auto row = matrix->getRow(rowIndexes[i]);
      ASSERT_TRUE(row.isInitialized());
      EXPECT_EQ(rowValue, row.getValue(0).slice().getInt());
    }

    AqlItemMatrix const* matrix2 = nullptr;
    std::tie(state, matrix2) = testee.fetchAllRows();
<<<<<<< HEAD
    ASSERT_EQ(state, ExecutionState::DONE);
    ASSERT_EQ(matrix2, nullptr);
=======
    EXPECT_EQ(state, ExecutionState::DONE);
    EXPECT_EQ(matrix2, nullptr);
>>>>>>> cf99ff15
  }  // testee is destroyed here
  // testee must be destroyed before verify, because it may call returnBlock
  // in the destructor
  ASSERT_TRUE(dependencyProxyMock.allBlocksFetched());
  ASSERT_EQ(dependencyProxyMock.numFetchBlockCalls(), 3);
}

TEST_F(AllRowsFetcherTest, multiple_blocks_upstream_producer_waits) {
  // three 1-column matrices with 3, 2 and 1 rows, respectively
  SharedAqlItemBlockPtr block1 = buildBlock<1>(itemBlockManager, {{{1}}, {{2}}, {{3}}}),
                        block2 = buildBlock<1>(itemBlockManager, {{{4}}, {{5}}}),
                        block3 = buildBlock<1>(itemBlockManager, {{{6}}});
  dependencyProxyMock.shouldReturn(ExecutionState::WAITING, nullptr)
      .andThenReturn(ExecutionState::HASMORE, std::move(block1))
      .andThenReturn(ExecutionState::WAITING, nullptr)
      .andThenReturn(ExecutionState::HASMORE, std::move(block2))
      .andThenReturn(ExecutionState::WAITING, nullptr)
      .andThenReturn(ExecutionState::DONE, std::move(block3));

  {
    AllRowsFetcher testee(dependencyProxyMock);

    // wait when fetching the 1st and 2nd block
    std::tie(state, matrix) = testee.fetchAllRows();
    ASSERT_EQ(state, ExecutionState::WAITING);
    ASSERT_EQ(matrix, nullptr);
    std::tie(state, matrix) = testee.fetchAllRows();
    ASSERT_EQ(state, ExecutionState::WAITING);
    ASSERT_EQ(matrix, nullptr);
    std::tie(state, matrix) = testee.fetchAllRows();
    ASSERT_EQ(state, ExecutionState::WAITING);
    ASSERT_EQ(matrix, nullptr);

    // now get the matrix
    std::tie(state, matrix) = testee.fetchAllRows();
    ASSERT_EQ(state, ExecutionState::DONE);
    ASSERT_NE(matrix, nullptr);
    EXPECT_EQ(1, matrix->getNrRegisters());
    EXPECT_FALSE(matrix->empty());
    EXPECT_EQ(6, matrix->size());
    auto rowIndexes = matrix->produceRowIndexes();
    ASSERT_EQ(matrix->size(), rowIndexes.size());
    for (int64_t i = 0; i < 6; i++) {
      int64_t rowValue = i + 1;
      auto row = matrix->getRow(rowIndexes[i]);
      EXPECT_EQ(rowValue, row.getValue(0).slice().getInt());
    }

    AqlItemMatrix const* matrix2 = nullptr;
    std::tie(state, matrix2) = testee.fetchAllRows();
<<<<<<< HEAD
    ASSERT_EQ(state, ExecutionState::DONE);
    ASSERT_EQ(matrix2, nullptr);
=======
    EXPECT_EQ(state, ExecutionState::DONE);
    EXPECT_EQ(matrix2, nullptr);
>>>>>>> cf99ff15
  }  // testee is destroyed here
  // testee must be destroyed before verify, because it may call returnBlock
  // in the destructor
  ASSERT_TRUE(dependencyProxyMock.allBlocksFetched());
  ASSERT_EQ(dependencyProxyMock.numFetchBlockCalls(), 6);
}

TEST_F(AllRowsFetcherTest, multiple_blocks_upstream_producer_waits_and_does_not_return_done) {
  // three 1-column matrices with 3, 2 and 1 rows, respectively
  SharedAqlItemBlockPtr block1 = buildBlock<1>(itemBlockManager, {{{1}}, {{2}}, {{3}}}),
                        block2 = buildBlock<1>(itemBlockManager, {{{4}}, {{5}}}),
                        block3 = buildBlock<1>(itemBlockManager, {{{6}}});
  dependencyProxyMock.shouldReturn(ExecutionState::WAITING, nullptr)
      .andThenReturn(ExecutionState::HASMORE, std::move(block1))
      .andThenReturn(ExecutionState::WAITING, nullptr)
      .andThenReturn(ExecutionState::HASMORE, std::move(block2))
      .andThenReturn(ExecutionState::WAITING, nullptr)
      .andThenReturn(ExecutionState::HASMORE, std::move(block3))
      .andThenReturn(ExecutionState::DONE, nullptr);

  {
    AllRowsFetcher testee(dependencyProxyMock);

    // wait when fetching the 1st and 2nd block
    std::tie(state, matrix) = testee.fetchAllRows();
    ASSERT_EQ(state, ExecutionState::WAITING);
    ASSERT_EQ(matrix, nullptr);
    std::tie(state, matrix) = testee.fetchAllRows();
    ASSERT_EQ(state, ExecutionState::WAITING);
    ASSERT_EQ(matrix, nullptr);
    std::tie(state, matrix) = testee.fetchAllRows();
    ASSERT_EQ(state, ExecutionState::WAITING);
    ASSERT_EQ(matrix, nullptr);

    // now get the matrix
    std::tie(state, matrix) = testee.fetchAllRows();
    ASSERT_EQ(state, ExecutionState::DONE);
    ASSERT_NE(matrix, nullptr);
    EXPECT_EQ(1, matrix->getNrRegisters());
    EXPECT_FALSE(matrix->empty());
    EXPECT_EQ(6, matrix->size());
    auto rowIndexes = matrix->produceRowIndexes();
    ASSERT_EQ(matrix->size(), rowIndexes.size());
    for (int64_t i = 0; i < 6; i++) {
      int64_t rowValue = i + 1;
      auto row = matrix->getRow(rowIndexes[i]);
      EXPECT_EQ(rowValue, row.getValue(0).slice().getInt());
    }

    AqlItemMatrix const* matrix2 = nullptr;
    std::tie(state, matrix2) = testee.fetchAllRows();
<<<<<<< HEAD
    ASSERT_EQ(state, ExecutionState::DONE);
    ASSERT_EQ(matrix2, nullptr);
=======
    EXPECT_EQ(state, ExecutionState::DONE);
    EXPECT_EQ(matrix2, nullptr);
>>>>>>> cf99ff15
  }  // testee is destroyed here
  // testee must be destroyed before verify, because it may call returnBlock
  // in the destructor
  ASSERT_TRUE(dependencyProxyMock.allBlocksFetched());
  ASSERT_EQ(dependencyProxyMock.numFetchBlockCalls(), 7);
}

class AllRowsFetcherFetchRows : public fetcherHelper::PatternTestWrapper<AllRowsFetcher> {
 public:
  AllRowsFetcherFetchRows()
      : fetcherHelper::PatternTestWrapper<AllRowsFetcher>() {}

  void PullAndAssertDataRows(std::vector<std::string> const& dataResults) override {
    AqlItemMatrix const* matrix = nullptr;
    ExecutionState state = ExecutionState::HASMORE;

    // Fetch all rows until done
    std::tie(state, matrix) = _fetcher.fetchAllRows();
    EXPECT_EQ(state, ExecutionState::DONE);
    if (!dataResults.empty() || matrix != nullptr) {
      ASSERT_NE(matrix, nullptr);

      // Assert that all rows come out in order and only these
      EXPECT_EQ(matrix->size(), dataResults.size());
      auto rowIndexes = matrix->produceRowIndexes();
      ASSERT_EQ(rowIndexes.size(), dataResults.size());

      for (size_t i = 0; i < rowIndexes.size(); ++i) {
        auto row = matrix->getRow(rowIndexes[i]);
        ASSERT_TRUE(row.isInitialized());
        EXPECT_TRUE(row.getValue(0).slice().isEqualString(dataResults[i]));
      }
    }

    AqlItemMatrix const* nextMatrix;
    // Now assert that we will forever stay in the DONE state and do not move on.
    std::tie(state, nextMatrix) = _fetcher.fetchAllRows();
    EXPECT_EQ(state, ExecutionState::DONE);
    EXPECT_EQ(nextMatrix, nullptr);
  }
};

TEST_SHADOWROW_PATTERN_1(AllRowsFetcherFetchRows, AllRowsFetcherPattern1Test);
TEST_SHADOWROW_PATTERN_2(AllRowsFetcherFetchRows, AllRowsFetcherPattern2Test);
TEST_SHADOWROW_PATTERN_3(AllRowsFetcherFetchRows, AllRowsFetcherPattern3Test);
TEST_SHADOWROW_PATTERN_4(AllRowsFetcherFetchRows, AllRowsFetcherPattern4Test);
TEST_SHADOWROW_PATTERN_5(AllRowsFetcherFetchRows, AllRowsFetcherPattern5Test);
TEST_SHADOWROW_PATTERN_6(AllRowsFetcherFetchRows, AllRowsFetcherPattern6Test);

class AllRowsFetcherFetchSingleRow
    : public fetcherHelper::PatternTestWrapper<AllRowsFetcher> {
 public:
  AllRowsFetcherFetchSingleRow()
      : fetcherHelper::PatternTestWrapper<AllRowsFetcher>() {}

  void PullAndAssertDataRows(std::vector<std::string> const& dataResults) override {
    InputAqlItemRow row{CreateInvalidInputRowHint{}};
    ExecutionState state = ExecutionState::HASMORE;

    // Fetch all rows until done
    for (auto const& it : dataResults) {
      std::tie(state, row) = _fetcher.fetchRow();
      if (it != dataResults.back()) {
        EXPECT_EQ(state, ExecutionState::HASMORE);
      } else {
        EXPECT_EQ(state, ExecutionState::DONE);
      }
      ASSERT_TRUE(row.isInitialized());
      EXPECT_TRUE(row.getValue(0).slice().isEqualString(it));
    }
    // Now assert that we will forever stay in the DONE state and do not move on.
    std::tie(state, row) = _fetcher.fetchRow();
    EXPECT_EQ(state, ExecutionState::DONE);
    ASSERT_FALSE(row.isInitialized());
  }
};

TEST_SHADOWROW_PATTERN_1(AllRowsFetcherFetchSingleRow, AllRowsFetcherSingleRowPattern1Test);
TEST_SHADOWROW_PATTERN_2(AllRowsFetcherFetchSingleRow, AllRowsFetcherSingleRowPattern2Test);
TEST_SHADOWROW_PATTERN_3(AllRowsFetcherFetchSingleRow, AllRowsFetcherSingleRowPattern3Test);
TEST_SHADOWROW_PATTERN_4(AllRowsFetcherFetchSingleRow, AllRowsFetcherSingleRowPattern4Test);
TEST_SHADOWROW_PATTERN_5(AllRowsFetcherFetchSingleRow, AllRowsFetcherSingleRowPattern5Test);
TEST_SHADOWROW_PATTERN_6(AllRowsFetcherFetchSingleRow, AllRowsFetcherSingleRowPattern6Test);

}  // namespace aql
}  // namespace tests
}  // namespace arangodb<|MERGE_RESOLUTION|>--- conflicted
+++ resolved
@@ -67,13 +67,8 @@
 
     AqlItemMatrix const* matrix2 = nullptr;
     std::tie(state, matrix2) = testee.fetchAllRows();
-<<<<<<< HEAD
-    ASSERT_EQ(state, ExecutionState::DONE);
-    ASSERT_EQ(matrix2, nullptr);
-=======
-    EXPECT_EQ(state, ExecutionState::DONE);
-    EXPECT_EQ(matrix2, nullptr);
->>>>>>> cf99ff15
+    EXPECT_EQ(state, ExecutionState::DONE);
+    EXPECT_EQ(matrix2, nullptr);
   }  // testee is destroyed here
   // testee must be destroyed before verify, because it may call returnBlock
   // in the destructor
@@ -100,13 +95,8 @@
 
     AqlItemMatrix const* matrix2 = nullptr;
     std::tie(state, matrix2) = testee.fetchAllRows();
-<<<<<<< HEAD
-    ASSERT_EQ(state, ExecutionState::DONE);
-    ASSERT_EQ(matrix2, nullptr);
-=======
-    EXPECT_EQ(state, ExecutionState::DONE);
-    EXPECT_EQ(matrix2, nullptr);
->>>>>>> cf99ff15
+    EXPECT_EQ(state, ExecutionState::DONE);
+    EXPECT_EQ(matrix2, nullptr);
   }  // testee is destroyed here
   // testee must be destroyed before verify, because it may call returnBlock
   // in the destructor
@@ -133,13 +123,8 @@
 
     AqlItemMatrix const* matrix2 = nullptr;
     std::tie(state, matrix2) = testee.fetchAllRows();
-<<<<<<< HEAD
-    ASSERT_EQ(state, ExecutionState::DONE);
-    ASSERT_EQ(matrix2, nullptr);
-=======
-    EXPECT_EQ(state, ExecutionState::DONE);
-    EXPECT_EQ(matrix2, nullptr);
->>>>>>> cf99ff15
+    EXPECT_EQ(state, ExecutionState::DONE);
+    EXPECT_EQ(matrix2, nullptr);
   }  // testee is destroyed here
   // testee must be destroyed before verify, because it may call returnBlock
   // in the destructor
@@ -167,13 +152,8 @@
 
     AqlItemMatrix const* matrix2 = nullptr;
     std::tie(state, matrix2) = testee.fetchAllRows();
-<<<<<<< HEAD
-    ASSERT_EQ(state, ExecutionState::DONE);
-    ASSERT_EQ(matrix2, nullptr);
-=======
-    EXPECT_EQ(state, ExecutionState::DONE);
-    EXPECT_EQ(matrix2, nullptr);
->>>>>>> cf99ff15
+    EXPECT_EQ(state, ExecutionState::DONE);
+    EXPECT_EQ(matrix2, nullptr);
   }  // testee is destroyed here
   // testee must be destroyed before verify, because it may call returnBlock
   // in the destructor
@@ -205,13 +185,8 @@
 
     AqlItemMatrix const* matrix2 = nullptr;
     std::tie(state, matrix2) = testee.fetchAllRows();
-<<<<<<< HEAD
-    ASSERT_EQ(state, ExecutionState::DONE);
-    ASSERT_EQ(matrix2, nullptr);
-=======
-    EXPECT_EQ(state, ExecutionState::DONE);
-    EXPECT_EQ(matrix2, nullptr);
->>>>>>> cf99ff15
+    EXPECT_EQ(state, ExecutionState::DONE);
+    EXPECT_EQ(matrix2, nullptr);
   }  // testee is destroyed here
   // testee must be destroyed before verify, because it may call returnBlock
   // in the destructor
@@ -244,13 +219,8 @@
 
     AqlItemMatrix const* matrix2 = nullptr;
     std::tie(state, matrix2) = testee.fetchAllRows();
-<<<<<<< HEAD
-    ASSERT_EQ(state, ExecutionState::DONE);
-    ASSERT_EQ(matrix2, nullptr);
-=======
-    EXPECT_EQ(state, ExecutionState::DONE);
-    EXPECT_EQ(matrix2, nullptr);
->>>>>>> cf99ff15
+    EXPECT_EQ(state, ExecutionState::DONE);
+    EXPECT_EQ(matrix2, nullptr);
   }  // testee is destroyed here
   // testee must be destroyed before verify, because it may call returnBlock
   // in the destructor
@@ -290,13 +260,8 @@
 
     AqlItemMatrix const* matrix2 = nullptr;
     std::tie(state, matrix2) = testee.fetchAllRows();
-<<<<<<< HEAD
-    ASSERT_EQ(state, ExecutionState::DONE);
-    ASSERT_EQ(matrix2, nullptr);
-=======
-    EXPECT_EQ(state, ExecutionState::DONE);
-    EXPECT_EQ(matrix2, nullptr);
->>>>>>> cf99ff15
+    EXPECT_EQ(state, ExecutionState::DONE);
+    EXPECT_EQ(matrix2, nullptr);
   }  // testee is destroyed here
   // testee must be destroyed before verify, because it may call returnBlock
   // in the destructor
@@ -347,13 +312,8 @@
 
     AqlItemMatrix const* matrix2 = nullptr;
     std::tie(state, matrix2) = testee.fetchAllRows();
-<<<<<<< HEAD
-    ASSERT_EQ(state, ExecutionState::DONE);
-    ASSERT_EQ(matrix2, nullptr);
-=======
-    EXPECT_EQ(state, ExecutionState::DONE);
-    EXPECT_EQ(matrix2, nullptr);
->>>>>>> cf99ff15
+    EXPECT_EQ(state, ExecutionState::DONE);
+    EXPECT_EQ(matrix2, nullptr);
   }  // testee is destroyed here
   // testee must be destroyed before verify, because it may call returnBlock
   // in the destructor
@@ -405,13 +365,8 @@
 
     AqlItemMatrix const* matrix2 = nullptr;
     std::tie(state, matrix2) = testee.fetchAllRows();
-<<<<<<< HEAD
-    ASSERT_EQ(state, ExecutionState::DONE);
-    ASSERT_EQ(matrix2, nullptr);
-=======
-    EXPECT_EQ(state, ExecutionState::DONE);
-    EXPECT_EQ(matrix2, nullptr);
->>>>>>> cf99ff15
+    EXPECT_EQ(state, ExecutionState::DONE);
+    EXPECT_EQ(matrix2, nullptr);
   }  // testee is destroyed here
   // testee must be destroyed before verify, because it may call returnBlock
   // in the destructor
