////////////////////////////////////////////////////////////////////////////////
/// DISCLAIMER
///
/// Copyright 2019 ArangoDB GmbH, Cologne, Germany
///
/// Licensed under the Apache License, Version 2.0 (the "License");
/// you may not use this file except in compliance with the License.
/// You may obtain a copy of the License at
///
///     http://www.apache.org/licenses/LICENSE-2.0
///
/// Unless required by applicable law or agreed to in writing, software
/// distributed under the License is distributed on an "AS IS" BASIS,
/// WITHOUT WARRANTIES OR CONDITIONS OF ANY KIND, either express or implied.
/// See the License for the specific language governing permissions and
/// limitations under the License.
///
/// Copyright holder is ArangoDB GmbH, Cologne, Germany
///
/// @author Markus Pfeiffer
////////////////////////////////////////////////////////////////////////////////

#include "gtest/gtest.h"

#include "QueryHelper.h"

#include "Aql/AqlItemBlockSerializationFormat.h"
#include "Aql/Ast.h"
#include "Aql/ExecutionPlan.h"
#include "Aql/Query.h"
#include "Aql/SubqueryEndExecutionNode.h"
#include "Aql/SubqueryStartExecutionNode.h"
#include "Aql/WalkerWorker.h"
#include "Logger/LogMacros.h"
#include "RestServer/QueryRegistryFeature.h"
#include "Transaction/Methods.h"
#include "Transaction/StandaloneContext.h"
#include "VocBase/LogicalCollection.h"
#include "VocBase/ManagedDocumentResult.h"

#include "velocypack/Builder.h"
#include "velocypack/Slice.h"
#include "velocypack/velocypack-aliases.h"

#include "../IResearch/IResearchQueryCommon.h"
#include "../Mocks/Servers.h"


using namespace arangodb::aql;
using namespace arangodb::containers;

namespace {
struct Comparator final : public WalkerWorker<ExecutionNode> {
  Comparator(Comparator const&) = delete;
  Comparator& operator=(Comparator const&) = delete;

  Comparator(ExecutionPlan* other, bool expectNormalSubqueries)
      : _other(other), _expectNormalSubqueries(expectNormalSubqueries) {}

  static bool isSubqueryRelated(ExecutionNode* en) {
    return en->getType() == ExecutionNode::SUBQUERY ||
           en->getType() == ExecutionNode::SUBQUERY_START ||
           en->getType() == ExecutionNode::SUBQUERY_END ||
           en->getType() == ExecutionNode::SINGLETON;
  }

  bool before(ExecutionNode* en) final {
    std::set<size_t> depids, otherdepids;

    if (!isSubqueryRelated(en)) {
      try {
        auto otherNode = _other->getNodeById(en->id());
        auto otherDeps = otherNode->getDependencies();

        for (auto d : otherDeps) {
          if (!isSubqueryRelated(d)) {
            otherdepids.insert(d->id());
          }
        }

        for (auto d : en->getDependencies()) {
          if (!isSubqueryRelated(d)) {
            depids.insert(d->id());
          }
        }

        EXPECT_EQ(depids, otherdepids);
      } catch (...) {
        EXPECT_TRUE(false) << "expected node with id " << en->id() << " of type "
                           << en->getTypeString() << " to be present in optimized plan";
      }
    }
    return false;
  }

  void after(ExecutionNode* en) final {}

  bool enterSubquery(ExecutionNode*, ExecutionNode* sub) final {
    EXPECT_TRUE(_expectNormalSubqueries)
        << "Optimized plan must not contain SUBQUERY nodes";
    return false;
  }

 private:
  ExecutionPlan* _other{};
  bool _expectNormalSubqueries{};
};

}  // namespace

namespace arangodb {
namespace tests {
namespace aql {

class SpliceSubqueryNodeOptimizerRuleTest : public ::testing::Test {
 protected:
  mocks::MockAqlServer server;
  QueryRegistry* queryRegistry{QueryRegistryFeature::registry()};

  std::shared_ptr<VPackBuilder> enableRuleOptions(const char* const additionalOptionsString) const {
    auto const additionalOptions = VPackParser::fromJson(additionalOptionsString);
    auto const enableRuleOptionString = R"({"optimizer": { "rules": [ "+splice-subqueries" ] } })";
    return std::make_shared<VPackBuilder>(basics::VelocyPackHelper::merge(
        VPackParser::fromJson(enableRuleOptionString)->slice(),
        additionalOptions->slice(), false, false));
  }

  std::shared_ptr<VPackBuilder> disableRuleOptions(const char* const additionalOptionsString) const {
    auto const additionalOptions = VPackParser::fromJson(additionalOptionsString);
    auto const disableRuleOptionString =
        R"({"optimizer": { "rules": [ "-splice-subqueries" ] } })";
    return std::make_shared<VPackBuilder>(basics::VelocyPackHelper::merge(
        VPackParser::fromJson(disableRuleOptionString)->slice(),
        additionalOptions->slice(), false, false));
  }

  // The last parameter, expectedNumberOfUnsplicedSubqueries, can be removed
  // (and replaced with zero everywhere), as soon as the optimizer rule
  // splice-subqueries is enabled for all subqueries, after the subquery
  // implementation with shadow rows works with skipping, too.
  void verifySubquerySplicing(std::string const& querystring,
                              size_t const expectedNumberOfSplicedSubqueries,
                              size_t const expectedNumberOfUnsplicedSubqueries = 0,
<<<<<<< HEAD
                              const char* additionalOptions = "{}") {
=======
                              const char* const bindParameters = "{}",
                              const char* const additionalOptions = "{}") {
>>>>>>> 41c6d366
    auto const expectedNumberOfSubqueries =
        expectedNumberOfSplicedSubqueries + expectedNumberOfUnsplicedSubqueries;
    ASSERT_NE(queryRegistry, nullptr) << "query string: " << querystring;
    ASSERT_EQ(queryRegistry->numberRegisteredQueries(), 0) << "query string: " << querystring;

    auto const bindParamVpack = VPackParser::fromJson(bindParameters);
    arangodb::aql::Query notSplicedQuery(false, server.getSystemDatabase(),
                                         arangodb::aql::QueryString(querystring), bindParamVpack,
                                         disableRuleOptions(additionalOptions),
                                         arangodb::aql::PART_MAIN);
    notSplicedQuery.prepare(queryRegistry, SerializationFormat::SHADOWROWS);
    ASSERT_EQ(queryRegistry->numberRegisteredQueries(), 0) << "query string: " << querystring;

    auto notSplicedPlan = notSplicedQuery.plan();
    ASSERT_NE(notSplicedPlan, nullptr) << "query string: " << querystring;

    SmallVector<ExecutionNode*>::allocator_type::arena_type a;
    SmallVector<ExecutionNode*> notSplicedSubqueryNodes{a};
    SmallVector<ExecutionNode*> notSplicedSubqueryStartNodes{a};
    SmallVector<ExecutionNode*> notSplicedSubqueryEndNodes{a};

    notSplicedPlan->findNodesOfType(notSplicedSubqueryNodes, ExecutionNode::SUBQUERY, true);
    notSplicedPlan->findNodesOfType(notSplicedSubqueryStartNodes,
                                    ExecutionNode::SUBQUERY_START, true);
    notSplicedPlan->findNodesOfType(notSplicedSubqueryEndNodes,
                                    ExecutionNode::SUBQUERY_END, true);

    arangodb::aql::Query splicedQuery(false, server.getSystemDatabase(),
                                      arangodb::aql::QueryString(querystring), bindParamVpack,
                                      enableRuleOptions(additionalOptions),
                                      arangodb::aql::PART_MAIN);
    splicedQuery.prepare(queryRegistry, SerializationFormat::SHADOWROWS);
    ASSERT_EQ(queryRegistry->numberRegisteredQueries(), 0) << "query string: " << querystring;

    auto splicedPlan = splicedQuery.plan();
    ASSERT_NE(splicedPlan, nullptr) << "query string: " << querystring;

    SmallVector<ExecutionNode*> splicedSubqueryNodes{a};
    SmallVector<ExecutionNode*> splicedSubqueryStartNodes{a};
    SmallVector<ExecutionNode*> splicedSubqueryEndNodes{a};
    SmallVector<ExecutionNode*> splicedSubquerySingletonNodes{a};
    splicedPlan->findNodesOfType(splicedSubqueryNodes, ExecutionNode::SUBQUERY, true);
    splicedPlan->findNodesOfType(splicedSubqueryStartNodes,
                                 ExecutionNode::SUBQUERY_START, true);
    splicedPlan->findNodesOfType(splicedSubqueryEndNodes, ExecutionNode::SUBQUERY_END, true);

    splicedPlan->findNodesOfType(splicedSubquerySingletonNodes,
                                 ExecutionNode::SINGLETON, true);

    EXPECT_EQ(0, notSplicedSubqueryStartNodes.size()) << "query string: " << querystring;
    EXPECT_EQ(0, notSplicedSubqueryEndNodes.size()) << "query string: " << querystring;

    EXPECT_EQ(expectedNumberOfUnsplicedSubqueries, splicedSubqueryNodes.size())
        << "query string: " << querystring;
    EXPECT_EQ(expectedNumberOfSplicedSubqueries, splicedSubqueryStartNodes.size())
        << "query string: " << querystring;
    EXPECT_EQ(expectedNumberOfSplicedSubqueries, splicedSubqueryEndNodes.size())
        << "query string: " << querystring;
    EXPECT_EQ(expectedNumberOfSubqueries, notSplicedSubqueryNodes.size())
        << "query string: " << querystring;

    EXPECT_EQ(splicedSubquerySingletonNodes.size(), 1 + expectedNumberOfUnsplicedSubqueries)
        << "query string: " << querystring;

    // Make sure no nodes got lost (currently does not check SubqueryNodes,
    // SubqueryStartNode, SubqueryEndNode correctness)
    Comparator compare(notSplicedPlan, expectedNumberOfSubqueries > 0);
    splicedPlan->root()->walk(compare);
  }

  void verifyQueryResult(std::string const& query, VPackSlice const expected,
                         const char* const bindParameters = "{}",
                         const char* const additionalOptions = "{}") {
    auto const bindParamVPack = VPackParser::fromJson(bindParameters);
    SCOPED_TRACE("Query: " + query);
    // First test original Query (rule-disabled)
    {
      auto queryResult =
          arangodb::tests::executeQuery(server.getSystemDatabase(), query, bindParamVPack,
                                        disableRuleOptions(additionalOptions)->toJson());
      SCOPED_TRACE("rule was disabled");
      AssertQueryResultToSlice(queryResult, expected);
    }

    // Second test optimized Query (rule-enabled)
    {
      auto queryResult =
          arangodb::tests::executeQuery(server.getSystemDatabase(), query, bindParamVPack,
                                        enableRuleOptions(additionalOptions)->toJson());
      SCOPED_TRACE("rule was enabled");
      AssertQueryResultToSlice(queryResult, expected);
    }
  }

 public:
  SpliceSubqueryNodeOptimizerRuleTest() {}

};  // namespace aql

TEST_F(SpliceSubqueryNodeOptimizerRuleTest, splice_subquery_no_subquery_plan) {
  auto query = "RETURN 15";
  verifySubquerySplicing(query, 0);

  auto expected = arangodb::velocypack::Parser::fromJson(R"([15])");
  verifyQueryResult(query, expected->slice());
}

TEST_F(SpliceSubqueryNodeOptimizerRuleTest, splice_subquery_single_input) {
  auto query = R"aql(FOR d IN 1..1
                      LET first =
                        (RETURN 1)
                      RETURN first)aql";
  verifySubquerySplicing(query, 1);

  auto expected = arangodb::velocypack::Parser::fromJson(R"([[1]])");
  verifyQueryResult(query, expected->slice());
}

TEST_F(SpliceSubqueryNodeOptimizerRuleTest, splice_subquery_plan) {
  auto query = R"aql(FOR d IN 1..2
                      LET first =
                        (FOR e IN 1..2 FILTER d == e RETURN e)
                      RETURN first)aql";
  verifySubquerySplicing(query, 1);

  auto expected = arangodb::velocypack::Parser::fromJson(R"([[1],[2]])");
  verifyQueryResult(query, expected->slice());
}

TEST_F(SpliceSubqueryNodeOptimizerRuleTest, splice_subquery_in_subquery_plan) {
  auto query = R"aql(FOR d IN 1..2
                        LET first = (FOR e IN 1..2
                                        LET second = (FOR f IN 1..2 RETURN f)
                                        FILTER d == e RETURN [e, second])
                         RETURN first)aql";
  verifySubquerySplicing(query, 2);

  auto expected = arangodb::velocypack::Parser::fromJson(R"([
    [[1, [1,2]]],
    [[2, [1,2]]]
  ])");
  verifyQueryResult(query, expected->slice());
}

TEST_F(SpliceSubqueryNodeOptimizerRuleTest, splice_subquery_after_subquery_plan) {
  auto query = R"aql(FOR d IN 1..2
                        LET first = (FOR e IN 1..2 FILTER d == e RETURN e)
                        LET second = (FOR e IN 1..2 FILTER d != e RETURN e)
                        RETURN [first, second])aql";
  verifySubquerySplicing(query, 2);

  auto expected = arangodb::velocypack::Parser::fromJson(R"([[[1],[2]],[[2],[1]]])");
  verifyQueryResult(query, expected->slice());
}

TEST_F(SpliceSubqueryNodeOptimizerRuleTest, splice_subquery_with_sort) {
  auto query = R"aql(
    FOR i IN 1..2
      LET sorted = (
        FOR k IN [1,5,3,2,4,6]
          LET h = k * i
          SORT h DESC
        RETURN h
      )
      RETURN sorted)aql";
  verifySubquerySplicing(query, 1);

  auto expected = arangodb::velocypack::Parser::fromJson(R"([[6,5,4,3,2,1], [12,10,8,6,4,2]])");
  verifyQueryResult(query, expected->slice());
}

// Must be changed as soon as the subquery implementation with shadow rows handle skipping,
// and the splice-subqueries optimizer rule is changed to allow it.
TEST_F(SpliceSubqueryNodeOptimizerRuleTest, dont_splice_subquery_with_skip__inner_limit_offset) {
  auto const queryString = R"aql(FOR i IN 0..2
    LET a = (FOR j IN 0..2 LIMIT 1, 1 RETURN 3*i + j)
    RETURN FIRST(a))aql";
  auto const expectedString = R"res([1, 4, 7])res";

  verifySubquerySplicing(queryString, 0, 1);
  auto expected = arangodb::velocypack::Parser::fromJson(expectedString);
  verifyQueryResult(queryString, expected->slice());
}

// Must be changed as soon as the subquery implementation with shadow rows handle skipping,
// and the splice-subqueries optimizer rule is changed to allow it.
TEST_F(SpliceSubqueryNodeOptimizerRuleTest, dont_splice_subquery_with_skip__outer_limit_offset) {
  auto const queryString = R"aql(FOR i IN 0..2
    LET a = (FOR j IN 0..2 RETURN 3*i + j)
    LIMIT 1, 1
    RETURN FIRST(a))aql";
  auto const expectedString = R"res([3])res";

  verifySubquerySplicing(queryString, 0, 1);
  auto expected = arangodb::velocypack::Parser::fromJson(expectedString);
  verifyQueryResult(queryString, expected->slice());
}

// Must be changed as soon as the subquery implementation with shadow rows handle skipping,
// and the splice-subqueries optimizer rule is changed to allow it.
TEST_F(SpliceSubqueryNodeOptimizerRuleTest, dont_splice_subquery_with_skip__inner_collect_count) {
  auto const queryString = R"aql(FOR i IN 0..2
    LET a = (FOR j IN 0..i COLLECT WITH COUNT INTO n RETURN n)
    RETURN FIRST(a))aql";
  auto const expectedString = R"res([1, 2, 3])res";

  verifySubquerySplicing(queryString, 0, 1);
  auto expected = arangodb::velocypack::Parser::fromJson(expectedString);
  verifyQueryResult(queryString, expected->slice());
}

// Must be changed as soon as the subquery implementation with shadow rows handle skipping,
// and the splice-subqueries optimizer rule is changed to allow it.
TEST_F(SpliceSubqueryNodeOptimizerRuleTest, dont_splice_subquery_with_skip__outer_collect_count) {
  // the RAND() is there to avoid the subquery being removed
  auto const queryString = R"aql(FOR i IN 0..2
    LET a = (FOR j IN 0..FLOOR(2*RAND()) RETURN 1)
    COLLECT WITH COUNT INTO n
    RETURN n)aql";
  auto const expectedString = R"res([3])res";

  verifySubquerySplicing(queryString, 0, 1);
  auto expected = arangodb::velocypack::Parser::fromJson(expectedString);
  verifyQueryResult(queryString, expected->slice());
}

// Must be changed as soon as the subquery implementation with shadow rows handle skipping,
// and the splice-subqueries optimizer rule is changed to allow it.
TEST_F(SpliceSubqueryNodeOptimizerRuleTest, dont_splice_subquery_with_skip__full_count) {
  // the RAND() is there to avoid the subquery being removed
  auto const queryString = R"aql(FOR i IN 0..2
    LET a = (FOR j IN 0..FLOOR(2*RAND()) RETURN 1)
    LIMIT 1
    RETURN i)aql";
  auto const expectedString = R"res([0])res";

  verifySubquerySplicing(queryString, 0, 1, "{}", R"opts({"fullCount": true})opts");
  auto expected = arangodb::velocypack::Parser::fromJson(expectedString);
  verifyQueryResult(queryString, expected->slice());
}

// Must be changed as soon as the subquery implementation with shadow rows handle skipping,
// and the splice-subqueries optimizer rule is changed to allow it.
TEST_F(SpliceSubqueryNodeOptimizerRuleTest, splice_nested_subquery) {
  auto const queryString = R"aql(
    FOR i IN 0..1
    LET js = ( // this subquery should be spliced
      FOR j IN 0..1 + FLOOR(RAND())
      LET ks = ( // this subquery should be spliced
        FOR k IN 0..1 + FLOOR(RAND())
        RETURN 4*i + 2*j + k
      )
      RETURN ks
    )
    RETURN js
  )aql";
  auto const expectedString = R"res([[[0, 1], [2, 3]], [[4, 5], [6, 7]]])res";

  verifySubquerySplicing(queryString, 2);
  auto expected = arangodb::velocypack::Parser::fromJson(expectedString);
  verifyQueryResult(queryString, expected->slice());
}

// Must be changed as soon as the subquery implementation with shadow rows handle skipping,
// and the splice-subqueries optimizer rule is changed to allow it.
TEST_F(SpliceSubqueryNodeOptimizerRuleTest, splice_nested_subquery_with_innermost_skip) {
  auto const queryString = R"aql(
    FOR i IN 0..1
    LET js = ( // this subquery should be spliced
      FOR j IN 0..1 + FLOOR(RAND())
      LET ks = ( // this subquery should not be spliced
        FOR k IN 0..2 + FLOOR(RAND())
        LIMIT 1, 2
        RETURN 6*i + 3*j + k
      )
      RETURN ks
    )
    RETURN js
  )aql";
  auto const expectedString = R"res([[[1, 2], [4, 5]], [[7, 8], [10, 11]]])res";

  verifySubquerySplicing(queryString, 1, 1);
  auto expected = arangodb::velocypack::Parser::fromJson(expectedString);
  verifyQueryResult(queryString, expected->slice());
}

// Must be changed as soon as the subquery implementation with shadow rows
// handle skipping, and the splice-subqueries optimizer rule is changed to allow
// it. This is a test for a specific problem where constant subqueries did not
// work inside spliced subqueries correctly.
TEST_F(SpliceSubqueryNodeOptimizerRuleTest, splice_nested_subquery_with_innermost_constant_skip) {
  auto const queryString = R"aql(
    FOR a IN 1..2
      LET b = (RETURN (FOR c IN 2..4 LIMIT 1, null RETURN c) )
    RETURN {a, b}
  )aql";
  auto const expectedString = R"res([{"a": 1, "b": [[3, 4]]}, {"a": 2, "b": [[3, 4]]}])res";

  verifySubquerySplicing(queryString, 1, 1);
  auto expected = arangodb::velocypack::Parser::fromJson(expectedString);
  verifyQueryResult(queryString, expected->slice());
}

// Must be changed as soon as the subquery implementation with shadow rows handle skipping,
// and the splice-subqueries optimizer rule is changed to allow it.
TEST_F(SpliceSubqueryNodeOptimizerRuleTest, splice_nested_subquery_with_outermost_skip) {
  auto const queryString = R"aql(
    FOR i IN 0..2
    LET js = ( // this subquery should not be spliced
      FOR j IN 0..1 + FLOOR(RAND())
      LET ks = ( // this subquery should be spliced
        FOR k IN 0..1 + FLOOR(RAND())
        RETURN 4*i + 2*j + k
      )
      RETURN ks
    )
    LIMIT 1, 2
    RETURN js
  )aql";
  auto const expectedString = R"res([[[4, 5], [6, 7]], [[8, 9], [10, 11]]])res";

  verifySubquerySplicing(queryString, 1, 1);
  auto expected = arangodb::velocypack::Parser::fromJson(expectedString);
  verifyQueryResult(queryString, expected->slice());
}

// Must be changed as soon as the subquery implementation with shadow rows handle skipping,
// and the splice-subqueries optimizer rule is changed to allow it.
TEST_F(SpliceSubqueryNodeOptimizerRuleTest, dont_splice_subquery_with_limit_and_no_offset) {
  auto query = R"aql(
    FOR i IN 2..4
      LET a = (FOR j IN [i, i+10, i+20] LIMIT 0, 1 RETURN j)
      RETURN FIRST(a))aql";
  verifySubquerySplicing(query, 0, 1);

  auto expected = arangodb::velocypack::Parser::fromJson(R"([2, 3, 4])");
  verifyQueryResult(query, expected->slice());
}

// Regression test for https://github.com/arangodb/arangodb/issues/10852
TEST_F(SpliceSubqueryNodeOptimizerRuleTest, splice_nested_empty_subqueries) {
  auto const queryString = R"aql(
    LET results = (
        FOR doc IN []
            LET docs = (
                FOR doc2 in []
                    RETURN doc2
            )
            RETURN [docs]
    )

    RETURN [results]
  )aql";
  auto const expectedString = R"res([[[]]])res";

  verifySubquerySplicing(queryString, 2);
  auto expected = arangodb::velocypack::Parser::fromJson(expectedString);
  verifyQueryResult(queryString, expected->slice());
}

// Regression test for https://github.com/arangodb/arangodb/issues/10852
TEST_F(SpliceSubqueryNodeOptimizerRuleTest, splice_subquery_with_upsert) {
  TRI_vocbase_t& vocbase{server.getSystemDatabase()};
  auto const info = VPackParser::fromJson(R"({"name":"UnitTestCollection"})");
  auto const collection = vocbase.createCollection(info->slice());
  auto const queryString = R"aql(
    LET new_id = (
        UPSERT { _key: @key }
        INSERT { _key: @key }
        UPDATE { _key: @key }
        IN UnitTestCollection
        RETURN NEW._id
    )
    RETURN new_id
  )aql";

  auto const bindString = R"bind({"key": "myKey"})bind";
  auto const expectedString = R"res([["UnitTestCollection/myKey"]])res";

  verifySubquerySplicing(queryString, 1, 1, bindString);
  auto expected = arangodb::velocypack::Parser::fromJson(expectedString);
  verifyQueryResult(queryString, expected->slice(), bindString);

  auto const noCollections = std::vector<std::string>{};
  auto const readCollection = std::vector<std::string>{"UnitTestCollection"};
  transaction::Options opts;
  auto ctx = transaction::StandaloneContext::Create(server.getSystemDatabase());
  auto trx = std::make_unique<arangodb::transaction::Methods>(ctx, readCollection, noCollections,
                                                              noCollections, opts);
  ASSERT_EQ(1, collection->numberDocuments(trx.get(), transaction::CountType::Normal));
  auto mdr = ManagedDocumentResult{};
  auto result = collection->read(trx.get(), VPackStringRef{"myKey"}, mdr, false);
  ASSERT_TRUE(result.ok());
  ASSERT_NE(nullptr, mdr.vpack());
  auto const document = VPackSlice{mdr.vpack()};
  ASSERT_TRUE(document.isObject());
  ASSERT_TRUE(document.get("_key").isString());
  ASSERT_EQ(std::string{"myKey"}, document.get("_key").copyString());
}

// Disabled as long as the subquery implementation with shadow rows cannot yet handle skipping.
TEST_F(SpliceSubqueryNodeOptimizerRuleTest, DISABLED_splice_subquery_with_limit_and_offset) {
  auto query = R"aql(
    FOR i IN 2..4
      LET a = (FOR j IN [0, i, i+10] LIMIT 1, 1 RETURN j)
      RETURN FIRST(a))aql";
  verifySubquerySplicing(query, 1);

  auto expected = arangodb::velocypack::Parser::fromJson(R"([2, 3, 4])");
  verifyQueryResult(query, expected->slice());
}

// Disabled as long as the subquery implementation with shadow rows cannot yet handle skipping.
TEST_F(SpliceSubqueryNodeOptimizerRuleTest,
       DISABLED_splice_subquery_collect_within_empty_nested_subquery) {
  auto query = R"aql(
    FOR k IN 1..2
      LET sub1 = (
        FOR x IN []
          LET sub2 = (
            COLLECT WITH COUNT INTO q
            RETURN q
          )
        RETURN sub2
      )
    RETURN [k, sub1])aql";
  verifySubquerySplicing(query, 2);

  auto expected = arangodb::velocypack::Parser::fromJson(R"([[1, []], [2, []]])");
  verifyQueryResult(query, expected->slice());
}

// TODO Check isInSplicedSubquery
// TODO Test cluster rules

}  // namespace aql
}  // namespace tests
}  // namespace arangodb<|MERGE_RESOLUTION|>--- conflicted
+++ resolved
@@ -45,7 +45,6 @@
 #include "../IResearch/IResearchQueryCommon.h"
 #include "../Mocks/Servers.h"
 
-
 using namespace arangodb::aql;
 using namespace arangodb::containers;
 
@@ -141,12 +140,8 @@
   void verifySubquerySplicing(std::string const& querystring,
                               size_t const expectedNumberOfSplicedSubqueries,
                               size_t const expectedNumberOfUnsplicedSubqueries = 0,
-<<<<<<< HEAD
-                              const char* additionalOptions = "{}") {
-=======
                               const char* const bindParameters = "{}",
                               const char* const additionalOptions = "{}") {
->>>>>>> 41c6d366
     auto const expectedNumberOfSubqueries =
         expectedNumberOfSplicedSubqueries + expectedNumberOfUnsplicedSubqueries;
     ASSERT_NE(queryRegistry, nullptr) << "query string: " << querystring;
