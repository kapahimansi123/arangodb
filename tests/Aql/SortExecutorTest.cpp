////////////////////////////////////////////////////////////////////////////////
/// DISCLAIMER
///
/// Copyright 2018 ArangoDB GmbH, Cologne, Germany
///
/// Licensed under the Apache License, Version 2.0 (the "License");
/// you may not use this file except in compliance with the License.
/// You may obtain a copy of the License at
///
///     http://www.apache.org/licenses/LICENSE-2.0
///
/// Unless required by applicable law or agreed to in writing, software
/// distributed under the License is distributed on an "AS IS" BASIS,
/// WITHOUT WARRANTIES OR CONDITIONS OF ANY KIND, either express or implied.
/// See the License for the specific language governing permissions and
/// limitations under the License.
///
/// Copyright holder is ArangoDB GmbH, Cologne, Germany
///
/// @author Tobias Goedderz
/// @author Michael Hackstein
/// @author Heiko Kernbach
/// @author Jan Christoph Uhde
////////////////////////////////////////////////////////////////////////////////

#include "catch.hpp"
#include "fakeit.hpp"

#include "BlockFetcherHelper.h"

#include "Aql/AllRowsFetcher.h"
#include "Aql/AqlItemBlock.h"
#include "Aql/AqlItemRow.h"
#include "Aql/ExecutorInfos.h"
#include "Aql/ExecutionNode.h"
#include "Aql/SortExecutor.h"
#include "Aql/SortRegister.h"
#include "Aql/ResourceUsage.h"
#include "Aql/Variable.h"
#include "Transaction/Context.h"
#include "Transaction/Methods.h"

#include "search/sort.hpp"

#include <velocypack/Builder.h>
#include <velocypack/velocypack-aliases.h>

using namespace arangodb;
using namespace arangodb::aql;

namespace arangodb {
namespace tests {
namespace aql {

int compareAqlValues(
    irs::sort::prepared const*,
    arangodb::transaction::Methods* trx,
    arangodb::aql::AqlValue const& lhs,
    arangodb::aql::AqlValue const& rhs) {
  return arangodb::aql::AqlValue::Compare(trx, lhs, rhs, true);
}

SCENARIO("SortExecutor", "[AQL][EXECUTOR]") {
  ExecutionState state;

  ResourceMonitor monitor;
  AqlItemBlock block(&monitor, 1000, 1);

  // Mock of the Transaction
  // Enough for this test, will only be passed through and accessed
  // on documents alone.
  fakeit::Mock<transaction::Methods> mockTrx;
  transaction::Methods& trx = mockTrx.get();

  fakeit::Mock<transaction::Context> mockContext;
  transaction::Context& ctxt = mockContext.get();

  fakeit::When(Method(mockTrx, transactionContextPtr)).AlwaysReturn(&ctxt);
  fakeit::When(Method(mockContext, getVPackOptions)).AlwaysReturn(&arangodb::velocypack::Options::Defaults);

  Variable sortVar("mySortVar", 0);
  std::vector<SortRegister> sortRegisters;
  SortElement sl{&sortVar, true};
  SortRegister sortReg(0, sl, &compareAqlValues);
  sortRegisters.emplace_back(std::move(sortReg));
  SortExecutorInfos infos(0, 0, &trx, std::move(sortRegisters), false);

  GIVEN("there are no rows upstream") {
    VPackBuilder input;

    WHEN("the producer does not wait") {
      AllRowsFetcherHelper fetcher(input.steal(), false);
      SortExecutor testee(fetcher, infos);

      THEN("the executor should return DONE with nullptr") {
        AqlItemRow result(block, 0, RegInfo{});
        state = testee.produceRow(result);
        REQUIRE(state == ExecutionState::DONE);
        REQUIRE(!result.produced());
      }
    }

    WHEN("the producer waits") {
      AllRowsFetcherHelper fetcher(input.steal(), true);
      SortExecutor testee(fetcher, infos);

      THEN("the executor should first return WAIT with nullptr") {
        AqlItemRow result(block, 0, RegInfo{});
        state = testee.produceRow(result);
        REQUIRE(state == ExecutionState::WAITING);
        REQUIRE(!result.produced());

        AND_THEN("the executor should return DONE with nullptr") {
          state = testee.produceRow(result);
          REQUIRE(state == ExecutionState::DONE);
          REQUIRE(!result.produced());
        }
      }

    }
  }

  GIVEN("there are rows from upstream, and we are waiting") {
    std::shared_ptr<VPackBuilder> input;

    WHEN("it is a simple list of numbers") {
      input = VPackParser::fromJson("[[5],[3],[1],[2],[4]]");
      AllRowsFetcherHelper fetcher(input->steal(), true);
      SortExecutor testee(fetcher, infos);

      THEN("we will hit waiting 5 times") {
        AqlItemRow firstResult(block, 0, RegInfo{});
        // Wait, 5, Wait, 3, Wait, 1, Wait, 2, Wait, 4, HASMORE
        for (size_t i = 0; i < 5; ++i) {
          state = testee.produceRow(firstResult);
          REQUIRE(state == ExecutionState::WAITING);
          REQUIRE(!firstResult.produced());
        }

        AND_THEN("we procude the rows in order") {
          state = testee.produceRow(firstResult);
          REQUIRE(state == ExecutionState::HASMORE);
          REQUIRE(firstResult.produced());

          AqlItemRow secondResult(block, 1, RegInfo{});
          state = testee.produceRow(secondResult);
          REQUIRE(state == ExecutionState::HASMORE);
          REQUIRE(secondResult.produced());

          AqlItemRow thirdResult(block, 2, RegInfo{});
          state = testee.produceRow(thirdResult);
          REQUIRE(state == ExecutionState::HASMORE);
          REQUIRE(thirdResult.produced());

          AqlItemRow fourthResult(block, 3, RegInfo{});
          state = testee.produceRow(fourthResult);
          REQUIRE(state == ExecutionState::HASMORE);
          REQUIRE(fourthResult.produced());

          AqlItemRow fifthResult(block, 4, RegInfo{});
          state = testee.produceRow(fifthResult);
<<<<<<< HEAD
          REQUIRE(state == ExecutionState::DONE);
          REQUIRE(fifthResult.hasValue());
=======
          REQUIRE(state == ExecutionState::HASMORE);
          REQUIRE(fifthResult.produced());
>>>>>>> c1a90684

          AqlValue v = firstResult.getValue(0);
          REQUIRE(v.isNumber());
          int64_t number = v.toInt64(nullptr);
          REQUIRE(number == 1);

          v = secondResult.getValue(0);
          REQUIRE(v.isNumber());
          number = v.toInt64(nullptr);
          REQUIRE(number == 1);

          v = thirdResult.getValue(0);
          REQUIRE(v.isNumber());
          number = v.toInt64(nullptr);

          v = fourthResult.getValue(0);
          REQUIRE(v.isNumber());
          number = v.toInt64(nullptr);

          v = fifthResult.getValue(0);
          REQUIRE(v.isNumber());
          number = v.toInt64(nullptr);
        }
      }
    }
  }
}
} // aql
} // tests
} // arangodb<|MERGE_RESOLUTION|>--- conflicted
+++ resolved
@@ -159,13 +159,8 @@
 
           AqlItemRow fifthResult(block, 4, RegInfo{});
           state = testee.produceRow(fifthResult);
-<<<<<<< HEAD
           REQUIRE(state == ExecutionState::DONE);
-          REQUIRE(fifthResult.hasValue());
-=======
-          REQUIRE(state == ExecutionState::HASMORE);
           REQUIRE(fifthResult.produced());
->>>>>>> c1a90684
 
           AqlValue v = firstResult.getValue(0);
           REQUIRE(v.isNumber());
