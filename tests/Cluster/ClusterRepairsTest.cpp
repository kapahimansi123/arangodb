--- conflicted
+++ resolved
@@ -234,25 +234,6 @@
     : public ClusterRepairsTest,
       public tests::LogSuppressor<Logger::CLUSTER, LogLevel::FATAL>,
       public tests::LogSuppressor<Logger::FIXME, LogLevel::FATAL> {
- protected:
-<<<<<<< HEAD
-
-=======
-  // save old manager (may be null)
-  std::unique_ptr<AgencyCommManager> oldManager;
-  arangodb::application_features::ApplicationServer server;
-
-  ClusterRepairsTestBrokenDistribution()
-      : oldManager(std::move(AgencyCommManager::MANAGER)), server{nullptr, nullptr} {
-    // get a new manager
-    AgencyCommManager::initialize(server, "testArangoAgencyPrefix");
-  }
-
-  ~ClusterRepairsTestBrokenDistribution() {
-    // restore old manager
-    AgencyCommManager::MANAGER = std::move(oldManager);
-  }
->>>>>>> a490e40c
 };
 
 TEST_F(ClusterRepairsTestBrokenDistribution,
@@ -465,15 +446,8 @@
 
   ClusterRepairsTestOperations() :
         oldServerId(ServerState::instance()->getId()),
-<<<<<<< HEAD
-        conversionVisitor(mockJobIdGenerator, mockJobCreationTimestampGenerator) {}
-=======
         conversionVisitor(mockJobIdGenerator, mockJobCreationTimestampGenerator),
-        server{nullptr, nullptr} {
-    // get a new manager
-    AgencyCommManager::initialize(server, "testArangoAgencyPrefix");
-  }
->>>>>>> a490e40c
+        server{nullptr, nullptr} {}
 
   ~ClusterRepairsTestOperations() = default;
 };
