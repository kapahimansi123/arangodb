--- conflicted
+++ resolved
@@ -143,11 +143,7 @@
   RebootTrackerTest()
       : mockApplicationServer(),
         scheduler(std::make_unique<SupervisedScheduler>(mockApplicationServer.server(),
-<<<<<<< HEAD
-                                                        2, 64, 128, 1024 * 1024, 4096, 4096, 4.0)) {}
-=======
-                                                        2, 64, 128, 1024 * 1024, 4096, 0.0)) {}
->>>>>>> ff6e0ad5
+                                                        2, 64, 128, 1024 * 1024, 4096, 4096, 4.0, 0.0)) {}
 #if (_MSC_VER >= 1)
 #pragma warning(pop)
 #endif
