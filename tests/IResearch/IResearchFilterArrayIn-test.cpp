////////////////////////////////////////////////////////////////////////////////
/// DISCLAIMER
///
/// Copyright 2017 ArangoDB GmbH, Cologne, Germany
///
/// Licensed under the Apache License, Version 2.0 (the "License");
/// you may not use this file except in compliance with the License.
/// You may obtain a copy of the License at
///
///     http://www.apache.org/licenses/LICENSE-2.0
///
/// Unless required by applicable law or agreed to in writing, software
/// distributed under the License is distributed on an "AS IS" BASIS,
/// WITHOUT WARRANTIES OR CONDITIONS OF ANY KIND, either express or implied.
/// See the License for the specific language governing permissions and
/// limitations under the License.
///
/// Copyright holder is ArangoDB GmbH, Cologne, Germany
///
/// @author Andrei Lobov
////////////////////////////////////////////////////////////////////////////////

#include "gtest/gtest.h"

#include "analysis/analyzers.hpp"
#include "analysis/token_attributes.hpp"
#include "analysis/token_streams.hpp"
#include "search/all_filter.hpp"
#include "search/boolean_filter.hpp"
#include "search/column_existence_filter.hpp"
#include "search/granular_range_filter.hpp"
#include "search/phrase_filter.hpp"
#include "search/prefix_filter.hpp"
#include "search/range_filter.hpp"
#include "search/term_filter.hpp"

#include <velocypack/Parser.h>

#include "IResearch/ExpressionContextMock.h"
#include "IResearch/common.h"
#include "Mocks/LogLevels.h"
#include "Mocks/Servers.h"
#include "Mocks/StorageEngineMock.h"

#include "Aql/AqlFunctionFeature.h"
#include "Aql/Ast.h"
#include "Aql/ExecutionPlan.h"
#include "Aql/ExpressionContext.h"
#include "Aql/Query.h"
#include "Cluster/ClusterFeature.h"
#include "GeneralServer/AuthenticationFeature.h"
#include "IResearch/AqlHelper.h"
#include "IResearch/ExpressionFilter.h"
#include "IResearch/IResearchAnalyzerFeature.h"
#include "IResearch/IResearchCommon.h"
#include "IResearch/IResearchFeature.h"
#include "IResearch/IResearchFilterFactory.h"
#include "IResearch/IResearchLinkMeta.h"
#include "IResearch/IResearchViewMeta.h"
#include "Logger/LogTopic.h"
#include "Logger/Logger.h"
#include "RestServer/AqlFeature.h"
#include "RestServer/DatabaseFeature.h"
#include "RestServer/QueryRegistryFeature.h"
#include "RestServer/SystemDatabaseFeature.h"
#include "RestServer/ViewTypesFeature.h"
#include "StorageEngine/EngineSelectorFeature.h"
#include "Transaction/Methods.h"
#include "Transaction/StandaloneContext.h"
#include "V8Server/V8DealerFeature.h"
#include "VocBase/Methods/Collections.h"

#if USE_ENTERPRISE
#include "Enterprise/Ldap/LdapFeature.h"
#endif

static const VPackBuilder systemDatabaseBuilder = dbArgsBuilder();
static const VPackSlice   systemDatabaseArgs = systemDatabaseBuilder.slice();

// -----------------------------------------------------------------------------
// --SECTION--                                                 setup / tear-down
// -----------------------------------------------------------------------------

class IResearchFilterArrayInTest
    : public ::testing::Test,
      public arangodb::tests::LogSuppressor<arangodb::Logger::AUTHENTICATION, arangodb::LogLevel::ERR> {
 protected:
  arangodb::tests::mocks::MockAqlServer server;

 private:
  TRI_vocbase_t* _vocbase;

 protected:
  IResearchFilterArrayInTest() {
    arangodb::tests::init();

    auto& functions = server.getFeature<arangodb::aql::AqlFunctionFeature>();

    // register fake non-deterministic function in order to suppress optimizations
    functions.add(arangodb::aql::Function{
        "_NONDETERM_", ".",
        arangodb::aql::Function::makeFlags(
            // fake non-deterministic
            arangodb::aql::Function::Flags::CanRunOnDBServer),
        [](arangodb::aql::ExpressionContext*, arangodb::transaction::Methods*,
           arangodb::aql::VPackFunctionParameters const& params) {
          TRI_ASSERT(!params.empty());
          return params[0];
        }});

    // register fake non-deterministic function in order to suppress optimizations
    functions.add(arangodb::aql::Function{
        "_FORWARD_", ".",
        arangodb::aql::Function::makeFlags(
            // fake deterministic
            arangodb::aql::Function::Flags::Deterministic, arangodb::aql::Function::Flags::Cacheable,
            arangodb::aql::Function::Flags::CanRunOnDBServer),
        [](arangodb::aql::ExpressionContext*, arangodb::transaction::Methods*,
           arangodb::aql::VPackFunctionParameters const& params) {
          TRI_ASSERT(!params.empty());
          return params[0];
        }});

    auto& analyzers = server.getFeature<arangodb::iresearch::IResearchAnalyzerFeature>();
    arangodb::iresearch::IResearchAnalyzerFeature::EmplaceResult result;

    auto& dbFeature = server.getFeature<arangodb::DatabaseFeature>();
    dbFeature.createDatabase(testDBInfo(server.server()), _vocbase);  // required for IResearchAnalyzerFeature::emplace(...)
    std::shared_ptr<arangodb::LogicalCollection> unused;
    arangodb::methods::Collections::createSystem(*_vocbase, arangodb::tests::AnalyzerCollectionName,
                                                 false, unused);
    analyzers.emplace(
        result, "testVocbase::test_analyzer", "TestAnalyzer",
        arangodb::velocypack::Parser::fromJson("{ \"args\": \"abc\"}")->slice());  // cache analyzer
  }

  TRI_vocbase_t& vocbase() { return *_vocbase; }
};  // IResearchFilterSetup

// -----------------------------------------------------------------------------
// --SECTION--                                                        test suite
// -----------------------------------------------------------------------------

TEST_F(IResearchFilterArrayInTest, BinaryIn) {
  // simple attribute ANY
  {
    irs::Or expected;
    auto& root = expected.add<irs::Or>();
    {
      auto& filter = root.add<irs::by_term>();
      *filter.mutable_field() = mangleStringIdentity("a");
      filter.mutable_options()->term = irs::ref_cast<irs::byte_type>(irs::string_ref("1"));
    }
    {
      auto& filter = root.add<irs::by_term>();
      *filter.mutable_field() = mangleStringIdentity("a");
      filter.mutable_options()->term = irs::ref_cast<irs::byte_type>(irs::string_ref("2"));
    }
    {
      auto& filter = root.add<irs::by_term>();
      *filter.mutable_field() = mangleStringIdentity("a");
      filter.mutable_options()->term = irs::ref_cast<irs::byte_type>(irs::string_ref("3"));
    }

    assertFilterSuccess(
        vocbase(), "FOR d IN collection FILTER ['1','2','3'] ANY IN d.a RETURN d", expected);
    assertFilterSuccess(
        vocbase(), "FOR d IN collection FILTER ['1','2','3'] ANY IN d['a'] RETURN d", expected);

    assertFilterSuccess(
        vocbase(), "FOR d IN collection FILTER ['1','2','3'] ANY == d.a RETURN d", expected);
    assertFilterSuccess(
        vocbase(), "FOR d IN collection FILTER ['1','2','3'] ANY == d['a'] RETURN d", expected);
  }

  // simple attribute ALL
  {
    irs::Or expected;
    auto& root = expected.add<irs::And>();
    {
      auto& filter = root.add<irs::by_term>();
      *filter.mutable_field() = mangleStringIdentity("a");
      filter.mutable_options()->term = irs::ref_cast<irs::byte_type>(irs::string_ref("1"));
    }
    {
      auto& filter = root.add<irs::by_term>();
      *filter.mutable_field() = mangleStringIdentity("a");
      filter.mutable_options()->term = irs::ref_cast<irs::byte_type>(irs::string_ref("2"));
    }
    {
      auto& filter = root.add<irs::by_term>();
      *filter.mutable_field() = mangleStringIdentity("a");
      filter.mutable_options()->term = irs::ref_cast<irs::byte_type>(irs::string_ref("3"));
    }

    assertFilterSuccess(
        vocbase(), "FOR d IN collection FILTER ['1','2','3'] ALL IN d.a RETURN d", expected);
    assertFilterSuccess(
        vocbase(), "FOR d IN collection FILTER ['1','2','3'] ALL IN d['a'] RETURN d", expected);

    assertFilterSuccess(
        vocbase(), "FOR d IN collection FILTER ['1','2','3'] ALL == d.a RETURN d", expected);
    assertFilterSuccess(
        vocbase(), "FOR d IN collection FILTER ['1','2','3'] ALL == d['a'] RETURN d", expected);
  }

  // simple attribute NONE
  {
    irs::Or expected;
    auto& root = expected.add<irs::Not>().filter<irs::Or>();
    {
      auto& filter = root.add<irs::by_term>();
      *filter.mutable_field() = mangleStringIdentity("a");
      filter.mutable_options()->term = irs::ref_cast<irs::byte_type>(irs::string_ref("1"));
    }
    {
      auto& filter = root.add<irs::by_term>();
      *filter.mutable_field() = mangleStringIdentity("a");
      filter.mutable_options()->term = irs::ref_cast<irs::byte_type>(irs::string_ref("2"));
    }
    {
      auto& filter = root.add<irs::by_term>();
      *filter.mutable_field() = mangleStringIdentity("a");
      filter.mutable_options()->term = irs::ref_cast<irs::byte_type>(irs::string_ref("3"));
    }

    assertFilterSuccess(
        vocbase(), "FOR d IN collection FILTER ['1','2','3'] NONE IN d.a RETURN d", expected);
    assertFilterSuccess(
        vocbase(), "FOR d IN collection FILTER ['1','2','3'] NONE IN d['a'] RETURN d", expected);

    assertFilterSuccess(
        vocbase(), "FOR d IN collection FILTER ['1','2','3'] NONE == d.a RETURN d", expected);
    assertFilterSuccess(
        vocbase(), "FOR d IN collection FILTER ['1','2','3'] NONE == d['a'] RETURN d", expected);
  }

  // simple offset ANY
  {
    irs::Or expected;
    auto& root = expected.add<irs::Or>();
    {
      auto& filter = root.add<irs::by_term>();
      *filter.mutable_field() = mangleStringIdentity("[1]");
      filter.mutable_options()->term = irs::ref_cast<irs::byte_type>(irs::string_ref("1"));
    }
    {
      auto& filter = root.add<irs::by_term>();
      *filter.mutable_field() = mangleStringIdentity("[1]");
      filter.mutable_options()->term = irs::ref_cast<irs::byte_type>(irs::string_ref("2"));
    }
    {
      auto& filter = root.add<irs::by_term>();
      *filter.mutable_field() = mangleStringIdentity("[1]");
      filter.mutable_options()->term = irs::ref_cast<irs::byte_type>(irs::string_ref("3"));
    }

    assertFilterSuccess(
        vocbase(), "FOR d IN collection FILTER ['1','2','3'] ANY IN d[1] RETURN d", expected);
    assertFilterSuccess(
        vocbase(),
        "FOR d IN collection FILTER ANALYZER(['1','2','3'] ANY IN d[1], "
        "'identity') RETURN d",
        expected);

    assertFilterSuccess(
        vocbase(), "FOR d IN collection FILTER ['1','2','3'] ANY == d[1] RETURN d", expected);
    assertFilterSuccess(
        vocbase(),
        "FOR d IN collection FILTER ANALYZER(['1','2','3'] ANY == d[1], "
        "'identity') RETURN d",
        expected);
  }
  // simple offset ALL
  {
    irs::Or expected;
    auto& root = expected.add<irs::And>();
    {
      auto& filter = root.add<irs::by_term>();
      *filter.mutable_field() = mangleStringIdentity("[1]");
      filter.mutable_options()->term = irs::ref_cast<irs::byte_type>(irs::string_ref("1"));
    }
    {
      auto& filter = root.add<irs::by_term>();
      *filter.mutable_field() = mangleStringIdentity("[1]");
      filter.mutable_options()->term = irs::ref_cast<irs::byte_type>(irs::string_ref("2"));
    }
    {
      auto& filter = root.add<irs::by_term>();
      *filter.mutable_field() = mangleStringIdentity("[1]");
      filter.mutable_options()->term = irs::ref_cast<irs::byte_type>(irs::string_ref("3"));
    }

    assertFilterSuccess(
        vocbase(), "FOR d IN collection FILTER ['1','2','3'] ALL IN d[1] RETURN d", expected);
    assertFilterSuccess(
        vocbase(),
        "FOR d IN collection FILTER ANALYZER(['1','2','3'] ALL IN d[1], "
        "'identity') RETURN d",
        expected);

    assertFilterSuccess(
        vocbase(), "FOR d IN collection FILTER ['1','2','3'] ALL == d[1] RETURN d", expected);
    assertFilterSuccess(
        vocbase(),
        "FOR d IN collection FILTER ANALYZER(['1','2','3'] ALL == d[1], "
        "'identity') RETURN d",
        expected);
  }
  // simple offset NONE
  {
    irs::Or expected;
    auto& root = expected.add<irs::Not>().filter<irs::Or>();
    {
      auto& filter = root.add<irs::by_term>();
      *filter.mutable_field() = mangleStringIdentity("[1]");
      filter.mutable_options()->term = irs::ref_cast<irs::byte_type>(irs::string_ref("1"));
    }
    {
      auto& filter = root.add<irs::by_term>();
      *filter.mutable_field() = mangleStringIdentity("[1]");
      filter.mutable_options()->term = irs::ref_cast<irs::byte_type>(irs::string_ref("2"));
    }
    {
      auto& filter = root.add<irs::by_term>();
      *filter.mutable_field() = mangleStringIdentity("[1]");
      filter.mutable_options()->term = irs::ref_cast<irs::byte_type>(irs::string_ref("3"));
    }

    assertFilterSuccess(
        vocbase(), "FOR d IN collection FILTER ['1','2','3'] NONE IN d[1] RETURN d", expected);
    assertFilterSuccess(
        vocbase(),
        "FOR d IN collection FILTER ANALYZER(['1','2','3'] NONE IN d[1], "
        "'identity') RETURN d",
        expected);

    assertFilterSuccess(
        vocbase(), "FOR d IN collection FILTER ['1','2','3'] NONE == d[1] RETURN d", expected);
    assertFilterSuccess(
        vocbase(),
        "FOR d IN collection FILTER ANALYZER(['1','2','3'] NONE == d[1], "
        "'identity') RETURN d",
        expected);
  }

  // complex attribute name with offset, analyzer ANY
  {
    irs::Or expected;
    auto& root = expected.add<irs::Or>();
    {
      auto& filter = root.add<irs::by_term>();
      *filter.mutable_field() = mangleString("a.b.c[412].e.f", "test_analyzer");
      filter.mutable_options()->term = irs::ref_cast<irs::byte_type>(irs::string_ref("1"));
    }
    {
      auto& filter = root.add<irs::by_term>();
      *filter.mutable_field() = mangleString("a.b.c[412].e.f", "test_analyzer");
      filter.mutable_options()->term = irs::ref_cast<irs::byte_type>(irs::string_ref("2"));
    }
    {
      auto& filter = root.add<irs::by_term>();
      *filter.mutable_field() = mangleString("a.b.c[412].e.f", "test_analyzer");
      filter.mutable_options()->term = irs::ref_cast<irs::byte_type>(irs::string_ref("3"));
    }

    assertFilterSuccess(
        vocbase(),
        "FOR d IN collection FILTER ANALYZER("
        "['1','2','3'] ANY IN d.a['b']['c'][412].e.f, 'test_analyzer') RETURN d",
        expected);
    assertFilterSuccess(
        vocbase(),
        "FOR d IN collection FILTER ANALYZER("
        "['1','2','3'] ANY IN d.a.b.c[412].e.f, 'test_analyzer') RETURN d",
        expected);

    assertFilterSuccess(
        vocbase(),
        "FOR d IN collection FILTER ANALYZER("
        "['1','2','3'] ANY == d.a['b']['c'][412].e.f, 'test_analyzer') RETURN d",
        expected);
    assertFilterSuccess(
        vocbase(),
        "FOR d IN collection FILTER ANALYZER("
        "['1','2','3'] ANY == d.a.b.c[412].e.f, 'test_analyzer') RETURN d",
        expected);
  }
  // complex attribute name with offset, analyzer ALL
  {
    irs::Or expected;
    auto& root = expected.add<irs::And>();
    {
      auto& filter = root.add<irs::by_term>();
      *filter.mutable_field() = mangleString("a.b.c[412].e.f", "test_analyzer");
      filter.mutable_options()->term = irs::ref_cast<irs::byte_type>(irs::string_ref("1"));
    }
    {
      auto& filter = root.add<irs::by_term>();
      *filter.mutable_field() = mangleString("a.b.c[412].e.f", "test_analyzer");
      filter.mutable_options()->term = irs::ref_cast<irs::byte_type>(irs::string_ref("2"));
    }
    {
      auto& filter = root.add<irs::by_term>();
      *filter.mutable_field() = mangleString("a.b.c[412].e.f", "test_analyzer");
      filter.mutable_options()->term = irs::ref_cast<irs::byte_type>(irs::string_ref("3"));
    }

    assertFilterSuccess(
        vocbase(),
        "FOR d IN collection FILTER ANALYZER("
        "['1','2','3'] ALL IN d.a['b']['c'][412].e.f, 'test_analyzer') RETURN d",
        expected);
    assertFilterSuccess(
        vocbase(),
        "FOR d IN collection FILTER ANALYZER("
        "['1','2','3'] ALL IN d.a.b.c[412].e.f, 'test_analyzer') RETURN d",
        expected);

    assertFilterSuccess(
        vocbase(),
        "FOR d IN collection FILTER ANALYZER("
        "['1','2','3'] ALL == d.a['b']['c'][412].e.f, 'test_analyzer') RETURN d",
        expected);
    assertFilterSuccess(
        vocbase(),
        "FOR d IN collection FILTER ANALYZER("
        "['1','2','3'] ALL == d.a.b.c[412].e.f, 'test_analyzer') RETURN d",
        expected);
  }
  // complex attribute name with offset, analyzer NONE
  {
    irs::Or expected;
    auto& root = expected.add<irs::Not>().filter<irs::Or>();
    {
      auto& filter = root.add<irs::by_term>();
      *filter.mutable_field() = mangleString("a.b.c[412].e.f", "test_analyzer");
      filter.mutable_options()->term = irs::ref_cast<irs::byte_type>(irs::string_ref("1"));
    }
    {
      auto& filter = root.add<irs::by_term>();
      *filter.mutable_field() = mangleString("a.b.c[412].e.f", "test_analyzer");
      filter.mutable_options()->term = irs::ref_cast<irs::byte_type>(irs::string_ref("2"));
    }
    {
      auto& filter = root.add<irs::by_term>();
      *filter.mutable_field() = mangleString("a.b.c[412].e.f", "test_analyzer");
      filter.mutable_options()->term = irs::ref_cast<irs::byte_type>(irs::string_ref("3"));
    }

    assertFilterSuccess(
        vocbase(),
        "FOR d IN collection FILTER ANALYZER("
        "['1','2','3'] NONE IN d.a['b']['c'][412].e.f, 'test_analyzer') RETURN d",
        expected);
    assertFilterSuccess(
        vocbase(),
        "FOR d IN collection FILTER ANALYZER("
        "['1','2','3'] NONE IN d.a.b.c[412].e.f, 'test_analyzer') RETURN d",
        expected);

    assertFilterSuccess(
        vocbase(),
        "FOR d IN collection FILTER ANALYZER("
        "['1','2','3'] NONE == d.a['b']['c'][412].e.f, 'test_analyzer') RETURN d",
        expected);
    assertFilterSuccess(
        vocbase(),
        "FOR d IN collection FILTER ANALYZER("
        "['1','2','3'] NONE == d.a.b.c[412].e.f, 'test_analyzer') RETURN d",
        expected);
  }

  // complex attribute name with offset, boost ANY
  {
    irs::Or expected;
    auto& root = expected.add<irs::Or>();
    root.boost(2.5);
    {
      auto& filter = root.add<irs::by_term>();
      *filter.mutable_field() = mangleStringIdentity("a.b.c[412].e.f");
      filter.mutable_options()->term = irs::ref_cast<irs::byte_type>(irs::string_ref("1"));
    }
    {
      auto& filter = root.add<irs::by_term>();
      *filter.mutable_field() = mangleStringIdentity("a.b.c[412].e.f");
      filter.mutable_options()->term = irs::ref_cast<irs::byte_type>(irs::string_ref("2"));
    }
    {
      auto& filter = root.add<irs::by_term>();
      *filter.mutable_field() = mangleStringIdentity("a.b.c[412].e.f");
      filter.mutable_options()->term = irs::ref_cast<irs::byte_type>(irs::string_ref("3"));
    }

    assertFilterSuccess(
        vocbase(),
        "FOR d IN collection FILTER BOOST("
        "['1','2','3'] ANY IN d.a['b']['c'][412].e.f, 2.5) RETURN d",
        expected);
    assertFilterSuccess(
        vocbase(),
        "FOR d IN collection FILTER BOOST(['1','2','3'] ANY IN d.a.b.c[412].e.f, "
        "2.5) RETURN d",
        expected);
    assertFilterSuccess(
        vocbase(),
        "FOR d IN collection FILTER BOOST("
        "['1','2','3'] ANY == d.a['b']['c'][412].e.f, 2.5) RETURN d",
        expected);
    assertFilterSuccess(
        vocbase(),
        "FOR d IN collection FILTER BOOST(['1','2','3'] ANY == d.a.b.c[412].e.f, "
        "2.5) RETURN d",
        expected);
  }

  // complex attribute name with offset, boost ALL
  {
    irs::Or expected;
    auto& root = expected.add<irs::And>();
    root.boost(2.5);
    {
      auto& filter = root.add<irs::by_term>();
      *filter.mutable_field() = mangleStringIdentity("a.b.c[412].e.f");
      filter.mutable_options()->term = irs::ref_cast<irs::byte_type>(irs::string_ref("1"));
    }
    {
      auto& filter = root.add<irs::by_term>();
      *filter.mutable_field() = mangleStringIdentity("a.b.c[412].e.f");
      filter.mutable_options()->term = irs::ref_cast<irs::byte_type>(irs::string_ref("2"));
    }
    {
      auto& filter = root.add<irs::by_term>();
      *filter.mutable_field() = mangleStringIdentity("a.b.c[412].e.f");
      filter.mutable_options()->term = irs::ref_cast<irs::byte_type>(irs::string_ref("3"));
    }

    assertFilterSuccess(
        vocbase(),
        "FOR d IN collection FILTER BOOST("
        "['1','2','3'] ALL IN d.a['b']['c'][412].e.f, 2.5) RETURN d",
        expected);
    assertFilterSuccess(
        vocbase(),
        "FOR d IN collection FILTER BOOST(['1','2','3'] ALL IN d.a.b.c[412].e.f, "
        "2.5) RETURN d",
        expected);
    assertFilterSuccess(
        vocbase(),
        "FOR d IN collection FILTER BOOST("
        "['1','2','3'] ALL == d.a['b']['c'][412].e.f, 2.5) RETURN d",
        expected);
    assertFilterSuccess(
        vocbase(),
        "FOR d IN collection FILTER BOOST(['1','2','3'] ALL == d.a.b.c[412].e.f, "
        "2.5) RETURN d",
        expected);
  }
  // complex attribute name with offset, boost NONE
  {
    irs::Or expected;
    auto& root = expected.add<irs::Not>().filter<irs::Or>();
    root.boost(2.5);
    {
      auto& filter = root.add<irs::by_term>();
      *filter.mutable_field() = mangleStringIdentity("a.b.c[412].e.f");
      filter.mutable_options()->term = irs::ref_cast<irs::byte_type>(irs::string_ref("1"));
    }
    {
      auto& filter = root.add<irs::by_term>();
      *filter.mutable_field() = mangleStringIdentity("a.b.c[412].e.f");
      filter.mutable_options()->term = irs::ref_cast<irs::byte_type>(irs::string_ref("2"));
    }
    {
      auto& filter = root.add<irs::by_term>();
      *filter.mutable_field() = mangleStringIdentity("a.b.c[412].e.f");
      filter.mutable_options()->term = irs::ref_cast<irs::byte_type>(irs::string_ref("3"));
    }

    assertFilterSuccess(
        vocbase(),
        "FOR d IN collection FILTER BOOST("
        "['1','2','3'] NONE IN d.a['b']['c'][412].e.f, 2.5) RETURN d",
        expected);
    assertFilterSuccess(
        vocbase(),
        "FOR d IN collection FILTER BOOST(['1','2','3'] NONE IN d.a.b.c[412].e.f, "
        "2.5) RETURN d",
        expected);
    assertFilterSuccess(
        vocbase(),
        "FOR d IN collection FILTER BOOST("
        "['1','2','3'] NONE == d.a['b']['c'][412].e.f, 2.5) RETURN d",
        expected);
    assertFilterSuccess(
        vocbase(),
        "FOR d IN collection FILTER BOOST(['1','2','3'] NONE == d.a.b.c[412].e.f, "
        "2.5) RETURN d",
        expected);
  }

  // complex attribute name with offset, boost, analyzer ANY
  {
    irs::Or expected;
    auto& root = expected.add<irs::Or>();
    root.boost(2.5);
    {
      auto& filter = root.add<irs::by_term>();
      *filter.mutable_field() = mangleString("a.b.c[412].e.f", "test_analyzer");
      filter.mutable_options()->term = irs::ref_cast<irs::byte_type>(irs::string_ref("1"));
    }
    {
      auto& filter = root.add<irs::by_term>();
      *filter.mutable_field() = mangleString("a.b.c[412].e.f", "test_analyzer");
      filter.mutable_options()->term = irs::ref_cast<irs::byte_type>(irs::string_ref("2"));
    }
    {
      auto& filter = root.add<irs::by_term>();
      *filter.mutable_field() = mangleString("a.b.c[412].e.f", "test_analyzer");
      filter.mutable_options()->term = irs::ref_cast<irs::byte_type>(irs::string_ref("3"));
    }

    assertFilterSuccess(
        vocbase(),
        "FOR d IN collection FILTER ANALYZER(BOOST("
        "['1','2','3'] ANY IN d.a['b']['c'][412].e.f, 2.5), 'test_analyzer') RETURN d",
        expected);
    assertFilterSuccess(
        vocbase(),
        "FOR d IN collection FILTER BOOST(ANALYZER("
        "['1','2','3'] ANY IN d.a.b.c[412].e.f, 'test_analyzer'), 2.5) RETURN d",
        expected);
    assertFilterSuccess(
        vocbase(),
        "FOR d IN collection FILTER ANALYZER(BOOST("
        "['1','2','3'] ANY == d.a['b']['c'][412].e.f, 2.5), 'test_analyzer') RETURN d",
        expected);
    assertFilterSuccess(
        vocbase(),
        "FOR d IN collection FILTER BOOST(ANALYZER("
        "['1','2','3'] ANY == d.a.b.c[412].e.f, 'test_analyzer'), 2.5) RETURN d",
        expected);
  }
  // complex attribute name with offset, boost, analyzer ALL
  {
    irs::Or expected;
    auto& root = expected.add<irs::And>();
    root.boost(2.5);
    {
      auto& filter = root.add<irs::by_term>();
      *filter.mutable_field() = mangleString("a.b.c[412].e.f", "test_analyzer");
      filter.mutable_options()->term = irs::ref_cast<irs::byte_type>(irs::string_ref("1"));
    }
    {
      auto& filter = root.add<irs::by_term>();
      *filter.mutable_field() = mangleString("a.b.c[412].e.f", "test_analyzer");
      filter.mutable_options()->term = irs::ref_cast<irs::byte_type>(irs::string_ref("2"));
    }
    {
      auto& filter = root.add<irs::by_term>();
      *filter.mutable_field() = mangleString("a.b.c[412].e.f", "test_analyzer");
      filter.mutable_options()->term = irs::ref_cast<irs::byte_type>(irs::string_ref("3"));
    }

    assertFilterSuccess(
        vocbase(),
        "FOR d IN collection FILTER ANALYZER(BOOST("
        "['1','2','3'] ALL IN d.a['b']['c'][412].e.f, 2.5), 'test_analyzer') RETURN d",
        expected);
    assertFilterSuccess(
        vocbase(),
        "FOR d IN collection FILTER BOOST(ANALYZER("
        "['1','2','3'] ALL IN d.a.b.c[412].e.f, 'test_analyzer'), 2.5) RETURN d",
        expected);
    assertFilterSuccess(
        vocbase(),
        "FOR d IN collection FILTER ANALYZER(BOOST("
        "['1','2','3'] ALL == d.a['b']['c'][412].e.f, 2.5), 'test_analyzer') RETURN d",
        expected);
    assertFilterSuccess(
        vocbase(),
        "FOR d IN collection FILTER BOOST(ANALYZER("
        "['1','2','3'] ALL == d.a.b.c[412].e.f, 'test_analyzer'), 2.5) RETURN d",
        expected);
  }
  // complex attribute name with offset, boost, analyzer NONE
  {
    irs::Or expected;
    auto& root = expected.add<irs::Not>().filter<irs::Or>();
    root.boost(2.5);
    {
      auto& filter = root.add<irs::by_term>();
      *filter.mutable_field() = mangleString("a.b.c[412].e.f", "test_analyzer");
      filter.mutable_options()->term = irs::ref_cast<irs::byte_type>(irs::string_ref("1"));
    }
    {
      auto& filter = root.add<irs::by_term>();
      *filter.mutable_field() = mangleString("a.b.c[412].e.f", "test_analyzer");
      filter.mutable_options()->term = irs::ref_cast<irs::byte_type>(irs::string_ref("2"));
    }
    {
      auto& filter = root.add<irs::by_term>();
      *filter.mutable_field() = mangleString("a.b.c[412].e.f", "test_analyzer");
      filter.mutable_options()->term = irs::ref_cast<irs::byte_type>(irs::string_ref("3"));
    }

    assertFilterSuccess(
        vocbase(),
        "FOR d IN collection FILTER ANALYZER(BOOST("
        "['1','2','3'] NONE IN d.a['b']['c'][412].e.f, 2.5), 'test_analyzer') RETURN d",
        expected);
    assertFilterSuccess(
        vocbase(),
        "FOR d IN collection FILTER BOOST(ANALYZER("
        "['1','2','3'] NONE IN d.a.b.c[412].e.f, 'test_analyzer'), 2.5) RETURN d",
        expected);
    assertFilterSuccess(
        vocbase(),
        "FOR d IN collection FILTER ANALYZER(BOOST("
        "['1','2','3'] NONE == d.a['b']['c'][412].e.f, 2.5), 'test_analyzer') RETURN d",
        expected);
    assertFilterSuccess(
        vocbase(),
        "FOR d IN collection FILTER BOOST(ANALYZER("
        "['1','2','3'] NONE == d.a.b.c[412].e.f, 'test_analyzer'), 2.5) RETURN d",
        expected);
  }
  // heterogeneous array values, analyzer, boost ANY
  {
    irs::Or expected;
    auto& root = expected.add<irs::Or>();
    root.boost(1.5);
    {
      auto& filter = root.add<irs::by_term>();
      *filter.mutable_field() = mangleString("quick.brown.fox", "test_analyzer");
      filter.mutable_options()->term = irs::ref_cast<irs::byte_type>(irs::string_ref("1"));
    }
    {
      auto& filter = root.add<irs::by_term>();
      *filter.mutable_field() = mangleNull("quick.brown.fox");
      filter.mutable_options()->term = irs::null_token_stream::value_null();
    }
    {
      auto& filter = root.add<irs::by_term>();
      *filter.mutable_field() = mangleBool("quick.brown.fox");
      filter.mutable_options()->term = irs::boolean_token_stream::value_true();
    }
    {
      auto& filter = root.add<irs::by_term>();
      *filter.mutable_field() = mangleBool("quick.brown.fox");
      filter.mutable_options()->term = irs::boolean_token_stream::value_false();
    }
    {
      irs::numeric_token_stream stream;
      auto& term = stream.attributes().get<irs::term_attribute>();
      stream.reset(2.);
      EXPECT_TRUE(stream.next());
      auto& filter = root.add<irs::by_term>();
      *filter.mutable_field() = mangleNumeric("quick.brown.fox");
      filter.mutable_options()->term = term->value();
    }

    assertFilterSuccess(
        vocbase(),
        "FOR d IN collection FILTER ANALYZER(BOOST("
        "['1',null,true,false,2] ANY IN d.quick.brown.fox, 1.5), 'test_analyzer') RETURN d",
        expected);
    assertFilterSuccess(
        vocbase(),
        "FOR d IN collection FILTER BOOST(ANALYZER( "
        "['1',null,true,false,2] ANY IN d.quick['brown'].fox, 'test_analyzer'), 1.5) RETURN d",
        expected);

    assertFilterSuccess(
        vocbase(),
        "FOR d IN collection FILTER ANALYZER(BOOST("
        "['1',null,true,false,2] ANY == d.quick.brown.fox, 1.5), 'test_analyzer') RETURN d",
        expected);
    assertFilterSuccess(
        vocbase(),
        "FOR d IN collection FILTER BOOST(ANALYZER( "
        "['1',null,true,false,2] ANY == d.quick['brown'].fox, 'test_analyzer'), 1.5) RETURN d",
        expected);
  }
  // heterogeneous array values, analyzer, boost ALL
  {
    irs::Or expected;
    auto& root = expected.add<irs::And>();
    root.boost(1.5);
    {
      auto& filter = root.add<irs::by_term>();
      *filter.mutable_field() = mangleString("quick.brown.fox", "test_analyzer");
      filter.mutable_options()->term = irs::ref_cast<irs::byte_type>(irs::string_ref("1"));
    }
    {
      auto& filter = root.add<irs::by_term>();
      *filter.mutable_field() = mangleNull("quick.brown.fox");
      filter.mutable_options()->term = irs::null_token_stream::value_null();
    }
    {
      auto& filter = root.add<irs::by_term>();
      *filter.mutable_field() = mangleBool("quick.brown.fox");
      filter.mutable_options()->term = irs::boolean_token_stream::value_true();
    }
    {
      auto& filter = root.add<irs::by_term>();
      *filter.mutable_field() = mangleBool("quick.brown.fox");
      filter.mutable_options()->term = irs::boolean_token_stream::value_false();
    }
    {
      irs::numeric_token_stream stream;
      auto& term = stream.attributes().get<irs::term_attribute>();
      stream.reset(2.);
      EXPECT_TRUE(stream.next());
      auto& filter = root.add<irs::by_term>();
      *filter.mutable_field() = mangleNumeric("quick.brown.fox");
      filter.mutable_options()->term = term->value();
    }

    assertFilterSuccess(
        vocbase(),
        "FOR d IN collection FILTER ANALYZER(BOOST("
        "['1',null,true,false,2] ALL IN d.quick.brown.fox, 1.5), 'test_analyzer') RETURN d",
        expected);
    assertFilterSuccess(
        vocbase(),
        "FOR d IN collection FILTER BOOST(ANALYZER( "
        "['1',null,true,false,2] ALL IN d.quick['brown'].fox, 'test_analyzer'), 1.5) RETURN d",
        expected);

    assertFilterSuccess(
        vocbase(),
        "FOR d IN collection FILTER ANALYZER(BOOST("
        "['1',null,true,false,2] ALL == d.quick.brown.fox, 1.5), 'test_analyzer') RETURN d",
        expected);
    assertFilterSuccess(
        vocbase(),
        "FOR d IN collection FILTER BOOST(ANALYZER( "
        "['1',null,true,false,2] ALL == d.quick['brown'].fox, 'test_analyzer'), 1.5) RETURN d",
        expected);
  }
  // heterogeneous array values, analyzer, boost NONE
  {
    irs::Or expected;
    auto& root = expected.add<irs::Not>().filter<irs::Or>();
    root.boost(1.5);
    {
      auto& filter = root.add<irs::by_term>();
      *filter.mutable_field() = mangleString("quick.brown.fox", "test_analyzer");
      filter.mutable_options()->term = irs::ref_cast<irs::byte_type>(irs::string_ref("1"));
    }
    {
      auto& filter = root.add<irs::by_term>();
      *filter.mutable_field() = mangleNull("quick.brown.fox");
      filter.mutable_options()->term = irs::null_token_stream::value_null();
    }
    {
      auto& filter = root.add<irs::by_term>();
      *filter.mutable_field() = mangleBool("quick.brown.fox");
      filter.mutable_options()->term = irs::boolean_token_stream::value_true();
    }
    {
      auto& filter = root.add<irs::by_term>();
      *filter.mutable_field() = mangleBool("quick.brown.fox");
      filter.mutable_options()->term = irs::boolean_token_stream::value_false();
    }
    {
      irs::numeric_token_stream stream;
      auto& term = stream.attributes().get<irs::term_attribute>();
      stream.reset(2.);
      EXPECT_TRUE(stream.next());
      auto& filter = root.add<irs::by_term>();
      *filter.mutable_field() = mangleNumeric("quick.brown.fox");
      filter.mutable_options()->term = term->value();
    }

    assertFilterSuccess(
        vocbase(),
        "FOR d IN collection FILTER ANALYZER(BOOST("
        "['1',null,true,false,2] NONE IN d.quick.brown.fox, 1.5), 'test_analyzer') RETURN d",
        expected);
    assertFilterSuccess(
        vocbase(),
        "FOR d IN collection FILTER BOOST(ANALYZER( "
        "['1',null,true,false,2] NONE IN d.quick['brown'].fox, 'test_analyzer'), 1.5) RETURN d",
        expected);

    assertFilterSuccess(
        vocbase(),
        "FOR d IN collection FILTER ANALYZER(BOOST("
        "['1',null,true,false,2] NONE == d.quick.brown.fox, 1.5), 'test_analyzer') RETURN d",
        expected);
    assertFilterSuccess(
        vocbase(),
        "FOR d IN collection FILTER BOOST(ANALYZER( "
        "['1',null,true,false,2] NONE == d.quick['brown'].fox, 'test_analyzer'), 1.5) RETURN d",
        expected);
  }

  // empty array ANY
  {
    irs::Or expected;
    expected.add<irs::empty>();

    assertFilterSuccess(
        vocbase(), "FOR d IN collection FILTER [] ANY IN d.quick.brown.fox RETURN d", expected);
    assertFilterSuccess(
        vocbase(),
        "FOR d IN collection FILTER [] ANY IN d['quick'].brown.fox RETURN d", expected);
    assertFilterSuccess(
        vocbase(), "FOR d IN collection FILTER [] ANY == d.quick.brown.fox RETURN d", expected);
    assertFilterSuccess(
        vocbase(),
        "FOR d IN collection FILTER [] ANY == d['quick'].brown.fox RETURN d", expected);
  }

  // empty array ALL
  {
    irs::Or expected;
    expected.add<irs::all>();
    expected.boost(2.5);
    assertFilterSuccess(
        vocbase(), "FOR d IN collection FILTER BOOST([] ALL IN d.quick.brown.fox, 2.5) RETURN d", expected);
    assertFilterSuccess(
        vocbase(),
        "FOR d IN collection FILTER BOOST([] ALL IN d['quick'].brown.fox, 2.5) RETURN d", expected);
    assertFilterSuccess(
        vocbase(), "FOR d IN collection FILTER BOOST([] ALL == d.quick.brown.fox, 2.5) RETURN d", expected);
    assertFilterSuccess(
        vocbase(),
        "FOR d IN collection FILTER BOOST([] ALL == d['quick'].brown.fox, 2.5) RETURN d", expected);
  }

  // empty array NONE
  {
    irs::Or expected;
    expected.add<irs::all>();
    expected.boost(2.5);
    assertFilterSuccess(
        vocbase(), "FOR d IN collection FILTER BOOST([] NONE IN d.quick.brown.fox, 2.5) RETURN d", expected);
    assertFilterSuccess(
        vocbase(),
        "FOR d IN collection FILTER BOOST([] NONE IN d['quick'].brown.fox, 2.5) RETURN d", expected);
    assertFilterSuccess(
        vocbase(), "FOR d IN collection FILTER BOOST([] NONE == d.quick.brown.fox, 2.5) RETURN d", expected);
    assertFilterSuccess(
        vocbase(),
        "FOR d IN collection FILTER BOOST([] NONE == d['quick'].brown.fox, 2.5) RETURN d", expected);
  }

  // dynamic complex attribute name ANY
  {
    ExpressionContextMock ctx;
    ctx.vars.emplace("a", arangodb::aql::AqlValue(arangodb::aql::AqlValue{"a"}));
    ctx.vars.emplace("c", arangodb::aql::AqlValue(arangodb::aql::AqlValue{"c"}));
    ctx.vars.emplace("offsetInt", arangodb::aql::AqlValue(arangodb::aql::AqlValue(
                                      arangodb::aql::AqlValueHintInt{4})));
    ctx.vars.emplace("offsetDbl", arangodb::aql::AqlValue(arangodb::aql::AqlValue(
                                      arangodb::aql::AqlValueHintDouble{5.6})));

    irs::Or expected;
    auto& root = expected.add<irs::Or>();
    {
      auto& filter = root.add<irs::by_term>();
      *filter.mutable_field() = mangleStringIdentity("a.b.c.e[4].f[5].g[3].g.a");
      filter.mutable_options()->term = irs::ref_cast<irs::byte_type>(irs::string_ref("1"));
    }
    {
      auto& filter = root.add<irs::by_term>();
      *filter.mutable_field() = mangleStringIdentity("a.b.c.e[4].f[5].g[3].g.a");
      filter.mutable_options()->term = irs::ref_cast<irs::byte_type>(irs::string_ref("2"));
    }
    {
      auto& filter = root.add<irs::by_term>();
      *filter.mutable_field() = mangleStringIdentity("a.b.c.e[4].f[5].g[3].g.a");
      filter.mutable_options()->term = irs::ref_cast<irs::byte_type>(irs::string_ref("3"));
    }

    assertFilterSuccess(
        vocbase(),
        "LET a='a' LET c='c' LET offsetInt=4 LET offsetDbl=5.6 FOR d IN "
        "collection FILTER "
        " ['1','2','3'] ANY IN "
        "d[a].b[c].e[offsetInt].f[offsetDbl].g[_FORWARD_(3)].g[_FORWARD_('a')] "
        " RETURN d",
        expected, &ctx);
  }
  // dynamic complex attribute name ALL
  {
    ExpressionContextMock ctx;
    ctx.vars.emplace("a", arangodb::aql::AqlValue(arangodb::aql::AqlValue{"a"}));
    ctx.vars.emplace("c", arangodb::aql::AqlValue(arangodb::aql::AqlValue{"c"}));
    ctx.vars.emplace("offsetInt", arangodb::aql::AqlValue(arangodb::aql::AqlValue(
                                      arangodb::aql::AqlValueHintInt{4})));
    ctx.vars.emplace("offsetDbl", arangodb::aql::AqlValue(arangodb::aql::AqlValue(
                                      arangodb::aql::AqlValueHintDouble{5.6})));

    irs::Or expected;
    auto& root = expected.add<irs::And>();
    {
      auto& filter = root.add<irs::by_term>();
      *filter.mutable_field() = mangleStringIdentity("a.b.c.e[4].f[5].g[3].g.a");
      filter.mutable_options()->term = irs::ref_cast<irs::byte_type>(irs::string_ref("1"));
    }
    {
      auto& filter = root.add<irs::by_term>();
      *filter.mutable_field() = mangleStringIdentity("a.b.c.e[4].f[5].g[3].g.a");
      filter.mutable_options()->term = irs::ref_cast<irs::byte_type>(irs::string_ref("2"));
    }
    {
      auto& filter = root.add<irs::by_term>();
      *filter.mutable_field() = mangleStringIdentity("a.b.c.e[4].f[5].g[3].g.a");
      filter.mutable_options()->term = irs::ref_cast<irs::byte_type>(irs::string_ref("3"));
    }

    assertFilterSuccess(
        vocbase(),
        "LET a='a' LET c='c' LET offsetInt=4 LET offsetDbl=5.6 FOR d IN "
        "collection FILTER "
        " ['1','2','3'] ALL IN "
        "d[a].b[c].e[offsetInt].f[offsetDbl].g[_FORWARD_(3)].g[_FORWARD_('a')] "
        " RETURN d",
        expected, &ctx);
  }
  // dynamic complex attribute name NONE
  {
    ExpressionContextMock ctx;
    ctx.vars.emplace("a", arangodb::aql::AqlValue(arangodb::aql::AqlValue{"a"}));
    ctx.vars.emplace("c", arangodb::aql::AqlValue(arangodb::aql::AqlValue{"c"}));
    ctx.vars.emplace("offsetInt", arangodb::aql::AqlValue(arangodb::aql::AqlValue(
                                      arangodb::aql::AqlValueHintInt{4})));
    ctx.vars.emplace("offsetDbl", arangodb::aql::AqlValue(arangodb::aql::AqlValue(
                                      arangodb::aql::AqlValueHintDouble{5.6})));

    irs::Or expected;
    auto& root = expected.add<irs::Not>().filter<irs::Or>();
    {
      auto& filter = root.add<irs::by_term>();
      *filter.mutable_field() = mangleStringIdentity("a.b.c.e[4].f[5].g[3].g.a");
      filter.mutable_options()->term = irs::ref_cast<irs::byte_type>(irs::string_ref("1"));
    }
    {
      auto& filter = root.add<irs::by_term>();
      *filter.mutable_field() = mangleStringIdentity("a.b.c.e[4].f[5].g[3].g.a");
      filter.mutable_options()->term = irs::ref_cast<irs::byte_type>(irs::string_ref("2"));
    }
    {
      auto& filter = root.add<irs::by_term>();
      *filter.mutable_field() = mangleStringIdentity("a.b.c.e[4].f[5].g[3].g.a");
      filter.mutable_options()->term = irs::ref_cast<irs::byte_type>(irs::string_ref("3"));
    }

    assertFilterSuccess(
        vocbase(),
        "LET a='a' LET c='c' LET offsetInt=4 LET offsetDbl=5.6 FOR d IN "
        "collection FILTER "
        " ['1','2','3'] NONE IN "
        "d[a].b[c].e[offsetInt].f[offsetDbl].g[_FORWARD_(3)].g[_FORWARD_('a')] "
        " RETURN d",
        expected, &ctx);
  }

  // invalid dynamic attribute name
  {
    ExpressionContextMock ctx;
    ctx.vars.emplace("a", arangodb::aql::AqlValue(arangodb::aql::AqlValue{"a"}));
    ctx.vars.emplace("c", arangodb::aql::AqlValue(arangodb::aql::AqlValue{"c"}));
    ctx.vars.emplace("offsetDbl", arangodb::aql::AqlValue(arangodb::aql::AqlValue(
                                      arangodb::aql::AqlValueHintDouble{5.6})));

    assertFilterExecutionFail(
        vocbase(),
        "LET a='a' LET c='c' LET offsetInt=4 LET offsetDbl=5.6 FOR d IN "
        "collection FILTER "
        " ['1','2','3'] ANY IN "
        "d[a].b[c].e[offsetInt].f[offsetDbl].g[_FORWARD_(3)].g[_FORWARD_('a')] "
        " RETURN d",
        &ctx);
    assertFilterExecutionFail(
        vocbase(),
        "LET a='a' LET c='c' LET offsetInt=4 LET offsetDbl=5.6 FOR d IN "
        "collection FILTER "
        " ['1','2','3'] ALL IN "
        "d[a].b[c].e[offsetInt].f[offsetDbl].g[_FORWARD_(3)].g[_FORWARD_('a')] "
        " RETURN d",
        &ctx);
    assertFilterExecutionFail(
        vocbase(),
        "LET a='a' LET c='c' LET offsetInt=4 LET offsetDbl=5.6 FOR d IN "
        "collection FILTER "
        " ['1','2','3'] NONE IN "
        "d[a].b[c].e[offsetInt].f[offsetDbl].g[_FORWARD_(3)].g[_FORWARD_('a')] "
        " RETURN d",
        &ctx);
  }

  // invalid dynamic attribute name (null value)
  {
    ExpressionContextMock ctx;
    ctx.vars.emplace("a", arangodb::aql::AqlValue(arangodb::aql::AqlValueHintNull{}));  // invalid value type
    ctx.vars.emplace("c", arangodb::aql::AqlValue(arangodb::aql::AqlValue{"c"}));
    ctx.vars.emplace("offsetInt", arangodb::aql::AqlValue(arangodb::aql::AqlValue(
                                      arangodb::aql::AqlValueHintInt{4})));
    ctx.vars.emplace("offsetDbl", arangodb::aql::AqlValue(arangodb::aql::AqlValue(
                                      arangodb::aql::AqlValueHintDouble{5.6})));

    assertFilterExecutionFail(
        vocbase(),
        "LET a=null LET c='c' LET offsetInt=4 LET offsetDbl=5.6 FOR d IN "
        "collection FILTER "
        " ['1','2','3'] ANY IN "
        "d[a].b[c].e[offsetInt].f[offsetDbl].g[_FORWARD_(3)].g[_FORWARD_('a')] "
        " RETURN d",
        &ctx);
    assertFilterExecutionFail(
        vocbase(),
        "LET a=null LET c='c' LET offsetInt=4 LET offsetDbl=5.6 FOR d IN "
        "collection FILTER "
        " ['1','2','3'] ALL IN "
        "d[a].b[c].e[offsetInt].f[offsetDbl].g[_FORWARD_(3)].g[_FORWARD_('a')] "
        " RETURN d",
        &ctx);
    assertFilterExecutionFail(
        vocbase(),
        "LET a=null LET c='c' LET offsetInt=4 LET offsetDbl=5.6 FOR d IN "
        "collection FILTER "
        " ['1','2','3'] NONE IN "
        "d[a].b[c].e[offsetInt].f[offsetDbl].g[_FORWARD_(3)].g[_FORWARD_('a')] "
        " RETURN d",
        &ctx);
  }

  // invalid dynamic attribute name (bool value)
  {
    ExpressionContextMock ctx;
    ctx.vars.emplace("a", arangodb::aql::AqlValue(arangodb::aql::AqlValueHintBool{false}));  // invalid value type
    ctx.vars.emplace("c", arangodb::aql::AqlValue(arangodb::aql::AqlValue{"c"}));
    ctx.vars.emplace("offsetInt", arangodb::aql::AqlValue(arangodb::aql::AqlValue(
                                      arangodb::aql::AqlValueHintInt{4})));
    ctx.vars.emplace("offsetDbl", arangodb::aql::AqlValue(arangodb::aql::AqlValue(
                                      arangodb::aql::AqlValueHintDouble{5.6})));

    assertFilterExecutionFail(
        vocbase(),
        "LET a=false LET c='c' LET offsetInt=4 LET offsetDbl=5.6 FOR d IN "
        "collection FILTER "
        "d[a].b[c].e[offsetInt].f[offsetDbl].g[_FORWARD_(3)].g[_FORWARD_('a')] "
        "in ['1','2','3'] RETURN d",
        &ctx);
  }

  // reference in array ANY
  {
    arangodb::aql::Variable var("c", 0, /*isDataFromColl*/ false);
    arangodb::aql::AqlValue value(arangodb::aql::AqlValueHintInt(2));
    arangodb::aql::AqlValueGuard guard(value, true);

    irs::numeric_token_stream stream;
    stream.reset(2.);
    EXPECT_TRUE(stream.next());
    auto& term = stream.attributes().get<irs::term_attribute>();

    ExpressionContextMock ctx;
    ctx.vars.emplace(var.name, value);

    irs::Or expected;
    auto& root = expected.add<irs::Or>();
    {
      auto& filter = root.add<irs::by_term>();
      *filter.mutable_field() = mangleStringIdentity("a.b.c.e.f");
      filter.mutable_options()->term = irs::ref_cast<irs::byte_type>(irs::string_ref("1"));
    }
    {
      auto& filter = root.add<irs::by_term>();
      *filter.mutable_field() = mangleNumeric("a.b.c.e.f");
      filter.mutable_options()->term = term->value();
    }
    {
      auto& filter = root.add<irs::by_term>();
      *filter.mutable_field() = mangleStringIdentity("a.b.c.e.f");
      filter.mutable_options()->term = irs::ref_cast<irs::byte_type>(irs::string_ref("3"));
    }

    // not a constant in array
    assertFilterSuccess(
        vocbase(),
        "LET c=2 FOR d IN collection FILTER ['1', c, '3'] ANY IN d.a.b.c.e.f "
        "RETURN d",
        expected,
        &ctx);
  }
  // reference in array ALL
  {
    arangodb::aql::Variable var("c", 0, /*isDataFromColl*/ false);
    arangodb::aql::AqlValue value(arangodb::aql::AqlValueHintInt(2));
    arangodb::aql::AqlValueGuard guard(value, true);

    irs::numeric_token_stream stream;
    stream.reset(2.);
    EXPECT_TRUE(stream.next());
    auto& term = stream.attributes().get<irs::term_attribute>();

    ExpressionContextMock ctx;
    ctx.vars.emplace(var.name, value);

    irs::Or expected;
    auto& root = expected.add<irs::And>();
    {
      auto& filter = root.add<irs::by_term>();
      *filter.mutable_field() = mangleStringIdentity("a.b.c.e.f");
      filter.mutable_options()->term = irs::ref_cast<irs::byte_type>(irs::string_ref("1"));
    }
    {
      auto& filter = root.add<irs::by_term>();
      *filter.mutable_field() = mangleNumeric("a.b.c.e.f");
      filter.mutable_options()->term = term->value();
    }
    {
      auto& filter = root.add<irs::by_term>();
      *filter.mutable_field() = mangleStringIdentity("a.b.c.e.f");
      filter.mutable_options()->term = irs::ref_cast<irs::byte_type>(irs::string_ref("3"));
    }

    // not a constant in array
    assertFilterSuccess(
        vocbase(),
        "LET c=2 FOR d IN collection FILTER ['1', c, '3'] ALL IN d.a.b.c.e.f "
        "RETURN d",
        expected,
        &ctx);
  }
  // reference in array NONE
  {
    arangodb::aql::Variable var("c", 0, /*isDataFromColl*/ false);
    arangodb::aql::AqlValue value(arangodb::aql::AqlValueHintInt(2));
    arangodb::aql::AqlValueGuard guard(value, true);

    irs::numeric_token_stream stream;
    stream.reset(2.);
    EXPECT_TRUE(stream.next());
    auto& term = stream.attributes().get<irs::term_attribute>();

    ExpressionContextMock ctx;
    ctx.vars.emplace(var.name, value);

    irs::Or expected;
    auto& root = expected.add<irs::Not>().filter<irs::Or>();
    {
      auto& filter = root.add<irs::by_term>();
      *filter.mutable_field() = mangleStringIdentity("a.b.c.e.f");
      filter.mutable_options()->term = irs::ref_cast<irs::byte_type>(irs::string_ref("1"));
    }
    {
      auto& filter = root.add<irs::by_term>();
      *filter.mutable_field() = mangleNumeric("a.b.c.e.f");
      filter.mutable_options()->term = term->value();
    }
    {
      auto& filter = root.add<irs::by_term>();
      *filter.mutable_field() = mangleStringIdentity("a.b.c.e.f");
      filter.mutable_options()->term = irs::ref_cast<irs::byte_type>(irs::string_ref("3"));
    }

    // not a constant in array
    assertFilterSuccess(
        vocbase(),
        "LET c=2 FOR d IN collection FILTER ['1', c, '3'] NONE IN d.a.b.c.e.f "
        "RETURN d",
        expected,
        &ctx);
  }
  // array as reference, boost, analyzer ANY
  {
    auto obj = arangodb::velocypack::Parser::fromJson("[ \"1\", 2, \"3\"]");
    arangodb::aql::AqlValue value(obj->slice());
    arangodb::aql::AqlValueGuard guard(value, true);

    irs::numeric_token_stream stream;
    stream.reset(2.);
    EXPECT_TRUE(stream.next());
    auto& term = stream.attributes().get<irs::term_attribute>();

    ExpressionContextMock ctx;
    ctx.vars.emplace("x", value);

    irs::Or expected;
    auto& root = expected.add<irs::Or>();
    root.boost(1.5);
    {
      auto& filter = root.add<irs::by_term>();
      *filter.mutable_field() = mangleString("a.b.c.e.f", "test_analyzer");
      filter.mutable_options()->term = irs::ref_cast<irs::byte_type>(irs::string_ref("1"));
    }
    {
      auto& filter = root.add<irs::by_term>();
      *filter.mutable_field() = mangleNumeric("a.b.c.e.f");
      filter.mutable_options()->term = term->value();
    }
    {
      auto& filter = root.add<irs::by_term>();
      *filter.mutable_field() = mangleString("a.b.c.e.f", "test_analyzer");
      filter.mutable_options()->term = irs::ref_cast<irs::byte_type>(irs::string_ref("3"));
    }

    assertFilterSuccess(
        vocbase(),
        "LET x=['1', 2, '3'] FOR d IN collection FILTER "
        "ANALYZER(BOOST(x ANY IN d.a.b.c.e.f, 1.5), 'test_analyzer') RETURN d",
        expected, &ctx);
    assertFilterSuccess(
        vocbase(),
        "LET x=['1', 2, '3'] FOR d IN collection FILTER "
        "BOOST(ANALYZER(x ANY IN d.a.b.c.e.f, 'test_analyzer'), 1.5) RETURN d",
        expected, &ctx);
  }
  // array as reference, boost, analyzer ALL
  {
    auto obj = arangodb::velocypack::Parser::fromJson("[ \"1\", 2, \"3\"]");
    arangodb::aql::AqlValue value(obj->slice());
    arangodb::aql::AqlValueGuard guard(value, true);

    irs::numeric_token_stream stream;
    stream.reset(2.);
    EXPECT_TRUE(stream.next());
    auto& term = stream.attributes().get<irs::term_attribute>();

    ExpressionContextMock ctx;
    ctx.vars.emplace("x", value);

    irs::Or expected;
    auto& root = expected.add<irs::And>();
    root.boost(1.5);
    {
      auto& filter = root.add<irs::by_term>();
      *filter.mutable_field() = mangleString("a.b.c.e.f", "test_analyzer");
      filter.mutable_options()->term = irs::ref_cast<irs::byte_type>(irs::string_ref("1"));
    }
    {
      auto& filter = root.add<irs::by_term>();
      *filter.mutable_field() = mangleNumeric("a.b.c.e.f");
      filter.mutable_options()->term = term->value();
    }
    {
      auto& filter = root.add<irs::by_term>();
      *filter.mutable_field() = mangleString("a.b.c.e.f", "test_analyzer");
      filter.mutable_options()->term = irs::ref_cast<irs::byte_type>(irs::string_ref("3"));
    }

    assertFilterSuccess(
        vocbase(),
        "LET x=['1', 2, '3'] FOR d IN collection FILTER "
        "ANALYZER(BOOST(x ALL IN d.a.b.c.e.f, 1.5), 'test_analyzer') RETURN d",
        expected, &ctx);
    assertFilterSuccess(
        vocbase(),
        "LET x=['1', 2, '3'] FOR d IN collection FILTER "
        "BOOST(ANALYZER(x ALL IN d.a.b.c.e.f, 'test_analyzer'), 1.5) RETURN d",
        expected, &ctx);
  }
  // array as reference, boost, analyzer NONE
  {
    auto obj = arangodb::velocypack::Parser::fromJson("[ \"1\", 2, \"3\"]");
    arangodb::aql::AqlValue value(obj->slice());
    arangodb::aql::AqlValueGuard guard(value, true);

    irs::numeric_token_stream stream;
    stream.reset(2.);
    EXPECT_TRUE(stream.next());
    auto& term = stream.attributes().get<irs::term_attribute>();

    ExpressionContextMock ctx;
    ctx.vars.emplace("x", value);

    irs::Or expected;
    auto& root = expected.add<irs::Not>().filter<irs::Or>();
    root.boost(1.5);
    {
      auto& filter = root.add<irs::by_term>();
      *filter.mutable_field() = mangleString("a.b.c.e.f", "test_analyzer");
      filter.mutable_options()->term = irs::ref_cast<irs::byte_type>(irs::string_ref("1"));
    }
    {
      auto& filter = root.add<irs::by_term>();
      *filter.mutable_field() = mangleNumeric("a.b.c.e.f");
      filter.mutable_options()->term = term->value();
    }
    {
      auto& filter = root.add<irs::by_term>();
      *filter.mutable_field() = mangleString("a.b.c.e.f", "test_analyzer");
      filter.mutable_options()->term = irs::ref_cast<irs::byte_type>(irs::string_ref("3"));
    }

    assertFilterSuccess(
        vocbase(),
        "LET x=['1', 2, '3'] FOR d IN collection FILTER "
        "ANALYZER(BOOST(x NONE IN d.a.b.c.e.f, 1.5), 'test_analyzer') RETURN d",
        expected, &ctx);
    assertFilterSuccess(
        vocbase(),
        "LET x=['1', 2, '3'] FOR d IN collection FILTER "
        "BOOST(ANALYZER(x NONE IN d.a.b.c.e.f, 'test_analyzer'), 1.5) RETURN d",
        expected, &ctx);
  }

  // empty array ANY
  {
    irs::Or expected;
    expected.add<irs::empty>();

    assertFilterSuccess(
        vocbase(), "FOR d IN collection FILTER [] ANY IN d.a RETURN d", expected);
    assertFilterSuccess(
        vocbase(), "FOR d IN collection FILTER [] ANY IN d['a'] RETURN d", expected);

    assertFilterSuccess(
        vocbase(), "FOR d IN collection FILTER [] ANY == d.a RETURN d", expected);
    assertFilterSuccess(
        vocbase(), "FOR d IN collection FILTER [] ANY == d['a'] RETURN d", expected);
  }
  // empty array ALL/NONE
  {
    irs::Or expected;
    expected.add<irs::all>();

    assertFilterSuccess(
        vocbase(), "FOR d IN collection FILTER [] ALL IN d.a RETURN d", expected);
    assertFilterSuccess(
        vocbase(), "FOR d IN collection FILTER [] ALL IN d['a'] RETURN d", expected);

    assertFilterSuccess(
        vocbase(), "FOR d IN collection FILTER [] ALL == d.a RETURN d", expected);
    assertFilterSuccess(
        vocbase(), "FOR d IN collection FILTER [] ALL == d['a'] RETURN d", expected);

    assertFilterSuccess(
        vocbase(), "FOR d IN collection FILTER [] NONE IN d.a RETURN d", expected);
    assertFilterSuccess(
        vocbase(), "FOR d IN collection FILTER [] NONE IN d['a'] RETURN d", expected);

    assertFilterSuccess(
        vocbase(), "FOR d IN collection FILTER [] NONE == d.a RETURN d", expected);
    assertFilterSuccess(
        vocbase(), "FOR d IN collection FILTER [] NONE == d['a'] RETURN d", expected);
  }

  // Auxilary check lambdas. Need them to check root part of expected filterd
  // direct == check is not possible as we will have byExpresssion filters generated on the fly
  auto checkAny = [](irs::Or& actual, iresearch::boost_t boost) {
    EXPECT_EQ(1, actual.size());
    auto& root = dynamic_cast<const irs::Or&>(*actual.begin());
    EXPECT_EQ(irs::Or::type(), root.type());
    EXPECT_EQ(3, root.size());
    EXPECT_EQ(boost, root.boost());
    return root.begin();
  };
  auto checkAll = [](irs::Or& actual, iresearch::boost_t boost) {
    EXPECT_EQ(1, actual.size());
    auto& root = dynamic_cast<const irs::And&>(*actual.begin());
    EXPECT_EQ(irs::And::type(), root.type());
    EXPECT_EQ(3, root.size());
    EXPECT_EQ(boost, root.boost());
    return root.begin();
  };
  auto checkNone = [](irs::Or& actual, iresearch::boost_t boost) {
    EXPECT_EQ(1, actual.size());
    auto& notFilter = dynamic_cast<irs::Not&>(*actual.begin());
    auto& root = dynamic_cast<const irs::Or&>(*notFilter.filter());
    EXPECT_EQ(irs::Or::type(), root.type());
    EXPECT_EQ(3, root.size());
    EXPECT_EQ(boost, root.boost());
    return root.begin();
  };

  // nondeterministic value
  {
    std::vector<std::pair<std::string, std::function<irs::boolean_filter::const_iterator(irs::Or&, iresearch::boost_t)>>> const testCases = {
       { "FOR d IN collection FILTER [ '1', RAND(), '3' ] ANY IN d.a.b.c.e.f RETURN d ", checkAny},
       { "FOR d IN collection FILTER [ '1', RAND(), '3' ] ALL IN d.a.b.c.e.f RETURN d ", checkAll},
       { "FOR d IN collection FILTER [ '1', RAND(), '3' ] NONE IN d.a.b.c.e.f RETURN d ", checkNone},
       { "FOR d IN collection FILTER [ '1', RAND(), '3' ] ANY == d.a.b.c.e.f RETURN d ", checkAny},
       { "FOR d IN collection FILTER [ '1', RAND(), '3' ] ALL == d.a.b.c.e.f RETURN d ", checkAll},
       { "FOR d IN collection FILTER [ '1', RAND(), '3' ] NONE == d.a.b.c.e.f RETURN d ", checkNone}
    };

    for (auto caseData : testCases) {
      const auto& queryString = caseData.first;
      SCOPED_TRACE(testing::Message("Testing with non-determenistic value. Query: ") << queryString);
      std::string const refName = "d";

      TRI_vocbase_t vocbase(TRI_vocbase_type_e::TRI_VOCBASE_TYPE_NORMAL, testDBInfo(server.server()));

      auto options = std::make_shared<arangodb::velocypack::Builder>();

      arangodb::aql::Query query(arangodb::transaction::StandaloneContext::Create(vocbase), arangodb::aql::QueryString(queryString),
        nullptr, options);

      auto const parseResult = query.parse();
      ASSERT_TRUE(parseResult.result.ok());

      auto* ast = query.ast();
      ASSERT_TRUE(ast);

      auto* root = ast->root();
      ASSERT_TRUE(root);

      // find first FILTER node
      arangodb::aql::AstNode* filterNode = nullptr;
      for (size_t i = 0; i < root->numMembers(); ++i) {
        auto* node = root->getMemberUnchecked(i);
        ASSERT_TRUE(node);

        if (arangodb::aql::NODE_TYPE_FILTER == node->type) {
          filterNode = node;
          break;
        }
      }
      ASSERT_TRUE(filterNode);

      // find referenced variable
      auto* allVars = ast->variables();
      ASSERT_TRUE(allVars);
      arangodb::aql::Variable* ref = nullptr;
      for (auto entry : allVars->variables(true)) {
        if (entry.second == refName) {
          ref = allVars->getVariable(entry.first);
          break;
        }
      }
      ASSERT_TRUE(ref);


      // iteratorForCondition
      {
        arangodb::transaction::Methods trx(arangodb::transaction::StandaloneContext::Create(vocbase),
          {}, {}, {}, arangodb::transaction::Options());

        auto dummyPlan = arangodb::tests::planFromQuery(vocbase, "RETURN 1");
        
        ExpressionContextMock exprCtx;
        exprCtx.setTrx(&trx);

        irs::Or actual;
<<<<<<< HEAD
        arangodb::iresearch::QueryContext const ctx{
          &trx, dummyPlan.get(), ast,
          &ExpressionContextMock::EMPTY,
          &irs::sub_reader::empty(), ref
        };
=======
        arangodb::iresearch::QueryContext const ctx{ &trx, dummyPlan.get(), ast,
                                                    &exprCtx, ref };
>>>>>>> ff1c19a0
        EXPECT_TRUE(
          (arangodb::iresearch::FilterFactory::filter(&actual, ctx, *filterNode).ok()));

        {
          auto begin = caseData.second(actual, 1);

          // 1st filter
          {
            irs::by_term expected;
            *expected.mutable_field() = mangleStringIdentity("a.b.c.e.f");
            expected.mutable_options()->term = irs::ref_cast<irs::byte_type>(irs::string_ref("1"));
            EXPECT_EQ(expected, *begin);
          }

          // 2nd filter
          {
            ++begin;
            EXPECT_EQ(arangodb::iresearch::ByExpression::type(), begin->type());
            EXPECT_NE(nullptr,
              dynamic_cast<arangodb::iresearch::ByExpression const*>(&*begin));
          }

          // 3rd filter
          {
            ++begin;
            irs::by_term expected;
            *expected.mutable_field() = mangleStringIdentity("a.b.c.e.f");
            expected.mutable_options()->term = irs::ref_cast<irs::byte_type>(irs::string_ref("3"));
            EXPECT_EQ(expected, *begin);
          }
        }
      }
    }
  }

  // self-referenced value
  {
    std::vector<std::pair<std::string, std::function<irs::boolean_filter::const_iterator(irs::Or&, iresearch::boost_t)>>> const testCases = {
      {"FOR d IN collection FILTER [ '1', d, '3' ] ANY IN d.a.b.c.e.f RETURN d", checkAny},
      {"FOR d IN collection FILTER [ '1', d, '3' ] ALL IN d.a.b.c.e.f RETURN d", checkAll},
      {"FOR d IN collection FILTER [ '1', d, '3' ] NONE IN d.a.b.c.e.f RETURN d", checkNone},
      {"FOR d IN collection FILTER [ '1', d, '3' ] ANY == d.a.b.c.e.f RETURN d", checkAny},
      {"FOR d IN collection FILTER [ '1', d, '3' ] ALL == d.a.b.c.e.f RETURN d", checkAll},
      {"FOR d IN collection FILTER [ '1', d, '3' ] NONE == d.a.b.c.e.f RETURN d", checkNone}
    };
    for (auto caseData : testCases) {
      const auto& queryString = caseData.first;
      SCOPED_TRACE(testing::Message("Testing with self-referenced value. Query: ") << queryString);
      std::string const refName = "d";

      TRI_vocbase_t vocbase(TRI_vocbase_type_e::TRI_VOCBASE_TYPE_NORMAL, testDBInfo(server.server()));

      auto options = std::make_shared<arangodb::velocypack::Builder>();

      arangodb::aql::Query query(arangodb::transaction::StandaloneContext::Create(vocbase), arangodb::aql::QueryString(queryString),
        nullptr, options);

      auto const parseResult = query.parse();
      ASSERT_TRUE(parseResult.result.ok());

      auto* ast = query.ast();
      ASSERT_TRUE(ast);

      auto* root = ast->root();
      ASSERT_TRUE(root);

      // find first FILTER node
      arangodb::aql::AstNode* filterNode = nullptr;
      for (size_t i = 0; i < root->numMembers(); ++i) {
        auto* node = root->getMemberUnchecked(i);
        ASSERT_TRUE(node);

        if (arangodb::aql::NODE_TYPE_FILTER == node->type) {
          filterNode = node;
          break;
        }
      }
      ASSERT_TRUE(filterNode);

      // find referenced variable
      auto* allVars = ast->variables();
      ASSERT_TRUE(allVars);
      arangodb::aql::Variable* ref = nullptr;
      for (auto entry : allVars->variables(true)) {
        if (entry.second == refName) {
          ref = allVars->getVariable(entry.first);
          break;
        }
      }
      ASSERT_TRUE(ref);

      // supportsFilterCondition
      {
        arangodb::iresearch::QueryContext const ctx{ nullptr, nullptr, nullptr, nullptr, nullptr, ref };
        EXPECT_TRUE(
          (arangodb::iresearch::FilterFactory::filter(nullptr, ctx, *filterNode).ok()));
      }

      // iteratorForCondition
      {
        arangodb::transaction::Methods trx(arangodb::transaction::StandaloneContext::Create(vocbase),
          {}, {}, {}, arangodb::transaction::Options());

        auto dummyPlan = arangodb::tests::planFromQuery(vocbase, "RETURN 1");
        
        ExpressionContextMock exprCtx;
        exprCtx.setTrx(&trx);


        irs::Or actual;
<<<<<<< HEAD
        arangodb::iresearch::QueryContext const ctx{
          &trx, dummyPlan.get(), ast,
          &ExpressionContextMock::EMPTY,
          &irs::sub_reader::empty(), ref
        };

=======
        arangodb::iresearch::QueryContext const ctx{ &trx, dummyPlan.get(), ast,
                                                    &exprCtx, ref };
>>>>>>> ff1c19a0
        EXPECT_TRUE(
          (arangodb::iresearch::FilterFactory::filter(&actual, ctx, *filterNode).ok()));

        {
          auto begin = caseData.second(actual, 1);

          // 1st filter
          {
            irs::by_term expected;
            *expected.mutable_field() = mangleStringIdentity("a.b.c.e.f");
            expected.mutable_options()->term = irs::ref_cast<irs::byte_type>(irs::string_ref("1"));
            EXPECT_EQ(expected, *begin);
          }

          // 2nd filter
          {
            ++begin;
            EXPECT_EQ(arangodb::iresearch::ByExpression::type(), begin->type());
            EXPECT_NE(nullptr,
              dynamic_cast<arangodb::iresearch::ByExpression const*>(&*begin));
          }

          // 3rd filter
          {
            ++begin;
            irs::by_term expected;
            *expected.mutable_field() = mangleStringIdentity("a.b.c.e.f");
            expected.mutable_options()->term = irs::ref_cast<irs::byte_type>(irs::string_ref("3"));
            EXPECT_EQ(expected, *begin);
          }
        }
      }
    }
  }

  // self-referenced value
  {
    std::vector<std::pair<std::string, std::function<irs::boolean_filter::const_iterator(irs::Or&, iresearch::boost_t)>>> const testCases = {
      {"FOR d IN collection FILTER [ '1', d.e, d.a.b.c.e.f ] ANY IN d.a.b.c.e.f RETURN d", checkAny},
      {"FOR d IN collection FILTER [ '1', d.e, d.a.b.c.e.f ] ALL IN d.a.b.c.e.f RETURN d", checkAll},
      {"FOR d IN collection FILTER [ '1', d.e, d.a.b.c.e.f ] NONE IN d.a.b.c.e.f RETURN d", checkNone},
      {"FOR d IN collection FILTER [ '1', d.e, d.a.b.c.e.f ] ANY == d.a.b.c.e.f RETURN d", checkAny},
      {"FOR d IN collection FILTER [ '1', d.e, d.a.b.c.e.f ] ALL == d.a.b.c.e.f RETURN d", checkAll},
      {"FOR d IN collection FILTER [ '1', d.e, d.a.b.c.e.f ] NONE == d.a.b.c.e.f RETURN d", checkNone},
    };
    for (auto caseData : testCases) {
      const auto& queryString = caseData.first;
      SCOPED_TRACE(testing::Message("Testing with self-referenced value. Query: ") << queryString);
      std::string const refName = "d";

      TRI_vocbase_t vocbase(TRI_vocbase_type_e::TRI_VOCBASE_TYPE_NORMAL, testDBInfo(server.server()));

      auto options = std::make_shared<arangodb::velocypack::Builder>();

      arangodb::aql::Query query(arangodb::transaction::StandaloneContext::Create(vocbase), arangodb::aql::QueryString(queryString),
        nullptr, options);

      auto const parseResult = query.parse();
      ASSERT_TRUE(parseResult.result.ok());

      auto* ast = query.ast();
      ASSERT_TRUE(ast);

      auto* root = ast->root();
      ASSERT_TRUE(root);

      // find first FILTER node
      arangodb::aql::AstNode* filterNode = nullptr;
      for (size_t i = 0; i < root->numMembers(); ++i) {
        auto* node = root->getMemberUnchecked(i);
        ASSERT_TRUE(node);

        if (arangodb::aql::NODE_TYPE_FILTER == node->type) {
          filterNode = node;
          break;
        }
      }
      ASSERT_TRUE(filterNode);

      // find referenced variable
      auto* allVars = ast->variables();
      ASSERT_TRUE(allVars);
      arangodb::aql::Variable* ref = nullptr;
      for (auto entry : allVars->variables(true)) {
        if (entry.second == refName) {
          ref = allVars->getVariable(entry.first);
          break;
        }
      }
      ASSERT_TRUE(ref);

      // supportsFilterCondition
      {
        arangodb::iresearch::QueryContext const ctx{ nullptr, nullptr, nullptr, nullptr, nullptr, ref };
        EXPECT_TRUE(
          (arangodb::iresearch::FilterFactory::filter(nullptr, ctx, *filterNode).ok()));
      }

      // iteratorForCondition
      {
        arangodb::transaction::Methods trx(arangodb::transaction::StandaloneContext::Create(vocbase),
          {}, {}, {}, arangodb::transaction::Options());

        auto dummyPlan = arangodb::tests::planFromQuery(vocbase, "RETURN 1");

        ExpressionContextMock exprCtx;
        exprCtx.setTrx(&trx);
        
        irs::Or actual;
<<<<<<< HEAD
        arangodb::iresearch::QueryContext const ctx{
          &trx, dummyPlan.get(), ast,
          &ExpressionContextMock::EMPTY,
          &irs::sub_reader::empty(), ref };
=======
        arangodb::iresearch::QueryContext const ctx{ &trx, dummyPlan.get(), ast,
                                                    &exprCtx, ref };
>>>>>>> ff1c19a0
        EXPECT_TRUE(
          (arangodb::iresearch::FilterFactory::filter(&actual, ctx, *filterNode).ok()));

        {
          auto begin = caseData.second(actual, 1);

          // 1st filter
          {
            irs::by_term expected;
            *expected.mutable_field() = mangleStringIdentity("a.b.c.e.f");
            expected.mutable_options()->term = irs::ref_cast<irs::byte_type>(irs::string_ref("1"));
            EXPECT_EQ(expected, *begin);
          }

          // 2nd filter
          {
            ++begin;
            EXPECT_EQ(arangodb::iresearch::ByExpression::type(), begin->type());
            EXPECT_NE(nullptr,
              dynamic_cast<arangodb::iresearch::ByExpression const*>(&*begin));
          }

          // 3rd filter
          {
            ++begin;
            EXPECT_EQ(arangodb::iresearch::ByExpression::type(), begin->type());
            EXPECT_TRUE(nullptr !=
              dynamic_cast<arangodb::iresearch::ByExpression const*>(&*begin));
          }
        }
      }
    }
  }

  // self-referenced value
  {
      std::vector<std::pair<std::string, std::function<irs::boolean_filter::const_iterator(irs::Or&, iresearch::boost_t)>>> const testCases = {
      {"FOR d IN collection FILTER BOOST([ '1', 1+d.b, '3' ] ANY IN d.a.b.c.e.f, 2.5) RETURN d", checkAny},
      {"FOR d IN collection FILTER BOOST([ '1', 1+d.b, '3' ] ALL IN d.a.b.c.e.f, 2.5) RETURN d", checkAll},
      {"FOR d IN collection FILTER BOOST([ '1', 1+d.b, '3' ] NONE IN d.a.b.c.e.f, 2.5) RETURN d", checkNone},
      {"FOR d IN collection FILTER BOOST([ '1', 1+d.b, '3' ] ANY == d.a.b.c.e.f, 2.5) RETURN d", checkAny},
      {"FOR d IN collection FILTER BOOST([ '1', 1+d.b, '3' ] ALL == d.a.b.c.e.f, 2.5) RETURN d", checkAll},
      {"FOR d IN collection FILTER BOOST([ '1', 1+d.b, '3' ] NONE == d.a.b.c.e.f, 2.5) RETURN d", checkNone},
    };
    for (auto caseData : testCases) {
      const auto& queryString = caseData.first;
      SCOPED_TRACE(testing::Message("Testing with self-referenced value. Query: ") << queryString);
      std::string const refName = "d";

      TRI_vocbase_t vocbase(TRI_vocbase_type_e::TRI_VOCBASE_TYPE_NORMAL, testDBInfo(server.server()));

      auto options = std::make_shared<arangodb::velocypack::Builder>();

      arangodb::aql::Query query(arangodb::transaction::StandaloneContext::Create(vocbase), arangodb::aql::QueryString(queryString),
        nullptr, options);

      auto const parseResult = query.parse();
      ASSERT_TRUE(parseResult.result.ok());

      auto* ast = query.ast();
      ASSERT_TRUE(ast);

      auto* root = ast->root();
      ASSERT_TRUE(root);

      // find first FILTER node
      arangodb::aql::AstNode* filterNode = nullptr;
      for (size_t i = 0; i < root->numMembers(); ++i) {
        auto* node = root->getMemberUnchecked(i);
        ASSERT_TRUE(node);

        if (arangodb::aql::NODE_TYPE_FILTER == node->type) {
          filterNode = node;
          break;
        }
      }
      ASSERT_TRUE(filterNode);

      // find referenced variable
      auto* allVars = ast->variables();
      ASSERT_TRUE(allVars);
      arangodb::aql::Variable* ref = nullptr;
      for (auto entry : allVars->variables(true)) {
        if (entry.second == refName) {
          ref = allVars->getVariable(entry.first);
          break;
        }
      }
      ASSERT_TRUE(ref);

      // supportsFilterCondition
      {
        arangodb::iresearch::QueryContext const ctx{ nullptr, nullptr, nullptr, nullptr, nullptr, ref };
        EXPECT_TRUE(
          (arangodb::iresearch::FilterFactory::filter(nullptr, ctx, *filterNode).ok()));
      }

      // iteratorForCondition
      {
        arangodb::transaction::Methods trx(arangodb::transaction::StandaloneContext::Create(vocbase),
          {}, {}, {}, arangodb::transaction::Options());

        auto dummyPlan = arangodb::tests::planFromQuery(vocbase, "RETURN 1");
        
        ExpressionContextMock exprCtx;
        exprCtx.setTrx(&trx);

        irs::Or actual;
        arangodb::iresearch::QueryContext const ctx{ &trx, dummyPlan.get(), ast,
<<<<<<< HEAD
                                                    &ExpressionContextMock::EMPTY,
                                                    &irs::sub_reader::empty(), ref };
=======
                                                    &exprCtx, ref };
>>>>>>> ff1c19a0
        EXPECT_TRUE(
          (arangodb::iresearch::FilterFactory::filter(&actual, ctx, *filterNode).ok()));

        {
          auto begin = caseData.second(actual, 2.5);

          // 1st filter
          {
            irs::by_term expected;
            *expected.mutable_field() = mangleStringIdentity("a.b.c.e.f");
            expected.mutable_options()->term = irs::ref_cast<irs::byte_type>(irs::string_ref("1"));
            EXPECT_EQ(expected, *begin);
          }

          // 2nd filter
          {
            ++begin;
            EXPECT_EQ(arangodb::iresearch::ByExpression::type(), begin->type());
            EXPECT_NE(nullptr,
              dynamic_cast<arangodb::iresearch::ByExpression const*>(&*begin));
          }

          // 3rd filter
          {
            ++begin;
            irs::by_term expected;
            *expected.mutable_field() = mangleStringIdentity("a.b.c.e.f");
            expected.mutable_options()->term = irs::ref_cast<irs::byte_type>(irs::string_ref("3"));
            EXPECT_EQ(expected, *begin);
          }
        }
      }
    }
  }
  // not array as left argument
  {
    ExpressionContextMock ctx;
    ctx.vars.emplace("a", arangodb::aql::AqlValue(arangodb::aql::AqlValueHintBool{false}));  // invalid value type
    ctx.vars.emplace("b", arangodb::aql::AqlValue(arangodb::aql::AqlValue{"c"}));
    ctx.vars.emplace("c", arangodb::aql::AqlValue(arangodb::aql::AqlValue(
                                      arangodb::aql::AqlValueHintInt{4})));
    ctx.vars.emplace("e", arangodb::aql::AqlValue(arangodb::aql::AqlValue(
                                      arangodb::aql::AqlValueHintDouble{5.6})));
    assertFilterExecutionFail(
        vocbase(),
        "LET a=null LET b='b' LET c=4 LET e=5.6 FOR d IN collection FILTER a ANY IN d.a RETURN d",
        &ctx);
    assertFilterExecutionFail(
        vocbase(),
        "LET a=null LET b='b' LET c=4 LET e=5.6 FOR d IN collection FILTER b ANY == d.a  RETURN d",
        &ctx);
    assertFilterExecutionFail(
        vocbase(),
        "LET a=null LET b='b' LET c=4 LET e=5.6 FOR d IN collection FILTER c ALL IN d.a RETURN d",
        &ctx);
    assertFilterExecutionFail(
        vocbase(),
        "LET a=null LET b='b' LET c=4 LET e=5.6 FOR d IN collection FILTER e ALL == d.a RETURN d",
        &ctx);
  }

  // heterogeneous references and expression in array, analyzer, boost ANY
  {
    SCOPED_TRACE("heterogeneous references and expression in array, analyzer, boost ANY");
    ExpressionContextMock ctx;
    ctx.vars.emplace("strVal", arangodb::aql::AqlValue("str"));
    ctx.vars.emplace("boolVal",
                     arangodb::aql::AqlValue(arangodb::aql::AqlValueHintBool(false)));
    ctx.vars.emplace("numVal", arangodb::aql::AqlValue(arangodb::aql::AqlValueHintInt(2)));
    ctx.vars.emplace("nullVal", arangodb::aql::AqlValue(arangodb::aql::AqlValueHintNull{}));

    irs::numeric_token_stream stream;
    stream.reset(3.);
    EXPECT_TRUE(stream.next());
    auto& term = stream.attributes().get<irs::term_attribute>();

    irs::Or expected;
    auto& root = expected.add<irs::Or>();
    root.boost(2.5);
    {
      auto& filter = root.add<irs::by_term>();
      *filter.mutable_field() = mangleString("a.b.c.e.f", "test_analyzer");
      filter.mutable_options()->term = irs::ref_cast<irs::byte_type>(irs::string_ref("1"));
    }
    {
      auto& filter = root.add<irs::by_term>();
      *filter.mutable_field() = mangleString("a.b.c.e.f", "test_analyzer");
      filter.mutable_options()->term = irs::ref_cast<irs::byte_type>(irs::string_ref("str"));
    }
    {
      auto& filter = root.add<irs::by_term>();
      *filter.mutable_field() = mangleBool("a.b.c.e.f");
      filter.mutable_options()->term = irs::boolean_token_stream::value_false();
    }
    {
      auto& filter = root.add<irs::by_term>();
      *filter.mutable_field() = mangleNumeric("a.b.c.e.f");
      filter.mutable_options()->term = term->value();
    }
    {
      auto& filter = root.add<irs::by_term>();
      *filter.mutable_field() = mangleNull("a.b.c.e.f");
      filter.mutable_options()->term = irs::null_token_stream::value_null();
    }

    // not a constant in array
    assertFilterSuccess(
        vocbase(),
        "LET strVal='str' LET boolVal=false LET numVal=2 LET nullVal=null FOR "
        "d IN collection FILTER boost(ANALYZER(['1', strVal, "
        "boolVal, numVal+1, nullVal] ANY IN d.a.b.c.e.f, 'test_analyzer'),2.5) RETURN d",
        expected,
        &ctx);
    assertFilterSuccess(
        vocbase(),
        "LET strVal='str' LET boolVal=false LET numVal=2 LET nullVal=null FOR "
        "d IN collection FILTER ANALYZER(boost(['1', strVal, "
        "boolVal, numVal+1, nullVal] ANY IN d.a.b.c.e.f , 2.5), 'test_analyzer') RETURN d",
        expected,
        &ctx);
    assertFilterSuccess(
        vocbase(),
        "LET strVal='str' LET boolVal=false LET numVal=2 LET nullVal=null FOR "
        "d IN collection FILTER boost(ANALYZER(['1', strVal, "
        "boolVal, numVal+1, nullVal] ANY == d.a.b.c.e.f, 'test_analyzer'),2.5) RETURN d",
        expected,
        &ctx);
    assertFilterSuccess(
        vocbase(),
        "LET strVal='str' LET boolVal=false LET numVal=2 LET nullVal=null FOR "
        "d IN collection FILTER ANALYZER(boost(['1', strVal, "
        "boolVal, numVal+1, nullVal] ANY == d.a.b.c.e.f , 2.5), 'test_analyzer') RETURN d",
        expected,
        &ctx);
  }
  // heterogeneous references and expression in array, analyzer, boost ALL
  {
    SCOPED_TRACE("heterogeneous references and expression in array, analyzer, boost ALL");
    ExpressionContextMock ctx;
    ctx.vars.emplace("strVal", arangodb::aql::AqlValue("str"));
    ctx.vars.emplace("boolVal",
                     arangodb::aql::AqlValue(arangodb::aql::AqlValueHintBool(false)));
    ctx.vars.emplace("numVal", arangodb::aql::AqlValue(arangodb::aql::AqlValueHintInt(2)));
    ctx.vars.emplace("nullVal", arangodb::aql::AqlValue(arangodb::aql::AqlValueHintNull{}));

    irs::numeric_token_stream stream;
    stream.reset(3.);
    EXPECT_TRUE(stream.next());
    auto& term = stream.attributes().get<irs::term_attribute>();

    irs::Or expected;
    auto& root = expected.add<irs::And>();
    root.boost(2.5);
    {
      auto& filter = root.add<irs::by_term>();
      *filter.mutable_field() = mangleString("a.b.c.e.f", "test_analyzer");
      filter.mutable_options()->term = irs::ref_cast<irs::byte_type>(irs::string_ref("1"));
    }
    {
      auto& filter = root.add<irs::by_term>();
      *filter.mutable_field() = mangleString("a.b.c.e.f", "test_analyzer");
      filter.mutable_options()->term = irs::ref_cast<irs::byte_type>(irs::string_ref("str"));
    }
    {
      auto& filter = root.add<irs::by_term>();
      *filter.mutable_field() = mangleBool("a.b.c.e.f");
      filter.mutable_options()->term = irs::boolean_token_stream::value_false();
    }
    {
      auto& filter = root.add<irs::by_term>();
      *filter.mutable_field() = mangleNumeric("a.b.c.e.f");
      filter.mutable_options()->term = term->value();
    }
    {
      auto& filter = root.add<irs::by_term>();
      *filter.mutable_field() = mangleNull("a.b.c.e.f");
      filter.mutable_options()->term = irs::null_token_stream::value_null();
    }

    // not a constant in array
    assertFilterSuccess(
        vocbase(),
        "LET strVal='str' LET boolVal=false LET numVal=2 LET nullVal=null FOR "
        "d IN collection FILTER boost(ANALYZER(['1', strVal, "
        "boolVal, numVal+1, nullVal] ALL IN d.a.b.c.e.f, 'test_analyzer'),2.5) RETURN d",
        expected,
        &ctx);
    assertFilterSuccess(
        vocbase(),
        "LET strVal='str' LET boolVal=false LET numVal=2 LET nullVal=null FOR "
        "d IN collection FILTER ANALYZER(boost(['1', strVal, "
        "boolVal, numVal+1, nullVal] ALL IN d.a.b.c.e.f , 2.5), 'test_analyzer') RETURN d",
        expected,
        &ctx);
    assertFilterSuccess(
        vocbase(),
        "LET strVal='str' LET boolVal=false LET numVal=2 LET nullVal=null FOR "
        "d IN collection FILTER boost(ANALYZER(['1', strVal, "
        "boolVal, numVal+1, nullVal] ALL == d.a.b.c.e.f, 'test_analyzer'),2.5) RETURN d",
        expected,
        &ctx);
    assertFilterSuccess(
        vocbase(),
        "LET strVal='str' LET boolVal=false LET numVal=2 LET nullVal=null FOR "
        "d IN collection FILTER ANALYZER(boost(['1', strVal, "
        "boolVal, numVal+1, nullVal] ALL == d.a.b.c.e.f , 2.5), 'test_analyzer') RETURN d",
        expected,
        &ctx);
  }
  // heterogeneous references and expression in array, analyzer, boost NONE
  {
    SCOPED_TRACE("heterogeneous references and expression in array, analyzer, boost NONE");
    ExpressionContextMock ctx;
    ctx.vars.emplace("strVal", arangodb::aql::AqlValue("str"));
    ctx.vars.emplace("boolVal",
                     arangodb::aql::AqlValue(arangodb::aql::AqlValueHintBool(false)));
    ctx.vars.emplace("numVal", arangodb::aql::AqlValue(arangodb::aql::AqlValueHintInt(2)));
    ctx.vars.emplace("nullVal", arangodb::aql::AqlValue(arangodb::aql::AqlValueHintNull{}));

    irs::numeric_token_stream stream;
    stream.reset(3.);
    EXPECT_TRUE(stream.next());
    auto& term = stream.attributes().get<irs::term_attribute>();

    irs::Or expected;
    auto& root = expected.add<irs::Not>().filter<irs::Or>();
    root.boost(2.5);
    {
      auto& filter = root.add<irs::by_term>();
      *filter.mutable_field() = mangleString("a.b.c.e.f", "test_analyzer");
      filter.mutable_options()->term = irs::ref_cast<irs::byte_type>(irs::string_ref("1"));
    }
    {
      auto& filter = root.add<irs::by_term>();
      *filter.mutable_field() = mangleString("a.b.c.e.f", "test_analyzer");
      filter.mutable_options()->term = irs::ref_cast<irs::byte_type>(irs::string_ref("str"));
    }
    {
      auto& filter = root.add<irs::by_term>();
      *filter.mutable_field() = mangleBool("a.b.c.e.f");
      filter.mutable_options()->term = irs::boolean_token_stream::value_false();
    }
    {
      auto& filter = root.add<irs::by_term>();
      *filter.mutable_field() = mangleNumeric("a.b.c.e.f");
      filter.mutable_options()->term = term->value();
    }
    {
      auto& filter = root.add<irs::by_term>();
      *filter.mutable_field() = mangleNull("a.b.c.e.f");
      filter.mutable_options()->term = irs::null_token_stream::value_null();
    }

    // not a constant in array
    assertFilterSuccess(
        vocbase(),
        "LET strVal='str' LET boolVal=false LET numVal=2 LET nullVal=null FOR "
        "d IN collection FILTER boost(ANALYZER(['1', strVal, "
        "boolVal, numVal+1, nullVal] NONE IN d.a.b.c.e.f, 'test_analyzer'),2.5) RETURN d",
        expected,
        &ctx);
    assertFilterSuccess(
        vocbase(),
        "LET strVal='str' LET boolVal=false LET numVal=2 LET nullVal=null FOR "
        "d IN collection FILTER ANALYZER(boost(['1', strVal, "
        "boolVal, numVal+1, nullVal] NONE IN d.a.b.c.e.f , 2.5), 'test_analyzer') RETURN d",
        expected,
        &ctx);
    assertFilterSuccess(
        vocbase(),
        "LET strVal='str' LET boolVal=false LET numVal=2 LET nullVal=null FOR "
        "d IN collection FILTER boost(ANALYZER(['1', strVal, "
        "boolVal, numVal+1, nullVal] NONE == d.a.b.c.e.f, 'test_analyzer'),2.5) RETURN d",
        expected,
        &ctx);
    assertFilterSuccess(
        vocbase(),
        "LET strVal='str' LET boolVal=false LET numVal=2 LET nullVal=null FOR "
        "d IN collection FILTER ANALYZER(boost(['1', strVal, "
        "boolVal, numVal+1, nullVal] NONE == d.a.b.c.e.f , 2.5), 'test_analyzer') RETURN d",
        expected,
        &ctx);
  }

  // self-reference
  assertExpressionFilter(vocbase(),
                         "FOR d IN myView FILTER [1,2,'3'] ANY IN d RETURN d");
  assertExpressionFilter(vocbase(),
                         "FOR d IN myView FILTER [1,2,'3'] ALL IN d RETURN d");
  assertExpressionFilter(vocbase(),
                         "FOR d IN myView FILTER [1,2,'3'] NONE IN d RETURN d");
  assertExpressionFilter(vocbase(),
                         "FOR d IN myView FILTER [1,2,'3'] ANY == d RETURN d");
  assertExpressionFilter(vocbase(),
                         "FOR d IN myView FILTER [1,2,'3'] ALL == d RETURN d");
  assertExpressionFilter(vocbase(),
                         "FOR d IN myView FILTER [1,2,'3'] NONE == d RETURN d");

  // non-deterministic expression name in array
  assertExpressionFilter(
      vocbase(),
      "LET a='a' LET c='c' LET offsetInt=4 LET offsetDbl=5.6 FOR d IN "
      "collection FILTER "
      " ['1','2','3'] ANY IN d[a].b[c].e[offsetInt].f[offsetDbl].g[_FORWARD_(3)].g[_NONDETERM_('a')]  RETURN d");
  assertExpressionFilter(
      vocbase(),
      "LET a='a' LET c='c' LET offsetInt=4 LET offsetDbl=5.6 FOR d IN "
      "collection FILTER "
      " ['1','2','3'] ALL IN d[a].b[c].e[offsetInt].f[offsetDbl].g[_FORWARD_(3)].g[_NONDETERM_('a')]  RETURN d");
  assertExpressionFilter(
      vocbase(),
      "LET a='a' LET c='c' LET offsetInt=4 LET offsetDbl=5.6 FOR d IN "
      "collection FILTER "
      " ['1','2','3'] NONE IN d[a].b[c].e[offsetInt].f[offsetDbl].g[_FORWARD_(3)].g[_NONDETERM_('a')]  RETURN d");
  assertExpressionFilter(
      vocbase(),
      "LET a='a' LET c='c' LET offsetInt=4 LET offsetDbl=5.6 FOR d IN "
      "collection FILTER "
      " ['1','2','3'] ANY == d[a].b[c].e[offsetInt].f[offsetDbl].g[_FORWARD_(3)].g[_NONDETERM_('a')]  RETURN d");
  assertExpressionFilter(
      vocbase(),
      "LET a='a' LET c='c' LET offsetInt=4 LET offsetDbl=5.6 FOR d IN "
      "collection FILTER "
      " ['1','2','3'] ALL == d[a].b[c].e[offsetInt].f[offsetDbl].g[_FORWARD_(3)].g[_NONDETERM_('a')]  RETURN d");
  assertExpressionFilter(
      vocbase(),
      "LET a='a' LET c='c' LET offsetInt=4 LET offsetDbl=5.6 FOR d IN "
      "collection FILTER "
      " ['1','2','3'] NONE == d[a].b[c].e[offsetInt].f[offsetDbl].g[_FORWARD_(3)].g[_NONDETERM_('a')]  RETURN d");

  // no reference provided
  assertFilterExecutionFail(
      vocbase(), "LET x={} FOR d IN myView FILTER [1,x.a,3] ANY IN d.a RETURN d",
      &ExpressionContextMock::EMPTY);
  assertFilterExecutionFail(
      vocbase(), "LET x={} FOR d IN myView FILTER [1,x.a,3] ALL IN d.a RETURN d",
      &ExpressionContextMock::EMPTY);
  assertFilterExecutionFail(
      vocbase(), "LET x={} FOR d IN myView FILTER [1,x.a,3] NONE IN d.a RETURN d",
      &ExpressionContextMock::EMPTY);
  assertFilterExecutionFail(
      vocbase(), "LET x={} FOR d IN myView FILTER [1,x.a,3] ANY == d.a RETURN d",
      &ExpressionContextMock::EMPTY);
  assertFilterExecutionFail(
      vocbase(), "LET x={} FOR d IN myView FILTER [1,x.a,3] ALL == d.a RETURN d",
      &ExpressionContextMock::EMPTY);
  assertFilterExecutionFail(
      vocbase(), "LET x={} FOR d IN myView FILTER [1,x.a,3] NONE == d.a RETURN d",
      &ExpressionContextMock::EMPTY);

  // not a value in array
  assertFilterFail(
      vocbase(), "FOR d IN collection FILTER ['1',['2'],'3'] ANY IN d.a RETURN d");
  assertFilterFail(
      vocbase(),
      "FOR d IN collection FILTER ['1', {\"abc\": \"def\"},'3'] ANY IN d.a RETURN d");
  assertFilterFail(
      vocbase(), "FOR d IN collection FILTER ['1',['2'],'3'] ANY == d.a RETURN d");
  assertFilterFail(
      vocbase(),
      "FOR d IN collection FILTER ['1', {\"abc\": \"def\"},'3'] ANY == d.a RETURN d");
  assertFilterFail(
      vocbase(), "FOR d IN collection FILTER ['1',['2'],'3'] ALL IN d.a RETURN d");
  assertFilterFail(
      vocbase(),
      "FOR d IN collection FILTER ['1', {\"abc\": \"def\"},'3'] ALL IN d.a RETURN d");
  assertFilterFail(
      vocbase(), "FOR d IN collection FILTER ['1',['2'],'3'] ALL == d.a RETURN d");
  assertFilterFail(
      vocbase(),
      "FOR d IN collection FILTER ['1', {\"abc\": \"def\"},'3'] ALL == d.a RETURN d");
  assertFilterFail(
      vocbase(), "FOR d IN collection FILTER ['1',['2'],'3'] NONE IN d.a RETURN d");
  assertFilterFail(
      vocbase(),
      "FOR d IN collection FILTER ['1', {\"abc\": \"def\"},'3'] NONE IN d.a RETURN d");
  assertFilterFail(
      vocbase(), "FOR d IN collection FILTER ['1',['2'],'3'] NONE == d.a RETURN d");
  assertFilterFail(
      vocbase(),
      "FOR d IN collection FILTER ['1', {\"abc\": \"def\"},'3'] NONE == d.a RETURN d");
}

TEST_F(IResearchFilterArrayInTest, BinaryNotIn) {
  // simple attribute ANY
  {
    irs::Or expected;
    auto& root = expected.add<irs::Not>().filter<irs::And>();
    {
      auto& filter = root.add<irs::by_term>();
      *filter.mutable_field() = mangleStringIdentity("a");
      filter.mutable_options()->term = irs::ref_cast<irs::byte_type>(irs::string_ref("1"));
    }
    {
      auto& filter = root.add<irs::by_term>();
      *filter.mutable_field() = mangleStringIdentity("a");
      filter.mutable_options()->term = irs::ref_cast<irs::byte_type>(irs::string_ref("2"));
    }
    {
      auto& filter = root.add<irs::by_term>();
      *filter.mutable_field() = mangleStringIdentity("a");
      filter.mutable_options()->term = irs::ref_cast<irs::byte_type>(irs::string_ref("3"));
    }

    assertFilterSuccess(
        vocbase(),
        "FOR d IN collection FILTER ['1','2','3'] ANY NOT IN d.a RETURN d", expected);
    assertFilterSuccess(
        vocbase(),
        "FOR d IN collection FILTER ['1','2','3'] ANY NOT IN d['a'] RETURN d", expected);
    assertFilterSuccess(
        vocbase(),
        "FOR d IN collection FILTER ['1','2','3'] ANY != d.a RETURN d", expected);
    assertFilterSuccess(
        vocbase(),
        "FOR d IN collection FILTER ['1','2','3'] ANY != d['a'] RETURN d", expected);
  }

  // simple attribute ALL
  {
    irs::Or expected;
    auto& root = expected.add<irs::Not>().filter<irs::Or>();
    {
      auto& filter = root.add<irs::by_term>();
      *filter.mutable_field() = mangleStringIdentity("a");
      filter.mutable_options()->term = irs::ref_cast<irs::byte_type>(irs::string_ref("1"));
    }
    {
      auto& filter = root.add<irs::by_term>();
      *filter.mutable_field() = mangleStringIdentity("a");
      filter.mutable_options()->term = irs::ref_cast<irs::byte_type>(irs::string_ref("2"));
    }
    {
      auto& filter = root.add<irs::by_term>();
      *filter.mutable_field() = mangleStringIdentity("a");
      filter.mutable_options()->term = irs::ref_cast<irs::byte_type>(irs::string_ref("3"));
    }

    assertFilterSuccess(
        vocbase(),
        "FOR d IN collection FILTER ['1','2','3'] ALL NOT IN d.a RETURN d", expected);
    assertFilterSuccess(
        vocbase(),
        "FOR d IN collection FILTER ['1','2','3'] ALL NOT IN d['a'] RETURN d", expected);
    assertFilterSuccess(
        vocbase(),
        "FOR d IN collection FILTER ['1','2','3'] ALL != d.a RETURN d", expected);
    assertFilterSuccess(
        vocbase(),
        "FOR d IN collection FILTER ['1','2','3'] ALL != d['a'] RETURN d", expected);
  }

  // simple attribute NONE
  {
    irs::Or expected;
    auto& root = expected.add<irs::And>();
    {
      auto& filter = root.add<irs::by_term>();
      *filter.mutable_field() = mangleStringIdentity("a");
      filter.mutable_options()->term = irs::ref_cast<irs::byte_type>(irs::string_ref("1"));
    }
    {
      auto& filter = root.add<irs::by_term>();
      *filter.mutable_field() = mangleStringIdentity("a");
      filter.mutable_options()->term = irs::ref_cast<irs::byte_type>(irs::string_ref("2"));
    }
    {
      auto& filter = root.add<irs::by_term>();
      *filter.mutable_field() = mangleStringIdentity("a");
      filter.mutable_options()->term = irs::ref_cast<irs::byte_type>(irs::string_ref("3"));
    }

    assertFilterSuccess(
        vocbase(),
        "FOR d IN collection FILTER ['1','2','3'] NONE NOT IN d.a RETURN d", expected);
    assertFilterSuccess(
        vocbase(),
        "FOR d IN collection FILTER ['1','2','3'] NONE NOT IN d['a'] RETURN d", expected);
    assertFilterSuccess(
        vocbase(),
        "FOR d IN collection FILTER ['1','2','3'] NONE != d.a RETURN d", expected);
    assertFilterSuccess(
        vocbase(),
        "FOR d IN collection FILTER ['1','2','3'] NONE != d['a'] RETURN d", expected);
  }

  // simple offset ANY
  {
    irs::Or expected;
    auto& root = expected.add<irs::Not>().filter<irs::And>();
    {
      auto& filter = root.add<irs::by_term>();
      *filter.mutable_field() = mangleStringIdentity("[1]");
      filter.mutable_options()->term = irs::ref_cast<irs::byte_type>(irs::string_ref("1"));
    }
    {
      auto& filter = root.add<irs::by_term>();
      *filter.mutable_field() = mangleStringIdentity("[1]");
      filter.mutable_options()->term = irs::ref_cast<irs::byte_type>(irs::string_ref("2"));
    }
    {
      auto& filter = root.add<irs::by_term>();
      *filter.mutable_field() = mangleStringIdentity("[1]");
      filter.mutable_options()->term = irs::ref_cast<irs::byte_type>(irs::string_ref("3"));
    }

    assertFilterSuccess(
        vocbase(),
        "FOR d IN collection FILTER ['1','2','3'] ANY NOT IN d[1] RETURN d", expected);
    assertFilterSuccess(
        vocbase(),
        "FOR d IN collection FILTER ['1','2','3'] ANY != d[1] RETURN d", expected);
  }

  // simple offset ALL
  {
    irs::Or expected;
    auto& root = expected.add<irs::Not>().filter<irs::Or>();
    {
      auto& filter = root.add<irs::by_term>();
      *filter.mutable_field() = mangleStringIdentity("[1]");
      filter.mutable_options()->term = irs::ref_cast<irs::byte_type>(irs::string_ref("1"));
    }
    {
      auto& filter = root.add<irs::by_term>();
      *filter.mutable_field() = mangleStringIdentity("[1]");
      filter.mutable_options()->term = irs::ref_cast<irs::byte_type>(irs::string_ref("2"));
    }
    {
      auto& filter = root.add<irs::by_term>();
      *filter.mutable_field() = mangleStringIdentity("[1]");
      filter.mutable_options()->term = irs::ref_cast<irs::byte_type>(irs::string_ref("3"));
    }

    assertFilterSuccess(
        vocbase(),
        "FOR d IN collection FILTER ['1','2','3'] ALL NOT IN d[1] RETURN d", expected);
    assertFilterSuccess(
        vocbase(),
        "FOR d IN collection FILTER ['1','2','3'] ALL != d[1] RETURN d", expected);
  }

  // simple offset NONE
  {
    irs::Or expected;
    auto& root = expected.add<irs::And>();
    {
      auto& filter = root.add<irs::by_term>();
      *filter.mutable_field() = mangleStringIdentity("[1]");
      filter.mutable_options()->term = irs::ref_cast<irs::byte_type>(irs::string_ref("1"));
    }
    {
      auto& filter = root.add<irs::by_term>();
      *filter.mutable_field() = mangleStringIdentity("[1]");
      filter.mutable_options()->term = irs::ref_cast<irs::byte_type>(irs::string_ref("2"));
    }
    {
      auto& filter = root.add<irs::by_term>();
      *filter.mutable_field() = mangleStringIdentity("[1]");
      filter.mutable_options()->term = irs::ref_cast<irs::byte_type>(irs::string_ref("3"));
    }

    assertFilterSuccess(
        vocbase(),
        "FOR d IN collection FILTER ['1','2','3'] NONE NOT IN d[1] RETURN d", expected);
    assertFilterSuccess(
        vocbase(),
        "FOR d IN collection FILTER ['1','2','3'] NONE != d[1] RETURN d", expected);
  }

  // complex attribute name, offset, analyzer, boost ANY
  {
    irs::Or expected;
    auto& root = expected.add<irs::Not>().filter<irs::And>();
    root.boost(2.5);
    {
      auto& filter = root.add<irs::by_term>();
      *filter.mutable_field() = mangleString("a.b.c[323].e.f", "test_analyzer");
      filter.mutable_options()->term = irs::ref_cast<irs::byte_type>(irs::string_ref("1"));
    }
    {
      auto& filter = root.add<irs::by_term>();
      *filter.mutable_field() = mangleString("a.b.c[323].e.f", "test_analyzer");
      filter.mutable_options()->term = irs::ref_cast<irs::byte_type>(irs::string_ref("2"));
    }
    {
      auto& filter = root.add<irs::by_term>();
      *filter.mutable_field() = mangleString("a.b.c[323].e.f", "test_analyzer");
      filter.mutable_options()->term = irs::ref_cast<irs::byte_type>(irs::string_ref("3"));
    }

    assertFilterSuccess(
        vocbase(),
        "FOR d IN collection FILTER boost(analyzer( "
        "['1','2','3'] ANY NOT IN d.a.b.c[323].e.f , 'test_analyzer'), 2.5) RETURN d",
        expected);
    assertFilterSuccess(
        vocbase(),
        "FOR d IN collection FILTER analyzer(boost( "
        "['1','2','3'] ANY NOT IN d.a['b'].c[323].e.f, 2.5), 'test_analyzer') RETURN d",
        expected);
    assertFilterSuccess(
        vocbase(),
        "FOR d IN collection FILTER boost(analyzer("
        "['1','2','3'] ANY NOT IN d.a['b']['c'][323].e.f, 'test_analyzer'), 2.5) RETURN d",
        expected);
    assertFilterSuccess(
        vocbase(),
        "FOR d IN collection FILTER boost(analyzer( "
        "['1','2','3'] ANY != d.a.b.c[323].e.f , 'test_analyzer'), 2.5) RETURN d",
        expected);
    assertFilterSuccess(
        vocbase(),
        "FOR d IN collection FILTER analyzer(boost( "
        "['1','2','3'] ANY != d.a['b'].c[323].e.f, 2.5), 'test_analyzer') RETURN d",
        expected);
    assertFilterSuccess(
        vocbase(),
        "FOR d IN collection FILTER boost(analyzer("
        "['1','2','3'] ANY != d.a['b']['c'][323].e.f, 'test_analyzer'), 2.5) RETURN d",
        expected);
  }
  // complex attribute name, offset, analyzer, boost ALL
  {
    irs::Or expected;
    auto& root = expected.add<irs::Not>().filter<irs::Or>();
    root.boost(2.5);
    {
      auto& filter = root.add<irs::by_term>();
      *filter.mutable_field() = mangleString("a.b.c[323].e.f", "test_analyzer");
      filter.mutable_options()->term = irs::ref_cast<irs::byte_type>(irs::string_ref("1"));
    }
    {
      auto& filter = root.add<irs::by_term>();
      *filter.mutable_field() = mangleString("a.b.c[323].e.f", "test_analyzer");
      filter.mutable_options()->term = irs::ref_cast<irs::byte_type>(irs::string_ref("2"));
    }
    {
      auto& filter = root.add<irs::by_term>();
      *filter.mutable_field() = mangleString("a.b.c[323].e.f", "test_analyzer");
      filter.mutable_options()->term = irs::ref_cast<irs::byte_type>(irs::string_ref("3"));
    }

    assertFilterSuccess(
        vocbase(),
        "FOR d IN collection FILTER boost(analyzer( "
        "['1','2','3'] ALL NOT IN d.a.b.c[323].e.f , 'test_analyzer'), 2.5) RETURN d",
        expected);
    assertFilterSuccess(
        vocbase(),
        "FOR d IN collection FILTER analyzer(boost( "
        "['1','2','3'] ALL NOT IN d.a['b'].c[323].e.f, 2.5), 'test_analyzer') RETURN d",
        expected);
    assertFilterSuccess(
        vocbase(),
        "FOR d IN collection FILTER boost(analyzer("
        "['1','2','3'] ALL NOT IN d.a['b']['c'][323].e.f, 'test_analyzer'), 2.5) RETURN d",
        expected);
    assertFilterSuccess(
        vocbase(),
        "FOR d IN collection FILTER boost(analyzer( "
        "['1','2','3'] ALL != d.a.b.c[323].e.f , 'test_analyzer'), 2.5) RETURN d",
        expected);
    assertFilterSuccess(
        vocbase(),
        "FOR d IN collection FILTER analyzer(boost( "
        "['1','2','3'] ALL != d.a['b'].c[323].e.f, 2.5), 'test_analyzer') RETURN d",
        expected);
    assertFilterSuccess(
        vocbase(),
        "FOR d IN collection FILTER boost(analyzer("
        "['1','2','3'] ALL != d.a['b']['c'][323].e.f, 'test_analyzer'), 2.5) RETURN d",
        expected);
  }
  // complex attribute name, offset, analyzer, boost NONE
  {
    irs::Or expected;
    auto& root = expected.add<irs::And>();
    root.boost(2.5);
    {
      auto& filter = root.add<irs::by_term>();
      *filter.mutable_field() = mangleString("a.b.c[323].e.f", "test_analyzer");
      filter.mutable_options()->term = irs::ref_cast<irs::byte_type>(irs::string_ref("1"));
    }
    {
      auto& filter = root.add<irs::by_term>();
      *filter.mutable_field() = mangleString("a.b.c[323].e.f", "test_analyzer");
      filter.mutable_options()->term = irs::ref_cast<irs::byte_type>(irs::string_ref("2"));
    }
    {
      auto& filter = root.add<irs::by_term>();
      *filter.mutable_field() = mangleString("a.b.c[323].e.f", "test_analyzer");
      filter.mutable_options()->term = irs::ref_cast<irs::byte_type>(irs::string_ref("3"));
    }

    assertFilterSuccess(
        vocbase(),
        "FOR d IN collection FILTER boost(analyzer( "
        "['1','2','3'] NONE NOT IN d.a.b.c[323].e.f , 'test_analyzer'), 2.5) RETURN d",
        expected);
    assertFilterSuccess(
        vocbase(),
        "FOR d IN collection FILTER analyzer(boost( "
        "['1','2','3'] NONE NOT IN d.a['b'].c[323].e.f, 2.5), 'test_analyzer') RETURN d",
        expected);
    assertFilterSuccess(
        vocbase(),
        "FOR d IN collection FILTER boost(analyzer("
        "['1','2','3'] NONE NOT IN d.a['b']['c'][323].e.f, 'test_analyzer'), 2.5) RETURN d",
        expected);
    assertFilterSuccess(
        vocbase(),
        "FOR d IN collection FILTER boost(analyzer( "
        "['1','2','3'] NONE != d.a.b.c[323].e.f , 'test_analyzer'), 2.5) RETURN d",
        expected);
    assertFilterSuccess(
        vocbase(),
        "FOR d IN collection FILTER analyzer(boost( "
        "['1','2','3'] NONE != d.a['b'].c[323].e.f, 2.5), 'test_analyzer') RETURN d",
        expected);
    assertFilterSuccess(
        vocbase(),
        "FOR d IN collection FILTER boost(analyzer("
        "['1','2','3'] NONE != d.a['b']['c'][323].e.f, 'test_analyzer'), 2.5) RETURN d",
        expected);
  }
  // heterogeneous array values, analyzer, boost ANY
  {
    irs::Or expected;
    auto& root = expected.add<irs::Not>().filter<irs::And>();
    root.boost(1.5);
    {
      auto& filter = root.add<irs::by_term>();
      *filter.mutable_field() = mangleString("quick.brown.fox", "test_analyzer");
      filter.mutable_options()->term = irs::ref_cast<irs::byte_type>(irs::string_ref("1"));
    }
    {
      auto& filter = root.add<irs::by_term>();
      *filter.mutable_field() = mangleNull("quick.brown.fox");
      filter.mutable_options()->term = irs::null_token_stream::value_null();
    }
    {
      auto& filter = root.add<irs::by_term>();
      *filter.mutable_field() = mangleBool("quick.brown.fox");
      filter.mutable_options()->term = irs::boolean_token_stream::value_true();
    }
    {
      auto& filter = root.add<irs::by_term>();
      *filter.mutable_field() = mangleBool("quick.brown.fox");
      filter.mutable_options()->term = irs::boolean_token_stream::value_false();
    }
    {
      irs::numeric_token_stream stream;
      auto& term = stream.attributes().get<irs::term_attribute>();
      stream.reset(2.);
      EXPECT_TRUE(stream.next());

      auto& filter = root.add<irs::by_term>();
      *filter.mutable_field() = mangleNumeric("quick.brown.fox");
      filter.mutable_options()->term = term->value();
    }

    assertFilterSuccess(
        vocbase(),
        "FOR d IN collection FILTER BOOST(ANALYZER(['1',null,true,false,2] ANY NOT IN "
        "d.quick.brown.fox, 'test_analyzer'), 1.5) RETURN d",
        expected);
    assertFilterSuccess(
        vocbase(),
        "FOR d IN collection FILTER ANALYZER(BOOST(['1',null,true,false,2] ANY NOT IN "
        "d.quick['brown'].fox, 1.5), 'test_analyzer') RETURN d",
        expected);
    assertFilterSuccess(
        vocbase(),
        "FOR d IN collection FILTER BOOST(ANALYZER(['1',null,true,false,2] ANY != "
        "d.quick.brown.fox, 'test_analyzer'), 1.5) RETURN d",
        expected);
    assertFilterSuccess(
        vocbase(),
        "FOR d IN collection FILTER ANALYZER(BOOST(['1',null,true,false,2] ANY != "
        "d.quick['brown'].fox, 1.5), 'test_analyzer') RETURN d",
        expected);
  }
  // heterogeneous array values, analyzer, boost ALL
  {
    irs::Or expected;
    auto& root = expected.add<irs::Not>().filter<irs::Or>();
    root.boost(1.5);
    {
      auto& filter = root.add<irs::by_term>();
      *filter.mutable_field() = mangleString("quick.brown.fox", "test_analyzer");
      filter.mutable_options()->term = irs::ref_cast<irs::byte_type>(irs::string_ref("1"));
    }
    {
      auto& filter = root.add<irs::by_term>();
      *filter.mutable_field() = mangleNull("quick.brown.fox");
      filter.mutable_options()->term = irs::null_token_stream::value_null();
    }
    {
      auto& filter = root.add<irs::by_term>();
      *filter.mutable_field() = mangleBool("quick.brown.fox");
      filter.mutable_options()->term = irs::boolean_token_stream::value_true();
    }
    {
      auto& filter = root.add<irs::by_term>();
      *filter.mutable_field() = mangleBool("quick.brown.fox");
      filter.mutable_options()->term = irs::boolean_token_stream::value_false();
    }
    {
      irs::numeric_token_stream stream;
      auto& term = stream.attributes().get<irs::term_attribute>();
      stream.reset(2.);
      EXPECT_TRUE(stream.next());

      auto& filter = root.add<irs::by_term>();
      *filter.mutable_field() = mangleNumeric("quick.brown.fox");
      filter.mutable_options()->term = term->value();
    }

    assertFilterSuccess(
        vocbase(),
        "FOR d IN collection FILTER BOOST(ANALYZER(['1',null,true,false,2] ALL NOT IN "
        "d.quick.brown.fox, 'test_analyzer'), 1.5) RETURN d",
        expected);
    assertFilterSuccess(
        vocbase(),
        "FOR d IN collection FILTER ANALYZER(BOOST(['1',null,true,false,2] ALL NOT IN "
        "d.quick['brown'].fox, 1.5), 'test_analyzer') RETURN d",
        expected);
    assertFilterSuccess(
        vocbase(),
        "FOR d IN collection FILTER BOOST(ANALYZER(['1',null,true,false,2] ALL != "
        "d.quick.brown.fox, 'test_analyzer'), 1.5) RETURN d",
        expected);
    assertFilterSuccess(
        vocbase(),
        "FOR d IN collection FILTER ANALYZER(BOOST(['1',null,true,false,2] ALL != "
        "d.quick['brown'].fox, 1.5), 'test_analyzer') RETURN d",
        expected);
  }
  // heterogeneous array values, analyzer, boost NONE
  {
    irs::Or expected;
    auto& root = expected.add<irs::And>();
    root.boost(1.5);
    {
      auto& filter = root.add<irs::by_term>();
      *filter.mutable_field() = mangleString("quick.brown.fox", "test_analyzer");
      filter.mutable_options()->term = irs::ref_cast<irs::byte_type>(irs::string_ref("1"));
    }
    {
      auto& filter = root.add<irs::by_term>();
      *filter.mutable_field() = mangleNull("quick.brown.fox");
      filter.mutable_options()->term = irs::null_token_stream::value_null();
    }
    {
      auto& filter = root.add<irs::by_term>();
      *filter.mutable_field() = mangleBool("quick.brown.fox");
      filter.mutable_options()->term = irs::boolean_token_stream::value_true();
    }
    {
      auto& filter = root.add<irs::by_term>();
      *filter.mutable_field() = mangleBool("quick.brown.fox");
      filter.mutable_options()->term = irs::boolean_token_stream::value_false();
    }
    {
      irs::numeric_token_stream stream;
      auto& term = stream.attributes().get<irs::term_attribute>();
      stream.reset(2.);
      EXPECT_TRUE(stream.next());

      auto& filter = root.add<irs::by_term>();
      *filter.mutable_field() = mangleNumeric("quick.brown.fox");
      filter.mutable_options()->term = term->value();
    }

    assertFilterSuccess(
        vocbase(),
        "FOR d IN collection FILTER BOOST(ANALYZER(['1',null,true,false,2] NONE NOT IN "
        "d.quick.brown.fox, 'test_analyzer'), 1.5) RETURN d",
        expected);
    assertFilterSuccess(
        vocbase(),
        "FOR d IN collection FILTER ANALYZER(BOOST(['1',null,true,false,2] NONE NOT IN "
        "d.quick['brown'].fox, 1.5), 'test_analyzer') RETURN d",
        expected);
    assertFilterSuccess(
        vocbase(),
        "FOR d IN collection FILTER BOOST(ANALYZER(['1',null,true,false,2] NONE != "
        "d.quick.brown.fox, 'test_analyzer'), 1.5) RETURN d",
        expected);
    assertFilterSuccess(
        vocbase(),
        "FOR d IN collection FILTER ANALYZER(BOOST(['1',null,true,false,2] NONE != "
        "d.quick['brown'].fox, 1.5), 'test_analyzer') RETURN d",
        expected);
  }

  // dynamic complex attribute name ANY
  {
    ExpressionContextMock ctx;
    ctx.vars.emplace("a", arangodb::aql::AqlValue(arangodb::aql::AqlValue{"a"}));
    ctx.vars.emplace("c", arangodb::aql::AqlValue(arangodb::aql::AqlValue{"c"}));
    ctx.vars.emplace("offsetInt", arangodb::aql::AqlValue(arangodb::aql::AqlValue(
                                      arangodb::aql::AqlValueHintInt{4})));
    ctx.vars.emplace("offsetDbl", arangodb::aql::AqlValue(arangodb::aql::AqlValue(
                                      arangodb::aql::AqlValueHintDouble{5.6})));

    irs::Or expected;
    auto& root = expected.add<irs::Not>().filter<irs::And>();
    {
      auto& filter = root.add<irs::by_term>();
      *filter.mutable_field() = mangleStringIdentity("a.b.c.e[4].f[5].g[3].g.a");
      filter.mutable_options()->term = irs::ref_cast<irs::byte_type>(irs::string_ref("1"));
    }
    {
      auto& filter = root.add<irs::by_term>();
      *filter.mutable_field() = mangleStringIdentity("a.b.c.e[4].f[5].g[3].g.a");
      filter.mutable_options()->term = irs::ref_cast<irs::byte_type>(irs::string_ref("2"));
    }
    {
      auto& filter = root.add<irs::by_term>();
      *filter.mutable_field() = mangleStringIdentity("a.b.c.e[4].f[5].g[3].g.a");
      filter.mutable_options()->term = irs::ref_cast<irs::byte_type>(irs::string_ref("3"));
    }

    assertFilterSuccess(
        vocbase(),
        "LET a='a' LET c='c' LET offsetInt=4 LET offsetDbl=5.6 FOR d IN "
        "collection FILTER "
        " ['1','2','3'] ANY NOT IN "
        "d[a].b[c].e[offsetInt].f[offsetDbl].g[_FORWARD_(3)].g[_FORWARD_('a')] RETURN d",
        expected, &ctx);
    assertFilterSuccess(
        vocbase(),
        "LET a='a' LET c='c' LET offsetInt=4 LET offsetDbl=5.6 FOR d IN "
        "collection FILTER "
        " ['1','2','3'] ANY != "
        "d[a].b[c].e[offsetInt].f[offsetDbl].g[_FORWARD_(3)].g[_FORWARD_('a')] RETURN d",
        expected, &ctx);
  }
  // dynamic complex attribute name ALL
  {
    ExpressionContextMock ctx;
    ctx.vars.emplace("a", arangodb::aql::AqlValue(arangodb::aql::AqlValue{"a"}));
    ctx.vars.emplace("c", arangodb::aql::AqlValue(arangodb::aql::AqlValue{"c"}));
    ctx.vars.emplace("offsetInt", arangodb::aql::AqlValue(arangodb::aql::AqlValue(
                                      arangodb::aql::AqlValueHintInt{4})));
    ctx.vars.emplace("offsetDbl", arangodb::aql::AqlValue(arangodb::aql::AqlValue(
                                      arangodb::aql::AqlValueHintDouble{5.6})));

    irs::Or expected;
    auto& root = expected.add<irs::Not>().filter<irs::Or>();
    {
      auto& filter = root.add<irs::by_term>();
      *filter.mutable_field() = mangleStringIdentity("a.b.c.e[4].f[5].g[3].g.a");
      filter.mutable_options()->term = irs::ref_cast<irs::byte_type>(irs::string_ref("1"));
    }
    {
      auto& filter = root.add<irs::by_term>();
      *filter.mutable_field() = mangleStringIdentity("a.b.c.e[4].f[5].g[3].g.a");
      filter.mutable_options()->term = irs::ref_cast<irs::byte_type>(irs::string_ref("2"));
    }
    {
      auto& filter = root.add<irs::by_term>();
      *filter.mutable_field() = mangleStringIdentity("a.b.c.e[4].f[5].g[3].g.a");
      filter.mutable_options()->term = irs::ref_cast<irs::byte_type>(irs::string_ref("3"));
    }

    assertFilterSuccess(
        vocbase(),
        "LET a='a' LET c='c' LET offsetInt=4 LET offsetDbl=5.6 FOR d IN "
        "collection FILTER "
        " ['1','2','3'] ALL NOT IN "
        "d[a].b[c].e[offsetInt].f[offsetDbl].g[_FORWARD_(3)].g[_FORWARD_('a')] RETURN d",
        expected, &ctx);
    assertFilterSuccess(
        vocbase(),
        "LET a='a' LET c='c' LET offsetInt=4 LET offsetDbl=5.6 FOR d IN "
        "collection FILTER "
        " ['1','2','3'] ALL != "
        "d[a].b[c].e[offsetInt].f[offsetDbl].g[_FORWARD_(3)].g[_FORWARD_('a')] RETURN d",
        expected, &ctx);
  }
  // dynamic complex attribute name NONE
  {
    ExpressionContextMock ctx;
    ctx.vars.emplace("a", arangodb::aql::AqlValue(arangodb::aql::AqlValue{"a"}));
    ctx.vars.emplace("c", arangodb::aql::AqlValue(arangodb::aql::AqlValue{"c"}));
    ctx.vars.emplace("offsetInt", arangodb::aql::AqlValue(arangodb::aql::AqlValue(
                                      arangodb::aql::AqlValueHintInt{4})));
    ctx.vars.emplace("offsetDbl", arangodb::aql::AqlValue(arangodb::aql::AqlValue(
                                      arangodb::aql::AqlValueHintDouble{5.6})));

    irs::Or expected;
    auto& root = expected.add<irs::And>();
    {
      auto& filter = root.add<irs::by_term>();
      *filter.mutable_field() = mangleStringIdentity("a.b.c.e[4].f[5].g[3].g.a");
      filter.mutable_options()->term = irs::ref_cast<irs::byte_type>(irs::string_ref("1"));
    }
    {
      auto& filter = root.add<irs::by_term>();
      *filter.mutable_field() = mangleStringIdentity("a.b.c.e[4].f[5].g[3].g.a");
      filter.mutable_options()->term = irs::ref_cast<irs::byte_type>(irs::string_ref("2"));
    }
    {
      auto& filter = root.add<irs::by_term>();
      *filter.mutable_field() = mangleStringIdentity("a.b.c.e[4].f[5].g[3].g.a");
      filter.mutable_options()->term = irs::ref_cast<irs::byte_type>(irs::string_ref("3"));
    }

    assertFilterSuccess(
        vocbase(),
        "LET a='a' LET c='c' LET offsetInt=4 LET offsetDbl=5.6 FOR d IN "
        "collection FILTER "
        " ['1','2','3'] NONE NOT IN "
        "d[a].b[c].e[offsetInt].f[offsetDbl].g[_FORWARD_(3)].g[_FORWARD_('a')] RETURN d",
        expected, &ctx);
    assertFilterSuccess(
        vocbase(),
        "LET a='a' LET c='c' LET offsetInt=4 LET offsetDbl=5.6 FOR d IN "
        "collection FILTER "
        " ['1','2','3'] NONE != "
        "d[a].b[c].e[offsetInt].f[offsetDbl].g[_FORWARD_(3)].g[_FORWARD_('a')] RETURN d",
        expected, &ctx);
  }

  // invalid dynamic attribute name ANY
  {
    ExpressionContextMock ctx;
    ctx.vars.emplace("a", arangodb::aql::AqlValue(arangodb::aql::AqlValue{"a"}));
    ctx.vars.emplace("c", arangodb::aql::AqlValue(arangodb::aql::AqlValue{"c"}));
    ctx.vars.emplace("offsetDbl", arangodb::aql::AqlValue(arangodb::aql::AqlValue(
                                      arangodb::aql::AqlValueHintDouble{5.6})));

    assertFilterExecutionFail(
        vocbase(),
        "LET a='a' LET c='c' LET offsetInt=4 LET offsetDbl=5.6 FOR d IN "
        "collection FILTER "
        "['1','2','3'] ANY NOT IN d[a].b[c].e[offsetInt].f[offsetDbl].g[_FORWARD_(3)].g[_FORWARD_('a')] "
        "RETURN d",
        &ctx);
    assertFilterExecutionFail(
        vocbase(),
        "LET a='a' LET c='c' LET offsetInt=4 LET offsetDbl=5.6 FOR d IN "
        "collection FILTER "
        "['1','2','3'] ANY != d[a].b[c].e[offsetInt].f[offsetDbl].g[_FORWARD_(3)].g[_FORWARD_('a')] "
        "RETURN d",
        &ctx);
  }
  // invalid dynamic attribute name ALL
  {
    ExpressionContextMock ctx;
    ctx.vars.emplace("a", arangodb::aql::AqlValue(arangodb::aql::AqlValue{"a"}));
    ctx.vars.emplace("c", arangodb::aql::AqlValue(arangodb::aql::AqlValue{"c"}));
    ctx.vars.emplace("offsetDbl", arangodb::aql::AqlValue(arangodb::aql::AqlValue(
                                      arangodb::aql::AqlValueHintDouble{5.6})));

    assertFilterExecutionFail(
        vocbase(),
        "LET a='a' LET c='c' LET offsetInt=4 LET offsetDbl=5.6 FOR d IN "
        "collection FILTER "
        "['1','2','3'] ALL NOT IN d[a].b[c].e[offsetInt].f[offsetDbl].g[_FORWARD_(3)].g[_FORWARD_('a')] "
        "RETURN d",
        &ctx);
    assertFilterExecutionFail(
        vocbase(),
        "LET a='a' LET c='c' LET offsetInt=4 LET offsetDbl=5.6 FOR d IN "
        "collection FILTER "
        "['1','2','3'] ALL != d[a].b[c].e[offsetInt].f[offsetDbl].g[_FORWARD_(3)].g[_FORWARD_('a')] "
        "RETURN d",
        &ctx);
  }
  // invalid dynamic attribute name NONE
  {
    ExpressionContextMock ctx;
    ctx.vars.emplace("a", arangodb::aql::AqlValue(arangodb::aql::AqlValue{"a"}));
    ctx.vars.emplace("c", arangodb::aql::AqlValue(arangodb::aql::AqlValue{"c"}));
    ctx.vars.emplace("offsetDbl", arangodb::aql::AqlValue(arangodb::aql::AqlValue(
                                      arangodb::aql::AqlValueHintDouble{5.6})));

    assertFilterExecutionFail(
        vocbase(),
        "LET a='a' LET c='c' LET offsetInt=4 LET offsetDbl=5.6 FOR d IN "
        "collection FILTER "
        "['1','2','3'] NONE NOT IN d[a].b[c].e[offsetInt].f[offsetDbl].g[_FORWARD_(3)].g[_FORWARD_('a')] "
        "RETURN d",
        &ctx);
    assertFilterExecutionFail(
        vocbase(),
        "LET a='a' LET c='c' LET offsetInt=4 LET offsetDbl=5.6 FOR d IN "
        "collection FILTER "
        "['1','2','3'] NONE != d[a].b[c].e[offsetInt].f[offsetDbl].g[_FORWARD_(3)].g[_FORWARD_('a')] "
        "RETURN d",
        &ctx);
  }

  // array as reference, analyzer, boost ANY
  {
    auto obj = arangodb::velocypack::Parser::fromJson("[ \"1\", 2, \"3\"]");
    arangodb::aql::AqlValue value(obj->slice());
    arangodb::aql::AqlValueGuard guard(value, true);

    irs::numeric_token_stream stream;
    stream.reset(2.);
    EXPECT_TRUE(stream.next());
    auto& term = stream.attributes().get<irs::term_attribute>();

    ExpressionContextMock ctx;
    ctx.vars.emplace("x", value);

    irs::Or expected;
    auto& root = expected.add<irs::Not>().filter<irs::And>();
    root.boost(3.5);
    {
      auto& filter = root.add<irs::by_term>();
      *filter.mutable_field() = mangleString("a.b.c.e.f", "test_analyzer");
      filter.mutable_options()->term = irs::ref_cast<irs::byte_type>(irs::string_ref("1"));
    }
    {
      auto& filter = root.add<irs::by_term>();
      *filter.mutable_field() = mangleNumeric("a.b.c.e.f");
      filter.mutable_options()->term = term->value();
    }
    {
      auto& filter = root.add<irs::by_term>();
      *filter.mutable_field() = mangleString("a.b.c.e.f", "test_analyzer");
      filter.mutable_options()->term = irs::ref_cast<irs::byte_type>(irs::string_ref("3"));
    }

    assertFilterSuccess(
        vocbase(),
        "LET x=['1', 2, '3'] FOR d IN collection FILTER "
        "boost(analyzer(x ANY NOT IN d.a.b.c.e.f, 'test_analyzer'), 3.5) RETURN d",
        expected, &ctx);
    assertFilterSuccess(
        vocbase(),
        "LET x=['1', 2, '3'] FOR d IN collection FILTER "
        "analyzer(boost(x ANY NOT IN d.a.b.c.e.f, 3.5), 'test_analyzer') RETURN d",
        expected, &ctx);
    assertFilterSuccess(
        vocbase(),
        "LET x=['1', 2, '3'] FOR d IN collection FILTER "
        "boost(analyzer(x ANY != d.a.b.c.e.f, 'test_analyzer'), 3.5) RETURN d",
        expected, &ctx);
    assertFilterSuccess(
        vocbase(),
        "LET x=['1', 2, '3'] FOR d IN collection FILTER "
        "analyzer(boost(x ANY != d.a.b.c.e.f, 3.5), 'test_analyzer') RETURN d",
        expected, &ctx);
  }

  // array as reference, analyzer, boost ALL
  {
    auto obj = arangodb::velocypack::Parser::fromJson("[ \"1\", 2, \"3\"]");
    arangodb::aql::AqlValue value(obj->slice());
    arangodb::aql::AqlValueGuard guard(value, true);

    irs::numeric_token_stream stream;
    stream.reset(2.);
    EXPECT_TRUE(stream.next());
    auto& term = stream.attributes().get<irs::term_attribute>();

    ExpressionContextMock ctx;
    ctx.vars.emplace("x", value);

    irs::Or expected;
    auto& root = expected.add<irs::Not>().filter<irs::Or>();
    root.boost(3.5);
    {
      auto& filter = root.add<irs::by_term>();
      *filter.mutable_field() = mangleString("a.b.c.e.f", "test_analyzer");
      filter.mutable_options()->term = irs::ref_cast<irs::byte_type>(irs::string_ref("1"));
    }
    {
      auto& filter = root.add<irs::by_term>();
      *filter.mutable_field() = mangleNumeric("a.b.c.e.f");
      filter.mutable_options()->term = term->value();
    }
    {
      auto& filter = root.add<irs::by_term>();
      *filter.mutable_field() = mangleString("a.b.c.e.f", "test_analyzer");
      filter.mutable_options()->term = irs::ref_cast<irs::byte_type>(irs::string_ref("3"));
    }

    assertFilterSuccess(
        vocbase(),
        "LET x=['1', 2, '3'] FOR d IN collection FILTER "
        "boost(analyzer(x ALL NOT IN d.a.b.c.e.f, 'test_analyzer'), 3.5) RETURN d",
        expected, &ctx);
    assertFilterSuccess(
        vocbase(),
        "LET x=['1', 2, '3'] FOR d IN collection FILTER "
        "analyzer(boost(x ALL NOT IN d.a.b.c.e.f, 3.5), 'test_analyzer') RETURN d",
        expected, &ctx);
    assertFilterSuccess(
        vocbase(),
        "LET x=['1', 2, '3'] FOR d IN collection FILTER "
        "boost(analyzer(x ALL != d.a.b.c.e.f, 'test_analyzer'), 3.5) RETURN d",
        expected, &ctx);
    assertFilterSuccess(
        vocbase(),
        "LET x=['1', 2, '3'] FOR d IN collection FILTER "
        "analyzer(boost(x ALL != d.a.b.c.e.f, 3.5), 'test_analyzer') RETURN d",
        expected, &ctx);
  }

  // array as reference, analyzer, boost NONE
  {
    auto obj = arangodb::velocypack::Parser::fromJson("[ \"1\", 2, \"3\"]");
    arangodb::aql::AqlValue value(obj->slice());
    arangodb::aql::AqlValueGuard guard(value, true);

    irs::numeric_token_stream stream;
    stream.reset(2.);
    EXPECT_TRUE(stream.next());
    auto& term = stream.attributes().get<irs::term_attribute>();

    ExpressionContextMock ctx;
    ctx.vars.emplace("x", value);

    irs::Or expected;
    auto& root = expected.add<irs::And>();
    root.boost(3.5);
    {
      auto& filter = root.add<irs::by_term>();
      *filter.mutable_field() = mangleString("a.b.c.e.f", "test_analyzer");
      filter.mutable_options()->term = irs::ref_cast<irs::byte_type>(irs::string_ref("1"));
    }
    {
      auto& filter = root.add<irs::by_term>();
      *filter.mutable_field() = mangleNumeric("a.b.c.e.f");
      filter.mutable_options()->term = term->value();
    }
    {
      auto& filter = root.add<irs::by_term>();
      *filter.mutable_field() = mangleString("a.b.c.e.f", "test_analyzer");
      filter.mutable_options()->term = irs::ref_cast<irs::byte_type>(irs::string_ref("3"));
    }

    assertFilterSuccess(
        vocbase(),
        "LET x=['1', 2, '3'] FOR d IN collection FILTER "
        "boost(analyzer(x NONE NOT IN d.a.b.c.e.f, 'test_analyzer'), 3.5) RETURN d",
        expected, &ctx);
    assertFilterSuccess(
        vocbase(),
        "LET x=['1', 2, '3'] FOR d IN collection FILTER "
        "analyzer(boost(x NONE NOT IN d.a.b.c.e.f, 3.5), 'test_analyzer') RETURN d",
        expected, &ctx);
    assertFilterSuccess(
        vocbase(),
        "LET x=['1', 2, '3'] FOR d IN collection FILTER "
        "boost(analyzer(x NONE != d.a.b.c.e.f, 'test_analyzer'), 3.5) RETURN d",
        expected, &ctx);
    assertFilterSuccess(
        vocbase(),
        "LET x=['1', 2, '3'] FOR d IN collection FILTER "
        "analyzer(boost(x NONE != d.a.b.c.e.f, 3.5), 'test_analyzer') RETURN d",
        expected, &ctx);
  }
  // Auxilary check lambdas. Need them to check root part of expected filterd
  // direct == check is not possible as we will have byExpresssion filters generated on the fly
  auto checkNotAny = [](irs::Or& actual, iresearch::boost_t boost) {
    EXPECT_EQ(1, actual.size());
    auto & notFilter = dynamic_cast<irs::Not&>(*actual.begin());
    auto& root = dynamic_cast<const irs::And&>(*notFilter.filter());
    EXPECT_EQ(irs::And::type(), root.type());
    EXPECT_EQ(3, root.size());
    EXPECT_EQ(boost, root.boost());
    return root.begin();
  };
  auto checkNotAll = [](irs::Or& actual, iresearch::boost_t boost) {
    EXPECT_EQ(1, actual.size());
    auto & notFilter = dynamic_cast<irs::Not&>(*actual.begin());
    auto& root = dynamic_cast<const irs::Or&>(*notFilter.filter());
    EXPECT_EQ(irs::Or::type(), root.type());
    EXPECT_EQ(3, root.size());
    EXPECT_EQ(boost, root.boost());
    return root.begin();
  };
  auto checkNotNone = [](irs::Or& actual, iresearch::boost_t boost) {
    EXPECT_EQ(1, actual.size());
    auto& root = dynamic_cast<const irs::And&>(*actual.begin());
    EXPECT_EQ(irs::And::type(), root.type());
    EXPECT_EQ(3, root.size());
    EXPECT_EQ(boost, root.boost());
    return root.begin();
  };
  // nondeterministic value
  {
    std::vector<std::pair<std::string, std::function<irs::boolean_filter::const_iterator(irs::Or&, iresearch::boost_t)>>> const testCases = {
      {"FOR d IN collection FILTER [ '1', RAND(), '3' ] ANY NOT IN d.a.b.c.e.f RETURN d", checkNotAny},
      {"FOR d IN collection FILTER [ '1', RAND(), '3' ] ALL NOT IN d.a.b.c.e.f RETURN d", checkNotAll},
      {"FOR d IN collection FILTER [ '1', RAND(), '3' ] NONE NOT IN d.a.b.c.e.f RETURN d", checkNotNone},
      {"FOR d IN collection FILTER [ '1', RAND(), '3' ] ANY != d.a.b.c.e.f RETURN d", checkNotAny},
      {"FOR d IN collection FILTER [ '1', RAND(), '3' ] ALL != d.a.b.c.e.f RETURN d", checkNotAll},
      {"FOR d IN collection FILTER [ '1', RAND(), '3' ] NONE != d.a.b.c.e.f RETURN d", checkNotNone}
    };
    for (auto& testData : testCases) {
      auto const& queryString = testData.first;
      SCOPED_TRACE(testing::Message("Query: ") << queryString);
      std::string const refName = "d";

      TRI_vocbase_t vocbase(TRI_vocbase_type_e::TRI_VOCBASE_TYPE_NORMAL, testDBInfo(server.server()));

      auto options = std::make_shared<arangodb::velocypack::Builder>();

      arangodb::aql::Query query(arangodb::transaction::StandaloneContext::Create(vocbase), arangodb::aql::QueryString(queryString),
        nullptr, options);

      auto const parseResult = query.parse();
      ASSERT_TRUE(parseResult.result.ok());

      auto* ast = query.ast();
      ASSERT_TRUE(ast);

      auto* root = ast->root();
      ASSERT_TRUE(root);

      // find first FILTER node
      arangodb::aql::AstNode* filterNode = nullptr;
      for (size_t i = 0; i < root->numMembers(); ++i) {
        auto* node = root->getMemberUnchecked(i);
        ASSERT_TRUE(node);

        if (arangodb::aql::NODE_TYPE_FILTER == node->type) {
          filterNode = node;
          break;
        }
      }
      ASSERT_TRUE(filterNode);

      // find referenced variable
      auto* allVars = ast->variables();
      ASSERT_TRUE(allVars);
      arangodb::aql::Variable* ref = nullptr;
      for (auto entry : allVars->variables(true)) {
        if (entry.second == refName) {
          ref = allVars->getVariable(entry.first);
          break;
        }
      }
      ASSERT_TRUE(ref);

      // supportsFilterCondition
      {
        arangodb::iresearch::QueryContext const ctx{ nullptr, nullptr, nullptr, nullptr, nullptr, ref };
        EXPECT_TRUE(
          (arangodb::iresearch::FilterFactory::filter(nullptr, ctx, *filterNode).ok()));
      }

      // iteratorForCondition
      {
        arangodb::transaction::Methods trx(arangodb::transaction::StandaloneContext::Create(vocbase),
          {}, {}, {}, arangodb::transaction::Options());

        auto dummyPlan = arangodb::tests::planFromQuery(vocbase, "RETURN 1");
        
        ExpressionContextMock exprCtx;
        exprCtx.setTrx(&trx);

        irs::Or actual;
        arangodb::iresearch::QueryContext const ctx{ &trx, dummyPlan.get(), ast,
<<<<<<< HEAD
                                                    &ExpressionContextMock::EMPTY,
                                                    &irs::sub_reader::empty(), ref };
=======
                                                    &exprCtx, ref };
>>>>>>> ff1c19a0
        EXPECT_TRUE(
          (arangodb::iresearch::FilterFactory::filter(&actual, ctx, *filterNode).ok()));

        {
          auto begin = testData.second(actual, 1);

          // 1st filter
          {
            irs::by_term expected;
            *expected.mutable_field() = mangleStringIdentity("a.b.c.e.f");
            expected.mutable_options()->term = irs::ref_cast<irs::byte_type>(irs::string_ref("1"));
            EXPECT_EQ(expected, *begin);
          }

          // 2nd filter
          {
            ++begin;
            EXPECT_EQ(arangodb::iresearch::ByExpression::type(), begin->type());
            EXPECT_NE(nullptr,
              dynamic_cast<arangodb::iresearch::ByExpression const*>(&*begin));
          }

          // 3rd filter
          {
            ++begin;
            irs::by_term expected;
            *expected.mutable_field() = mangleStringIdentity("a.b.c.e.f");
            expected.mutable_options()->term = irs::ref_cast<irs::byte_type>(irs::string_ref("3"));
            EXPECT_EQ(expected, *begin);
          }
        }
      }
    }
  }

  // self-referenced value
  {
    std::vector<std::pair<std::string, std::function<irs::boolean_filter::const_iterator(irs::Or&, iresearch::boost_t)>>> const testCases = {
      {"FOR d IN collection FILTER [ '1', d.a, '3' ] ANY NOT IN d.a.b.c.e.f RETURN d", checkNotAny},
      {"FOR d IN collection FILTER [ '1', d.a, '3' ] ALL NOT IN d.a.b.c.e.f RETURN d", checkNotAll},
      {"FOR d IN collection FILTER [ '1', d.a, '3' ] NONE NOT IN d.a.b.c.e.f RETURN d", checkNotNone},
      {"FOR d IN collection FILTER [ '1', d.a, '3' ] ANY != d.a.b.c.e.f RETURN d", checkNotAny},
      {"FOR d IN collection FILTER [ '1', d.a, '3' ] ALL != d.a.b.c.e.f RETURN d", checkNotAll},
      {"FOR d IN collection FILTER [ '1', d.a, '3' ] NONE != d.a.b.c.e.f RETURN d", checkNotNone}
    };
    for (auto testData : testCases) {
      auto const& queryString = testData.first;
      SCOPED_TRACE(testing::Message("Query:") << queryString);

      std::string const refName = "d";

      TRI_vocbase_t vocbase(TRI_vocbase_type_e::TRI_VOCBASE_TYPE_NORMAL, testDBInfo(server.server()));

      auto options = std::make_shared<arangodb::velocypack::Builder>();

      arangodb::aql::Query query(arangodb::transaction::StandaloneContext::Create(vocbase), arangodb::aql::QueryString(queryString),
        nullptr, options);

      auto const parseResult = query.parse();
      ASSERT_TRUE(parseResult.result.ok());

      auto* ast = query.ast();
      ASSERT_TRUE(ast);

      auto* root = ast->root();
      ASSERT_TRUE(root);

      // find first FILTER node
      arangodb::aql::AstNode* filterNode = nullptr;
      for (size_t i = 0; i < root->numMembers(); ++i) {
        auto* node = root->getMemberUnchecked(i);
        ASSERT_TRUE(node);

        if (arangodb::aql::NODE_TYPE_FILTER == node->type) {
          filterNode = node;
          break;
        }
      }
      ASSERT_TRUE(filterNode);

      // find referenced variable
      auto* allVars = ast->variables();
      ASSERT_TRUE(allVars);
      arangodb::aql::Variable* ref = nullptr;
      for (auto entry : allVars->variables(true)) {
        if (entry.second == refName) {
          ref = allVars->getVariable(entry.first);
          break;
        }
      }
      ASSERT_TRUE(ref);

      // supportsFilterCondition
      {
        arangodb::iresearch::QueryContext const ctx{ nullptr, nullptr, nullptr, nullptr, nullptr, ref };
        EXPECT_TRUE(
          (arangodb::iresearch::FilterFactory::filter(nullptr, ctx, *filterNode).ok()));
      }

      // iteratorForCondition
      {
        arangodb::transaction::Methods trx(arangodb::transaction::StandaloneContext::Create(vocbase),
          {}, {}, {}, arangodb::transaction::Options());

        auto dummyPlan = arangodb::tests::planFromQuery(vocbase, "RETURN 1");
        
        ExpressionContextMock exprCtx;
        exprCtx.setTrx(&trx);

        irs::Or actual;
        arangodb::iresearch::QueryContext const ctx{ &trx, dummyPlan.get(), ast,
<<<<<<< HEAD
                                                    &ExpressionContextMock::EMPTY,
                                                    &irs::sub_reader::empty(), ref };
=======
                                                    &exprCtx, ref };
>>>>>>> ff1c19a0
        EXPECT_TRUE(
          (arangodb::iresearch::FilterFactory::filter(&actual, ctx, *filterNode).ok()));

        {
          auto begin = testData.second(actual, 1);

          // 1st filter
          {
            irs::by_term expected;
            *expected.mutable_field() = mangleStringIdentity("a.b.c.e.f");
            expected.mutable_options()->term = irs::ref_cast<irs::byte_type>(irs::string_ref("1"));
            EXPECT_EQ(expected, *begin);
          }

          // 2nd filter
          {
            ++begin;
            EXPECT_EQ(arangodb::iresearch::ByExpression::type(), begin->type());
            EXPECT_NE(nullptr,
              dynamic_cast<arangodb::iresearch::ByExpression const*>(&*begin));
          }

          // 3rd filter
          {
            ++begin;
            irs::by_term expected;
            *expected.mutable_field() = mangleStringIdentity("a.b.c.e.f");
            expected.mutable_options()->term = irs::ref_cast<irs::byte_type>(irs::string_ref("3"));
            EXPECT_EQ(expected, *begin);
          }
        }
      }
    }
  }

  // self-referenced value, boost
  {
    std::vector<std::pair<std::string, std::function<irs::boolean_filter::const_iterator(irs::Or&, iresearch::boost_t)>>> const testCases = {
      {"FOR d IN collection FILTER boost([ '1', 1+d.a, '3'] ANY NOT IN d.a.b.c.e.f, 1.5) RETURN d", checkNotAny},
      {"FOR d IN collection FILTER boost([ '1', 1+d.a, '3'] ALL NOT IN d.a.b.c.e.f, 1.5) RETURN d", checkNotAll},
      {"FOR d IN collection FILTER boost([ '1', 1+d.a, '3'] NONE NOT IN d.a.b.c.e.f, 1.5) RETURN d", checkNotNone},
      {"FOR d IN collection FILTER boost([ '1', 1+d.a, '3'] ANY NOT IN d.a.b.c.e.f, 1.5) RETURN d", checkNotAny},
      {"FOR d IN collection FILTER boost([ '1', 1+d.a, '3'] ALL NOT IN d.a.b.c.e.f, 1.5) RETURN d", checkNotAll},
      {"FOR d IN collection FILTER boost([ '1', 1+d.a, '3'] NONE NOT IN d.a.b.c.e.f, 1.5) RETURN d", checkNotNone}
    };

    for (auto testData : testCases) {
      auto const& queryString = testData.first;
      SCOPED_TRACE(testing::Message("Query:") << queryString);
      std::string const refName = "d";

      TRI_vocbase_t vocbase(TRI_vocbase_type_e::TRI_VOCBASE_TYPE_NORMAL, testDBInfo(server.server()));

      auto options = std::make_shared<arangodb::velocypack::Builder>();

      arangodb::aql::Query query(arangodb::transaction::StandaloneContext::Create(vocbase), arangodb::aql::QueryString(queryString),
        nullptr, options);

      auto const parseResult = query.parse();
      ASSERT_TRUE(parseResult.result.ok());

      auto* ast = query.ast();
      ASSERT_TRUE(ast);

      auto* root = ast->root();
      ASSERT_TRUE(root);

      // find first FILTER node
      arangodb::aql::AstNode* filterNode = nullptr;
      for (size_t i = 0; i < root->numMembers(); ++i) {
        auto* node = root->getMemberUnchecked(i);
        ASSERT_TRUE(node);

        if (arangodb::aql::NODE_TYPE_FILTER == node->type) {
          filterNode = node;
          break;
        }
      }
      ASSERT_TRUE(filterNode);

      // find referenced variable
      auto* allVars = ast->variables();
      ASSERT_TRUE(allVars);
      arangodb::aql::Variable* ref = nullptr;
      for (auto entry : allVars->variables(true)) {
        if (entry.second == refName) {
          ref = allVars->getVariable(entry.first);
          break;
        }
      }
      ASSERT_TRUE(ref);

      // supportsFilterCondition
      {
        arangodb::iresearch::QueryContext const ctx{ nullptr, nullptr, nullptr, nullptr, nullptr, ref };
        EXPECT_TRUE(
          (arangodb::iresearch::FilterFactory::filter(nullptr, ctx, *filterNode).ok()));
      }

      // iteratorForCondition
      {
        arangodb::transaction::Methods trx(arangodb::transaction::StandaloneContext::Create(vocbase),
          {}, {}, {}, arangodb::transaction::Options());

        auto dummyPlan = arangodb::tests::planFromQuery(vocbase, "RETURN 1");
        
        ExpressionContextMock exprCtx;
        exprCtx.setTrx(&trx);

        irs::Or actual;
        arangodb::iresearch::QueryContext const ctx{ &trx, dummyPlan.get(), ast,
<<<<<<< HEAD
                                                    &ExpressionContextMock::EMPTY,
                                                    &irs::sub_reader::empty(), ref };
=======
                                                    &exprCtx, ref };
>>>>>>> ff1c19a0
        EXPECT_TRUE(
          (arangodb::iresearch::FilterFactory::filter(&actual, ctx, *filterNode).ok()));

        {
          auto begin = testData.second(actual, 1.5);

          // 1st filter
          {
            irs::by_term expected;
            *expected.mutable_field() = mangleStringIdentity("a.b.c.e.f");
            expected.mutable_options()->term = irs::ref_cast<irs::byte_type>(irs::string_ref("1"));
            EXPECT_EQ(expected, *begin);
          }

          // 2nd filter
          {
            ++begin;
            EXPECT_EQ(arangodb::iresearch::ByExpression::type(), begin->type());
            EXPECT_NE(nullptr,
              dynamic_cast<arangodb::iresearch::ByExpression const*>(&*begin));
          }

          // 3rd filter
          {
            ++begin;
            irs::by_term expected;
            *expected.mutable_field() = mangleStringIdentity("a.b.c.e.f");
            expected.mutable_options()->term = irs::ref_cast<irs::byte_type>(irs::string_ref("3"));
            EXPECT_EQ(expected, *begin);
          }
        }
      }
    }
  }
  // heterogeneous references and expression in array ANY
  {
    ExpressionContextMock ctx;
    ctx.vars.emplace("strVal", arangodb::aql::AqlValue("str"));
    ctx.vars.emplace("boolVal",
                     arangodb::aql::AqlValue(arangodb::aql::AqlValueHintBool(false)));
    ctx.vars.emplace("numVal", arangodb::aql::AqlValue(arangodb::aql::AqlValueHintInt(2)));
    ctx.vars.emplace("nullVal", arangodb::aql::AqlValue(arangodb::aql::AqlValueHintNull{}));

    irs::numeric_token_stream stream;
    stream.reset(3.);
    EXPECT_TRUE(stream.next());
    auto& term = stream.attributes().get<irs::term_attribute>();

    irs::Or expected;
    auto& root = expected.add<irs::Not>().filter<irs::And>();
    root.boost(2.5);
    {
      auto& filter = root.add<irs::by_term>();
      *filter.mutable_field() = mangleStringIdentity("a.b.c.e.f");
      filter.mutable_options()->term = irs::ref_cast<irs::byte_type>(irs::string_ref("1"));
    }
    {
      auto& filter = root.add<irs::by_term>();
      *filter.mutable_field() = mangleStringIdentity("a.b.c.e.f");
      filter.mutable_options()->term = irs::ref_cast<irs::byte_type>(irs::string_ref("str"));
    }
    {
      auto& filter = root.add<irs::by_term>();
      *filter.mutable_field() = mangleBool("a.b.c.e.f");
      filter.mutable_options()->term = irs::boolean_token_stream::value_false();
    }
    {
      auto& filter = root.add<irs::by_term>();
      *filter.mutable_field() = mangleNumeric("a.b.c.e.f");
      filter.mutable_options()->term = term->value();
    }
    {
      auto& filter = root.add<irs::by_term>();
      *filter.mutable_field() = mangleNull("a.b.c.e.f");
      filter.mutable_options()->term = irs::null_token_stream::value_null();
    }

    // not a constant in array
    assertFilterSuccess(
        vocbase(),
        "LET strVal='str' LET boolVal=false LET numVal=2 LET nullVal=null FOR "
        "d IN collection FILTER BOOST(['1', strVal, "
        "boolVal, numVal+1, nullVal] ANY NOT IN d.a.b.c.e.f, 2.5) RETURN d",
        expected,
        &ctx);

    assertFilterSuccess(
        vocbase(),
        "LET strVal='str' LET boolVal=false LET numVal=2 LET nullVal=null FOR "
        "d IN collection FILTER BOOST(['1', strVal, "
        "boolVal, numVal+1, nullVal] ANY != d.a.b.c.e.f, 2.5) RETURN d",
        expected,
        &ctx);
  }
  // heterogeneous references and expression in array ALL
  {
    ExpressionContextMock ctx;
    ctx.vars.emplace("strVal", arangodb::aql::AqlValue("str"));
    ctx.vars.emplace("boolVal",
                     arangodb::aql::AqlValue(arangodb::aql::AqlValueHintBool(false)));
    ctx.vars.emplace("numVal", arangodb::aql::AqlValue(arangodb::aql::AqlValueHintInt(2)));
    ctx.vars.emplace("nullVal", arangodb::aql::AqlValue(arangodb::aql::AqlValueHintNull{}));

    irs::numeric_token_stream stream;
    stream.reset(3.);
    EXPECT_TRUE(stream.next());
    auto& term = stream.attributes().get<irs::term_attribute>();

    irs::Or expected;
    auto& root = expected.add<irs::Not>().filter<irs::Or>();
    root.boost(2.5);
    {
      auto& filter = root.add<irs::by_term>();
      *filter.mutable_field() = mangleStringIdentity("a.b.c.e.f");
      filter.mutable_options()->term = irs::ref_cast<irs::byte_type>(irs::string_ref("1"));
    }
    {
      auto& filter = root.add<irs::by_term>();
      *filter.mutable_field() = mangleStringIdentity("a.b.c.e.f");
      filter.mutable_options()->term = irs::ref_cast<irs::byte_type>(irs::string_ref("str"));
    }
    {
      auto& filter = root.add<irs::by_term>();
      *filter.mutable_field() = mangleBool("a.b.c.e.f");
      filter.mutable_options()->term = irs::boolean_token_stream::value_false();
    }
    {
      auto& filter = root.add<irs::by_term>();
      *filter.mutable_field() = mangleNumeric("a.b.c.e.f");
      filter.mutable_options()->term = term->value();
    }
    {
      auto& filter = root.add<irs::by_term>();
      *filter.mutable_field() = mangleNull("a.b.c.e.f");
      filter.mutable_options()->term = irs::null_token_stream::value_null();
    }

    // not a constant in array
    assertFilterSuccess(
        vocbase(),
        "LET strVal='str' LET boolVal=false LET numVal=2 LET nullVal=null FOR "
        "d IN collection FILTER BOOST(['1', strVal, "
        "boolVal, numVal+1, nullVal] ALL NOT IN d.a.b.c.e.f, 2.5) RETURN d",
        expected,
        &ctx);

    assertFilterSuccess(
        vocbase(),
        "LET strVal='str' LET boolVal=false LET numVal=2 LET nullVal=null FOR "
        "d IN collection FILTER BOOST(['1', strVal, "
        "boolVal, numVal+1, nullVal] ALL != d.a.b.c.e.f, 2.5) RETURN d",
        expected,
        &ctx);
  }
  // heterogeneous references and expression in array NONE
  {
    ExpressionContextMock ctx;
    ctx.vars.emplace("strVal", arangodb::aql::AqlValue("str"));
    ctx.vars.emplace("boolVal",
                     arangodb::aql::AqlValue(arangodb::aql::AqlValueHintBool(false)));
    ctx.vars.emplace("numVal", arangodb::aql::AqlValue(arangodb::aql::AqlValueHintInt(2)));
    ctx.vars.emplace("nullVal", arangodb::aql::AqlValue(arangodb::aql::AqlValueHintNull{}));

    irs::numeric_token_stream stream;
    stream.reset(3.);
    EXPECT_TRUE(stream.next());
    auto& term = stream.attributes().get<irs::term_attribute>();

    irs::Or expected;
    auto& root = expected.add<irs::And>();
    root.boost(2.5);
    {
      auto& filter = root.add<irs::by_term>();
      *filter.mutable_field() = mangleStringIdentity("a.b.c.e.f");
      filter.mutable_options()->term = irs::ref_cast<irs::byte_type>(irs::string_ref("1"));
    }
    {
      auto& filter = root.add<irs::by_term>();
      *filter.mutable_field() = mangleStringIdentity("a.b.c.e.f");
      filter.mutable_options()->term = irs::ref_cast<irs::byte_type>(irs::string_ref("str"));
    }
    {
      auto& filter = root.add<irs::by_term>();
      *filter.mutable_field() = mangleBool("a.b.c.e.f");
      filter.mutable_options()->term = irs::boolean_token_stream::value_false();
    }
    {
      auto& filter = root.add<irs::by_term>();
      *filter.mutable_field() = mangleNumeric("a.b.c.e.f");
      filter.mutable_options()->term = term->value();
    }
    {
      auto& filter = root.add<irs::by_term>();
      *filter.mutable_field() = mangleNull("a.b.c.e.f");
      filter.mutable_options()->term = irs::null_token_stream::value_null();
    }

    // not a constant in array
    assertFilterSuccess(
        vocbase(),
        "LET strVal='str' LET boolVal=false LET numVal=2 LET nullVal=null FOR "
        "d IN collection FILTER BOOST(['1', strVal, "
        "boolVal, numVal+1, nullVal] NONE NOT IN d.a.b.c.e.f, 2.5) RETURN d",
        expected,
        &ctx);

    assertFilterSuccess(
        vocbase(),
        "LET strVal='str' LET boolVal=false LET numVal=2 LET nullVal=null FOR "
        "d IN collection FILTER BOOST(['1', strVal, "
        "boolVal, numVal+1, nullVal] NONE != d.a.b.c.e.f, 2.5) RETURN d",
        expected,
        &ctx);
  }

  // no reference provided
  assertFilterExecutionFail(
      vocbase(), "LET x={} FOR d IN myView FILTER [1,x.a,3] ANY NOT IN d.a RETURN d",
      &ExpressionContextMock::EMPTY);

  assertFilterExecutionFail(
      vocbase(), "LET x={} FOR d IN myView FILTER [1,x.a,3] ANY != d.a RETURN d",
      &ExpressionContextMock::EMPTY);

  assertFilterExecutionFail(
      vocbase(), "LET x={} FOR d IN myView FILTER [1,x.a,3] ALL NOT IN d.a RETURN d",
      &ExpressionContextMock::EMPTY);

  assertFilterExecutionFail(
      vocbase(), "LET x={} FOR d IN myView FILTER [1,x.a,3] ALL != d.a RETURN d",
      &ExpressionContextMock::EMPTY);

  assertFilterExecutionFail(
      vocbase(), "LET x={} FOR d IN myView FILTER [1,x.a,3] NONE NOT IN d.a RETURN d",
      &ExpressionContextMock::EMPTY);

  assertFilterExecutionFail(
      vocbase(), "LET x={} FOR d IN myView FILTER [1,x.a,3] NONE != d.a RETURN d",
      &ExpressionContextMock::EMPTY);

  // empty array ANY
  {
    irs::Or expected;
    expected.add<irs::empty>();
    expected.boost(2.5);
    assertFilterSuccess(
        vocbase(), "FOR d IN collection FILTER BOOST([] ANY NOT IN d.a, 2.5) RETURN d", expected);
    assertFilterSuccess(
        vocbase(), "FOR d IN collection FILTER BOOST([] ANY NOT IN d['a'], 2.5) RETURN d", expected);

    assertFilterSuccess(
        vocbase(), "FOR d IN collection FILTER BOOST([] ANY != d.a, 2.5) RETURN d", expected);
    assertFilterSuccess(
        vocbase(), "FOR d IN collection FILTER BOOST([] ANY != d['a'], 2.5) RETURN d", expected);
  }

  // empty array ALL/NONE
  {
    irs::Or expected;
    expected.add<irs::all>();
    expected.boost(2.5);

    assertFilterSuccess(
        vocbase(), "FOR d IN collection FILTER BOOST([] ALL NOT IN d.a, 2.5) RETURN d", expected);
    assertFilterSuccess(
        vocbase(), "FOR d IN collection FILTER BOOST([] ALL NOT IN d['a'], 2.5) RETURN d", expected);

    assertFilterSuccess(
        vocbase(), "FOR d IN collection FILTER BOOST([] ALL != d.a, 2.5) RETURN d", expected);
    assertFilterSuccess(
        vocbase(), "FOR d IN collection FILTER BOOST([] ALL != d['a'], 2.5) RETURN d", expected);

    assertFilterSuccess(
        vocbase(), "FOR d IN collection FILTER BOOST([] NONE NOT IN d.a, 2.5) RETURN d", expected);
    assertFilterSuccess(
        vocbase(), "FOR d IN collection FILTER BOOST([] NONE NOT IN d['a'], 2.5) RETURN d", expected);

    assertFilterSuccess(
        vocbase(), "FOR d IN collection FILTER BOOST([] NONE != d.a, 2.5) RETURN d", expected);
    assertFilterSuccess(
        vocbase(), "FOR d IN collection FILTER BOOST([] NONE != d['a'], 2.5) RETURN d", expected);
  }
}<|MERGE_RESOLUTION|>--- conflicted
+++ resolved
@@ -1540,16 +1540,10 @@
         exprCtx.setTrx(&trx);
 
         irs::Or actual;
-<<<<<<< HEAD
         arangodb::iresearch::QueryContext const ctx{
           &trx, dummyPlan.get(), ast,
-          &ExpressionContextMock::EMPTY,
-          &irs::sub_reader::empty(), ref
+          &exprCtx, &irs::sub_reader::empty(), ref
         };
-=======
-        arangodb::iresearch::QueryContext const ctx{ &trx, dummyPlan.get(), ast,
-                                                    &exprCtx, ref };
->>>>>>> ff1c19a0
         EXPECT_TRUE(
           (arangodb::iresearch::FilterFactory::filter(&actual, ctx, *filterNode).ok()));
 
@@ -1660,17 +1654,11 @@
 
 
         irs::Or actual;
-<<<<<<< HEAD
         arangodb::iresearch::QueryContext const ctx{
           &trx, dummyPlan.get(), ast,
-          &ExpressionContextMock::EMPTY,
-          &irs::sub_reader::empty(), ref
+          &exprCtx, &irs::sub_reader::empty(), ref
         };
 
-=======
-        arangodb::iresearch::QueryContext const ctx{ &trx, dummyPlan.get(), ast,
-                                                    &exprCtx, ref };
->>>>>>> ff1c19a0
         EXPECT_TRUE(
           (arangodb::iresearch::FilterFactory::filter(&actual, ctx, *filterNode).ok()));
 
@@ -1780,15 +1768,9 @@
         exprCtx.setTrx(&trx);
         
         irs::Or actual;
-<<<<<<< HEAD
         arangodb::iresearch::QueryContext const ctx{
           &trx, dummyPlan.get(), ast,
-          &ExpressionContextMock::EMPTY,
-          &irs::sub_reader::empty(), ref };
-=======
-        arangodb::iresearch::QueryContext const ctx{ &trx, dummyPlan.get(), ast,
-                                                    &exprCtx, ref };
->>>>>>> ff1c19a0
+          &exprCtx, &irs::sub_reader::empty(), ref };
         EXPECT_TRUE(
           (arangodb::iresearch::FilterFactory::filter(&actual, ctx, *filterNode).ok()));
 
@@ -1898,12 +1880,7 @@
 
         irs::Or actual;
         arangodb::iresearch::QueryContext const ctx{ &trx, dummyPlan.get(), ast,
-<<<<<<< HEAD
-                                                    &ExpressionContextMock::EMPTY,
-                                                    &irs::sub_reader::empty(), ref };
-=======
-                                                    &exprCtx, ref };
->>>>>>> ff1c19a0
+                                                    &exprCtx, &irs::sub_reader::empty(), ref };
         EXPECT_TRUE(
           (arangodb::iresearch::FilterFactory::filter(&actual, ctx, *filterNode).ok()));
 
@@ -3269,12 +3246,7 @@
 
         irs::Or actual;
         arangodb::iresearch::QueryContext const ctx{ &trx, dummyPlan.get(), ast,
-<<<<<<< HEAD
-                                                    &ExpressionContextMock::EMPTY,
-                                                    &irs::sub_reader::empty(), ref };
-=======
-                                                    &exprCtx, ref };
->>>>>>> ff1c19a0
+                                                     &exprCtx, &irs::sub_reader::empty(), ref };
         EXPECT_TRUE(
           (arangodb::iresearch::FilterFactory::filter(&actual, ctx, *filterNode).ok()));
 
@@ -3386,12 +3358,8 @@
 
         irs::Or actual;
         arangodb::iresearch::QueryContext const ctx{ &trx, dummyPlan.get(), ast,
-<<<<<<< HEAD
-                                                    &ExpressionContextMock::EMPTY,
+                                                    &exprCtx,
                                                     &irs::sub_reader::empty(), ref };
-=======
-                                                    &exprCtx, ref };
->>>>>>> ff1c19a0
         EXPECT_TRUE(
           (arangodb::iresearch::FilterFactory::filter(&actual, ctx, *filterNode).ok()));
 
@@ -3503,12 +3471,8 @@
 
         irs::Or actual;
         arangodb::iresearch::QueryContext const ctx{ &trx, dummyPlan.get(), ast,
-<<<<<<< HEAD
-                                                    &ExpressionContextMock::EMPTY,
+                                                    &exprCtx,
                                                     &irs::sub_reader::empty(), ref };
-=======
-                                                    &exprCtx, ref };
->>>>>>> ff1c19a0
         EXPECT_TRUE(
           (arangodb::iresearch::FilterFactory::filter(&actual, ctx, *filterNode).ok()));
 
