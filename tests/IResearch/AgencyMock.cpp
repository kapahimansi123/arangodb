--- conflicted
+++ resolved
@@ -108,57 +108,13 @@
   void cancel() override {}
   void startConnection() override {}
 
-<<<<<<< HEAD
   AsyncAgencyStorePoolMock* _mock;
   std::string _endpoint;
-=======
-  arangodb::HttpResponse resp(code, 1, nullptr);
-
-  std::string body;
-  if (arangodb::rest::ResponseCode::OK == code && !result->isEmpty()) {
-    body = result->slice().toString();
-    resp.setContentType(arangodb::ContentType::VPACK);
-    resp.headResponse(body.size());
-  }
->>>>>>> a490e40c
 
   auto handleRead(VPackSlice body) -> std::unique_ptr<fuerte::Response> {
     auto* store = _mock->_store;
 
-<<<<<<< HEAD
     fuerte::ResponseHeader header;
-=======
-  if (!body.empty()) {
-    buffer.appendText(body);
-  }
-}
-
-void GeneralClientConnectionAgencyMock::handleWrite(
-    arangodb::basics::StringBuffer& buffer
-) {
-  auto const query = arangodb::velocypack::Parser::fromJson(_body);
-  auto const success = _store->applyTransactions(query);
-  auto const code =
-    std::find_if(success.begin(), success.end(),
-                 [&](int i)->bool { return i != 0; }) == success.end() ?
-    arangodb::rest::ResponseCode::OK : arangodb::rest::ResponseCode::PRECONDITION_FAILED;
-  
-  VPackBuilder bodyObj;
-  bodyObj.openObject();
-  bodyObj.add("results", VPackValue(VPackValueType::Array));
-  bodyObj.close();
-  bodyObj.close();
-  auto body = bodyObj.slice().toString();
-
-  arangodb::HttpResponse resp(code, 1, nullptr);
-  resp.setContentType(arangodb::ContentType::VPACK);
-  resp.headResponse(body.size());
-
-  resp.writeHeader(&buffer);
-  buffer.appendText(body);
-  _store->notifyObservers();
-}
->>>>>>> a490e40c
 
     auto bodyBuilder = std::make_shared<VPackBuilder>(body);
     VPackBuffer<uint8_t> responseBuffer;
