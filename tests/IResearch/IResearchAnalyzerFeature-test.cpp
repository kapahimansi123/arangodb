--- conflicted
+++ resolved
@@ -182,20 +182,6 @@
 std::map<irs::string_ref, Analyzer> const& staticAnalyzers() {
   static const std::map<irs::string_ref, Analyzer> analyzers = {
       {"identity", {"identity", irs::string_ref::NIL, {irs::frequency::type(), irs::norm::type()}}},
-<<<<<<< HEAD
-      {"text_de", {"text", "{ \"locale\": \"de.UTF-8\", \"ignored_words\": [ ] " "}", {irs::frequency::type(), irs::norm::type(), irs::position::type()}}},
-      {"text_en", {"text", "{ \"locale\": \"en.UTF-8\", \"ignored_words\": [ ] " "}", {irs::frequency::type(), irs::norm::type(), irs::position::type()}}},
-      {"text_es", {"text", "{ \"locale\": \"es.UTF-8\", \"ignored_words\": [ ] " "}", {irs::frequency::type(), irs::norm::type(), irs::position::type()}}},
-      {"text_fi", {"text", "{ \"locale\": \"fi.UTF-8\", \"ignored_words\": [ ] " "}", {irs::frequency::type(), irs::norm::type(), irs::position::type()}}},
-      {"text_fr", {"text", "{ \"locale\": \"fr.UTF-8\", \"ignored_words\": [ ] " "}", {irs::frequency::type(), irs::norm::type(), irs::position::type()}}},
-      {"text_it", {"text", "{ \"locale\": \"it.UTF-8\", \"ignored_words\": [ ] " "}", {irs::frequency::type(), irs::norm::type(), irs::position::type()}}},
-      {"text_nl", {"text", "{ \"locale\": \"nl.UTF-8\", \"ignored_words\": [ ] " "}", {irs::frequency::type(), irs::norm::type(), irs::position::type()}}},
-      {"text_no", {"text", "{ \"locale\": \"no.UTF-8\", \"ignored_words\": [ ] " "}", {irs::frequency::type(), irs::norm::type(), irs::position::type()}}},
-      {"text_pt", {"text", "{ \"locale\": \"pt.UTF-8\", \"ignored_words\": [ ] " "}", {irs::frequency::type(), irs::norm::type(), irs::position::type()}}},
-      {"text_ru", {"text", "{ \"locale\": \"ru.UTF-8\", \"ignored_words\": [ ] " "}", {irs::frequency::type(), irs::norm::type(), irs::position::type()}}},
-      {"text_sv", {"text", "{ \"locale\": \"sv.UTF-8\", \"ignored_words\": [ ] " "}", {irs::frequency::type(), irs::norm::type(), irs::position::type()}}},
-      {"text_zh", {"text", "{ \"locale\": \"zh.UTF-8\", \"ignored_words\": [ ] " "}", {irs::frequency::type(), irs::norm::type(), irs::position::type()}}},
-=======
       {"text_de", {"text", "{ \"locale\": \"de.UTF-8\", \"stopwords\": [ ] " "}", {irs::frequency::type(), irs::norm::type(), irs::position::type()}}},
       {"text_en", {"text", "{ \"locale\": \"en.UTF-8\", \"stopwords\": [ ] " "}", {irs::frequency::type(), irs::norm::type(), irs::position::type()}}},
       {"text_es", {"text", "{ \"locale\": \"es.UTF-8\", \"stopwords\": [ ] " "}", {irs::frequency::type(), irs::norm::type(), irs::position::type()}}},
@@ -208,7 +194,6 @@
       {"text_ru", {"text", "{ \"locale\": \"ru.UTF-8\", \"stopwords\": [ ] " "}", {irs::frequency::type(), irs::norm::type(), irs::position::type()}}},
       {"text_sv", {"text", "{ \"locale\": \"sv.UTF-8\", \"stopwords\": [ ] " "}", {irs::frequency::type(), irs::norm::type(), irs::position::type()}}},
       {"text_zh", {"text", "{ \"locale\": \"zh.UTF-8\", \"stopwords\": [ ] " "}", {irs::frequency::type(), irs::norm::type(), irs::position::type()}}},
->>>>>>> 422fd605
   };
 
   return analyzers;
@@ -1951,20 +1936,6 @@
 {
   std::map<std::string, std::pair<irs::string_ref, irs::string_ref>> expected = {
       {"identity", {"identity", irs::string_ref::NIL}},
-<<<<<<< HEAD
-      {"text_de", {"text", "{ \"locale\": \"de.UTF-8\", \"ignored_words\": [ ] " "}"}},
-      {"text_en", {"text", "{ \"locale\": \"en.UTF-8\", \"ignored_words\": [ ] " "}"}},
-      {"text_es", {"text", "{ \"locale\": \"es.UTF-8\", \"ignored_words\": [ ] " "}"}},
-      {"text_fi", {"text", "{ \"locale\": \"fi.UTF-8\", \"ignored_words\": [ ] " "}"}},
-      {"text_fr", {"text", "{ \"locale\": \"fr.UTF-8\", \"ignored_words\": [ ] " "}"}},
-      {"text_it", {"text", "{ \"locale\": \"it.UTF-8\", \"ignored_words\": [ ] " "}"}},
-      {"text_nl", {"text", "{ \"locale\": \"nl.UTF-8\", \"ignored_words\": [ ] " "}"}},
-      {"text_no", {"text", "{ \"locale\": \"no.UTF-8\", \"ignored_words\": [ ] " "}"}},
-      {"text_pt", {"text", "{ \"locale\": \"pt.UTF-8\", \"ignored_words\": [ ] " "}"}},
-      {"text_ru", {"text", "{ \"locale\": \"ru.UTF-8\", \"ignored_words\": [ ] " "}"}},
-      {"text_sv", {"text", "{ \"locale\": \"sv.UTF-8\", \"ignored_words\": [ ] " "}"}},
-      {"text_zh", {"text", "{ \"locale\": \"zh.UTF-8\", \"ignored_words\": [ ] " "}"}},
-=======
       {"text_de", {"text", "{ \"locale\": \"de.UTF-8\", \"stopwords\": [ ] " "}"}},
       {"text_en", {"text", "{ \"locale\": \"en.UTF-8\", \"stopwords\": [ ] " "}"}},
       {"text_es", {"text", "{ \"locale\": \"es.UTF-8\", \"stopwords\": [ ] " "}"}},
@@ -1977,7 +1948,6 @@
       {"text_ru", {"text", "{ \"locale\": \"ru.UTF-8\", \"stopwords\": [ ] " "}"}},
       {"text_sv", {"text", "{ \"locale\": \"sv.UTF-8\", \"stopwords\": [ ] " "}"}},
       {"text_zh", {"text", "{ \"locale\": \"zh.UTF-8\", \"stopwords\": [ ] " "}"}},
->>>>>>> 422fd605
       {arangodb::StaticStrings::SystemDatabase + "::valid", {"identity", irs::string_ref::NIL}},
   };
   arangodb::iresearch::IResearchAnalyzerFeature feature(server);
@@ -3450,7 +3420,6 @@
         StorageEngineMock::versionFilenameResult, versionJson->slice(), false)));
 
     std::unordered_set<std::string> expected{ "abc"};
-<<<<<<< HEAD
     TRI_vocbase_t* vocbase;
     EXPECT_TRUE((TRI_ERROR_NO_ERROR ==
                  dbFeature->createDatabase(1, "testVocbase", vocbase)));
@@ -3567,7 +3536,7 @@
     EXPECT_EQ(0, slice.length());
   }
 
-  // test system, with legacy collection, with analyzer collection (single-server)
+  // test system, no legacy collection, with analyzer collection (single-server)
   {
     TRI_vocbase_t system(TRI_vocbase_type_e::TRI_VOCBASE_TYPE_NORMAL, 0,
                          TRI_VOC_SYSTEM_DATABASE);  // create befor reseting srver
@@ -3598,27 +3567,10 @@
 
     feature->start();  // register upgrade tasks
 
-    // ensure legacy collection after feature start
+    // ensure no legacy collection after feature start
     {
       auto collection = system.lookupCollection(LEGACY_ANALYZER_COLLECTION_NAME);
       ASSERT_TRUE((true == !collection));
-      ASSERT_TRUE((false == !system.createCollection(createLegacyCollectionJson->slice())));
-    }
-
-    // add document to legacy collection after feature start
-    {
-      arangodb::OperationOptions options;
-      arangodb::SingleCollectionTransaction trx(
-          arangodb::transaction::StandaloneContext::Create(system),
-          LEGACY_ANALYZER_COLLECTION_NAME, arangodb::AccessMode::Type::WRITE);
-      EXPECT_TRUE((true == trx.begin().ok()));
-      EXPECT_TRUE((true == trx.insert(ANALYZER_COLLECTION_NAME,
-                                      arangodb::velocypack::Parser::fromJson(
-                                          "{\"name\": \"legacy\"}")
-                                          ->slice(),
-                                      options)
-                               .ok()));
-      EXPECT_TRUE((trx.commit().ok()));
     }
 
     arangodb::DatabasePathFeature dbPathFeature(server);
@@ -3634,8 +3586,6 @@
         StorageEngineMock::versionFilenameResult, versionJson->slice(), false)));
 
     std::set<std::string> expected{ "abc"};
-=======
->>>>>>> 422fd605
     TRI_vocbase_t* vocbase;
     EXPECT_TRUE((TRI_ERROR_NO_ERROR ==
                  dbFeature->createDatabase(1, "testVocbase", vocbase)));
@@ -3674,175 +3624,6 @@
     EXPECT_TRUE((true == expected.empty()));
   }
 
-<<<<<<< HEAD
-=======
-  // test system, with legacy collection, no analyzer collection (single-server)
-  {
-    TRI_vocbase_t system(TRI_vocbase_type_e::TRI_VOCBASE_TYPE_NORMAL, 0,
-                         TRI_VOC_SYSTEM_DATABASE);  // create befor reseting srver
-
-    // create a new instance of an ApplicationServer and fill it with the required features
-    // cannot use the existing server since its features already have some state
-    std::shared_ptr<arangodb::application_features::ApplicationServer> originalServer(
-        arangodb::application_features::ApplicationServer::server,
-        [](arangodb::application_features::ApplicationServer* ptr) -> void {
-          arangodb::application_features::ApplicationServer::server = ptr;
-        });
-    arangodb::application_features::ApplicationServer::server =
-        nullptr;  // avoid "ApplicationServer initialized twice"
-    arangodb::application_features::ApplicationServer server(nullptr, nullptr);
-    arangodb::iresearch::IResearchAnalyzerFeature* feature;
-    arangodb::DatabaseFeature* dbFeature;
-    arangodb::SystemDatabaseFeature* sysDatabase;
-    server.addFeature(dbFeature = new arangodb::DatabaseFeature(server));  // required for IResearchAnalyzerFeature::emplace(...)
-    server.addFeature(new arangodb::QueryRegistryFeature(server));  // required for constructing TRI_vocbase_t
-    server.addFeature(sysDatabase = new arangodb::SystemDatabaseFeature(server, &system));  // required for IResearchAnalyzerFeature::start()
-    server.addFeature(new arangodb::UpgradeFeature(server, nullptr, {}));  // required for upgrade tasks
-    server.addFeature(new arangodb::V8DealerFeature(server));  // required for DatabaseFeature::createDatabase(...)
-    server.addFeature(feature = new arangodb::iresearch::IResearchAnalyzerFeature(server));  // required for running upgrade task
-    arangodb::aql::OptimizerRulesFeature(this->server).prepare();  // required for Query::preparePlan(...)
-    auto clearOptimizerRules = irs::make_finally([this]() -> void {
-      arangodb::aql::OptimizerRulesFeature(this->server).unprepare();
-    });
-
-    feature->start();  // register upgrade tasks
-
-    // ensure legacy collection after feature start
-    {
-      auto collection = system.lookupCollection(LEGACY_ANALYZER_COLLECTION_NAME);
-      ASSERT_TRUE((true == !collection));
-      ASSERT_TRUE((false == !system.createCollection(createLegacyCollectionJson->slice())));
-    }
-
-    // add document to legacy collection after feature start
-    {
-      arangodb::OperationOptions options;
-      arangodb::SingleCollectionTransaction trx(
-          arangodb::transaction::StandaloneContext::Create(system),
-          LEGACY_ANALYZER_COLLECTION_NAME, arangodb::AccessMode::Type::WRITE);
-      EXPECT_TRUE((true == trx.begin().ok()));
-      EXPECT_TRUE((true == trx.insert(ANALYZER_COLLECTION_NAME,
-                                      arangodb::velocypack::Parser::fromJson(
-                                          "{\"name\": \"legacy\"}")
-                                          ->slice(),
-                                      options)
-                               .ok()));
-      EXPECT_TRUE((trx.commit().ok()));
-    }
-
-    arangodb::DatabasePathFeature dbPathFeature(server);
-    arangodb::tests::setDatabasePath(dbPathFeature);  // ensure test data is stored in a unique directory
-    auto versionFilename = StorageEngineMock::versionFilenameResult;
-    auto versionFilenameRestore = irs::make_finally([&versionFilename]() -> void {
-      StorageEngineMock::versionFilenameResult = versionFilename;
-    });
-    StorageEngineMock::versionFilenameResult =
-        (irs::utf8_path(dbPathFeature.directory()) /= "version").utf8();
-    ASSERT_TRUE((irs::utf8_path(dbPathFeature.directory()).mkdir()));
-    ASSERT_TRUE((arangodb::basics::VelocyPackHelper::velocyPackToFile(
-        StorageEngineMock::versionFilenameResult, versionJson->slice(), false)));
-
-    TRI_vocbase_t* vocbase;
-    EXPECT_TRUE((TRI_ERROR_NO_ERROR ==
-                 dbFeature->createDatabase(1, "testVocbase", vocbase)));
-    EXPECT_TRUE((arangodb::methods::Upgrade::startup(*vocbase, true, false).ok()));  // run upgrade
-    EXPECT_TRUE((false == !vocbase->lookupCollection(ANALYZER_COLLECTION_NAME)));
-    auto result = arangodb::tests::executeQuery(*vocbase, ANALYZER_COLLECTION_QUERY);
-    EXPECT_TRUE((result.result.ok()));
-    auto slice = result.data->slice();
-    EXPECT_TRUE(slice.isArray());
-    EXPECT_EQ(0, slice.length());
-  }
-
-  // test system, no legacy collection, with analyzer collection (single-server)
-  {
-    TRI_vocbase_t system(TRI_vocbase_type_e::TRI_VOCBASE_TYPE_NORMAL, 0,
-                         TRI_VOC_SYSTEM_DATABASE);  // create befor reseting srver
-
-    // create a new instance of an ApplicationServer and fill it with the required features
-    // cannot use the existing server since its features already have some state
-    std::shared_ptr<arangodb::application_features::ApplicationServer> originalServer(
-        arangodb::application_features::ApplicationServer::server,
-        [](arangodb::application_features::ApplicationServer* ptr) -> void {
-          arangodb::application_features::ApplicationServer::server = ptr;
-        });
-    arangodb::application_features::ApplicationServer::server =
-        nullptr;  // avoid "ApplicationServer initialized twice"
-    arangodb::application_features::ApplicationServer server(nullptr, nullptr);
-    arangodb::iresearch::IResearchAnalyzerFeature* feature;
-    arangodb::DatabaseFeature* dbFeature;
-    arangodb::SystemDatabaseFeature* sysDatabase;
-    server.addFeature(dbFeature = new arangodb::DatabaseFeature(server));  // required for IResearchAnalyzerFeature::emplace(...)
-    server.addFeature(new arangodb::QueryRegistryFeature(server));  // required for constructing TRI_vocbase_t
-    server.addFeature(sysDatabase = new arangodb::SystemDatabaseFeature(server, &system));  // required for IResearchAnalyzerFeature::start()
-    server.addFeature(new arangodb::UpgradeFeature(server, nullptr, {}));  // required for upgrade tasks
-    server.addFeature(new arangodb::V8DealerFeature(server));  // required for DatabaseFeature::createDatabase(...)
-    server.addFeature(feature = new arangodb::iresearch::IResearchAnalyzerFeature(server));  // required for running upgrade task
-    arangodb::aql::OptimizerRulesFeature(this->server).prepare();  // required for Query::preparePlan(...)
-    auto clearOptimizerRules = irs::make_finally([this]() -> void {
-      arangodb::aql::OptimizerRulesFeature(this->server).unprepare();
-    });
-
-    feature->start();  // register upgrade tasks
-
-    // ensure no legacy collection after feature start
-    {
-      auto collection = system.lookupCollection(LEGACY_ANALYZER_COLLECTION_NAME);
-      ASSERT_TRUE((true == !collection));
-    }
-
-    arangodb::DatabasePathFeature dbPathFeature(server);
-    arangodb::tests::setDatabasePath(dbPathFeature);  // ensure test data is stored in a unique directory
-    auto versionFilename = StorageEngineMock::versionFilenameResult;
-    auto versionFilenameRestore = irs::make_finally([&versionFilename]() -> void {
-      StorageEngineMock::versionFilenameResult = versionFilename;
-    });
-    StorageEngineMock::versionFilenameResult =
-        (irs::utf8_path(dbPathFeature.directory()) /= "version").utf8();
-    ASSERT_TRUE((irs::utf8_path(dbPathFeature.directory()).mkdir()));
-    ASSERT_TRUE((arangodb::basics::VelocyPackHelper::velocyPackToFile(
-        StorageEngineMock::versionFilenameResult, versionJson->slice(), false)));
-
-    std::set<std::string> expected{ "abc"};
-    TRI_vocbase_t* vocbase;
-    EXPECT_TRUE((TRI_ERROR_NO_ERROR ==
-                 dbFeature->createDatabase(1, "testVocbase", vocbase)));
-    EXPECT_TRUE((false == !vocbase->createCollection(createCollectionJson->slice())));
-
-    // add document to collection
-    {
-      arangodb::OperationOptions options;
-      arangodb::SingleCollectionTransaction trx(
-          arangodb::transaction::StandaloneContext::Create(*vocbase),
-          ANALYZER_COLLECTION_NAME, arangodb::AccessMode::Type::WRITE);
-      EXPECT_TRUE((true == trx.begin().ok()));
-      EXPECT_TRUE(
-          (true ==
-           trx.insert(
-                  ANALYZER_COLLECTION_NAME,
-                  arangodb::velocypack::Parser::fromJson("{\"name\": \"abc\"}")->slice(), options)
-               .ok()));
-      EXPECT_TRUE((trx.commit().ok()));
-    }
-
-    EXPECT_TRUE((arangodb::methods::Upgrade::startup(*vocbase, true, false).ok()));  // run upgrade
-    EXPECT_TRUE((false == !vocbase->lookupCollection(ANALYZER_COLLECTION_NAME)));
-    auto result = arangodb::tests::executeQuery(*vocbase, ANALYZER_COLLECTION_QUERY);
-    EXPECT_TRUE((result.result.ok()));
-    auto slice = result.data->slice();
-    EXPECT_TRUE(slice.isArray());
-
-    for (arangodb::velocypack::ArrayIterator itr(slice); itr.valid(); ++itr) {
-      auto resolved = itr.value().resolveExternals();
-      EXPECT_TRUE((resolved.isObject()));
-      EXPECT_TRUE((resolved.get("name").isString()));
-      EXPECT_TRUE((1 == expected.erase(resolved.get("name").copyString())));
-    }
-
-    EXPECT_TRUE((true == expected.empty()));
-  }
-
->>>>>>> 422fd605
   // test no system, no analyzer collection (coordinator)
   // {
   //   TRI_vocbase_t system(TRI_vocbase_type_e::TRI_VOCBASE_TYPE_NORMAL, 0,
@@ -4725,20 +4506,6 @@
   {
     std::set<ExpectedType> expected = {
         {"identity", irs::string_ref::NIL, {irs::frequency::type(), irs::norm::type()}},
-<<<<<<< HEAD
-        {"text_de", "{ \"locale\": \"de.UTF-8\", \"ignored_words\": [ ] " "}", { irs::frequency::type(), irs::norm::type(), irs::position::type() }},
-        {"text_en", "{ \"locale\": \"en.UTF-8\", \"ignored_words\": [ ] " "}", { irs::frequency::type(), irs::norm::type(), irs::position::type() }},
-        {"text_es", "{ \"locale\": \"es.UTF-8\", \"ignored_words\": [ ] " "}", { irs::frequency::type(), irs::norm::type(), irs::position::type() }},
-        {"text_fi", "{ \"locale\": \"fi.UTF-8\", \"ignored_words\": [ ] " "}", { irs::frequency::type(), irs::norm::type(), irs::position::type() }},
-        {"text_fr", "{ \"locale\": \"fr.UTF-8\", \"ignored_words\": [ ] " "}", { irs::frequency::type(), irs::norm::type(), irs::position::type() }},
-        {"text_it", "{ \"locale\": \"it.UTF-8\", \"ignored_words\": [ ] " "}", { irs::frequency::type(), irs::norm::type(), irs::position::type() }},
-        {"text_nl", "{ \"locale\": \"nl.UTF-8\", \"ignored_words\": [ ] " "}", { irs::frequency::type(), irs::norm::type(), irs::position::type() }},
-        {"text_no", "{ \"locale\": \"no.UTF-8\", \"ignored_words\": [ ] " "}", { irs::frequency::type(), irs::norm::type(), irs::position::type() }},
-        {"text_pt", "{ \"locale\": \"pt.UTF-8\", \"ignored_words\": [ ] " "}", { irs::frequency::type(), irs::norm::type(), irs::position::type() }},
-        {"text_ru", "{ \"locale\": \"ru.UTF-8\", \"ignored_words\": [ ] " "}", { irs::frequency::type(), irs::norm::type(), irs::position::type() }},
-        {"text_sv", "{ \"locale\": \"sv.UTF-8\", \"ignored_words\": [ ] " "}", { irs::frequency::type(), irs::norm::type(), irs::position::type() }},
-        {"text_zh", "{ \"locale\": \"zh.UTF-8\", \"ignored_words\": [ ] " "}", { irs::frequency::type(), irs::norm::type(), irs::position::type() }},
-=======
         {"text_de", "{ \"locale\": \"de.UTF-8\", \"stopwords\": [ ] " "}", { irs::frequency::type(), irs::norm::type(), irs::position::type() }},
         {"text_en", "{ \"locale\": \"en.UTF-8\", \"stopwords\": [ ] " "}", { irs::frequency::type(), irs::norm::type(), irs::position::type() }},
         {"text_es", "{ \"locale\": \"es.UTF-8\", \"stopwords\": [ ] " "}", { irs::frequency::type(), irs::norm::type(), irs::position::type() }},
@@ -4751,7 +4518,6 @@
         {"text_ru", "{ \"locale\": \"ru.UTF-8\", \"stopwords\": [ ] " "}", { irs::frequency::type(), irs::norm::type(), irs::position::type() }},
         {"text_sv", "{ \"locale\": \"sv.UTF-8\", \"stopwords\": [ ] " "}", { irs::frequency::type(), irs::norm::type(), irs::position::type() }},
         {"text_zh", "{ \"locale\": \"zh.UTF-8\", \"stopwords\": [ ] " "}", { irs::frequency::type(), irs::norm::type(), irs::position::type() }},
->>>>>>> 422fd605
     };
     auto result = feature.visit(
         [&expected](arangodb::iresearch::IResearchAnalyzerFeature::AnalyzerPool::ptr const& analyzer) -> bool {
