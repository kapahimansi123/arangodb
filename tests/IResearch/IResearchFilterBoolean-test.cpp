//////////////////////////////////////////////////////////////////////////////
/// DISCLAIMER
///
/// Copyright 2017 EMC Corporation
///
/// Licensed under the Apache License, Version 2.0 (the "License");
/// you may not use this file except in compliance with the License.
/// You may obtain a copy of the License at
///
///     http://www.apache.org/licenses/LICENSE-2.0
///
/// Unless required by applicable law or agreed to in writing, software
/// distributed under the License is distributed on an "AS IS" BASIS,
/// WITHOUT WARRANTIES OR CONDITIONS OF ANY KIND, either express or implied.
/// See the License for the specific language governing permissions and
/// limitations under the License.
///
/// Copyright holder is EMC Corporation
///
/// @author Andrey Abramov
/// @author Vasiliy Nabatchikov
////////////////////////////////////////////////////////////////////////////////

#include "gtest/gtest.h"

#include "analysis/analyzers.hpp"
#include "analysis/token_attributes.hpp"
#include "analysis/token_streams.hpp"
#include "search/all_filter.hpp"
#include "search/boolean_filter.hpp"
#include "search/column_existence_filter.hpp"
#include "search/granular_range_filter.hpp"
#include "search/phrase_filter.hpp"
#include "search/prefix_filter.hpp"
#include "search/range_filter.hpp"
#include "search/term_filter.hpp"

#include <velocypack/Parser.h>

#include "IResearch/ExpressionContextMock.h"
#include "IResearch/common.h"
#include "Mocks/LogLevels.h"
#include "Mocks/Servers.h"
#include "Mocks/StorageEngineMock.h"

#include "Aql/AqlFunctionFeature.h"
#include "Aql/Ast.h"
#include "Aql/ExecutionPlan.h"
#include "Aql/ExpressionContext.h"
#include "Aql/Query.h"
#include "Aql/OptimizerRulesFeature.h"
#include "Cluster/ClusterFeature.h"
#include "GeneralServer/AuthenticationFeature.h"
#include "IResearch/AqlHelper.h"
#include "IResearch/ExpressionFilter.h"
#include "IResearch/IResearchAnalyzerFeature.h"
#include "IResearch/IResearchCommon.h"
#include "IResearch/IResearchFeature.h"
#include "IResearch/IResearchFilterFactory.h"
#include "IResearch/IResearchLinkMeta.h"
#include "IResearch/IResearchViewMeta.h"
#include "Logger/LogTopic.h"
#include "Logger/Logger.h"
#include "RestServer/AqlFeature.h"
#include "RestServer/DatabaseFeature.h"
#include "RestServer/QueryRegistryFeature.h"
#include "RestServer/SystemDatabaseFeature.h"
#include "RestServer/ViewTypesFeature.h"
#include "StorageEngine/EngineSelectorFeature.h"
#include "Transaction/Methods.h"
#include "Transaction/StandaloneContext.h"
#include "V8Server/V8DealerFeature.h"
#include "VocBase/Methods/Collections.h"

#if USE_ENTERPRISE
#include "Enterprise/Ldap/LdapFeature.h"
#endif

static const VPackBuilder systemDatabaseBuilder = dbArgsBuilder();
static const VPackSlice   systemDatabaseArgs = systemDatabaseBuilder.slice();

// -----------------------------------------------------------------------------
// --SECTION--                                                 setup / tear-down
// -----------------------------------------------------------------------------

class IResearchFilterBooleanTest
    : public ::testing::Test,
      public arangodb::tests::LogSuppressor<arangodb::Logger::AUTHENTICATION, arangodb::LogLevel::ERR> {
 protected:
  arangodb::tests::mocks::MockAqlServer server;

 private:
  TRI_vocbase_t* _vocbase;

 protected:
  IResearchFilterBooleanTest() {
    arangodb::tests::init();

    auto& functions = server.getFeature<arangodb::aql::AqlFunctionFeature>();

    // register fake non-deterministic function in order to suppress optimizations
    functions.add(arangodb::aql::Function{
        "_NONDETERM_", ".",
        arangodb::aql::Function::makeFlags(
            // fake non-deterministic
            arangodb::aql::Function::Flags::CanRunOnDBServer),
        [](arangodb::aql::ExpressionContext*, arangodb::transaction::Methods*,
           arangodb::aql::VPackFunctionParameters const& params) {
          TRI_ASSERT(!params.empty());
          return params[0];
        }});

    // register fake non-deterministic function in order to suppress optimizations
    functions.add(arangodb::aql::Function{
        "_FORWARD_", ".",
        arangodb::aql::Function::makeFlags(
            // fake deterministic
            arangodb::aql::Function::Flags::Deterministic, arangodb::aql::Function::Flags::Cacheable,
            arangodb::aql::Function::Flags::CanRunOnDBServer),
        [](arangodb::aql::ExpressionContext*, arangodb::transaction::Methods*,
           arangodb::aql::VPackFunctionParameters const& params) {
          TRI_ASSERT(!params.empty());
          return params[0];
        }});

    auto& analyzers = server.getFeature<arangodb::iresearch::IResearchAnalyzerFeature>();
    arangodb::iresearch::IResearchAnalyzerFeature::EmplaceResult result;

    auto& dbFeature = server.getFeature<arangodb::DatabaseFeature>();
    dbFeature.createDatabase(testDBInfo(server.server()), _vocbase);  // required for IResearchAnalyzerFeature::emplace(...)
    std::shared_ptr<arangodb::LogicalCollection> unused;
    arangodb::methods::Collections::createSystem(*_vocbase, arangodb::tests::AnalyzerCollectionName,
                                                 false, unused);
    unused = nullptr;
    analyzers.emplace(
        result, "testVocbase::test_analyzer", "TestAnalyzer",
      arangodb::velocypack::Parser::fromJson("{ \"args\": \"abc\" }")->slice()); // cache analyzer
  }

  TRI_vocbase_t& vocbase() { return *_vocbase; }
};  // IResearchFilterSetup

// -----------------------------------------------------------------------------
// --SECTION--                                                        test suite
// -----------------------------------------------------------------------------

TEST_F(IResearchFilterBooleanTest, Ternary) {

//  arangodb::aql::Query q(arangodb::transaction::StandaloneContext::Create(this->vocbase()),
//                         arangodb::aql::QueryString(), nullptr, nullptr);
//  
  // can evaluate expression
  {
    ExpressionContextMock ctx;
    ctx.vars.emplace("x", arangodb::aql::AqlValue(arangodb::aql::AqlValue(
                              arangodb::aql::AqlValueHintInt{3})));

    irs::Or expected;
    expected.add<irs::all>();

    assertFilterSuccess(
        vocbase(),
        "LET x=3 FOR d IN collection FILTER x > 2 ? true : false RETURN d",
        expected, &ctx);
  }

  // can evaluate expression, boost
  {
    ExpressionContextMock ctx;
    ctx.vars.emplace("x", arangodb::aql::AqlValue(arangodb::aql::AqlValue(
                              arangodb::aql::AqlValueHintInt{3})));

    irs::Or expected;
    expected.add<irs::all>().boost(1.5);

    assertFilterSuccess(
        vocbase(),
        "LET x=3 FOR d IN collection FILTER BOOST(x > 2 ? true : false, 1.5) "
        "RETURN d",
        expected, &ctx);
  }

  // can evaluate expression
  {
    ExpressionContextMock ctx;
    ctx.vars.emplace("x", arangodb::aql::AqlValue(arangodb::aql::AqlValue(
                              arangodb::aql::AqlValueHintInt{1})));

    irs::Or expected;
    expected.add<irs::empty>();

    assertFilterSuccess(
        vocbase(),
        "LET x=1 FOR d IN collection FILTER x > 2 ? true : false RETURN d",
        expected, &ctx);
  }

  // nondeterministic expression -> wrap it
  assertExpressionFilter(
      vocbase(),
      "LET x=1 FOR d IN collection FILTER x > 2 ? _NONDETERM_(true) : false "
      "RETURN d");
  assertExpressionFilter(
      vocbase(),
      "LET x=1 FOR d IN collection FILTER BOOST(x > 2 ? _NONDETERM_(true) : "
      "false, 1.5) RETURN d",
      1.5, wrappedExpressionExtractor);

  // can't evaluate expression: no referenced variable in context
  assertFilterExecutionFail(
      vocbase(),
      "LET x=1 FOR d IN collection FILTER x > 2 ? true : false RETURN d",
      &ExpressionContextMock::EMPTY);
}

TEST_F(IResearchFilterBooleanTest, UnaryNot) {
  // simple attribute, string
  {
    irs::Or expected;
    auto& filter = expected.add<irs::Not>().filter<irs::And>().add<irs::by_term>();
    *filter.mutable_field() = mangleStringIdentity("a");
    filter.mutable_options()->term = irs::ref_cast<irs::byte_type>(irs::string_ref("1"));

    assertFilterSuccess(vocbase(),
                        "FOR d IN collection FILTER not (d.a == '1') RETURN d", expected);
    assertFilterSuccess(
        vocbase(), "FOR d IN collection FILTER not (d['a'] == '1') RETURN d", expected);
    assertFilterSuccess(vocbase(),
                        "FOR d IN collection FILTER not ('1' == d.a) RETURN d", expected);
    assertFilterSuccess(
        vocbase(), "FOR d IN collection FILTER not ('1' == d['a']) RETURN d", expected);
  }

  // simple offset, string
  {
    irs::Or expected;
    auto& filter = expected.add<irs::Not>().filter<irs::And>().add<irs::by_term>();
    *filter.mutable_field() = mangleStringIdentity("[1]");
    filter.mutable_options()->term = irs::ref_cast<irs::byte_type>(irs::string_ref("1"));

    assertFilterSuccess(vocbase(),
                        "FOR d IN collection FILTER not (d[1] == '1') RETURN d", expected);
    assertFilterSuccess(vocbase(),
                        "FOR d IN collection FILTER not ('1' == d[1]) RETURN d", expected);
  }

  // complex attribute, string
  {
    irs::Or expected;
    auto& filter = expected.add<irs::Not>().filter<irs::And>().add<irs::by_term>();
    *filter.mutable_field() = mangleStringIdentity("a.b.c");
    filter.mutable_options()->term = irs::ref_cast<irs::byte_type>(irs::string_ref("1"));

    assertFilterSuccess(
        vocbase(), "FOR d IN collection FILTER not (d.a.b.c == '1') RETURN d", expected);
    assertFilterSuccess(
        vocbase(),
        "FOR d IN collection FILTER not (d['a']['b']['c'] == '1') RETURN d", expected);
    assertFilterSuccess(
        vocbase(), "FOR d IN collection FILTER not ('1' == d.a.b.c) RETURN d", expected);
    assertFilterSuccess(
        vocbase(),
        "FOR d IN collection FILTER not ('1' == d['a']['b']['c']) RETURN d", expected);
  }

  // complex attribute with offset, string
  {
    irs::Or expected;
    auto& filter = expected.add<irs::Not>().filter<irs::And>().add<irs::by_term>();
    *filter.mutable_field() = mangleStringIdentity("a.b[42].c");
    filter.mutable_options()->term = irs::ref_cast<irs::byte_type>(irs::string_ref("1"));

    assertFilterSuccess(
        vocbase(),
        "FOR d IN collection FILTER not (d.a.b[42].c == '1') RETURN d", expected);
    assertFilterSuccess(
        vocbase(),
        "FOR d IN collection FILTER not (d['a']['b'][42]['c'] == '1') RETURN d", expected);
    assertFilterSuccess(
        vocbase(),
        "FOR d IN collection FILTER not ('1' == d.a.b[42].c) RETURN d", expected);
    assertFilterSuccess(
        vocbase(),
        "FOR d IN collection FILTER not ('1' == d['a']['b'][42]['c']) RETURN d", expected);
  }

  // complex attribute with offset, string, boost
  {
    irs::Or expected;
    auto& root = expected.add<irs::Not>();
    root.boost(2.5);
    auto& filter = root.filter<irs::And>().add<irs::by_term>();
    *filter.mutable_field() = mangleStringIdentity("a.b[42].c");
    filter.mutable_options()->term = irs::ref_cast<irs::byte_type>(irs::string_ref("1"));

    assertFilterSuccess(
        vocbase(),
        "FOR d IN collection FILTER BOOST(not (d.a.b[42].c == '1'), 2.5) "
        "RETURN d",
        expected);
    assertFilterSuccess(
        vocbase(),
        "FOR d IN collection FILTER boost(not (d['a']['b'][42]['c'] == '1'), "
        "2.5) RETURN d",
        expected);
    assertFilterSuccess(
        vocbase(),
        "FOR d IN collection FILTER boost(not ('1' == d.a.b[42].c), 2.5) "
        "RETURN d",
        expected);
    assertFilterSuccess(
        vocbase(),
        "FOR d IN collection FILTER boost(not ('1' == d['a']['b'][42]['c']), "
        "2.5) RETURN d",
        expected);
  }

  // complex attribute with offset, string, boost
  {
    irs::Or expected;
    auto& root = expected.add<irs::Not>().filter<irs::And>();
    auto& filter = root.add<irs::by_term>();
    filter.boost(2.5);
    *filter.mutable_field() = mangleStringIdentity("a.b[42].c");
    filter.mutable_options()->term = irs::ref_cast<irs::byte_type>(irs::string_ref("1"));

    assertFilterSuccess(
        vocbase(),
        "FOR d IN collection FILTER not boost('1' == d['a']['b'][42]['c'], "
        "2.5) RETURN d",
        expected);
  }

  // complex attribute with offset, string, boost, analyzer
  {
    irs::Or expected;
    auto& root = expected.add<irs::Not>();
    root.boost(2.5);
    auto& filter = root.filter<irs::And>().add<irs::by_term>();
    *filter.mutable_field() = mangleString("a.b[42].c", "test_analyzer");
    filter.mutable_options()->term = irs::ref_cast<irs::byte_type>(irs::string_ref("1"));

    assertFilterSuccess(
        vocbase(),
        "FOR d IN collection FILTER analyzer(BOOST(not (d.a.b[42].c == '1'), "
        "2.5), 'test_analyzer') RETURN d",
        expected);
    assertFilterSuccess(
        vocbase(),
        "FOR d IN collection FILTER analyzer(boost(not (d['a']['b'][42]['c'] "
        "== '1'), 2.5), 'test_analyzer') RETURN d",
        expected);
    assertFilterSuccess(
        vocbase(),
        "FOR d IN collection FILTER boost(analyzer(not ('1' == d.a.b[42].c), "
        "'test_analyzer'), 2.5) RETURN d",
        expected);
    assertFilterSuccess(
        vocbase(),
        "FOR d IN collection FILTER boost(analyzer(not ('1' == "
        "d['a']['b'][42]['c']), 'test_analyzer'), 2.5) RETURN d",
        expected);
  }

  // string expression
  {
    arangodb::aql::Variable var("c", 0, /*isDataFromColl*/ false);
    arangodb::aql::AqlValue value(arangodb::aql::AqlValueHintInt{41});
    arangodb::aql::AqlValueGuard guard(value, true);

    ExpressionContextMock ctx;
    ctx.vars.emplace(var.name, value);

    irs::Or expected;
    auto& filter = expected.add<irs::Not>().filter<irs::And>().add<irs::by_term>();
    *filter.mutable_field() = mangleStringIdentity("a.b[23].c");
    filter.mutable_options()->term = irs::ref_cast<irs::byte_type>(irs::string_ref("42"));

    assertFilterSuccess(
        vocbase(),
        "LET c=41 FOR d IN collection FILTER not (d.a.b[23].c == "
        "TO_STRING(c+1)) RETURN d",
        expected, &ctx);
    assertFilterSuccess(
        vocbase(),
        "LET c=41 FOR d IN collection FILTER not (d.a['b'][23].c == "
        "TO_STRING(c+1)) RETURN d",
        expected, &ctx);
    assertFilterSuccess(
        vocbase(),
        "LET c=41 FOR d IN collection FILTER not (d['a']['b'][23].c == "
        "TO_STRING(c+1)) RETURN d",
        expected, &ctx);
    assertFilterSuccess(
        vocbase(),
        "LET c=41 FOR d IN collection FILTER not (TO_STRING(c+1) == "
        "d.a.b[23].c) RETURN d",
        expected, &ctx);
    assertFilterSuccess(
        vocbase(),
        "LET c=41 FOR d IN collection FILTER not (TO_STRING(c+1) == "
        "d.a['b'][23].c) RETURN d",
        expected, &ctx);
    assertFilterSuccess(
        vocbase(),
        "LET c=41 FOR d IN collection FILTER not (TO_STRING(c+1) == "
        "d['a']['b'][23]['c']) RETURN d",
        expected, &ctx);
  }

  // string expression, analyzer
  {
    arangodb::aql::Variable var("c", 0, /*isDataFromColl*/ false);
    arangodb::aql::AqlValue value(arangodb::aql::AqlValueHintInt{41});
    arangodb::aql::AqlValueGuard guard(value, true);

    ExpressionContextMock ctx;
    ctx.vars.emplace(var.name, value);

    irs::Or expected;
    auto& filter = expected.add<irs::Not>().filter<irs::And>().add<irs::by_term>();
    *filter.mutable_field() = mangleString("a.b[23].c", "test_analyzer");
    filter.mutable_options()->term = irs::ref_cast<irs::byte_type>(irs::string_ref("42"));

    assertFilterSuccess(
        vocbase(),
        "LET c=41 FOR d IN collection FILTER ANALYZER(not (d.a.b[23].c == "
        "TO_STRING(c+1)), 'test_analyzer') RETURN d",
        expected, &ctx);
    assertFilterSuccess(
        vocbase(),
        "LET c=41 FOR d IN collection FILTER ANALYZER(not (d.a['b'][23].c == "
        "TO_STRING(c+1)), 'test_analyzer') RETURN d",
        expected, &ctx);
    assertFilterSuccess(
        vocbase(),
        "LET c=41 FOR d IN collection FILTER ANALYZER(not (d['a']['b'][23].c "
        "== TO_STRING(c+1)), 'test_analyzer') RETURN d",
        expected, &ctx);
    assertFilterSuccess(
        vocbase(),
        "LET c=41 FOR d IN collection FILTER ANALYZER(not (TO_STRING(c+1) == "
        "d.a.b[23].c), 'test_analyzer') RETURN d",
        expected, &ctx);
    assertFilterSuccess(
        vocbase(),
        "LET c=41 FOR d IN collection FILTER ANALYZER(not (TO_STRING(c+1) == "
        "d.a['b'][23].c), 'test_analyzer') RETURN d",
        expected, &ctx);
    assertFilterSuccess(
        vocbase(),
        "LET c=41 FOR d IN collection FILTER ANALYZER(not (TO_STRING(c+1) == "
        "d['a']['b'][23]['c']), 'test_analyzer') RETURN d",
        expected, &ctx);
    assertFilterSuccess(
        vocbase(),
        "LET c=41 FOR d IN collection FILTER not ANALYZER(TO_STRING(c+1) == "
        "d['a']['b'][23]['c'], 'test_analyzer') RETURN d",
        expected, &ctx);
  }
  // filter with constexpr analyzer
  {
    arangodb::aql::Variable var("c", 0, /*isDataFromColl*/ false);
    arangodb::aql::AqlValue value(arangodb::aql::AqlValueHintInt{41});
    arangodb::aql::AqlValueGuard guard(value, true);

    ExpressionContextMock ctx;
    ctx.vars.emplace(var.name, value);
    irs::Or expected;
    auto& filter = expected.add<irs::Not>().filter<irs::And>().add<irs::by_term>();
    *filter.mutable_field() = mangleStringIdentity("a.b[23].c");
    filter.mutable_options()->term = irs::ref_cast<irs::byte_type>(irs::string_ref("42"));

    assertFilterSuccess(
        vocbase(),
        "LET c=41 FOR d IN collection FILTER not (ANALYZER(TO_STRING(c+1), "
        "'test_analyzer') == d['a']['b'][23]['c']) RETURN d",
        expected, &ctx);
  }

  // dynamic complex attribute name
  {
    ExpressionContextMock ctx;
    ctx.vars.emplace("a", arangodb::aql::AqlValue(arangodb::aql::AqlValue{"a"}));
    ctx.vars.emplace("c", arangodb::aql::AqlValue(arangodb::aql::AqlValue{"c"}));
    ctx.vars.emplace("offsetInt", arangodb::aql::AqlValue(arangodb::aql::AqlValue(
                                      arangodb::aql::AqlValueHintInt{4})));
    ctx.vars.emplace("offsetDbl", arangodb::aql::AqlValue(arangodb::aql::AqlValue(
                                      arangodb::aql::AqlValueHintDouble{5.6})));

    irs::Or expected;
    auto& filter = expected.add<irs::Not>().filter<irs::And>().add<irs::by_term>();
    *filter.mutable_field() = mangleStringIdentity("a.b.c.e[4].f[5].g[3].g.a");
    filter.mutable_options()->term = irs::ref_cast<irs::byte_type>(irs::string_ref("1"));

    assertFilterSuccess(
        vocbase(),
        "LET a='a' LET c='c' LET offsetInt=4 LET offsetDbl=5.6 FOR d IN "
        "collection FILTER not "
        "(d[a].b[c].e[offsetInt].f[offsetDbl].g[_FORWARD_(3)].g[_FORWARD_('a')]"
        " == '1') RETURN d",
        expected, &ctx);
    assertFilterSuccess(
        vocbase(),
        "LET a='a' LET c='c' LET offsetInt=4 LET offsetDbl=5.6 FOR d IN "
        "collection FILTER not ('1' == "
        "d[a].b[c].e[offsetInt].f[offsetDbl].g[_FORWARD_(3)].g[_FORWARD_('a')])"
        " RETURN d",
        expected, &ctx);
  }

  // invalid dynamic attribute name
  {
    ExpressionContextMock ctx;
    ctx.vars.emplace("a", arangodb::aql::AqlValue(arangodb::aql::AqlValue{"a"}));
    ctx.vars.emplace("c", arangodb::aql::AqlValue(arangodb::aql::AqlValue{"c"}));
    ctx.vars.emplace("offsetDbl", arangodb::aql::AqlValue(arangodb::aql::AqlValue(
                                      arangodb::aql::AqlValueHintDouble{5.6})));

    assertFilterExecutionFail(
        vocbase(),
        "LET a='a' LET c='c' LET offsetInt=4 LET offsetDbl=5.6 FOR d IN "
        "collection FILTER not "
        "(d[a].b[c].e[offsetInt].f[offsetDbl].g[_FORWARD_(3)].g[_FORWARD_('a')]"
        " == '1') RETURN d",
        &ctx);
  }

  // invalid dynamic attribute name (null value)
  {
    ExpressionContextMock ctx;
    ctx.vars.emplace("a", arangodb::aql::AqlValue(arangodb::aql::AqlValueHintNull{}));  // invalid value type
    ctx.vars.emplace("c", arangodb::aql::AqlValue(arangodb::aql::AqlValue{"c"}));
    ctx.vars.emplace("offsetInt", arangodb::aql::AqlValue(arangodb::aql::AqlValue(
                                      arangodb::aql::AqlValueHintInt{4})));
    ctx.vars.emplace("offsetDbl", arangodb::aql::AqlValue(arangodb::aql::AqlValue(
                                      arangodb::aql::AqlValueHintDouble{5.6})));

    assertFilterExecutionFail(
        vocbase(),
        "LET a=null LET c='c' LET offsetInt=4 LET offsetDbl=5.6 FOR d IN "
        "collection FILTER not "
        "(d[a].b[c].e[offsetInt].f[offsetDbl].g[_FORWARD_(3)].g[_FORWARD_('a')]"
        " == '1') RETURN d",
        &ctx);
  }

  // invalid dynamic attribute name (bool value)
  {
    ExpressionContextMock ctx;
    ctx.vars.emplace("a", arangodb::aql::AqlValue(arangodb::aql::AqlValueHintBool{false}));  // invalid value type
    ctx.vars.emplace("c", arangodb::aql::AqlValue(arangodb::aql::AqlValue{"c"}));
    ctx.vars.emplace("offsetInt", arangodb::aql::AqlValue(arangodb::aql::AqlValue(
                                      arangodb::aql::AqlValueHintInt{4})));
    ctx.vars.emplace("offsetDbl", arangodb::aql::AqlValue(arangodb::aql::AqlValue(
                                      arangodb::aql::AqlValueHintDouble{5.6})));

    assertFilterExecutionFail(
        vocbase(),
        "LET a=false LET c='c' LET offsetInt=4 LET offsetDbl=5.6 FOR d IN "
        "collection FILTER not "
        "(d[a].b[c].e[offsetInt].f[offsetDbl].g[_FORWARD_(3)].g[_FORWARD_('a')]"
        " == '1') RETURN d",
        &ctx);
  }

  // complex attribute, true
  {
    irs::Or expected;
    auto& filter = expected.add<irs::Not>().filter<irs::And>().add<irs::by_term>();
    *filter.mutable_field() = mangleBool("a.b.c");
    filter.mutable_options()->term = irs::boolean_token_stream::value_true();

    assertFilterSuccess(
        vocbase(), "FOR d IN collection FILTER not (d.a.b.c == true) RETURN d", expected);
    assertFilterSuccess(
        vocbase(),
        "FOR d IN collection FILTER not (d['a'].b.c == true) RETURN d", expected);
    assertFilterSuccess(
        vocbase(), "FOR d IN collection FILTER not (true == d.a.b.c) RETURN d", expected);
    assertFilterSuccess(
        vocbase(),
        "FOR d IN collection FILTER not (true == d.a['b']['c']) RETURN d", expected);
    assertFilterSuccess(
        vocbase(),
        "FOR d IN collection FILTER analyzer(not (d.a.b.c == true), "
        "'test_analyzer') RETURN d",
        expected);
    assertFilterSuccess(
        vocbase(),
        "FOR d IN collection FILTER not analyzer(d['a'].b.c == true, "
        "'identity') RETURN d",
        expected);
    assertFilterSuccess(
        vocbase(),
        "FOR d IN collection FILTER not analyzer(true == d.a.b.c, "
        "'test_analyzer') RETURN d",
        expected);
  }

  // complex attribute, false
  {
    irs::Or expected;
    auto& filter = expected.add<irs::Not>().filter<irs::And>().add<irs::by_term>();
    *filter.mutable_field() = mangleBool("a.b.c.bool");
    filter.mutable_options()->term = irs::boolean_token_stream::value_false();

    assertFilterSuccess(
        vocbase(),
        "FOR d IN collection FILTER not (d.a.b.c.bool == false) RETURN d", expected);
    assertFilterSuccess(
        vocbase(),
        "FOR d IN collection FILTER not (d['a'].b.c.bool == false) RETURN d", expected);
    assertFilterSuccess(
        vocbase(),
        "FOR d IN collection FILTER not (false == d.a.b.c.bool) RETURN d", expected);
    assertFilterSuccess(
        vocbase(),
        "FOR d IN collection FILTER not (false == d.a['b']['c'].bool) RETURN d", expected);
  }

  // complex attribute with offset, false
  {
    irs::Or expected;
    auto& filter = expected.add<irs::Not>().filter<irs::And>().add<irs::by_term>();
    *filter.mutable_field() = mangleBool("a[1].b.c.bool");
    filter.mutable_options()->term = irs::boolean_token_stream::value_false();

    assertFilterSuccess(
        vocbase(),
        "FOR d IN collection FILTER not (d.a[1].b.c.bool == false) RETURN d", expected);
    assertFilterSuccess(
        vocbase(),
        "FOR d IN collection FILTER not (d['a'][1].b.c.bool == false) RETURN d", expected);
    assertFilterSuccess(
        vocbase(),
        "FOR d IN collection FILTER not (false == d.a[1].b.c.bool) RETURN d", expected);
    assertFilterSuccess(
        vocbase(),
        "FOR d IN collection FILTER not (false == d.a[1]['b']['c'].bool) "
        "RETURN d",
        expected);
  }

  // boolean expression
  {
    arangodb::aql::Variable var("c", 0, /*isDataFromColl*/ false);
    arangodb::aql::AqlValue value(arangodb::aql::AqlValueHintInt{41});
    arangodb::aql::AqlValueGuard guard(value, true);

    ExpressionContextMock ctx;
    ctx.vars.emplace(var.name, value);

    irs::Or expected;
    auto& filter = expected.add<irs::Not>().filter<irs::And>().add<irs::by_term>();
    *filter.mutable_field() = mangleBool("a.b[23].c");
    filter.mutable_options()->term = irs::boolean_token_stream::value_false();

    assertFilterSuccess(
        vocbase(),
        "LET c=41 FOR d IN collection FILTER not (d.a.b[23].c == "
        "TO_BOOL(c-41)) RETURN d",
        expected, &ctx);
    assertFilterSuccess(
        vocbase(),
        "LET c=41 FOR d IN collection FILTER not (d.a['b'][23].c == "
        "TO_BOOL(c-41)) RETURN d",
        expected, &ctx);
    assertFilterSuccess(
        vocbase(),
        "LET c=41 FOR d IN collection FILTER not (d['a']['b'][23].c == "
        "TO_BOOL(c-41)) RETURN d",
        expected, &ctx);
    assertFilterSuccess(
        vocbase(),
        "LET c=41 FOR d IN collection FILTER not (TO_BOOL(c-41) == "
        "d.a.b[23].c) RETURN d",
        expected, &ctx);
    assertFilterSuccess(
        vocbase(),
        "LET c=41 FOR d IN collection FILTER not (TO_BOOL(c-41) == "
        "d.a['b'][23].c) RETURN d",
        expected, &ctx);
    assertFilterSuccess(
        vocbase(),
        "LET c=41 FOR d IN collection FILTER not (TO_BOOL(c-41) == "
        "d['a']['b'][23]['c']) RETURN d",
        expected, &ctx);
    assertFilterSuccess(
        vocbase(),
        "LET c=41 FOR d IN collection FILTER not analyzer((TO_BOOL(c-41) == "
        "d.a['b'][23].c), 'test_analyzer') RETURN d",
        expected, &ctx);
  }

  // dynamic complex attribute name
  {
    ExpressionContextMock ctx;
    ctx.vars.emplace("a", arangodb::aql::AqlValue(arangodb::aql::AqlValue{"a"}));
    ctx.vars.emplace("c", arangodb::aql::AqlValue(arangodb::aql::AqlValue{"c"}));
    ctx.vars.emplace("offsetInt", arangodb::aql::AqlValue(arangodb::aql::AqlValue(
                                      arangodb::aql::AqlValueHintInt{4})));
    ctx.vars.emplace("offsetDbl", arangodb::aql::AqlValue(arangodb::aql::AqlValue(
                                      arangodb::aql::AqlValueHintDouble{5.6})));

    irs::Or expected;
    auto& filter = expected.add<irs::Not>().filter<irs::And>().add<irs::by_term>();
    *filter.mutable_field() = mangleBool("a.b.c.e[4].f[5].g[3].g.a");
    filter.mutable_options()->term = irs::boolean_token_stream::value_true();

    assertFilterSuccess(
        vocbase(),
        "LET a='a' LET c='c' LET offsetInt=4 LET offsetDbl=5.6 FOR d IN "
        "collection FILTER not "
        "(d[a].b[c].e[offsetInt].f[offsetDbl].g[_FORWARD_(3)].g[_FORWARD_('a')]"
        " == true) RETURN d",
        expected, &ctx);
    assertFilterSuccess(
        vocbase(),
        "LET a='a' LET c='c' LET offsetInt=4 LET offsetDbl=5.6 FOR d IN "
        "collection FILTER not (true == "
        "d[a].b[c].e[offsetInt].f[offsetDbl].g[_FORWARD_(3)].g[_FORWARD_('a')])"
        " RETURN d",
        expected, &ctx);
  }

  // invalid dynamic attribute name
  {
    ExpressionContextMock ctx;
    ctx.vars.emplace("a", arangodb::aql::AqlValue(arangodb::aql::AqlValue{"a"}));
    ctx.vars.emplace("c", arangodb::aql::AqlValue(arangodb::aql::AqlValue{"c"}));
    ctx.vars.emplace("offsetDbl", arangodb::aql::AqlValue(arangodb::aql::AqlValue(
                                      arangodb::aql::AqlValueHintDouble{5.6})));

    assertFilterExecutionFail(
        vocbase(),
        "LET a='a' LET c='c' LET offsetInt=4 LET offsetDbl=5.6 FOR d IN "
        "collection FILTER not "
        "(d[a].b[c].e[offsetInt].f[offsetDbl].g[_FORWARD_(3)].g[_FORWARD_('a')]"
        " == true) RETURN d",
        &ctx);
  }

  // invalid dynamic attribute name (null value)
  {
    ExpressionContextMock ctx;
    ctx.vars.emplace("a", arangodb::aql::AqlValue(arangodb::aql::AqlValueHintNull{}));  // invalid value type
    ctx.vars.emplace("c", arangodb::aql::AqlValue(arangodb::aql::AqlValue{"c"}));
    ctx.vars.emplace("offsetInt", arangodb::aql::AqlValue(arangodb::aql::AqlValue(
                                      arangodb::aql::AqlValueHintInt{4})));
    ctx.vars.emplace("offsetDbl", arangodb::aql::AqlValue(arangodb::aql::AqlValue(
                                      arangodb::aql::AqlValueHintDouble{5.6})));

    assertFilterExecutionFail(
        vocbase(),
        "LET a=null LET c='c' LET offsetInt=4 LET offsetDbl=5.6 FOR d IN "
        "collection FILTER not "
        "(d[a].b[c].e[offsetInt].f[offsetDbl].g[_FORWARD_(3)].g[_FORWARD_('a')]"
        " == true) RETURN d",
        &ctx);
  }

  // invalid dynamic attribute name (bool value)
  {
    ExpressionContextMock ctx;
    ctx.vars.emplace("a", arangodb::aql::AqlValue(arangodb::aql::AqlValueHintBool{false}));  // invalid value type
    ctx.vars.emplace("c", arangodb::aql::AqlValue(arangodb::aql::AqlValue{"c"}));
    ctx.vars.emplace("offsetInt", arangodb::aql::AqlValue(arangodb::aql::AqlValue(
                                      arangodb::aql::AqlValueHintInt{4})));
    ctx.vars.emplace("offsetDbl", arangodb::aql::AqlValue(arangodb::aql::AqlValue(
                                      arangodb::aql::AqlValueHintDouble{5.6})));

    assertFilterExecutionFail(
        vocbase(),
        "LET a=false LET c='c' LET offsetInt=4 LET offsetDbl=5.6 FOR d IN "
        "collection FILTER not "
        "(d[a].b[c].e[offsetInt].f[offsetDbl].g[_FORWARD_(3)].g[_FORWARD_('a')]"
        " == true) RETURN d",
        &ctx);
  }

  // complex attribute, null
  {
    irs::Or expected;
    auto& filter = expected.add<irs::Not>().filter<irs::And>().add<irs::by_term>();
    *filter.mutable_field() = mangleNull("a.b.c.bool");
    filter.mutable_options()->term = irs::null_token_stream::value_null();

    assertFilterSuccess(
        vocbase(),
        "FOR d IN collection FILTER not (d.a.b.c.bool == null) RETURN d", expected);
    assertFilterSuccess(
        vocbase(),
        "FOR d IN collection FILTER not (d.a['b']['c'].bool == null) RETURN d", expected);
    assertFilterSuccess(
        vocbase(),
        "FOR d IN collection FILTER not (null == d.a.b.c.bool) RETURN d", expected);
    assertFilterSuccess(
        vocbase(),
        "FOR d IN collection FILTER not (null == d['a']['b']['c'].bool) RETURN "
        "d",
        expected);
  }

  // complex attribute, null
  {
    irs::Or expected;
    auto& filter = expected.add<irs::Not>().filter<irs::And>().add<irs::by_term>();
    *filter.mutable_field() = mangleNull("a.b.c.bool[42]");
    filter.mutable_options()->term = irs::null_token_stream::value_null();

    assertFilterSuccess(
        vocbase(),
        "FOR d IN collection FILTER not (d.a.b.c.bool[42] == null) RETURN d", expected);
    assertFilterSuccess(
        vocbase(),
        "FOR d IN collection FILTER not (d.a['b']['c'].bool[42] == null) "
        "RETURN d",
        expected);
    assertFilterSuccess(
        vocbase(),
        "FOR d IN collection FILTER not (null == d.a.b.c.bool[42]) RETURN d", expected);
    assertFilterSuccess(
        vocbase(),
        "FOR d IN collection FILTER not (null == d['a']['b']['c'].bool[42]) "
        "RETURN d",
        expected);
  }

  // null expression
  {
    arangodb::aql::Variable var("c", 0, /*isDataFromColl*/ false);
    arangodb::aql::AqlValue value(arangodb::aql::AqlValueHintNull{});
    arangodb::aql::AqlValueGuard guard(value, true);

    ExpressionContextMock ctx;
    ctx.vars.emplace(var.name, value);

    irs::Or expected;
    auto& filter = expected.add<irs::Not>().filter<irs::And>().add<irs::by_term>();
    *filter.mutable_field() = mangleNull("a.b[23].c");
    filter.mutable_options()->term = irs::null_token_stream::value_null();

    assertFilterSuccess(
        vocbase(),
        "LET c=null FOR d IN collection FILTER not (d.a.b[23].c == (c && "
        "true)) RETURN d",
        expected, &ctx);
    assertFilterSuccess(
        vocbase(),
        "LET c=null FOR d IN collection FILTER not (d.a['b'][23].c == (c && "
        "false)) RETURN d",
        expected, &ctx);
    assertFilterSuccess(
        vocbase(),
        "LET c=null FOR d IN collection FILTER not (d['a']['b'][23].c == (c && "
        "true)) RETURN d",
        expected, &ctx);
    assertFilterSuccess(
        vocbase(),
        "LET c=null FOR d IN collection FILTER not ((c && false) == "
        "d.a.b[23].c) RETURN d",
        expected, &ctx);
    assertFilterSuccess(
        vocbase(),
        "LET c=null FOR d IN collection FILTER not ((c && false) == "
        "d.a['b'][23].c) RETURN d",
        expected, &ctx);
    assertFilterSuccess(
        vocbase(),
        "LET c=null FOR d IN collection FILTER not ((c && false) == "
        "d['a']['b'][23]['c']) RETURN d",
        expected, &ctx);
    assertFilterSuccess(
        vocbase(),
        "LET c=null FOR d IN collection FILTER not analyzer((c && false) == "
        "d['a']['b'][23]['c'], 'test_analyzer') RETURN d",
        expected, &ctx);
  }
  // dynamic complex attribute name
  {
    ExpressionContextMock ctx;
    ctx.vars.emplace("a", arangodb::aql::AqlValue(arangodb::aql::AqlValue{"a"}));
    ctx.vars.emplace("c", arangodb::aql::AqlValue(arangodb::aql::AqlValue{"c"}));
    ctx.vars.emplace("offsetInt", arangodb::aql::AqlValue(arangodb::aql::AqlValue(
                                      arangodb::aql::AqlValueHintInt{4})));
    ctx.vars.emplace("offsetDbl", arangodb::aql::AqlValue(arangodb::aql::AqlValue(
                                      arangodb::aql::AqlValueHintDouble{5.6})));

    irs::Or expected;
    auto& filter = expected.add<irs::Not>().filter<irs::And>().add<irs::by_term>();
    *filter.mutable_field() = mangleNull("a.b.c.e[4].f[5].g[3].g.a");
    filter.mutable_options()->term = irs::null_token_stream::value_null();

    assertFilterSuccess(
        vocbase(),
        "LET a='a' LET c='c' LET offsetInt=4 LET offsetDbl=5.6 FOR d IN "
        "collection FILTER not "
        "(d[a].b[c].e[offsetInt].f[offsetDbl].g[_FORWARD_(3)].g[_FORWARD_('a')]"
        " == null) RETURN d",
        expected, &ctx);
    assertFilterSuccess(
        vocbase(),
        "LET a='a' LET c='c' LET offsetInt=4 LET offsetDbl=5.6 FOR d IN "
        "collection FILTER not (null == "
        "d[a].b[c].e[offsetInt].f[offsetDbl].g[_FORWARD_(3)].g[_FORWARD_('a')])"
        " RETURN d",
        expected, &ctx);
  }

  // invalid dynamic attribute name
  {
    ExpressionContextMock ctx;
    ctx.vars.emplace("a", arangodb::aql::AqlValue(arangodb::aql::AqlValue{"a"}));
    ctx.vars.emplace("c", arangodb::aql::AqlValue(arangodb::aql::AqlValue{"c"}));
    ctx.vars.emplace("offsetDbl", arangodb::aql::AqlValue(arangodb::aql::AqlValue(
                                      arangodb::aql::AqlValueHintDouble{5.6})));

    assertFilterExecutionFail(
        vocbase(),
        "LET a='a' LET c='c' LET offsetInt=4 LET offsetDbl=5.6 FOR d IN "
        "collection FILTER not "
        "(d[a].b[c].e[offsetInt].f[offsetDbl].g[_FORWARD_(3)].g[_FORWARD_('a')]"
        " == null) RETURN d",
        &ctx);
  }

  // invalid dynamic attribute name (null value)
  {
    ExpressionContextMock ctx;
    ctx.vars.emplace("a", arangodb::aql::AqlValue(arangodb::aql::AqlValueHintNull{}));  // invalid value type
    ctx.vars.emplace("c", arangodb::aql::AqlValue(arangodb::aql::AqlValue{"c"}));
    ctx.vars.emplace("offsetInt", arangodb::aql::AqlValue(arangodb::aql::AqlValue(
                                      arangodb::aql::AqlValueHintInt{4})));
    ctx.vars.emplace("offsetDbl", arangodb::aql::AqlValue(arangodb::aql::AqlValue(
                                      arangodb::aql::AqlValueHintDouble{5.6})));

    assertFilterExecutionFail(
        vocbase(),
        "LET a=null LET c='c' LET offsetInt=4 LET offsetDbl=5.6 FOR d IN "
        "collection FILTER not "
        "(d[a].b[c].e[offsetInt].f[offsetDbl].g[_FORWARD_(3)].g[_FORWARD_('a')]"
        " == null) RETURN d",
        &ctx);
  }

  // invalid dynamic attribute name (bool value)
  {
    ExpressionContextMock ctx;
    ctx.vars.emplace("a", arangodb::aql::AqlValue(arangodb::aql::AqlValueHintBool{false}));  // invalid value type
    ctx.vars.emplace("c", arangodb::aql::AqlValue(arangodb::aql::AqlValue{"c"}));
    ctx.vars.emplace("offsetInt", arangodb::aql::AqlValue(arangodb::aql::AqlValue(
                                      arangodb::aql::AqlValueHintInt{4})));
    ctx.vars.emplace("offsetDbl", arangodb::aql::AqlValue(arangodb::aql::AqlValue(
                                      arangodb::aql::AqlValueHintDouble{5.6})));

    assertFilterExecutionFail(
        vocbase(),
        "LET a=false LET c='c' LET offsetInt=4 LET offsetDbl=5.6 FOR d IN "
        "collection FILTER not "
        "(d[a].b[c].e[offsetInt].f[offsetDbl].g[_FORWARD_(3)].g[_FORWARD_('a')]"
        " == null) RETURN d",
        &ctx);
  }

  // complex attribute, numeric
  {
    irs::numeric_token_stream stream;
    stream.reset(3.);
    EXPECT_TRUE(stream.next());
    auto& term = stream.attributes().get<irs::term_attribute>();

    irs::Or expected;
    auto& filter = expected.add<irs::Not>().filter<irs::And>().add<irs::by_term>();
    *filter.mutable_field() = mangleNumeric("a.b.c.numeric");
    filter.mutable_options()->term = term->value();

    assertFilterSuccess(
        vocbase(),
        "FOR d IN collection FILTER not (d.a.b.c.numeric == 3) RETURN d", expected);
    assertFilterSuccess(
        vocbase(),
        "FOR d IN collection FILTER not (d['a']['b']['c'].numeric == 3) RETURN "
        "d",
        expected);
    assertFilterSuccess(
        vocbase(),
        "FOR d IN collection FILTER not (d.a.b.c.numeric == 3.0) RETURN d", expected);
    assertFilterSuccess(
        vocbase(),
        "FOR d IN collection FILTER not (3 == d.a.b.c.numeric) RETURN d", expected);
    assertFilterSuccess(
        vocbase(),
        "FOR d IN collection FILTER not (3.0 == d.a.b.c.numeric) RETURN d", expected);
    assertFilterSuccess(
        vocbase(),
        "FOR d IN collection FILTER not (3.0 == d.a['b']['c'].numeric) RETURN "
        "d",
        expected);
    assertFilterSuccess(
        vocbase(),
        "FOR d IN collection FILTER not analyzer(3.0 == d.a['b']['c'].numeric, "
        "'test_analyzer') RETURN d",
        expected);
  }

  // according to ArangoDB rules, expression : not '1' == false
  {
    irs::Or expected;
    auto& filter = expected.add<irs::by_term>();
    *filter.mutable_field() = mangleBool("a");
    filter.mutable_options()->term = irs::boolean_token_stream::value_false();

    assertFilterSuccess(vocbase(),
                        "FOR d IN collection FILTER d.a == not '1' RETURN d",
                        expected, &ExpressionContextMock::EMPTY);
    assertFilterSuccess(vocbase(),
                        "FOR d IN collection FILTER not '1' == d.a RETURN d",
                        expected, &ExpressionContextMock::EMPTY);
  }

  // complex attribute, numeric
  {
    irs::numeric_token_stream stream;
    stream.reset(3.);
    EXPECT_TRUE(stream.next());
    auto& term = stream.attributes().get<irs::term_attribute>();

    irs::Or expected;
    auto& filter = expected.add<irs::Not>().filter<irs::And>().add<irs::by_term>();
    *filter.mutable_field() = mangleNumeric("a.b.c.numeric[42]");
    filter.mutable_options()->term = term->value();

    assertFilterSuccess(
        vocbase(),
        "FOR d IN collection FILTER not (d.a.b.c.numeric[42] == 3) RETURN d", expected);
    assertFilterSuccess(
        vocbase(),
        "FOR d IN collection FILTER not (d['a']['b']['c'].numeric[42] == 3) "
        "RETURN d",
        expected);
    assertFilterSuccess(
        vocbase(),
        "FOR d IN collection FILTER not (d.a.b.c.numeric[42] == 3.0) RETURN d", expected);
    assertFilterSuccess(
        vocbase(),
        "FOR d IN collection FILTER not (3 == d.a.b.c.numeric[42]) RETURN d", expected);
    assertFilterSuccess(
        vocbase(),
        "FOR d IN collection FILTER not (3.0 == d.a.b.c.numeric[42]) RETURN d", expected);
    assertFilterSuccess(
        vocbase(),
        "FOR d IN collection FILTER not (3.0 == d.a['b']['c'].numeric[42]) "
        "RETURN d",
        expected);
  }

  // numeric expression
  {
    arangodb::aql::Variable var("c", 0, /*isDataFromColl*/ false);
    arangodb::aql::AqlValue value(arangodb::aql::AqlValueHintInt{41});
    arangodb::aql::AqlValueGuard guard(value, true);

    ExpressionContextMock ctx;
    ctx.vars.emplace(var.name, value);

    irs::numeric_token_stream stream;
    stream.reset(42.5);
    EXPECT_TRUE(stream.next());
    auto& term = stream.attributes().get<irs::term_attribute>();

    irs::Or expected;
    auto& filter = expected.add<irs::Not>().filter<irs::And>().add<irs::by_term>();
    *filter.mutable_field() = mangleNumeric("a.b[23].c");
    filter.mutable_options()->term = term->value();

    assertFilterSuccess(
        vocbase(),
        "LET c=41 FOR d IN collection FILTER not (d.a.b[23].c == (c + 1.5)) "
        "RETURN d",
        expected, &ctx);
    assertFilterSuccess(
        vocbase(),
        "LET c=41 FOR d IN collection FILTER not (d.a['b'][23].c == (c + 1.5)) "
        "RETURN d",
        expected, &ctx);
    assertFilterSuccess(
        vocbase(),
        "LET c=41 FOR d IN collection FILTER not (d['a']['b'][23].c == (c + "
        "1.5)) RETURN d",
        expected, &ctx);
    assertFilterSuccess(
        vocbase(),
        "LET c=41 FOR d IN collection FILTER not ((c + 1.5) == d.a.b[23].c) "
        "RETURN d",
        expected, &ctx);
    assertFilterSuccess(
        vocbase(),
        "LET c=41 FOR d IN collection FILTER not ((c + 1.5) == d.a['b'][23].c) "
        "RETURN d",
        expected, &ctx);
    assertFilterSuccess(vocbase(),
                        "LET c=41 FOR d IN collection FILTER not ((c + 1.5) == "
                        "d['a']['b'][23]['c']) RETURN d",
                        expected, &ctx);
  }

  // dynamic complex attribute name
  {
    ExpressionContextMock ctx;
    ctx.vars.emplace("a", arangodb::aql::AqlValue(arangodb::aql::AqlValue{"a"}));
    ctx.vars.emplace("c", arangodb::aql::AqlValue(arangodb::aql::AqlValue{"c"}));
    ctx.vars.emplace("offsetInt", arangodb::aql::AqlValue(arangodb::aql::AqlValue(
                                      arangodb::aql::AqlValueHintInt{4})));
    ctx.vars.emplace("offsetDbl", arangodb::aql::AqlValue(arangodb::aql::AqlValue(
                                      arangodb::aql::AqlValueHintDouble{5.6})));

    irs::numeric_token_stream stream;
    stream.reset(42.5);
    EXPECT_TRUE(stream.next());
    auto& term = stream.attributes().get<irs::term_attribute>();

    irs::Or expected;
    auto& filter = expected.add<irs::Not>().filter<irs::And>().add<irs::by_term>();
    *filter.mutable_field() = mangleNumeric("a.b.c.e[4].f[5].g[3].g.a");
    filter.mutable_options()->term = term->value();

    assertFilterSuccess(
        vocbase(),
        "LET a='a' LET c='c' LET offsetInt=4 LET offsetDbl=5.6 FOR d IN "
        "collection FILTER not "
        "(d[a].b[c].e[offsetInt].f[offsetDbl].g[_FORWARD_(3)].g[_FORWARD_('a')]"
        " == 42.5) RETURN d",
        expected, &ctx);
    assertFilterSuccess(
        vocbase(),
        "LET a='a' LET c='c' LET offsetInt=4 LET offsetDbl=5.6 FOR d IN "
        "collection FILTER not (42.5 == "
        "d[a].b[c].e[offsetInt].f[offsetDbl].g[_FORWARD_(3)].g[_FORWARD_('a')])"
        " RETURN d",
        expected, &ctx);
  }

  // invalid dynamic attribute name
  {
    ExpressionContextMock ctx;
    ctx.vars.emplace("a", arangodb::aql::AqlValue(arangodb::aql::AqlValue{"a"}));
    ctx.vars.emplace("c", arangodb::aql::AqlValue(arangodb::aql::AqlValue{"c"}));
    ctx.vars.emplace("offsetDbl", arangodb::aql::AqlValue(arangodb::aql::AqlValue(
                                      arangodb::aql::AqlValueHintDouble{5.6})));

    assertFilterExecutionFail(
        vocbase(),
        "LET a='a' LET c='c' LET offsetInt=4 LET offsetDbl=5.6 FOR d IN "
        "collection FILTER not "
        "(d[a].b[c].e[offsetInt].f[offsetDbl].g[_FORWARD_(3)].g[_FORWARD_('a')]"
        " == 42.5) RETURN d",
        &ctx);
  }

  // invalid dynamic attribute name (null value)
  {
    ExpressionContextMock ctx;
    ctx.vars.emplace("a", arangodb::aql::AqlValue(arangodb::aql::AqlValueHintNull{}));  // invalid value type
    ctx.vars.emplace("c", arangodb::aql::AqlValue(arangodb::aql::AqlValue{"c"}));
    ctx.vars.emplace("offsetInt", arangodb::aql::AqlValue(arangodb::aql::AqlValue(
                                      arangodb::aql::AqlValueHintInt{4})));
    ctx.vars.emplace("offsetDbl", arangodb::aql::AqlValue(arangodb::aql::AqlValue(
                                      arangodb::aql::AqlValueHintDouble{5.6})));

    assertFilterExecutionFail(
        vocbase(),
        "LET a=null LET c='c' LET offsetInt=4 LET offsetDbl=5.6 FOR d IN "
        "collection FILTER not "
        "(d[a].b[c].e[offsetInt].f[offsetDbl].g[_FORWARD_(3)].g[_FORWARD_('a')]"
        " == 42.5) RETURN d",
        &ctx);
  }

  // invalid dynamic attribute name (bool value)
  {
    ExpressionContextMock ctx;
    ctx.vars.emplace("a", arangodb::aql::AqlValue(arangodb::aql::AqlValueHintBool{false}));  // invalid value type
    ctx.vars.emplace("c", arangodb::aql::AqlValue(arangodb::aql::AqlValue{"c"}));
    ctx.vars.emplace("offsetInt", arangodb::aql::AqlValue(arangodb::aql::AqlValue(
                                      arangodb::aql::AqlValueHintInt{4})));
    ctx.vars.emplace("offsetDbl", arangodb::aql::AqlValue(arangodb::aql::AqlValue(
                                      arangodb::aql::AqlValueHintDouble{5.6})));

    assertFilterExecutionFail(
        vocbase(),
        "LET a=false LET c='c' LET offsetInt=4 LET offsetDbl=5.6 FOR d IN "
        "collection FILTER not "
        "(d[a].b[c].e[offsetInt].f[offsetDbl].g[_FORWARD_(3)].g[_FORWARD_('a')]"
        " == 42.5) RETURN d",
        &ctx);
  }

  // array in expression
  {
    irs::Or expected;
    expected.add<irs::empty>();

    assertFilterSuccess(vocbase(),
                        "FOR d IN collection FILTER not [] == '1' RETURN d",
                        expected, &ExpressionContextMock::EMPTY);
  }

  // nondeterministic expression -> wrap it
  {
    std::string const& refName = "d";
    std::string const& queryString =
        "LET a='a' LET c='c' LET offsetInt=4 LET offsetDbl=5.6 FOR d IN "
        "collection FILTER not "
        "(d[a].b[c].e[offsetInt].f[offsetDbl].g[_FORWARD_(3)].g[_NONDETERM_('a'"
        ")] == '1') RETURN d";
    TRI_vocbase_t vocbase(TRI_vocbase_type_e::TRI_VOCBASE_TYPE_NORMAL, testDBInfo(server.server()));

    arangodb::aql::Query query(arangodb::transaction::StandaloneContext::Create(vocbase),
                               arangodb::aql::QueryString(queryString), nullptr,
                               std::make_shared<arangodb::velocypack::Builder>());

    auto const parseResult = query.parse();
    ASSERT_TRUE(parseResult.result.ok());

    auto* ast = query.ast();
    ASSERT_TRUE(ast);

    auto* root = ast->root();
    ASSERT_TRUE(root);

    // find first FILTER node
    arangodb::aql::AstNode* filterNode = nullptr;
    for (size_t i = 0; i < root->numMembers(); ++i) {
      auto* node = root->getMemberUnchecked(i);
      ASSERT_TRUE(node);

      if (arangodb::aql::NODE_TYPE_FILTER == node->type) {
        filterNode = node;
        break;
      }
    }
    ASSERT_TRUE(filterNode);

    // find referenced variable
    auto* allVars = ast->variables();
    ASSERT_TRUE(allVars);
    arangodb::aql::Variable* ref = nullptr;
    for (auto entry : allVars->variables(true)) {
      if (entry.second == refName) {
        ref = allVars->getVariable(entry.first);
        break;
      }
    }
    ASSERT_TRUE(ref);

    // supportsFilterCondition
    {
      arangodb::iresearch::QueryContext const ctx{nullptr, nullptr, nullptr, nullptr, nullptr, ref};
      EXPECT_TRUE(
          (arangodb::iresearch::FilterFactory::filter(nullptr, ctx, *filterNode).ok()));
    }

    // iteratorForCondition
    {
      arangodb::transaction ::Methods trx(arangodb::transaction::StandaloneContext::Create(vocbase),
                                          {}, {}, {}, arangodb::transaction::Options());

      auto dummyPlan = arangodb::tests::planFromQuery(vocbase, "RETURN 1");

      irs::Or expected;
      auto& root = expected.add<irs::Not>().filter<irs::And>();
      root.add<arangodb::iresearch::ByExpression>().init(
          *dummyPlan, *ast,
          *filterNode->getMember(0)->getMember(0)  // d[a].b[c].e[offsetInt].f[offsetDbl].g[_FORWARD_(3)].g[_NONDETERM_('a')] == '1'
      );
      
      ExpressionContextMock exprCtx;
      exprCtx.setTrx(&trx);

      irs::Or actual;
      arangodb::iresearch::QueryContext const ctx{&trx, dummyPlan.get(), ast,
<<<<<<< HEAD
                                                  &ExpressionContextMock::EMPTY,
                                                  &irs::sub_reader::empty(), ref};
=======
                                                  &exprCtx, ref};
>>>>>>> ff1c19a0
      EXPECT_TRUE(
          (arangodb::iresearch::FilterFactory::filter(&actual, ctx, *filterNode).ok()));
      EXPECT_EQ(expected, actual);
    }
  }

  // nondeterministic expression -> wrap it
  {
    std::string const& refName = "d";
    std::string const& queryString =
        "LET a='a' LET c='c' LET offsetInt=4 LET offsetDbl=5.6 FOR d IN "
        "collection FILTER not ('1' < "
        "d[a].b[c].e[offsetInt].f[offsetDbl].g[_FORWARD_(3)].g[_NONDETERM_('a')"
        "]) RETURN d";
    TRI_vocbase_t vocbase(TRI_vocbase_type_e::TRI_VOCBASE_TYPE_NORMAL, testDBInfo(server.server()));

    arangodb::aql::Query query(arangodb::transaction::StandaloneContext::Create(vocbase),
                               arangodb::aql::QueryString(queryString), nullptr,
                               std::make_shared<arangodb::velocypack::Builder>());

    auto const parseResult = query.parse();
    ASSERT_TRUE(parseResult.result.ok());

    auto* ast = query.ast();
    ASSERT_TRUE(ast);

    auto* root = ast->root();
    ASSERT_TRUE(root);

    // find first FILTER node
    arangodb::aql::AstNode* filterNode = nullptr;
    for (size_t i = 0; i < root->numMembers(); ++i) {
      auto* node = root->getMemberUnchecked(i);
      ASSERT_TRUE(node);

      if (arangodb::aql::NODE_TYPE_FILTER == node->type) {
        filterNode = node;
        break;
      }
    }
    ASSERT_TRUE(filterNode);

    // find referenced variable
    auto* allVars = ast->variables();
    ASSERT_TRUE(allVars);
    arangodb::aql::Variable* ref = nullptr;
    for (auto entry : allVars->variables(true)) {
      if (entry.second == refName) {
        ref = allVars->getVariable(entry.first);
        break;
      }
    }
    ASSERT_TRUE(ref);

    // supportsFilterCondition
    {
      arangodb::iresearch::QueryContext const ctx{nullptr, nullptr, nullptr, nullptr, nullptr, ref};
      EXPECT_TRUE(
          (arangodb::iresearch::FilterFactory::filter(nullptr, ctx, *filterNode).ok()));
    }

    // iteratorForCondition
    {
      arangodb::transaction ::Methods trx(arangodb::transaction::StandaloneContext::Create(vocbase),
                                          {}, {}, {}, arangodb::transaction::Options());

      auto dummyPlan = arangodb::tests::planFromQuery(vocbase, "RETURN 1");

      irs::Or expected;
      auto& root = expected.add<irs::Not>().filter<irs::And>();
      root.add<arangodb::iresearch::ByExpression>().init(
          *dummyPlan, *ast,
          *filterNode->getMember(0)->getMember(0)  // '1' < d[a].b[c].e[offsetInt].f[offsetDbl].g[_FORWARD_(3)].g[_NONDETERM_('a')]
      );
      
      ExpressionContextMock exprCtx;
      exprCtx.setTrx(&trx);

      irs::Or actual;
      arangodb::iresearch::QueryContext const ctx{&trx, dummyPlan.get(), ast,
<<<<<<< HEAD
                                                  &ExpressionContextMock::EMPTY,
                                                  &irs::sub_reader::empty(), ref};
=======
                                                  &exprCtx, ref};
>>>>>>> ff1c19a0
      EXPECT_TRUE(
          (arangodb::iresearch::FilterFactory::filter(&actual, ctx, *filterNode).ok()));
      EXPECT_EQ(expected, actual);
    }
  }

  // nondeterministic expression -> wrap it
  {
    std::string const& refName = "d";
    std::string const& queryString =
        "FOR d IN collection FILTER not (d.a < _NONDETERM_('1')) RETURN d";
    TRI_vocbase_t vocbase(TRI_vocbase_type_e::TRI_VOCBASE_TYPE_NORMAL, testDBInfo(server.server()));

    arangodb::aql::Query query(arangodb::transaction::StandaloneContext::Create(vocbase),
                               arangodb::aql::QueryString(queryString), nullptr,
                               std::make_shared<arangodb::velocypack::Builder>());

    auto const parseResult = query.parse();
    ASSERT_TRUE(parseResult.result.ok());

    auto* ast = query.ast();
    ASSERT_TRUE(ast);

    auto* root = ast->root();
    ASSERT_TRUE(root);

    // find first FILTER node
    arangodb::aql::AstNode* filterNode = nullptr;
    for (size_t i = 0; i < root->numMembers(); ++i) {
      auto* node = root->getMemberUnchecked(i);
      ASSERT_TRUE(node);

      if (arangodb::aql::NODE_TYPE_FILTER == node->type) {
        filterNode = node;
        break;
      }
    }
    ASSERT_TRUE(filterNode);

    // find referenced variable
    auto* allVars = ast->variables();
    ASSERT_TRUE(allVars);
    arangodb::aql::Variable* ref = nullptr;
    for (auto entry : allVars->variables(true)) {
      if (entry.second == refName) {
        ref = allVars->getVariable(entry.first);
        break;
      }
    }
    ASSERT_TRUE(ref);

    // supportsFilterCondition
    {
      arangodb::iresearch::QueryContext const ctx{nullptr, nullptr, nullptr, nullptr, nullptr, ref};
      EXPECT_TRUE(
          (arangodb::iresearch::FilterFactory::filter(nullptr, ctx, *filterNode).ok()));
    }

    // iteratorForCondition
    {
      arangodb::transaction ::Methods trx(arangodb::transaction::StandaloneContext::Create(vocbase),
                                          {}, {}, {}, arangodb::transaction::Options());

      auto dummyPlan = arangodb::tests::planFromQuery(vocbase, "RETURN 1");

      irs::Or expected;
      auto& root = expected.add<irs::Not>().filter<irs::And>();
      root.add<arangodb::iresearch::ByExpression>().init(
          *dummyPlan, *ast,
          *filterNode->getMember(0)->getMember(0)  // d.a < _NONDETERM_('1')
      );
      
      ExpressionContextMock exprCtx;
      exprCtx.setTrx(&trx);

      irs::Or actual;
      arangodb::iresearch::QueryContext const ctx{&trx, dummyPlan.get(), ast,
<<<<<<< HEAD
                                                  &ExpressionContextMock::EMPTY,
                                                  &irs::sub_reader::empty(), ref};
=======
                                                  &exprCtx, ref};
>>>>>>> ff1c19a0
      EXPECT_TRUE(
          (arangodb::iresearch::FilterFactory::filter(&actual, ctx, *filterNode).ok()));
      EXPECT_EQ(expected, actual);
    }
  }

  // nondeterministic expression -> wrap it
  {
    std::string const& refName = "d";
    std::string const& queryString =
        "FOR d IN collection FILTER BOOST(not (d.a < _NONDETERM_('1')), 2.5) "
        "RETURN d";
    TRI_vocbase_t vocbase(TRI_vocbase_type_e::TRI_VOCBASE_TYPE_NORMAL, testDBInfo(server.server()));

    arangodb::aql::Query query(arangodb::transaction::StandaloneContext::Create(vocbase),
                               arangodb::aql::QueryString(queryString), nullptr,
                               std::make_shared<arangodb::velocypack::Builder>());

    auto const parseResult = query.parse();
    ASSERT_TRUE(parseResult.result.ok());

    auto* ast = query.ast();
    ASSERT_TRUE(ast);

    auto* root = ast->root();
    ASSERT_TRUE(root);

    // find first FILTER node
    arangodb::aql::AstNode* filterNode = nullptr;
    for (size_t i = 0; i < root->numMembers(); ++i) {
      auto* node = root->getMemberUnchecked(i);
      ASSERT_TRUE(node);

      if (arangodb::aql::NODE_TYPE_FILTER == node->type) {
        filterNode = node;
        break;
      }
    }
    ASSERT_TRUE(filterNode);

    // find referenced variable
    auto* allVars = ast->variables();
    ASSERT_TRUE(allVars);
    arangodb::aql::Variable* ref = nullptr;
    for (auto entry : allVars->variables(true)) {
      if (entry.second == refName) {
        ref = allVars->getVariable(entry.first);
        break;
      }
    }
    ASSERT_TRUE(ref);

    // supportsFilterCondition
    {
      arangodb::iresearch::QueryContext const ctx{nullptr, nullptr, nullptr, nullptr, nullptr, ref};
      EXPECT_TRUE((arangodb::iresearch::FilterFactory::filter(nullptr, ctx, *filterNode))
                      .ok());
    }

    // iteratorForCondition
    {
      arangodb::transaction ::Methods trx(arangodb::transaction::StandaloneContext::Create(vocbase),
                                          {}, {}, {}, arangodb::transaction::Options());

      auto dummyPlan = arangodb::tests::planFromQuery(vocbase, "RETURN 1");

      irs::Or expected;
      auto& root = expected.add<irs::Not>();
      root.boost(2.5);
      root.filter<irs::And>().add<arangodb::iresearch::ByExpression>().init(
          *dummyPlan, *ast,
          *filterNode->getMember(0)->getMember(0)->getMember(0)->getMember(0)  // d.a < _NONDETERM_('1')
      );
      
      ExpressionContextMock exprCtx;
      exprCtx.setTrx(&trx);

      irs::Or actual;
      arangodb::iresearch::QueryContext const ctx{&trx, dummyPlan.get(), ast,
<<<<<<< HEAD
                                                  &ExpressionContextMock::EMPTY,
                                                  &irs::sub_reader::empty(), ref};
=======
                                                  &exprCtx, ref};
>>>>>>> ff1c19a0
      EXPECT_TRUE(
          (arangodb::iresearch::FilterFactory::filter(&actual, ctx, *filterNode).ok()));
      EXPECT_EQ(expected, actual);
      assertFilterBoost(expected, actual);
    }
  }

  // nondeterministic expression -> wrap it
  {
    std::string const& refName = "d";
    std::string const& queryString =
        "LET k={} FOR d IN collection FILTER not (k.a < _NONDETERM_('1')) "
        "RETURN d";
    TRI_vocbase_t vocbase(TRI_vocbase_type_e::TRI_VOCBASE_TYPE_NORMAL, testDBInfo(server.server()));

    arangodb::aql::Query query(arangodb::transaction::StandaloneContext::Create(vocbase),
                               arangodb::aql::QueryString(queryString), nullptr,
                               std::make_shared<arangodb::velocypack::Builder>());

    auto const parseResult = query.parse();
    ASSERT_TRUE(parseResult.result.ok());

    auto* ast = query.ast();
    ASSERT_TRUE(ast);

    auto* root = ast->root();
    ASSERT_TRUE(root);

    // find first FILTER node
    arangodb::aql::AstNode* filterNode = nullptr;
    for (size_t i = 0; i < root->numMembers(); ++i) {
      auto* node = root->getMemberUnchecked(i);
      ASSERT_TRUE(node);

      if (arangodb::aql::NODE_TYPE_FILTER == node->type) {
        filterNode = node;
        break;
      }
    }
    ASSERT_TRUE(filterNode);

    // find referenced variable
    auto* allVars = ast->variables();
    ASSERT_TRUE(allVars);
    arangodb::aql::Variable* ref = nullptr;
    for (auto entry : allVars->variables(true)) {
      if (entry.second == refName) {
        ref = allVars->getVariable(entry.first);
        break;
      }
    }
    ASSERT_TRUE(ref);

    // supportsFilterCondition
    {
      arangodb::iresearch::QueryContext const ctx{nullptr, nullptr, nullptr, nullptr, nullptr, ref};
      EXPECT_TRUE(
          (arangodb::iresearch::FilterFactory::filter(nullptr, ctx, *filterNode).ok()));
    }

    // iteratorForCondition
    {
      arangodb::transaction ::Methods trx(arangodb::transaction::StandaloneContext::Create(vocbase),
                                          {}, {}, {}, arangodb::transaction::Options());

      auto dummyPlan = arangodb::tests::planFromQuery(vocbase, "RETURN 1");

      irs::Or expected;
      auto& root = expected.add<irs::Not>().filter<irs::And>();
      root.add<arangodb::iresearch::ByExpression>().init(
          *dummyPlan, *ast,
          *filterNode->getMember(0)->getMember(0)  // k.a < _NONDETERM_('1')
      );
      
      ExpressionContextMock exprCtx;
      exprCtx.setTrx(&trx);

      irs::Or actual;
      arangodb::iresearch::QueryContext const ctx{&trx, dummyPlan.get(), ast,
<<<<<<< HEAD
                                                  &ExpressionContextMock::EMPTY,
                                                  &irs::sub_reader::empty(), ref};
=======
                                                  &exprCtx, ref};
>>>>>>> ff1c19a0
      EXPECT_TRUE(
          (arangodb::iresearch::FilterFactory::filter(&actual, ctx, *filterNode).ok()));
      EXPECT_EQ(expected, actual);
    }
  }

  // nondeterministic expression -> wrap it, boost
  {
    std::string const& refName = "d";
    std::string const& queryString =
        "LET k={} FOR d IN collection FILTER not BOOST(k.a < _NONDETERM_('1'), "
        "1.5) RETURN d";
    TRI_vocbase_t vocbase(TRI_vocbase_type_e::TRI_VOCBASE_TYPE_NORMAL, testDBInfo(server.server()));

    arangodb::aql::Query query(arangodb::transaction::StandaloneContext::Create(vocbase),
                               arangodb::aql::QueryString(queryString), nullptr,
                               std::make_shared<arangodb::velocypack::Builder>());

    auto const parseResult = query.parse();
    ASSERT_TRUE(parseResult.result.ok());

    auto* ast = query.ast();
    ASSERT_TRUE(ast);

    auto* root = ast->root();
    ASSERT_TRUE(root);

    // find first FILTER node
    arangodb::aql::AstNode* filterNode = nullptr;
    for (size_t i = 0; i < root->numMembers(); ++i) {
      auto* node = root->getMemberUnchecked(i);
      ASSERT_TRUE(node);

      if (arangodb::aql::NODE_TYPE_FILTER == node->type) {
        filterNode = node;
        break;
      }
    }
    ASSERT_TRUE(filterNode);

    // find referenced variable
    auto* allVars = ast->variables();
    ASSERT_TRUE(allVars);
    arangodb::aql::Variable* ref = nullptr;
    for (auto entry : allVars->variables(true)) {
      if (entry.second == refName) {
        ref = allVars->getVariable(entry.first);
        break;
      }
    }
    ASSERT_TRUE(ref);

    // supportsFilterCondition
    {
      arangodb::iresearch::QueryContext const ctx{nullptr, nullptr, nullptr, nullptr, nullptr, ref};
      EXPECT_TRUE(
          (arangodb::iresearch::FilterFactory::filter(nullptr, ctx, *filterNode).ok()));
    }

    // iteratorForCondition
    {
      arangodb::transaction ::Methods trx(arangodb::transaction::StandaloneContext::Create(vocbase),
                                          {}, {}, {}, arangodb::transaction::Options());

      auto dummyPlan = arangodb::tests::planFromQuery(vocbase, "RETURN 1");

      irs::Or expected;
      auto& root = expected.add<irs::Not>().filter<irs::And>();
      auto& expr = root.add<arangodb::iresearch::ByExpression>();
      expr.boost(1.5);
      expr.init(*dummyPlan, *ast,
                *filterNode->getMember(0)->getMember(0)->getMember(0)->getMember(0)  // k.a < _NONDETERM_('1')
      );
      
      ExpressionContextMock exprCtx;
      exprCtx.setTrx(&trx);

      irs::Or actual;
      arangodb::iresearch::QueryContext const ctx{&trx, dummyPlan.get(), ast,
<<<<<<< HEAD
                                                  &ExpressionContextMock::EMPTY,
                                                  &irs::sub_reader::empty(), ref};
=======
                                                  &exprCtx, ref};
>>>>>>> ff1c19a0
      EXPECT_TRUE(
          (arangodb::iresearch::FilterFactory::filter(&actual, ctx, *filterNode).ok()));
      EXPECT_EQ(expected, actual);
      assertFilterBoost(expected, actual);
    }
  }

  // expression with self-reference is not supported by IResearch -> wrap it
  {
    std::string const& refName = "d";
    std::string const& queryString =
        "FOR d IN collection FILTER not (d.a < 1+d.b) RETURN d";
    TRI_vocbase_t vocbase(TRI_vocbase_type_e::TRI_VOCBASE_TYPE_NORMAL, testDBInfo(server.server()));

    arangodb::aql::Query query(arangodb::transaction::StandaloneContext::Create(vocbase),
                               arangodb::aql::QueryString(queryString), nullptr,
                               std::make_shared<arangodb::velocypack::Builder>());

    auto const parseResult = query.parse();
    ASSERT_TRUE(parseResult.result.ok());

    auto* ast = query.ast();
    ASSERT_TRUE(ast);

    auto* root = ast->root();
    ASSERT_TRUE(root);

    // find first FILTER node
    arangodb::aql::AstNode* filterNode = nullptr;
    for (size_t i = 0; i < root->numMembers(); ++i) {
      auto* node = root->getMemberUnchecked(i);
      ASSERT_TRUE(node);

      if (arangodb::aql::NODE_TYPE_FILTER == node->type) {
        filterNode = node;
        break;
      }
    }
    ASSERT_TRUE(filterNode);

    // find referenced variable
    auto* allVars = ast->variables();
    ASSERT_TRUE(allVars);
    arangodb::aql::Variable* ref = nullptr;
    for (auto entry : allVars->variables(true)) {
      if (entry.second == refName) {
        ref = allVars->getVariable(entry.first);
        break;
      }
    }
    ASSERT_TRUE(ref);

    // supportsFilterCondition
    {
      arangodb::iresearch::QueryContext const ctx{nullptr, nullptr, nullptr, nullptr, nullptr, ref};
      EXPECT_TRUE(
          (arangodb::iresearch::FilterFactory::filter(nullptr, ctx, *filterNode).ok()));
    }

    // iteratorForCondition
    {
      arangodb::transaction ::Methods trx(arangodb::transaction::StandaloneContext::Create(vocbase),
                                          {}, {}, {}, arangodb::transaction::Options());

      auto dummyPlan = arangodb::tests::planFromQuery(vocbase, "RETURN 1");

      irs::Or expected;
      auto& root = expected.add<irs::Not>().filter<irs::And>();
      root.add<arangodb::iresearch::ByExpression>().init(
          *dummyPlan, *ast,
          *filterNode->getMember(0)->getMember(0)  // d.a < 1+d.b
      );
      
      ExpressionContextMock exprCtx;
      exprCtx.setTrx(&trx);

      irs::Or actual;
      arangodb::iresearch::QueryContext const ctx{&trx, dummyPlan.get(), ast,
<<<<<<< HEAD
                                                  &ExpressionContextMock::EMPTY,
                                                  &irs::sub_reader::empty(), ref};
=======
                                                  &exprCtx, ref};
>>>>>>> ff1c19a0
      EXPECT_TRUE(
          (arangodb::iresearch::FilterFactory::filter(&actual, ctx, *filterNode).ok()));
      EXPECT_EQ(expected, actual);
    }
  }

  // expression is not supported by IResearch -> wrap it
  assertExpressionFilter(vocbase(),
                         "FOR d IN collection FILTER not d == '1' RETURN d");
  assertExpressionFilter(vocbase(),
                         "FOR d IN collection FILTER not d[*] == '1' RETURN d");
  assertExpressionFilter(
      vocbase(), "FOR d IN collection FILTER not d.a[*] == '1' RETURN d");
  assertExpressionFilter(vocbase(),
                         "FOR d IN collection FILTER not d.a == '1' RETURN d");
  assertExpressionFilter(
      vocbase(), "FOR d IN collection FILTER not '1' == not d.a RETURN d");
  assertExpressionFilter(vocbase(),
                         "FOR d IN collection FILTER '1' == not d.a RETURN d");
}

TEST_F(IResearchFilterBooleanTest, BinaryOr) {
  // string and string
  {
    irs::Or expected;
    auto& root = expected.add<irs::Or>();
    {
      auto& filter = root.add<irs::by_term>();
      *filter.mutable_field() = mangleStringIdentity("a");
      filter.mutable_options()->term = irs::ref_cast<irs::byte_type>(irs::string_ref("1"));
    }
    {
      auto& filter = root.add<irs::by_term>();
      *filter.mutable_field() = mangleStringIdentity("b");
      filter.mutable_options()->term = irs::ref_cast<irs::byte_type>(irs::string_ref("2"));
    }

    assertFilterSuccess(
        vocbase(),
        "FOR d IN collection FILTER d.a == '1' or d.b == '2' RETURN d", expected);
    assertFilterSuccess(
        vocbase(),
        "FOR d IN collection FILTER d['a'] == '1' or d.b == '2' RETURN d", expected);
    assertFilterSuccess(
        vocbase(),
        "FOR d IN collection FILTER d.a == '1' or '2' == d.b RETURN d", expected);
    assertFilterSuccess(
        vocbase(),
        "FOR d IN collection FILTER '1' == d.a or d.b == '2' RETURN d", expected);
    assertFilterSuccess(
        vocbase(),
        "FOR d IN collection FILTER '1' == d.a or '2' == d.b RETURN d", expected);
    assertFilterSuccess(
        vocbase(),
        "FOR d IN collection FILTER '1' == d['a'] or '2' == d.b RETURN d", expected);
    assertFilterSuccess(
        vocbase(),
        "FOR d IN collection FILTER '1' == d['a'] or '2' == d['b'] RETURN d", expected);
  }

  // string or string
  {
    irs::Or expected;
    auto& root = expected.add<irs::Or>();
    {
      auto& filter = root.add<irs::by_range>();
      *filter.mutable_field() = mangleStringIdentity("a.b.c");
      auto* opts = filter.mutable_options();
      opts->range.max = irs::ref_cast<irs::byte_type>(irs::string_ref("1"));
      opts->range.max_type = irs::BoundType::EXCLUSIVE;
    }
    {
      auto& filter = root.add<irs::by_term>();
      *filter.mutable_field() = mangleStringIdentity("c.b.a");
      filter.mutable_options()->term = irs::ref_cast<irs::byte_type>(irs::string_ref("2"));
    }

    assertFilterSuccess(
        vocbase(),
        "FOR d IN collection FILTER d.a.b.c < '1' or d.c.b.a == '2' RETURN d", expected);
    assertFilterSuccess(
        vocbase(),
        "FOR d IN collection FILTER d['a']['b']['c'] < '1' or d.c.b.a == '2' "
        "RETURN d",
        expected);
    assertFilterSuccess(
        vocbase(),
        "FOR d IN collection FILTER d.a.b.c < '1' or '2' == d.c.b.a RETURN d", expected);
    assertFilterSuccess(
        vocbase(),
        "FOR d IN collection FILTER '1' > d.a.b.c or d.c.b.a == '2' RETURN d", expected);
    assertFilterSuccess(
        vocbase(),
        "FOR d IN collection FILTER '1' > d.a.b.c or '2' == d.c.b.a RETURN d", expected);
    assertFilterSuccess(
        vocbase(),
        "FOR d IN collection FILTER '1' > d['a']['b']['c'] or '2' == d.c.b.a "
        "RETURN d",
        expected);
    assertFilterSuccess(
        vocbase(),
        "FOR d IN collection FILTER '1' > d['a'].b.c or '2' == d.c.b.a RETURN "
        "d",
        expected);
  }

  // string or string, analyzer
  {
    irs::Or expected;
    auto& root = expected.add<irs::Or>();
    {
      auto& filter = root.add<irs::by_range>();
      *filter.mutable_field() = mangleString("a.b.c", "test_analyzer");
      auto* opts = filter.mutable_options();
      opts->range.max = irs::ref_cast<irs::byte_type>(irs::string_ref("1"));
      opts->range.max_type = irs::BoundType::EXCLUSIVE;
    }
    {
      auto& filter = root.add<irs::by_term>();
      *filter.mutable_field() = mangleString("c.b.a", "test_analyzer");
      filter.mutable_options()->term = irs::ref_cast<irs::byte_type>(irs::string_ref("2"));
    }

    assertFilterSuccess(
        vocbase(),
        "FOR d IN collection FILTER analyzer(d.a.b.c < '1' or d.c.b.a == '2', "
        "'test_analyzer') RETURN d",
        expected);
    assertFilterSuccess(
        vocbase(),
        "FOR d IN collection FILTER analyzer(d['a']['b']['c'] < '1', "
        "'test_analyzer') or analyzER(d.c.b.a == '2', 'test_analyzer') RETURN "
        "d",
        expected);
    assertFilterSuccess(
        vocbase(),
        "FOR d IN collection FILTER analyzer(analyzer(d.a.b.c < '1', "
        "'test_analyzer') or analyzer('2' == d.c.b.a, 'test_analyzer'), "
        "'identity') RETURN d",
        expected);
    assertFilterSuccess(
        vocbase(),
        "FOR d IN collection FILTER analyzer(analyzer(analyzer('1' > d.a.b.c, "
        "'test_analyzer'), 'identity') or d.c.b.a == '2', 'test_analyzer') "
        "RETURN d",
        expected);
    assertFilterSuccess(
        vocbase(),
        "FOR d IN collection FILTER boost(boost(analyzer(d.a.b.c < '1' or "
        "d.c.b.a == '2', 'test_analyzer'), 0.5), 2) RETURN d",
        expected);
  }

  // string or string, analyzer, boost
  {
    irs::Or expected;
    auto& root = expected.add<irs::Or>();
    root.boost(0.5);
    {
      auto& filter = root.add<irs::by_range>();
      *filter.mutable_field() = mangleString("a.b.c", "test_analyzer");
      auto* opts = filter.mutable_options();
      opts->range.max = irs::ref_cast<irs::byte_type>(irs::string_ref("1"));
      opts->range.max_type = irs::BoundType::EXCLUSIVE;
    }
    {
      auto& filter = root.add<irs::by_term>();
      *filter.mutable_field() = mangleString("c.b.a", "test_analyzer");
      filter.mutable_options()->term = irs::ref_cast<irs::byte_type>(irs::string_ref("2"));
    }

    assertFilterSuccess(
        vocbase(),
        "FOR d IN collection FILTER boost(analyzer(d.a.b.c < '1' or d.c.b.a == "
        "'2', 'test_analyzer'), 0.5) RETURN d",
        expected);
    assertFilterSuccess(
        vocbase(),
        "FOR d IN collection FILTER analyzer(boost(d.a.b.c < '1' or d.c.b.a == "
        "'2', 0.5), 'test_analyzer') RETURN d",
        expected);
  }

  // string or string, analyzer, boost
  {
    irs::Or expected;
    auto& root = expected.add<irs::Or>();
    root.boost(0.5);
    {
      auto& filter = root.add<irs::by_range>();
      filter.boost(2.5);
      *filter.mutable_field() = mangleString("a.b.c", "test_analyzer");
      auto* opts = filter.mutable_options();
      opts->range.max = irs::ref_cast<irs::byte_type>(irs::string_ref("1"));
      opts->range.max_type = irs::BoundType::EXCLUSIVE;
    }
    {
      auto& filter = root.add<irs::by_term>();
      *filter.mutable_field() = mangleStringIdentity("c.b.a");
      filter.mutable_options()->term = irs::ref_cast<irs::byte_type>(irs::string_ref("2"));
    }

    assertFilterSuccess(
        vocbase(),
        "FOR d IN collection FILTER boost(analyzer(boost(d.a.b.c < '1', 2.5), "
        "'test_analyzer') or d.c.b.a == '2', 0.5) RETURN d",
        expected);
    assertFilterSuccess(
        vocbase(),
        "FOR d IN collection FILTER boost(boost(analyzer(d.a.b.c < '1', "
        "'test_analyzer'), 2.5) or d.c.b.a == '2', 0.5) RETURN d",
        expected);
  }

  // string or string or not string
  {
    irs::Or expected;
    auto& root = expected.add<irs::Or>();
    auto& subRoot = root.add<irs::Or>();
    {
      auto& filter = subRoot.add<irs::by_term>();
      *filter.mutable_field() = mangleStringIdentity("a");
      filter.mutable_options()->term = irs::ref_cast<irs::byte_type>(irs::string_ref("1"));
    }
    {
      auto& filter = subRoot.add<irs::by_term>();
      *filter.mutable_field() = mangleStringIdentity("a");
      filter.mutable_options()->term = irs::ref_cast<irs::byte_type>(irs::string_ref("2"));
    }
    {
      auto& filter = root.add<irs::Not>().filter<irs::by_term>();
      *filter.mutable_field() = mangleStringIdentity("b");
      filter.mutable_options()->term = irs::ref_cast<irs::byte_type>(irs::string_ref("3"));
    }


    assertFilterSuccess(
        vocbase(),
        "FOR d IN collection FILTER d.a == '1' or '2' == d.a or d.b != '3' "
        "RETURN d",
        expected);
    assertFilterSuccess(
        vocbase(),
        "FOR d IN collection FILTER d['a'] == '1' or '2' == d['a'] or d.b != "
        "'3' RETURN d",
        expected);
    assertFilterSuccess(
        vocbase(),
        "FOR d IN collection FILTER d.a == '1' or '2' == d.a or '3' != d.b "
        "RETURN d",
        expected);
  }

  // string or string or not string
  {
    irs::Or expected;
    auto& root = expected.add<irs::Or>();
    root.boost(2.5);
    auto& subRoot = root.add<irs::Or>();
    {
      auto& filter = subRoot.add<irs::by_term>();
      filter.boost(0.5);
      *filter.mutable_field() = mangleString("a", "test_analyzer");
      filter.mutable_options()->term = irs::ref_cast<irs::byte_type>(irs::string_ref("1"));
    }
    {
      auto& filter = subRoot.add<irs::by_term>();
      *filter.mutable_field() = mangleStringIdentity("a");
      filter.mutable_options()->term = irs::ref_cast<irs::byte_type>(irs::string_ref("2"));
    }
    {
      auto& filter = root.add<irs::Not>().filter<irs::by_term>();
      filter.boost(1.5);
      *filter.mutable_field() = mangleString("b", "test_analyzer");
      filter.mutable_options()->term = irs::ref_cast<irs::byte_type>(irs::string_ref("3"));
    }

    assertFilterSuccess(
        vocbase(),
        "FOR d IN collection FILTER boost(analyzer(analyzer(boost(d.a == '1', "
        "0.5), 'test_analyzer') or analyzer('2' == d.a, 'identity') or "
        "boost(d.b != '3', 1.5), 'test_analyzer'), 2.5) RETURN d",
        expected);
    assertFilterSuccess(
        vocbase(),
        "FOR d IN collection FILTER boost(analyzer(boost(d['a'] == '1', 0.5), "
        "'test_analyzer') or '2' == d['a'] or boost(analyzer(d.b != '3', "
        "'test_analyzer'), 1.5), 2.5) RETURN d",
        expected);
  }

  // string in or not string
  {
    irs::Or expected;
    auto& root = expected.add<irs::Or>();
    auto& subRoot = root.add<irs::Or>();
    {
      auto& filter = subRoot.add<irs::by_term>();
      *filter.mutable_field() = mangleStringIdentity("a");
      filter.mutable_options()->term = irs::ref_cast<irs::byte_type>(irs::string_ref("1"));
    }
    {
      auto& filter = subRoot.add<irs::by_term>();
      *filter.mutable_field() = mangleStringIdentity("a");
      filter.mutable_options()->term = irs::ref_cast<irs::byte_type>(irs::string_ref("2"));
    }
    {
      auto& filter = root.add<irs::Not>().filter<irs::by_term>();
      *filter.mutable_field() = mangleStringIdentity("b");
      filter.mutable_options()->term = irs::ref_cast<irs::byte_type>(irs::string_ref("3"));
    }

    assertFilterSuccess(
        vocbase(),
        "FOR d IN collection FILTER d.a in ['1', '2'] or d.b != '3' RETURN d", expected);
    assertFilterSuccess(
        vocbase(),
        "FOR d IN collection FILTER d['a'] in ['1', '2'] or d.b != '3' RETURN "
        "d",
        expected);
    assertFilterSuccess(
        vocbase(),
        "FOR d IN collection FILTER d.a in ['1', '2'] or '3' != d.b RETURN d", expected);
  }

  // bool and null
  {
    irs::Or expected;
    auto& root = expected.add<irs::Or>();
    {
      auto& filter = root.add<irs::by_range>();
      *filter.mutable_field() = mangleBool("b.c");
      auto* opts = filter.mutable_options();
      opts->range.min = irs::boolean_token_stream::value_false();
      opts->range.min_type = irs::BoundType::EXCLUSIVE;
    }
    {
      auto& filter = root.add<irs::by_term>();
      *filter.mutable_field() = mangleNull("a.b.c");
      filter.mutable_options()->term = irs::null_token_stream::value_null();
    }

    assertFilterSuccess(
        vocbase(),
        "FOR d IN collection FILTER d.b.c > false or d.a.b.c == null RETURN d", expected);
    assertFilterSuccess(
        vocbase(),
        "FOR d IN collection FILTER analyzer(d['b']['c'] > false or d.a.b.c == "
        "null, 'test_analyzer') RETURN d",
        expected);
    assertFilterSuccess(
        vocbase(),
        "FOR d IN collection FILTER false < d.b.c or d.a.b.c == null RETURN d", expected);
    assertFilterSuccess(
        vocbase(),
        "FOR d IN collection FILTER d.b.c > false or null == d.a.b.c RETURN d", expected);
    assertFilterSuccess(
        vocbase(),
        "FOR d IN collection FILTER false < d.b.c or null == d.a.b.c RETURN d", expected);
    assertFilterSuccess(
        vocbase(),
        "FOR d IN collection FILTER false < d.b.c or null == d['a']['b']['c'] "
        "RETURN d",
        expected);
    assertFilterSuccess(
        vocbase(),
        "FOR d IN collection FILTER false < d['b']['c'] or null == "
        "d['a']['b']['c'] RETURN d",
        expected);
  }

  // bool and null, boost
  {
    irs::Or expected;
    auto& root = expected.add<irs::Or>();
    root.boost(1.5);
    {
      auto& filter = root.add<irs::by_range>();
      *filter.mutable_field() = mangleBool("b.c");
      auto* opts = filter.mutable_options();
      opts->range.min = irs::boolean_token_stream::value_false();
      opts->range.min_type = irs::BoundType::EXCLUSIVE;
    }
    {
      auto& filter = root.add<irs::by_term>();
      *filter.mutable_field() = mangleNull("a.b.c");
      filter.mutable_options()->term = irs::null_token_stream::value_null();
    }

    assertFilterSuccess(
        vocbase(),
        "FOR d IN collection FILTER boost(analyzer(d['b']['c'] > false or "
        "d.a.b.c == null, 'test_analyzer'), 1.5) RETURN d",
        expected);
  }

  // bool and null, boost
  {
    irs::Or expected;
    auto& root = expected.add<irs::Or>();
    {
      auto& filter = root.add<irs::by_range>();
      filter.boost(1.5);
      *filter.mutable_field() = mangleBool("b.c");
      auto* opts = filter.mutable_options();
      opts->range.min = irs::boolean_token_stream::value_false();
      opts->range.min_type = irs::BoundType::EXCLUSIVE;
    }
    {
      auto& filter = root.add<irs::by_term>();
      filter.boost(0.5);
      *filter.mutable_field() = mangleNull("a.b.c");
      filter.mutable_options()->term = irs::null_token_stream::value_null();
    }

    assertFilterSuccess(
        vocbase(),
        "FOR d IN collection FILTER boost(d['b']['c'] > false, 1.5) or "
        "boost(d.a.b.c == null, 0.5) RETURN d",
        expected);
  }

  // numeric range
  {
    irs::numeric_token_stream minTerm;
    minTerm.reset(15.);
    irs::numeric_token_stream maxTerm;
    maxTerm.reset(40.);

    irs::Or expected;
    auto& root = expected.add<irs::Or>();
    {
      auto& filter = root.add<irs::by_granular_range>();
      *filter.mutable_field() = mangleNumeric("a.b.c");
      auto* opts = filter.mutable_options();
      irs::set_granular_term(opts->range.min, minTerm);
      opts->range.min_type = irs::BoundType::EXCLUSIVE;
    }
    {
      auto& filter = root.add<irs::by_granular_range>();
      *filter.mutable_field() = mangleNumeric("a.b.c");
      auto* opts = filter.mutable_options();
      irs::set_granular_term(opts->range.max, maxTerm);
      opts->range.max_type = irs::BoundType::EXCLUSIVE;
    }

    assertFilterSuccess(
        vocbase(),
        "FOR d IN collection FILTER d.a.b.c > 15 or d.a.b.c < 40 RETURN d", expected);
    assertFilterSuccess(
        vocbase(),
        "FOR d IN collection FILTER d['a']['b']['c'] > 15 or d['a']['b']['c'] "
        "< 40 RETURN d",
        expected);
    assertFilterSuccess(
        vocbase(),
        "FOR d IN collection FILTER 15 < d['a']['b']['c'] or d.a.b.c < 40 "
        "RETURN d",
        expected);
    assertFilterSuccess(
        vocbase(),
        "FOR d IN collection FILTER d.a.b.c > 15 or 40 > d.a.b.c RETURN d", expected);
    assertFilterSuccess(
        vocbase(),
        "FOR d IN collection FILTER 15 < d.a.b.c or 40 > d.a.b.c RETURN d", expected);
    assertFilterSuccess(
        vocbase(),
        "FOR d IN collection FILTER 15 < d.a['b']['c'] or 40 > d.a.b.c RETURN "
        "d",
        expected);
    assertFilterSuccess(
        vocbase(),
        "FOR d IN collection FILTER d.a.b.c > 15.0 or d.a.b.c < 40.0 RETURN d", expected);
    assertFilterSuccess(
        vocbase(),
        "FOR d IN collection FILTER d['a'].b.c > 15.0 or d['a']['b'].c < 40.0 "
        "RETURN d",
        expected);
    assertFilterSuccess(
        vocbase(),
        "FOR d IN collection FILTER 15.0 < d.a.b.c or d.a.b.c < 40.0 RETURN d", expected);
    assertFilterSuccess(
        vocbase(),
        "FOR d IN collection FILTER d.a.b.c > 15.0 or 40.0 > d.a.b.c RETURN d", expected);
    assertFilterSuccess(
        vocbase(),
        "FOR d IN collection FILTER 15.0 < d.a.b.c or 40.0 > d.a.b.c RETURN d", expected);
    assertFilterSuccess(
        vocbase(),
        "FOR d IN collection FILTER 15.0 < d['a']['b']['c'] or 40.0 > d.a.b.c "
        "RETURN d",
        expected);
  }

  // numeric range
  {
    irs::numeric_token_stream minTerm;
    minTerm.reset(15.);
    irs::numeric_token_stream maxTerm;
    maxTerm.reset(40.);

    irs::Or expected;
    auto& root = expected.add<irs::Or>();
    root.boost(1.5);
    {
      auto& filter = root.add<irs::by_granular_range>();
      *filter.mutable_field() = mangleNumeric("a.b.c");
      auto* opts = filter.mutable_options();
      irs::set_granular_term(opts->range.min, minTerm);
      opts->range.min_type = irs::BoundType::EXCLUSIVE;
    }
    {
      auto& filter = root.add<irs::by_granular_range>();
      *filter.mutable_field() = mangleNumeric("a.b.c");
      auto* opts = filter.mutable_options();
      irs::set_granular_term(opts->range.max, maxTerm);
      opts->range.max_type = irs::BoundType::EXCLUSIVE;
    }

    assertFilterSuccess(
        vocbase(),
        "FOR d IN collection FILTER boost(d.a.b.c > 15 or d.a.b.c < 40, 1.5) "
        "RETURN d",
        expected);
    assertFilterSuccess(
        vocbase(),
        "FOR d IN collection FILTER analyzer(boost(d['a']['b']['c'] > 15 or "
        "d['a']['b']['c'] < 40, 1.5), 'test_analyzer') RETURN d",
        expected);
  }

  // numeric range
  {
    irs::numeric_token_stream minTerm;
    minTerm.reset(15.);
    irs::numeric_token_stream maxTerm;
    maxTerm.reset(40.);

    irs::Or expected;
    auto& root = expected.add<irs::Or>();
    {
      auto& filter = root.add<irs::by_granular_range>();
      filter.boost(1.5);
      *filter.mutable_field() = mangleNumeric("a.b.c");
      auto* opts = filter.mutable_options();
      irs::set_granular_term(opts->range.min, minTerm);
      opts->range.min_type = irs::BoundType::EXCLUSIVE;
    }
    {
      auto& filter = root.add<irs::by_granular_range>();
      filter.boost(0.5);
      *filter.mutable_field() = mangleNumeric("a.b.c");
      auto* opts = filter.mutable_options();
      irs::set_granular_term(opts->range.max, maxTerm);
      opts->range.max_type = irs::BoundType::EXCLUSIVE;
    }

    assertFilterSuccess(
        vocbase(),
        "FOR d IN collection FILTER boost(d.a.b.c > 15, 1.5) or boost(d.a.b.c "
        "< 40, 0.5) RETURN d",
        expected);
    assertFilterSuccess(
        vocbase(),
        "FOR d IN collection FILTER analyzer(boost(d['a']['b']['c'] > 15, 1.5) "
        "or boost(d['a']['b']['c'] < 40, 0.5), 'test_analyzer') RETURN d",
        expected);
  }

  // numeric range
  {
    irs::numeric_token_stream minTerm;
    minTerm.reset(15.);
    irs::numeric_token_stream maxTerm;
    maxTerm.reset(40.);

    irs::Or expected;
    auto& root = expected.add<irs::Or>();
    {
      auto& filter = root.add<irs::by_granular_range>();
      *filter.mutable_field() = mangleNumeric("a.b.c");
      auto* opts = filter.mutable_options();
      irs::set_granular_term(opts->range.min, minTerm);
      opts->range.min_type = irs::BoundType::INCLUSIVE;
    }
    {
      auto& filter = root.add<irs::by_granular_range>();
      *filter.mutable_field() = mangleNumeric("a.b.c");
      auto* opts = filter.mutable_options();
      irs::set_granular_term(opts->range.max, maxTerm);
      opts->range.max_type = irs::BoundType::EXCLUSIVE;
    }

    assertFilterSuccess(
        vocbase(),
        "FOR d IN collection FILTER d.a.b.c >= 15 or d.a.b.c < 40 RETURN d", expected);
    assertFilterSuccess(
        vocbase(),
        "FOR d IN collection FILTER 15 <= d.a.b.c or d.a.b.c < 40 RETURN d", expected);
    assertFilterSuccess(
        vocbase(),
        "FOR d IN collection FILTER 15 <= d['a']['b']['c'] or d['a']['b']['c'] "
        "< 40 RETURN d",
        expected);
    assertFilterSuccess(
        vocbase(),
        "FOR d IN collection FILTER d.a.b.c >= 15 or 40 > d.a.b.c RETURN d", expected);
    assertFilterSuccess(
        vocbase(),
        "FOR d IN collection FILTER d.a['b']['c'] >= 15 or 40 > d.a.b.c RETURN "
        "d",
        expected);
    assertFilterSuccess(
        vocbase(),
        "FOR d IN collection FILTER 15 <= d.a.b.c or 40 > d.a.b.c RETURN d", expected);
    assertFilterSuccess(
        vocbase(),
        "FOR d IN collection FILTER d.a.b.c >= 15.0 or d.a.b.c < 40.0 RETURN d", expected);
    assertFilterSuccess(
        vocbase(),
        "FOR d IN collection FILTER d['a']['b']['c'] >= 15.0 or d['a']['b'].c "
        "< 40.0 RETURN d",
        expected);
    assertFilterSuccess(
        vocbase(),
        "FOR d IN collection FILTER 15.0 <= d.a.b.c or d.a.b.c < 40.0 RETURN d", expected);
    assertFilterSuccess(
        vocbase(),
        "FOR d IN collection FILTER d.a.b.c >= 15.0 or 40.0 > d.a.b.c RETURN d", expected);
    assertFilterSuccess(
        vocbase(),
        "FOR d IN collection FILTER 15.0 <= d.a.b.c or 40.0 > d.a.b.c RETURN d", expected);
    assertFilterSuccess(
        vocbase(),
        "FOR d IN collection FILTER 15.0 <= d['a']['b'].c or 40.0 > d.a.b.c "
        "RETURN d",
        expected);
  }

  // numeric range
  {
    irs::numeric_token_stream minTerm;
    minTerm.reset(15.);
    irs::numeric_token_stream maxTerm;
    maxTerm.reset(40.);

    irs::Or expected;
    auto& root = expected.add<irs::Or>();
    {
      auto& filter = root.add<irs::by_granular_range>();
      *filter.mutable_field() = mangleNumeric("a.b.c");
      auto* opts = filter.mutable_options();
      irs::set_granular_term(opts->range.min, minTerm);
      opts->range.min_type = irs::BoundType::INCLUSIVE;
    }
    {
      auto& filter = root.add<irs::by_granular_range>();
      *filter.mutable_field() = mangleNumeric("a.b.c");
      auto* opts = filter.mutable_options();
      irs::set_granular_term(opts->range.max, maxTerm);
      opts->range.max_type = irs::BoundType::INCLUSIVE;
    }

    assertFilterSuccess(
        vocbase(),
        "FOR d IN collection FILTER d.a.b.c >= 15 or d.a.b.c <= 40 RETURN d", expected);
    assertFilterSuccess(
        vocbase(),
        "FOR d IN collection FILTER d.a['b']['c'] >= 15 or d['a']['b']['c'] <= "
        "40 RETURN d",
        expected);
    assertFilterSuccess(
        vocbase(),
        "FOR d IN collection FILTER 15 <= d.a.b.c or d.a.b.c <= 40 RETURN d", expected);
    assertFilterSuccess(
        vocbase(),
        "FOR d IN collection FILTER d.a.b.c >= 15 or 40 >= d.a.b.c RETURN d", expected);
    assertFilterSuccess(
        vocbase(),
        "FOR d IN collection FILTER 15 <= d.a.b.c or 40 >= d.a.b.c RETURN d", expected);
    assertFilterSuccess(
        vocbase(),
        "FOR d IN collection FILTER 15 <= d['a'].b.c or 40 >= d['a'].b.c "
        "RETURN d",
        expected);
    assertFilterSuccess(
        vocbase(),
        "FOR d IN collection FILTER d.a.b.c >= 15.0 or d.a.b.c <= 40.0 RETURN "
        "d",
        expected);
    assertFilterSuccess(
        vocbase(),
        "FOR d IN collection FILTER 15.0 <= d.a.b.c or d.a.b.c <= 40.0 RETURN "
        "d",
        expected);
    assertFilterSuccess(
        vocbase(),
        "FOR d IN collection FILTER 15.0 <= d.a['b']['c'] or d['a']['b']['c'] "
        "<= 40.0 RETURN d",
        expected);
    assertFilterSuccess(
        vocbase(),
        "FOR d IN collection FILTER d.a.b.c >= 15.0 or 40.0 >= d.a.b.c RETURN "
        "d",
        expected);
    assertFilterSuccess(
        vocbase(),
        "FOR d IN collection FILTER 15.0 <= d.a.b.c or 40.0 >= d.a.b.c RETURN "
        "d",
        expected);
  }

  // numeric range
  {
    irs::numeric_token_stream minTerm;
    minTerm.reset(15.);
    irs::numeric_token_stream maxTerm;
    maxTerm.reset(40.);

    irs::Or expected;
    auto& root = expected.add<irs::Or>();
    {
      auto& filter = root.add<irs::by_granular_range>();
      *filter.mutable_field() = mangleNumeric("a.b.c");
      auto* opts = filter.mutable_options();
      irs::set_granular_term(opts->range.min, minTerm);
      opts->range.min_type = irs::BoundType::EXCLUSIVE;
    }
    {
      auto& filter = root.add<irs::by_granular_range>();
      *filter.mutable_field() = mangleNumeric("a.b.c");
      auto* opts = filter.mutable_options();
      irs::set_granular_term(opts->range.max, maxTerm);
      opts->range.max_type = irs::BoundType::INCLUSIVE;
    }

    assertFilterSuccess(
        vocbase(),
        "FOR d IN collection FILTER d.a.b.c > 15 or d.a.b.c <= 40 RETURN d", expected);
    assertFilterSuccess(
        vocbase(),
        "FOR d IN collection FILTER d['a']['b']['c'] > 15 or d.a.b.c <= 40 "
        "RETURN d",
        expected);
    assertFilterSuccess(
        vocbase(),
        "FOR d IN collection FILTER 15 < d.a.b.c or d.a.b.c <= 40 RETURN d", expected);
    assertFilterSuccess(
        vocbase(),
        "FOR d IN collection FILTER 15 < d['a'].b.c or d['a'].b.c <= 40 RETURN "
        "d",
        expected);
    assertFilterSuccess(
        vocbase(),
        "FOR d IN collection FILTER d.a.b.c > 15 or 40 >= d.a.b.c RETURN d", expected);
    assertFilterSuccess(
        vocbase(),
        "FOR d IN collection FILTER d.a['b']['c'] > 15 or 40 >= "
        "d['a']['b']['c'] RETURN d",
        expected);
    assertFilterSuccess(
        vocbase(),
        "FOR d IN collection FILTER 15 < d.a.b.c or 40 >= d.a.b.c RETURN d", expected);
    assertFilterSuccess(
        vocbase(),
        "FOR d IN collection FILTER d.a.b.c > 15.0 or d.a.b.c <= 40.0 RETURN d", expected);
    assertFilterSuccess(
        vocbase(),
        "FOR d IN collection FILTER d.a['b']['c'] > 15.0 or d.a['b']['c'] <= "
        "40.0 RETURN d",
        expected);
    assertFilterSuccess(
        vocbase(),
        "FOR d IN collection FILTER 15.0 < d.a.b.c or d.a.b.c <= 40.0 RETURN d", expected);
    assertFilterSuccess(
        vocbase(),
        "FOR d IN collection FILTER d.a.b.c > 15.0 or 40.0 >= d.a.b.c RETURN d", expected);
    assertFilterSuccess(
        vocbase(),
        "FOR d IN collection FILTER 15.0 < d.a.b.c or 40.0 >= d.a.b.c RETURN d", expected);
    assertFilterSuccess(
        vocbase(),
        "FOR d IN collection FILTER 15.0 < d['a'].b.c or 40.0 >= "
        "d['a']['b']['c'] RETURN d",
        expected);
  }

  // heterogeneous expression
  {
    ExpressionContextMock ctx;
    ctx.vars.emplace("boolVal",
                     arangodb::aql::AqlValue(arangodb::aql::AqlValueHintBool(false)));

    irs::Or expected;
    auto& root = expected.add<irs::Or>();
    {
      auto& filter = root.add<irs::by_term>();
      *filter.mutable_field() = mangleStringIdentity("a.b.c.e.f");
      filter.mutable_options()->term = irs::ref_cast<irs::byte_type>(irs::string_ref("1"));
    }
    {
      auto& filter = root.add<irs::by_term>();
      *filter.mutable_field() = mangleBool("a.b.c.e.f");
      filter.mutable_options()->term = irs::boolean_token_stream::value_false();
    }

    assertFilterSuccess(
        vocbase(),
        "LET boolVal=false FOR d IN collection FILTER d.a.b.c.e.f=='1' OR "
        "d.a.b.c.e.f==boolVal RETURN d",
        expected,
        &ctx  // expression context
    );
  }

  // heterogeneous expression
  {
    ExpressionContextMock ctx;
    ctx.vars.emplace("strVal", arangodb::aql::AqlValue("str"));
    ctx.vars.emplace("numVal", arangodb::aql::AqlValue(arangodb::aql::AqlValueHintInt(2)));

    irs::numeric_token_stream stream;
    stream.reset(3.);
    EXPECT_TRUE(stream.next());
    auto& term = stream.attributes().get<irs::term_attribute>();

    irs::Or expected;
    auto& root = expected.add<irs::Or>();
    {
      auto& filter = root.add<irs::by_term>();
      *filter.mutable_field() = mangleStringIdentity("a.b.c.e.f");
      filter.mutable_options()->term = irs::ref_cast<irs::byte_type>(irs::string_ref("str"));
    }
    {
      auto& filter = root.add<irs::by_term>();
      *filter.mutable_field() = mangleNumeric("a.b.c.e.f");
      filter.mutable_options()->term = term->value();
    }

    assertFilterSuccess(
        vocbase(),
        "LET strVal='str' LET numVal=2 FOR d IN collection FILTER "
        "d.a.b.c.e.f==strVal OR d.a.b.c.e.f==(numVal+1) RETURN d",
        expected,
        &ctx  // expression context
    );
  }

  // heterogeneous expression
  {
    ExpressionContextMock ctx;
    ctx.vars.emplace("boolVal",
                     arangodb::aql::AqlValue(arangodb::aql::AqlValueHintBool(false)));
    ctx.vars.emplace("nullVal", arangodb::aql::AqlValue(arangodb::aql::AqlValueHintNull{}));

    irs::Or expected;
    auto& root = expected.add<irs::Or>();
    {
      auto& filter = root.add<irs::by_term>();
      *filter.mutable_field() = mangleBool("a.b.c.e.f");
      filter.mutable_options()->term = irs::boolean_token_stream::value_false();
    }
    {
      auto& filter = root.add<irs::by_term>();
      *filter.mutable_field() = mangleNull("a.b.c.e.f");
      filter.mutable_options()->term = irs::null_token_stream::value_null();
    }

    assertFilterSuccess(
        vocbase(),
        "LET boolVal=false LET nullVal=null FOR d IN collection FILTER "
        "d.a.b.c.e.f==boolVal OR d.a.b.c.e.f==nullVal RETURN d",
        expected,
        &ctx  // expression context
    );
  }

  // noneterministic expression -> wrap it
  {
    TRI_vocbase_t vocbase(TRI_vocbase_type_e::TRI_VOCBASE_TYPE_NORMAL, testDBInfo(server.server()));

    std::string const refName = "d";
    std::string const queryString =
        "FOR d IN collection FILTER d.a.b.c > _NONDETERM_('15') or d.a.b.c < "
        "'40' RETURN d";

    arangodb::aql::Query query(arangodb::transaction::StandaloneContext::Create(vocbase),
                               arangodb::aql::QueryString(queryString), nullptr,
                               std::make_shared<arangodb::velocypack::Builder>());

    auto const parseResult = query.parse();
    ASSERT_TRUE(parseResult.result.ok());

    auto* ast = query.ast();
    ASSERT_TRUE(ast);

    auto* root = ast->root();
    ASSERT_TRUE(root);

    // find first FILTER node
    arangodb::aql::AstNode* filterNode = nullptr;
    for (size_t i = 0; i < root->numMembers(); ++i) {
      auto* node = root->getMemberUnchecked(i);
      ASSERT_TRUE(node);

      if (arangodb::aql::NODE_TYPE_FILTER == node->type) {
        filterNode = node;
        break;
      }
    }
    ASSERT_TRUE(filterNode);

    // find referenced variable
    auto* allVars = ast->variables();
    ASSERT_TRUE(allVars);
    arangodb::aql::Variable* ref = nullptr;
    for (auto entry : allVars->variables(true)) {
      if (entry.second == refName) {
        ref = allVars->getVariable(entry.first);
        break;
      }
    }
    ASSERT_TRUE(ref);

    // supportsFilterCondition
    {
      arangodb::iresearch::QueryContext const ctx{nullptr, nullptr, nullptr, nullptr, nullptr, ref};
      EXPECT_TRUE(
          (arangodb::iresearch::FilterFactory::filter(nullptr, ctx, *filterNode).ok()));
    }

    // iteratorForCondition
    {
      arangodb::transaction ::Methods trx(arangodb::transaction::StandaloneContext::Create(vocbase),
                                          {}, {}, {}, arangodb::transaction::Options());

      auto dummyPlan = arangodb::tests::planFromQuery(vocbase, "RETURN 1");

      irs::Or expected;
      auto& root = expected.add<irs::Or>();
      root.add<arangodb::iresearch::ByExpression>().init(
          *dummyPlan, *ast,
          *filterNode->getMember(0)->getMember(0)  // d.a.b.c > _NONDETERM_(15)
      );
      {
        auto& filter = root.add<irs::by_range>();
        *filter.mutable_field() = mangleStringIdentity("a.b.c");
        auto* opts = filter.mutable_options();
        opts->range.max = irs::ref_cast<irs::byte_type>(irs::string_ref("40")); // d.a.b.c < 40
        opts->range.max_type = irs::BoundType::EXCLUSIVE;
      }

      ExpressionContextMock exprCtx;
      exprCtx.setTrx(&trx);
      
      irs::Or actual;
      arangodb::iresearch::QueryContext const ctx{&trx, dummyPlan.get(), ast,
<<<<<<< HEAD
                                                  &ExpressionContextMock::EMPTY,
                                                  &irs::sub_reader::empty(), ref};
=======
                                                  &exprCtx, ref};
>>>>>>> ff1c19a0
      EXPECT_TRUE(
          (arangodb::iresearch::FilterFactory::filter(&actual, ctx, *filterNode).ok()));
      EXPECT_EQ(expected, actual);
    }
  }

  // noneterministic expression -> wrap it, boost
  {
    TRI_vocbase_t vocbase(TRI_vocbase_type_e::TRI_VOCBASE_TYPE_NORMAL, testDBInfo(server.server()));

    std::string const refName = "d";
    std::string const queryString =
        "FOR d IN collection FILTER boost(d.a.b.c > _NONDETERM_('15') or "
        "d.a.b.c < '40', 2.5) RETURN d";

    arangodb::aql::Query query(arangodb::transaction::StandaloneContext::Create(vocbase),
                               arangodb::aql::QueryString(queryString), nullptr,
                               std::make_shared<arangodb::velocypack::Builder>());

    auto const parseResult = query.parse();
    ASSERT_TRUE(parseResult.result.ok());

    auto* ast = query.ast();
    ASSERT_TRUE(ast);

    auto* root = ast->root();
    ASSERT_TRUE(root);

    // find first FILTER node
    arangodb::aql::AstNode* filterNode = nullptr;
    for (size_t i = 0; i < root->numMembers(); ++i) {
      auto* node = root->getMemberUnchecked(i);
      ASSERT_TRUE(node);

      if (arangodb::aql::NODE_TYPE_FILTER == node->type) {
        filterNode = node;
        break;
      }
    }
    ASSERT_TRUE(filterNode);

    // find referenced variable
    auto* allVars = ast->variables();
    ASSERT_TRUE(allVars);
    arangodb::aql::Variable* ref = nullptr;
    for (auto entry : allVars->variables(true)) {
      if (entry.second == refName) {
        ref = allVars->getVariable(entry.first);
        break;
      }
    }
    ASSERT_TRUE(ref);

    // supportsFilterCondition
    {
      arangodb::iresearch::QueryContext const ctx{nullptr, nullptr, nullptr, nullptr, nullptr, ref};
      EXPECT_TRUE(
          (arangodb::iresearch::FilterFactory::filter(nullptr, ctx, *filterNode).ok()));
    }

    // iteratorForCondition
    {
      arangodb::transaction ::Methods trx(arangodb::transaction::StandaloneContext::Create(vocbase),
                                          {}, {}, {}, arangodb::transaction::Options());

      auto dummyPlan = arangodb::tests::planFromQuery(vocbase, "RETURN 1");

      irs::Or expected;
      auto& root = expected.add<irs::Or>();
      root.boost(2.5);
      root.add<arangodb::iresearch::ByExpression>().init(
          *dummyPlan, *ast,
          *filterNode->getMember(0)->getMember(0)->getMember(0)->getMember(0)  // d.a.b.c > _NONDETERM_(15)
      );
      {
        auto& filter = root.add<irs::by_range>();
        *filter.mutable_field() = mangleStringIdentity("a.b.c");
        auto* opts = filter.mutable_options();
        opts->range.max = irs::ref_cast<irs::byte_type>(irs::string_ref("40")); // d.a.b.c < 40
        opts->range.max_type = irs::BoundType::EXCLUSIVE;
      }

      ExpressionContextMock exprCtx;
      exprCtx.setTrx(&trx);
      
      irs::Or actual;
      arangodb::iresearch::QueryContext const ctx{&trx, dummyPlan.get(), ast,
<<<<<<< HEAD
                                                  &ExpressionContextMock::EMPTY,
                                                  &irs::sub_reader::empty(), ref};
=======
                                                  &exprCtx, ref};
>>>>>>> ff1c19a0
      EXPECT_TRUE(
          (arangodb::iresearch::FilterFactory::filter(&actual, ctx, *filterNode).ok()));
      EXPECT_EQ(expected, actual);
      assertFilterBoost(expected, actual);
    }
  }
}

TEST_F(IResearchFilterBooleanTest, BinaryAnd) {
  // string and string
  {
    irs::Or expected;
    auto& root = expected.add<irs::And>();
    {
      auto& filter = root.add<irs::by_term>();
      *filter.mutable_field() = mangleStringIdentity("a");
      filter.mutable_options()->term = irs::ref_cast<irs::byte_type>(irs::string_ref("1"));
    }
    {
      auto& filter = root.add<irs::by_term>();
      *filter.mutable_field() = mangleStringIdentity("b");
      filter.mutable_options()->term = irs::ref_cast<irs::byte_type>(irs::string_ref("2"));
    }

    assertFilterSuccess(
        vocbase(),
        "FOR d IN collection FILTER d.a == '1' and d.b == '2' RETURN d", expected);
    assertFilterSuccess(
        vocbase(),
        "FOR d IN collection FILTER d['a'] == '1' and d.b == '2' RETURN d", expected);
    assertFilterSuccess(
        vocbase(),
        "FOR d IN collection FILTER d.a == '1' and '2' == d.b RETURN d", expected);
    assertFilterSuccess(
        vocbase(),
        "FOR d IN collection FILTER '1' == d.a and d.b == '2' RETURN d", expected);
    assertFilterSuccess(
        vocbase(),
        "FOR d IN collection FILTER '1' == d.a and '2' == d.b RETURN d", expected);
    assertFilterSuccess(
        vocbase(),
        "FOR d IN collection FILTER '1' == d['a'] and '2' == d['b'] RETURN d", expected);
  }

  // string and string
  {
    irs::Or expected;
    auto& root = expected.add<irs::And>();
    {
      auto& filter = root.add<irs::by_range>();
      *filter.mutable_field() = mangleStringIdentity("a.b.c");
      auto* opts = filter.mutable_options();
      opts->range.max = irs::ref_cast<irs::byte_type>(irs::string_ref("1"));
      opts->range.max_type = irs::BoundType::EXCLUSIVE;
    }
    {
      auto& filter = root.add<irs::by_term>();
      *filter.mutable_field() = mangleStringIdentity("c.b.a");
      filter.mutable_options()->term = irs::ref_cast<irs::byte_type>(irs::string_ref("2"));
    }

    assertFilterSuccess(
        vocbase(),
        "FOR d IN collection FILTER d.a.b.c < '1' and d.c.b.a == '2' RETURN d", expected);
    assertFilterSuccess(
        vocbase(),
        "FOR d IN collection FILTER d['a']['b']['c'] < '1' and d.c.b['a'] == "
        "'2' RETURN d",
        expected);
    assertFilterSuccess(
        vocbase(),
        "FOR d IN collection FILTER d['a'].b.c < '1' and d.c.b['a'] == '2' "
        "RETURN d",
        expected);
    assertFilterSuccess(
        vocbase(),
        "FOR d IN collection FILTER d.a.b.c < '1' and '2' == d.c.b.a RETURN d", expected);
    assertFilterSuccess(
        vocbase(),
        "FOR d IN collection FILTER '1' > d.a.b.c and d.c.b.a == '2' RETURN d", expected);
    assertFilterSuccess(
        vocbase(),
        "FOR d IN collection FILTER '1' > d['a']['b']['c'] and d.c.b.a == '2' "
        "RETURN d",
        expected);
    assertFilterSuccess(
        vocbase(),
        "FOR d IN collection FILTER '1' > d.a.b.c and '2' == d.c.b.a RETURN d", expected);
    assertFilterSuccess(
        vocbase(),
        "FOR d IN collection FILTER '1' > d['a']['b']['c'] and '2' == "
        "d.c.b['a'] RETURN d",
        expected);
  }

  // string and string, boost, analyzer
  {
    irs::Or expected;
    auto& root = expected.add<irs::And>();
    root.boost(0.5);
    {
      auto& filter = root.add<irs::by_range>();
      *filter.mutable_field() = mangleString("a.b.c", "test_analyzer");
      auto* opts = filter.mutable_options();
      opts->range.max = irs::ref_cast<irs::byte_type>(irs::string_ref("1"));
      opts->range.max_type = irs::BoundType::EXCLUSIVE;
    }
    {
      auto& filter = root.add<irs::by_term>();
      *filter.mutable_field() = mangleStringIdentity("c.b.a");
      filter.mutable_options()->term = irs::ref_cast<irs::byte_type>(irs::string_ref("2"));
    }

    assertFilterSuccess(
        vocbase(),
        "FOR d IN collection FILTER analyzer(boost(d.a.b.c < '1' and "
        "analyzer(d.c.b.a == '2', 'identity'), 0.5), 'test_analyzer') RETURN d",
        expected);
  }

  // string and string, boost, analyzer
  {
    irs::Or expected;
    auto& root = expected.add<irs::And>();
    {
      auto& filter = root.add<irs::by_range>();
      filter.boost(0.5);
      *filter.mutable_field() = mangleString("a.b.c", "test_analyzer");
      auto* opts = filter.mutable_options();
      opts->range.max = irs::ref_cast<irs::byte_type>(irs::string_ref("1"));
      opts->range.max_type = irs::BoundType::EXCLUSIVE;
    }
    {
      auto& filter = root.add<irs::by_term>();
      filter.boost(0.5);
      *filter.mutable_field() = mangleStringIdentity("c.b.a");
      filter.mutable_options()->term = irs::ref_cast<irs::byte_type>(irs::string_ref("2"));
    }

    assertFilterSuccess(
        vocbase(),
        "FOR d IN collection FILTER boost(analyzer(d['a']['b']['c'] < '1', "
        "'test_analyzer'), 0.5) and boost(d.c.b['a'] == '2', 0.5) RETURN d",
        expected);
  }

  // string and not string
  {
    irs::Or expected;
    auto& root = expected.add<irs::And>();
    {
      auto& filter = root.add<irs::by_range>();
      *filter.mutable_field() = mangleStringIdentity("a.b.c");
      auto* opts = filter.mutable_options();
      opts->range.max = irs::ref_cast<irs::byte_type>(irs::string_ref("1"));
      opts->range.max_type = irs::BoundType::EXCLUSIVE;
    }
    {
      auto& filter = root.add<irs::Not>().filter<irs::And>().add<irs::by_term>();
      *filter.mutable_field() = mangleStringIdentity("c.b.a");
      filter.mutable_options()->term = irs::ref_cast<irs::byte_type>(irs::string_ref("2"));
    }

    assertFilterSuccess(
        vocbase(),
        "FOR d IN collection FILTER d.a.b.c < '1' and not (d.c.b.a == '2') "
        "RETURN d",
        expected);
    assertFilterSuccess(
        vocbase(),
        "FOR d IN collection FILTER d['a'].b.c < '1' and not (d.c.b['a'] == "
        "'2') RETURN d",
        expected);
    assertFilterSuccess(
        vocbase(),
        "FOR d IN collection FILTER d.a.b.c < '1' and not ('2' == d.c.b.a) "
        "RETURN d",
        expected);
    assertFilterSuccess(
        vocbase(),
        "FOR d IN collection FILTER d['a']['b']['c'] < '1' and not ('2' == "
        "d.c.b['a']) RETURN d",
        expected);
    assertFilterSuccess(
        vocbase(),
        "FOR d IN collection FILTER '1' > d.a.b.c and not (d.c.b.a == '2') "
        "RETURN d",
        expected);
    assertFilterSuccess(
        vocbase(),
        "FOR d IN collection FILTER '1' > d.a['b']['c'] and not (d.c.b.a == "
        "'2') RETURN d",
        expected);
    assertFilterSuccess(
        vocbase(),
        "FOR d IN collection FILTER '1' > d.a.b.c and not ('2' == d.c.b.a) "
        "RETURN d",
        expected);
    assertFilterSuccess(
        vocbase(),
        "FOR d IN collection FILTER '1' > d['a'].b.c and not ('2' == "
        "d.c.b['a']) RETURN d",
        expected);
  }

  // string and not string, boost, analyzer
  {
    irs::Or expected;
    auto& root = expected.add<irs::And>();
    root.boost(0.5);
    {
      auto& filter = root.add<irs::by_range>();
      *filter.mutable_field() = mangleStringIdentity("a.b.c");
      auto* opts = filter.mutable_options();
      opts->range.max = irs::ref_cast<irs::byte_type>(irs::string_ref("1"));
      opts->range.max_type = irs::BoundType::EXCLUSIVE;
    }
    {
      auto& filter = root.add<irs::Not>().filter<irs::And>().add<irs::by_term>();
      *filter.mutable_field() = mangleString("c.b.a", "test_analyzer");
      filter.mutable_options()->term = irs::ref_cast<irs::byte_type>(irs::string_ref("2"));
    }

    assertFilterSuccess(
        vocbase(),
        "FOR d IN collection FILTER boost(d.a.b.c < '1' and not "
        "analyzer(d.c.b.a == '2', 'test_analyzer'), 0.5) RETURN d",
        expected);
  }

  // string and not string, boost, analyzer
  {
    irs::Or expected;
    auto& root = expected.add<irs::And>();
    {
      auto& filter = root.add<irs::by_range>();
      *filter.mutable_field() = mangleStringIdentity("a.b.c");
      auto* opts = filter.mutable_options();
      opts->range.max = irs::ref_cast<irs::byte_type>(irs::string_ref("1"));
      opts->range.max_type = irs::BoundType::EXCLUSIVE;
    }
    {
      auto& filter = root.add<irs::Not>().filter<irs::And>().add<irs::by_term>();
      filter.boost(0.5);
      *filter.mutable_field() = mangleString("c.b.a", "test_analyzer");
      filter.mutable_options()->term = irs::ref_cast<irs::byte_type>(irs::string_ref("2"));
    }

    assertFilterSuccess(
        vocbase(),
        "FOR d IN collection FILTER d.a.b.c < '1' and not "
        "boost(analyzer(d.c.b.a == '2', 'test_analyzer'), 0.5) RETURN d",
        expected);
  }

  // expression is not supported by IResearch -> wrap it
  {
    TRI_vocbase_t vocbase(TRI_vocbase_type_e::TRI_VOCBASE_TYPE_NORMAL, testDBInfo(server.server()));

    std::string const refName = "d";
    std::string const queryString =
        "FOR d IN collection FILTER d.a.b.c < '1' and not d.c.b.a == '2' "
        "RETURN d";

    arangodb::aql::Query query(arangodb::transaction::StandaloneContext::Create(vocbase),
                               arangodb::aql::QueryString(queryString), nullptr,
                               std::make_shared<arangodb::velocypack::Builder>());

    auto const parseResult = query.parse();
    ASSERT_TRUE(parseResult.result.ok());

    auto* ast = query.ast();
    ASSERT_TRUE(ast);

    auto* root = ast->root();
    ASSERT_TRUE(root);

    // find first FILTER node
    arangodb::aql::AstNode* filterNode = nullptr;
    for (size_t i = 0; i < root->numMembers(); ++i) {
      auto* node = root->getMemberUnchecked(i);
      ASSERT_TRUE(node);

      if (arangodb::aql::NODE_TYPE_FILTER == node->type) {
        filterNode = node;
        break;
      }
    }
    ASSERT_TRUE(filterNode);

    // find referenced variable
    auto* allVars = ast->variables();
    ASSERT_TRUE(allVars);
    arangodb::aql::Variable* ref = nullptr;
    for (auto entry : allVars->variables(true)) {
      if (entry.second == refName) {
        ref = allVars->getVariable(entry.first);
        break;
      }
    }
    ASSERT_TRUE(ref);

    // supportsFilterCondition
    {
      arangodb::iresearch::QueryContext const ctx{nullptr, nullptr, nullptr, nullptr, nullptr, ref};
      EXPECT_TRUE(
          (arangodb::iresearch::FilterFactory::filter(nullptr, ctx, *filterNode).ok()));
    }

    // iteratorForCondition
    {
      arangodb::transaction ::Methods trx(arangodb::transaction::StandaloneContext::Create(vocbase),
                                          {}, {}, {}, arangodb::transaction::Options());

      auto dummyPlan = arangodb::tests::planFromQuery(vocbase, "RETURN 1");

      irs::Or expected;
      auto& root = expected.add<irs::And>();
      {
        auto& filter = root.add<irs::by_range>();
        *filter.mutable_field() = mangleStringIdentity("a.b.c");
        auto* opts = filter.mutable_options();
        opts->range.max = irs::ref_cast<irs::byte_type>(irs::string_ref("1"));
        opts->range.max_type = irs::BoundType::EXCLUSIVE;
      }

      root.add<arangodb::iresearch::ByExpression>().init(
          *dummyPlan, *ast,
          *filterNode->getMember(0)->getMember(1)  // not d.c.b.a == '2'
      );
      
      ExpressionContextMock exprCtx;
      exprCtx.setTrx(&trx);

      irs::Or actual;
      arangodb::iresearch::QueryContext const ctx{&trx, dummyPlan.get(), ast,
<<<<<<< HEAD
                                                  &ExpressionContextMock::EMPTY,
                                                  &irs::sub_reader::empty(), ref};
=======
                                                  &exprCtx, ref};
>>>>>>> ff1c19a0
      EXPECT_TRUE(
          (arangodb::iresearch::FilterFactory::filter(&actual, ctx, *filterNode).ok()));
      EXPECT_EQ(expected, actual);
    }
  }

  // bool and null
  {
    irs::Or expected;
    auto& root = expected.add<irs::And>();
    {
      auto& filter = root.add<irs::by_range>();
      *filter.mutable_field() = mangleBool("b.c");
      auto* opts = filter.mutable_options();
      opts->range.min = irs::boolean_token_stream::value_false();
      opts->range.min_type = irs::BoundType::EXCLUSIVE;
    }
    {
      auto& filter = root.add<irs::by_term>();
      *filter.mutable_field() = mangleNull("a.b.c");
      filter.mutable_options()->term = irs::null_token_stream::value_null();
    }

    assertFilterSuccess(
        vocbase(),
        "FOR d IN collection FILTER d.b.c > false and d.a.b.c == null RETURN d", expected);
    assertFilterSuccess(
        vocbase(),
        "FOR d IN collection FILTER d['b']['c'] > false and d['a']['b']['c'] "
        "== null RETURN d",
        expected);
    assertFilterSuccess(
        vocbase(),
        "FOR d IN collection FILTER d['b']['c'] > false and d['a'].b.c == null "
        "RETURN d",
        expected);
    assertFilterSuccess(
        vocbase(),
        "FOR d IN collection FILTER false < d.b.c and d.a.b.c == null RETURN d", expected);
    assertFilterSuccess(
        vocbase(),
        "FOR d IN collection FILTER d.b.c > false and null == d.a.b.c RETURN d", expected);
    assertFilterSuccess(
        vocbase(),
        "FOR d IN collection FILTER d['b']['c'] > false and null == d.a.b.c "
        "RETURN d",
        expected);
    assertFilterSuccess(
        vocbase(),
        "FOR d IN collection FILTER false < d.b.c and null == d.a.b.c RETURN d", expected);
    assertFilterSuccess(
        vocbase(),
        "FOR d IN collection FILTER false < d.b.c and null == d['a']['b']['c'] "
        "RETURN d",
        expected);
  }

  // bool and null, boost
  {
    irs::Or expected;
    auto& root = expected.add<irs::And>();
    root.boost(1.5);
    {
      auto& filter = root.add<irs::by_range>();
      *filter.mutable_field() = mangleBool("b.c");
      auto* opts = filter.mutable_options();
      opts->range.min = irs::boolean_token_stream::value_false();
      opts->range.min_type = irs::BoundType::EXCLUSIVE;
    }
    {
      auto& filter = root.add<irs::by_term>();
      *filter.mutable_field() = mangleNull("a.b.c");
      filter.mutable_options()->term = irs::null_token_stream::value_null();
    }

    assertFilterSuccess(
        vocbase(),
        "FOR d IN collection FILTER boost(d.b.c > false and d.a.b.c == null, "
        "1.5) RETURN d",
        expected);
  }

  // bool and null, boost
  {
    irs::Or expected;
    auto& root = expected.add<irs::And>();
    {
      auto& filter = root.add<irs::by_range>();
      filter.boost(0.5);
      *filter.mutable_field() = mangleBool("b.c");
      auto* opts = filter.mutable_options();
      opts->range.min = irs::boolean_token_stream::value_false();
      opts->range.min_type = irs::BoundType::EXCLUSIVE;
    }
    {
      auto& filter = root.add<irs::by_term>();
      filter.boost(1.5);
      *filter.mutable_field() = mangleNull("a.b.c");
      filter.mutable_options()->term = irs::null_token_stream::value_null();
    }

    assertFilterSuccess(
        vocbase(),
        "FOR d IN collection FILTER boost(d.b.c > false, 0.5) and "
        "boost(d.a.b.c == null, 1.5) RETURN d",
        expected);
  }

  // numeric range
  {
    irs::numeric_token_stream minTerm;
    minTerm.reset(15.);
    irs::numeric_token_stream maxTerm;
    maxTerm.reset(40.);

    irs::Or expected;
    auto& root = expected.add<irs::And>();
    {
      auto& filter = root.add<irs::by_granular_range>();
      *filter.mutable_field() = mangleNumeric("a.b.c");
      auto* opts = filter.mutable_options();
      irs::set_granular_term(opts->range.min, minTerm);
      opts->range.min_type = irs::BoundType::EXCLUSIVE;
    }
    {
      auto& filter = root.add<irs::by_granular_range>();
      *filter.mutable_field() = mangleNumeric("a.b.c");
      auto* opts = filter.mutable_options();
      irs::set_granular_term(opts->range.max, maxTerm);
      opts->range.max_type = irs::BoundType::EXCLUSIVE;
    }

    assertFilterSuccess(
        vocbase(),
        "FOR d IN collection FILTER d.a.b.c > 15 and d.a.b.c < 40 RETURN d", expected);
    assertFilterSuccess(
        vocbase(),
        "FOR d IN collection FILTER d['a'].b.c > 15 and d['a']['b']['c'] < 40 "
        "RETURN d",
        expected);
    assertFilterSuccess(
        vocbase(),
        "FOR d IN collection FILTER d.a['b']['c'] > 15 and d['a']['b']['c'] < "
        "40 RETURN d",
        expected);
    assertFilterSuccess(
        vocbase(),
        "FOR d IN collection FILTER d['a'].b.c > 15 and d.a.b.c < 40 RETURN d", expected);
    assertFilterSuccess(
        vocbase(),
        "FOR d IN collection FILTER 15 < d.a.b.c and d.a.b.c < 40 RETURN d", expected);
    assertFilterSuccess(
        vocbase(),
        "FOR d IN collection FILTER 15 < d['a'].b.c and d.a.b.c < 40 RETURN d", expected);
    assertFilterSuccess(
        vocbase(),
        "FOR d IN collection FILTER d.a.b.c > 15 and 40 > d.a.b.c RETURN d", expected);
    assertFilterSuccess(
        vocbase(),
        "FOR d IN collection FILTER d['a']['b']['c'] > 15 and 40 > "
        "d['a']['b']['c'] RETURN d",
        expected);
    assertFilterSuccess(
        vocbase(),
        "FOR d IN collection FILTER 15 < d.a.b.c and 40 > d.a.b.c RETURN d", expected);
    assertFilterSuccess(
        vocbase(),
        "FOR d IN collection FILTER d.a.b.c > 15.0 and d.a.b.c < 40.0 RETURN d", expected);
    assertFilterSuccess(
        vocbase(),
        "FOR d IN collection FILTER d.a['b']['c'] > 15.0 and d.a['b']['c'] < "
        "40.0 RETURN d",
        expected);
    assertFilterSuccess(
        vocbase(),
        "FOR d IN collection FILTER 15.0 < d.a.b.c and d.a.b.c < 40.0 RETURN d", expected);
    assertFilterSuccess(
        vocbase(),
        "FOR d IN collection FILTER d.a.b.c > 15.0 and 40.0 > d.a.b.c RETURN d", expected);
    assertFilterSuccess(
        vocbase(),
        "FOR d IN collection FILTER d['a']['b']['c'] > 15.0 and 40.0 > "
        "d.a['b']['c'] RETURN d",
        expected);
    assertFilterSuccess(
        vocbase(),
        "FOR d IN collection FILTER analyzer(15.0 < d.a.b.c and 40.0 > "
        "d.a.b.c, 'test_analyzer') RETURN d",
        expected);
  }

  // numeric range, boost
  {
    irs::numeric_token_stream minTerm;
    minTerm.reset(15.);
    irs::numeric_token_stream maxTerm;
    maxTerm.reset(40.);

    irs::Or expected;
    auto& root = expected.add<irs::And>();
    root.boost(1.5);
    {
      auto& filter = root.add<irs::by_granular_range>();
      *filter.mutable_field() = mangleNumeric("a.b.c");
      auto* opts = filter.mutable_options();
      irs::set_granular_term(opts->range.min, minTerm);
      opts->range.min_type = irs::BoundType::EXCLUSIVE;
    }
    {
      auto& filter = root.add<irs::by_granular_range>();
      *filter.mutable_field() = mangleNumeric("a.b.c");
      auto* opts = filter.mutable_options();
      irs::set_granular_term(opts->range.max, maxTerm);
      opts->range.max_type = irs::BoundType::EXCLUSIVE;
    }

    assertFilterSuccess(
        vocbase(),
        "FOR d IN collection FILTER boost(d.a.b.c > 15 and d.a.b.c < 40, 1.5) "
        "RETURN d",
        expected);
  }

  // numeric range, boost
  {
    irs::numeric_token_stream minTerm;
    minTerm.reset(15.);
    irs::numeric_token_stream maxTerm;
    maxTerm.reset(40.);

    irs::Or expected;
    auto& root = expected.add<irs::And>();
    {
      auto& filter = root.add<irs::by_granular_range>();
      filter.boost(1.5);
      *filter.mutable_field() = mangleNumeric("a.b.c");
      auto* opts = filter.mutable_options();
      irs::set_granular_term(opts->range.min, minTerm);
      opts->range.min_type = irs::BoundType::EXCLUSIVE;
    }
    {
      auto& filter = root.add<irs::by_granular_range>();
      filter.boost(1.5);
      *filter.mutable_field() = mangleNumeric("a.b.c");
      auto* opts = filter.mutable_options();
      irs::set_granular_term(opts->range.max, maxTerm);
      opts->range.max_type = irs::BoundType::EXCLUSIVE;
    }

    assertFilterSuccess(
        vocbase(),
        "FOR d IN collection FILTER boost(d.a.b.c > 15, 1.5) and boost(d.a.b.c "
        "< 40, 1.5) RETURN d",
        expected);
  }

  // numeric range, boost
  {
    irs::numeric_token_stream minTerm;
    minTerm.reset(15.);
    irs::numeric_token_stream maxTerm;
    maxTerm.reset(40.);

    irs::Or expected;
    auto& root = expected.add<irs::And>();
    {
      auto& filter = root.add<irs::by_granular_range>();
      filter.boost(0.5);
      *filter.mutable_field() = mangleNumeric("a.b.c");
      auto* opts = filter.mutable_options();
      irs::set_granular_term(opts->range.min, minTerm);
      opts->range.min_type = irs::BoundType::EXCLUSIVE;
    }
    {
      auto& filter = root.add<irs::by_granular_range>();
      filter.boost(1.5);
      *filter.mutable_field() = mangleNumeric("a.b.c");
      auto* opts = filter.mutable_options();
      irs::set_granular_term(opts->range.max, maxTerm);
      opts->range.max_type = irs::BoundType::EXCLUSIVE;
    }

    assertFilterSuccess(
        vocbase(),
        "FOR d IN collection FILTER boost(d.a.b.c > 15, 0.5) and boost(d.a.b.c "
        "< 40, 1.5) RETURN d",
        expected);
  }

  // numeric range, boost
  {
    irs::numeric_token_stream minTerm;
    minTerm.reset(15.);
    irs::numeric_token_stream maxTerm;
    maxTerm.reset(40.);

    irs::Or expected;
    auto& root = expected.add<irs::And>();
    {
      auto& filter = root.add<irs::by_granular_range>();
      *filter.mutable_field() = mangleNumeric("a.b.c");
      auto* opts = filter.mutable_options();
      irs::set_granular_term(opts->range.min, minTerm);
      opts->range.min_type = irs::BoundType::EXCLUSIVE;
    }
    {
      auto& filter = root.add<irs::by_granular_range>();
      *filter.mutable_field() = mangleNumeric("a.b.c");
      auto* opts = filter.mutable_options();
      irs::set_granular_term(opts->range.max, maxTerm);
      opts->range.max_type = irs::BoundType::EXCLUSIVE;
    }

    assertFilterSuccess(
        vocbase(),
        "FOR d IN collection FILTER d.a.b.c > 15 and analyzer(d.a.b.c < 40, "
        "'test_analyzer') RETURN d",
        expected);
  }

  // expression is not supported by IResearch -> wrap it
  {
    TRI_vocbase_t vocbase(TRI_vocbase_type_e::TRI_VOCBASE_TYPE_NORMAL, testDBInfo(server.server()));

    std::string const refName = "d";
    std::string const queryString =
        "FOR d IN collection FILTER d.a[*].b > 15 and d.a[*].b < 40 RETURN d";

    arangodb::aql::Query query(arangodb::transaction::StandaloneContext::Create(vocbase),
                               arangodb::aql::QueryString(queryString), nullptr,
                               std::make_shared<arangodb::velocypack::Builder>());

    auto const parseResult = query.parse();
    ASSERT_TRUE(parseResult.result.ok());

    auto* ast = query.ast();
    ASSERT_TRUE(ast);

    auto* root = ast->root();
    ASSERT_TRUE(root);

    // find first FILTER node
    arangodb::aql::AstNode* filterNode = nullptr;
    for (size_t i = 0; i < root->numMembers(); ++i) {
      auto* node = root->getMemberUnchecked(i);
      ASSERT_TRUE(node);

      if (arangodb::aql::NODE_TYPE_FILTER == node->type) {
        filterNode = node;
        break;
      }
    }
    ASSERT_TRUE(filterNode);

    // find referenced variable
    auto* allVars = ast->variables();
    ASSERT_TRUE(allVars);
    arangodb::aql::Variable* ref = nullptr;
    for (auto entry : allVars->variables(true)) {
      if (entry.second == refName) {
        ref = allVars->getVariable(entry.first);
        break;
      }
    }
    ASSERT_TRUE(ref);

    // supportsFilterCondition
    {
      arangodb::iresearch::QueryContext const ctx{nullptr, nullptr, nullptr, nullptr, nullptr, ref};
      EXPECT_TRUE(
          (arangodb::iresearch::FilterFactory::filter(nullptr, ctx, *filterNode).ok()));
    }

    // iteratorForCondition
    {
      arangodb::transaction ::Methods trx(arangodb::transaction::StandaloneContext::Create(vocbase),
                                          {}, {}, {}, arangodb::transaction::Options());

      auto dummyPlan = arangodb::tests::planFromQuery(vocbase, "RETURN 1");

      irs::Or expected;
      auto& root = expected.add<irs::And>();
      root.add<arangodb::iresearch::ByExpression>().init(
          *dummyPlan, *ast,
          *filterNode->getMember(0)->getMember(0)  // d.a[*].b > 15
      );
      root.add<arangodb::iresearch::ByExpression>().init(
          *dummyPlan, *ast,
          *filterNode->getMember(0)->getMember(1)  // d.a[*].b < 40
      );
      
      ExpressionContextMock exprCtx;
      exprCtx.setTrx(&trx);

      irs::Or actual;
      arangodb::iresearch::QueryContext const ctx{&trx, dummyPlan.get(), ast,
<<<<<<< HEAD
                                                  &ExpressionContextMock::EMPTY,
                                                  &irs::sub_reader::empty(), ref};
=======
                                                  &exprCtx, ref};
>>>>>>> ff1c19a0
      EXPECT_TRUE(
          (arangodb::iresearch::FilterFactory::filter(&actual, ctx, *filterNode).ok()));
      EXPECT_EQ(expected, actual);
    }
  }

  // expression is not supported by IResearch -> wrap it
  {
    TRI_vocbase_t vocbase(TRI_vocbase_type_e::TRI_VOCBASE_TYPE_NORMAL, testDBInfo(server.server()));

    std::string const refName = "d";
    std::string const queryString =
        "FOR d IN collection FILTER boost(d.a[*].b > 15, 0.5) and d.a[*].b < "
        "40 RETURN d";

    arangodb::aql::Query query(arangodb::transaction::StandaloneContext::Create(vocbase),
                               arangodb::aql::QueryString(queryString), nullptr,
                               std::make_shared<arangodb::velocypack::Builder>());

    auto const parseResult = query.parse();
    ASSERT_TRUE(parseResult.result.ok());

    auto* ast = query.ast();
    ASSERT_TRUE(ast);

    auto* root = ast->root();
    ASSERT_TRUE(root);

    // find first FILTER node
    arangodb::aql::AstNode* filterNode = nullptr;
    for (size_t i = 0; i < root->numMembers(); ++i) {
      auto* node = root->getMemberUnchecked(i);
      ASSERT_TRUE(node);

      if (arangodb::aql::NODE_TYPE_FILTER == node->type) {
        filterNode = node;
        break;
      }
    }
    ASSERT_TRUE(filterNode);

    // find referenced variable
    auto* allVars = ast->variables();
    ASSERT_TRUE(allVars);
    arangodb::aql::Variable* ref = nullptr;
    for (auto entry : allVars->variables(true)) {
      if (entry.second == refName) {
        ref = allVars->getVariable(entry.first);
        break;
      }
    }
    ASSERT_TRUE(ref);

    // supportsFilterCondition
    {
      arangodb::iresearch::QueryContext const ctx{nullptr, nullptr, nullptr, nullptr, nullptr, ref};
      EXPECT_TRUE(
          (arangodb::iresearch::FilterFactory::filter(nullptr, ctx, *filterNode).ok()));
    }

    // iteratorForCondition
    {
      arangodb::transaction ::Methods trx(arangodb::transaction::StandaloneContext::Create(vocbase),
                                          {}, {}, {}, arangodb::transaction::Options());

      auto dummyPlan = arangodb::tests::planFromQuery(vocbase, "RETURN 1");

      irs::Or expected;
      auto& root = expected.add<irs::And>();
      {
        auto& expr = root.add<arangodb::iresearch::ByExpression>();
        expr.boost(0.5);
        expr.init(*dummyPlan, *ast,
                  *filterNode->getMember(0)->getMember(0)->getMember(0)->getMember(0)  // d.a[*].b > 15
        );
      }
      root.add<arangodb::iresearch::ByExpression>().init(
          *dummyPlan, *ast,
          *filterNode->getMember(0)->getMember(1)  // d.a[*].b < 40
      );
      
      ExpressionContextMock exprCtx;
      exprCtx.setTrx(&trx);

      irs::Or actual;
      arangodb::iresearch::QueryContext const ctx{&trx, dummyPlan.get(), ast,
<<<<<<< HEAD
                                                  &ExpressionContextMock::EMPTY,
                                                  &irs::sub_reader::empty(), ref};
=======
                                                  &exprCtx, ref};
>>>>>>> ff1c19a0
      EXPECT_TRUE(
          (arangodb::iresearch::FilterFactory::filter(&actual, ctx, *filterNode).ok()));
      EXPECT_EQ(expected, actual);
      assertFilterBoost(expected, actual);
    }
  }

  // numeric range with offset
  {
    irs::numeric_token_stream minTerm;
    minTerm.reset(15.);
    irs::numeric_token_stream maxTerm;
    maxTerm.reset(40.);

    irs::Or expected;
    auto& root = expected.add<irs::And>();
    {
      auto& filter = root.add<irs::by_granular_range>();
      *filter.mutable_field() = mangleNumeric("a.b[42].c");
      auto* opts = filter.mutable_options();
      irs::set_granular_term(opts->range.min, minTerm);
      opts->range.min_type = irs::BoundType::EXCLUSIVE;
    }
    {
      auto& filter = root.add<irs::by_granular_range>();
      *filter.mutable_field() = mangleNumeric("a.b[42].c");
      auto* opts = filter.mutable_options();
      irs::set_granular_term(opts->range.max, maxTerm);
      opts->range.max_type = irs::BoundType::EXCLUSIVE;
    }

    assertFilterSuccess(
        vocbase(),
        "FOR d IN collection FILTER d.a.b[42].c > 15 and d.a.b[42].c < 40 "
        "RETURN d",
        expected);
    assertFilterSuccess(vocbase(),
                        "FOR d IN collection FILTER d['a'].b[42].c > 15 and "
                        "d['a']['b'][42]['c'] < 40 RETURN d",
                        expected);
    assertFilterSuccess(vocbase(),
                        "FOR d IN collection FILTER d.a['b'][42]['c'] > 15 and "
                        "d['a']['b'][42]['c'] < 40 RETURN d",
                        expected);
    assertFilterSuccess(
        vocbase(),
        "FOR d IN collection FILTER d['a'].b[42].c > 15 and d.a.b[42].c < 40 "
        "RETURN d",
        expected);
    assertFilterSuccess(
        vocbase(),
        "FOR d IN collection FILTER 15 < d.a.b[42].c and d.a.b[42].c < 40 "
        "RETURN d",
        expected);
    assertFilterSuccess(
        vocbase(),
        "FOR d IN collection FILTER 15 < d['a'].b[42].c and d.a.b[42].c < 40 "
        "RETURN d",
        expected);
    assertFilterSuccess(
        vocbase(),
        "FOR d IN collection FILTER d.a.b[42].c > 15 and 40 > d.a.b[42].c "
        "RETURN d",
        expected);
    assertFilterSuccess(
        vocbase(),
        "FOR d IN collection FILTER d['a']['b'][42]['c'] > 15 and 40 > "
        "d['a']['b'][42]['c'] RETURN d",
        expected);
    assertFilterSuccess(
        vocbase(),
        "FOR d IN collection FILTER 15 < d.a.b[42].c and 40 > d.a.b[42].c "
        "RETURN d",
        expected);
    assertFilterSuccess(
        vocbase(),
        "FOR d IN collection FILTER d.a.b[42].c > 15.0 and d.a.b[42].c < 40.0 "
        "RETURN d",
        expected);
    assertFilterSuccess(
        vocbase(),
        "FOR d IN collection FILTER d.a['b'][42]['c'] > 15.0 and "
        "d.a['b'][42]['c'] < 40.0 RETURN d",
        expected);
    assertFilterSuccess(
        vocbase(),
        "FOR d IN collection FILTER 15.0 < d.a.b[42].c and d.a.b[42].c < 40.0 "
        "RETURN d",
        expected);
    assertFilterSuccess(
        vocbase(),
        "FOR d IN collection FILTER d.a.b[42].c > 15.0 and 40.0 > d.a.b[42].c "
        "RETURN d",
        expected);
    assertFilterSuccess(
        vocbase(),
        "FOR d IN collection FILTER d['a']['b'][42]['c'] > 15.0 and 40.0 > "
        "d.a['b'][42]['c'] RETURN d",
        expected);
    assertFilterSuccess(
        vocbase(),
        "FOR d IN collection FILTER 15.0 < d.a.b[42].c and 40.0 > d.a.b[42].c "
        "RETURN d",
        expected);
  }

  // numeric range
  {
    irs::numeric_token_stream minTerm;
    minTerm.reset(15.);
    irs::numeric_token_stream maxTerm;
    maxTerm.reset(40.);

    irs::Or expected;
    auto& root = expected.add<irs::And>();
    {
      auto& filter = root.add<irs::by_granular_range>();
      *filter.mutable_field() = mangleNumeric("a.b.c");
      auto* opts = filter.mutable_options();
      irs::set_granular_term(opts->range.min, minTerm);
      opts->range.min_type = irs::BoundType::INCLUSIVE;
    }
    {
      auto& filter = root.add<irs::by_granular_range>();
      *filter.mutable_field() = mangleNumeric("a.b.c");
      auto* opts = filter.mutable_options();
      irs::set_granular_term(opts->range.max, maxTerm);
      opts->range.max_type = irs::BoundType::EXCLUSIVE;
    }

    assertFilterSuccess(
        vocbase(),
        "FOR d IN collection FILTER d.a.b.c >= 15 and d.a.b.c < 40 RETURN d", expected);
    assertFilterSuccess(
        vocbase(),
        "FOR d IN collection FILTER d.a['b']['c'] >= 15 and d['a']['b']['c'] < "
        "40 RETURN d",
        expected);
    assertFilterSuccess(
        vocbase(),
        "FOR d IN collection FILTER 15 <= d.a.b.c and d.a.b.c < 40 RETURN d", expected);
    assertFilterSuccess(
        vocbase(),
        "FOR d IN collection FILTER d.a.b.c >= 15 and 40 > d.a.b.c RETURN d", expected);
    assertFilterSuccess(
        vocbase(),
        "FOR d IN collection FILTER 15 <= d.a.b.c and 40 > d.a.b.c RETURN d", expected);
    assertFilterSuccess(
        vocbase(),
        "FOR d IN collection FILTER 15 <= d['a']['b']['c'] and 40 > d.a.b.c "
        "RETURN d",
        expected);
    assertFilterSuccess(
        vocbase(),
        "FOR d IN collection FILTER d.a.b.c >= 15.0 and d.a.b.c < 40.0 RETURN "
        "d",
        expected);
    assertFilterSuccess(
        vocbase(),
        "FOR d IN collection FILTER 15.0 <= d.a['b']['c'] and d.a.b.c < 40.0 "
        "RETURN d",
        expected);
    assertFilterSuccess(
        vocbase(),
        "FOR d IN collection FILTER d.a.b.c >= 15.0 and 40.0 > d.a.b.c RETURN "
        "d",
        expected);
    assertFilterSuccess(
        vocbase(),
        "FOR d IN collection FILTER 15.0 <= d.a.b.c and 40.0 > d.a.b.c RETURN "
        "d",
        expected);
    assertFilterSuccess(
        vocbase(),
        "FOR d IN collection FILTER 15.0 <= d['a']['b']['c'] and 40.0 > "
        "d.a['b']['c'] RETURN d",
        expected);
  }

  // numeric range
  {
    irs::numeric_token_stream minTerm;
    minTerm.reset(15.);
    irs::numeric_token_stream maxTerm;
    maxTerm.reset(40.);

    irs::Or expected;
    auto& root = expected.add<irs::And>();
    {
      auto& filter = root.add<irs::by_granular_range>();
      *filter.mutable_field() = mangleNumeric("a.b.c");
      auto* opts = filter.mutable_options();
      irs::set_granular_term(opts->range.min, minTerm);
      opts->range.min_type = irs::BoundType::INCLUSIVE;
    }
    {
      auto& filter = root.add<irs::by_granular_range>();
      *filter.mutable_field() = mangleNumeric("a.b.c");
      auto* opts = filter.mutable_options();
      irs::set_granular_term(opts->range.max, maxTerm);
      opts->range.max_type = irs::BoundType::INCLUSIVE;
    }

    assertFilterSuccess(
        vocbase(),
        "FOR d IN collection FILTER d.a.b.c >= 15 and d.a.b.c <= 40 RETURN d", expected);
    assertFilterSuccess(
        vocbase(),
        "FOR d IN collection FILTER d.a['b']['c'] >= 15 and d.a.b.c <= 40 "
        "RETURN d",
        expected);
    assertFilterSuccess(
        vocbase(),
        "FOR d IN collection FILTER 15 <= d.a.b.c and d.a.b.c <= 40 RETURN d", expected);
    assertFilterSuccess(
        vocbase(),
        "FOR d IN collection FILTER 15 <= d['a']['b']['c'] and d.a['b']['c'] "
        "<= 40 RETURN d",
        expected);
    assertFilterSuccess(
        vocbase(),
        "FOR d IN collection FILTER d.a.b.c >= 15 and 40 >= d.a.b.c RETURN d", expected);
    assertFilterSuccess(
        vocbase(),
        "FOR d IN collection FILTER 15 <= d.a.b.c and 40 >= d.a.b.c RETURN d", expected);
    assertFilterSuccess(
        vocbase(),
        "FOR d IN collection FILTER 15 <= d['a']['b']['c'] and 40 >= "
        "d.a['b']['c'] RETURN d",
        expected);
    assertFilterSuccess(
        vocbase(),
        "FOR d IN collection FILTER d.a.b.c >= 15.0 and d.a.b.c <= 40.0 RETURN "
        "d",
        expected);
    assertFilterSuccess(
        vocbase(),
        "FOR d IN collection FILTER d['a'].b.c >= 15.0 and d['a']['b'].c <= "
        "40.0 RETURN d",
        expected);
    assertFilterSuccess(
        vocbase(),
        "FOR d IN collection FILTER 15.0 <= d.a.b.c and d.a.b.c <= 40.0 RETURN "
        "d",
        expected);
    assertFilterSuccess(
        vocbase(),
        "FOR d IN collection FILTER d.a.b.c >= 15.0 and 40.0 >= d.a.b.c RETURN "
        "d",
        expected);
    assertFilterSuccess(
        vocbase(),
        "FOR d IN collection FILTER d['a']['b'].c >= 15.0 and 40.0 >= d.a.b.c "
        "RETURN d",
        expected);
    assertFilterSuccess(
        vocbase(),
        "FOR d IN collection FILTER 15.0 <= d.a.b.c and 40.0 >= d.a.b.c RETURN "
        "d",
        expected);
    assertFilterSuccess(
        vocbase(),
        "FOR d IN collection FILTER 15.0 <= d['a']['b']['c'] and 40.0 >= "
        "d.a.b.c RETURN d",
        expected);
  }

  // expression is not supported by IResearch -> wrap it
  {
    TRI_vocbase_t vocbase(TRI_vocbase_type_e::TRI_VOCBASE_TYPE_NORMAL, testDBInfo(server.server()));

    std::string const refName = "d";
    std::string const queryString =
        "FOR d IN collection FILTER d.a[*].b >= 15 and d.a[*].b <= 40 RETURN d";

    arangodb::aql::Query query(arangodb::transaction::StandaloneContext::Create(vocbase),
                               arangodb::aql::QueryString(queryString), nullptr,
                               std::make_shared<arangodb::velocypack::Builder>());

    auto const parseResult = query.parse();
    ASSERT_TRUE(parseResult.result.ok());

    auto* ast = query.ast();
    ASSERT_TRUE(ast);

    auto* root = ast->root();
    ASSERT_TRUE(root);

    // find first FILTER node
    arangodb::aql::AstNode* filterNode = nullptr;
    for (size_t i = 0; i < root->numMembers(); ++i) {
      auto* node = root->getMemberUnchecked(i);
      ASSERT_TRUE(node);

      if (arangodb::aql::NODE_TYPE_FILTER == node->type) {
        filterNode = node;
        break;
      }
    }
    ASSERT_TRUE(filterNode);

    // find referenced variable
    auto* allVars = ast->variables();
    ASSERT_TRUE(allVars);
    arangodb::aql::Variable* ref = nullptr;
    for (auto entry : allVars->variables(true)) {
      if (entry.second == refName) {
        ref = allVars->getVariable(entry.first);
        break;
      }
    }
    ASSERT_TRUE(ref);

    // supportsFilterCondition
    {
      arangodb::iresearch::QueryContext const ctx{nullptr, nullptr, nullptr, nullptr, nullptr, ref};
      EXPECT_TRUE(
          (arangodb::iresearch::FilterFactory::filter(nullptr, ctx, *filterNode).ok()));
    }

    // iteratorForCondition
    {
      arangodb::transaction ::Methods trx(arangodb::transaction::StandaloneContext::Create(vocbase),
                                          {}, {}, {}, arangodb::transaction::Options());

      auto dummyPlan = arangodb::tests::planFromQuery(vocbase, "RETURN 1");

      irs::Or expected;
      auto& root = expected.add<irs::And>();
      root.add<arangodb::iresearch::ByExpression>().init(
          *dummyPlan, *ast,
          *filterNode->getMember(0)->getMember(0)  // d.a[*].b >= 15
      );
      root.add<arangodb::iresearch::ByExpression>().init(
          *dummyPlan, *ast,
          *filterNode->getMember(0)->getMember(1)  // d.a[*].b <= 40
      );
      
      ExpressionContextMock exprCtx;
      exprCtx.setTrx(&trx);

      irs::Or actual;
      arangodb::iresearch::QueryContext const ctx{&trx, dummyPlan.get(), ast,
<<<<<<< HEAD
                                                  &ExpressionContextMock::EMPTY,
                                                  &irs::sub_reader::empty(), ref};
=======
                                                  &exprCtx, ref};
>>>>>>> ff1c19a0
      EXPECT_TRUE(
          (arangodb::iresearch::FilterFactory::filter(&actual, ctx, *filterNode).ok()));
      EXPECT_EQ(expected, actual);
    }
  }

  // numeric range
  {
    irs::numeric_token_stream minTerm;
    minTerm.reset(15.);
    irs::numeric_token_stream maxTerm;
    maxTerm.reset(40.);

    irs::Or expected;
    auto& root = expected.add<irs::And>();
    {
      auto& filter = root.add<irs::by_granular_range>();
      *filter.mutable_field() = mangleNumeric("a.b.c");
      auto* opts = filter.mutable_options();
      irs::set_granular_term(opts->range.min, minTerm);
      opts->range.min_type = irs::BoundType::EXCLUSIVE;
    }
    {
      auto& filter = root.add<irs::by_granular_range>();
      *filter.mutable_field() = mangleNumeric("a.b.c");
      auto* opts = filter.mutable_options();
      irs::set_granular_term(opts->range.max, maxTerm);
      opts->range.max_type = irs::BoundType::INCLUSIVE;
    }

    assertFilterSuccess(
        vocbase(),
        "FOR d IN collection FILTER d.a.b.c > 15 and d.a.b.c <= 40 RETURN d", expected);
    assertFilterSuccess(
        vocbase(),
        "FOR d IN collection FILTER d['a'].b.c > 15 and d.a.b.c <= 40 RETURN d", expected);
    assertFilterSuccess(
        vocbase(),
        "FOR d IN collection FILTER 15 < d.a.b.c and d.a.b.c <= 40 RETURN d", expected);
    assertFilterSuccess(
        vocbase(),
        "FOR d IN collection FILTER 15 < d['a']['b']['c'] and d.a.b.c <= 40 "
        "RETURN d",
        expected);
    assertFilterSuccess(
        vocbase(),
        "FOR d IN collection FILTER 15 < d.a.b.c and d.a.b.c <= 40 RETURN d", expected);
    assertFilterSuccess(
        vocbase(),
        "FOR d IN collection FILTER d['a']['b']['c'] > 15 and 40 >= "
        "d['a']['b']['c'] RETURN d",
        expected);
    assertFilterSuccess(
        vocbase(),
        "FOR d IN collection FILTER 15 < d.a.b.c and 40 >= d.a.b.c RETURN d", expected);
    assertFilterSuccess(
        vocbase(),
        "FOR d IN collection FILTER 15 < d['a']['b'].c and 40 >= d.a['b']['c'] "
        "RETURN d",
        expected);
    assertFilterSuccess(
        vocbase(),
        "FOR d IN collection FILTER d.a.b.c > 15.0 and d.a.b.c <= 40.0 RETURN "
        "d",
        expected);
    assertFilterSuccess(
        vocbase(),
        "FOR d IN collection FILTER 15.0 < d.a.b.c and d.a.b.c <= 40.0 RETURN "
        "d",
        expected);
    assertFilterSuccess(
        vocbase(),
        "FOR d IN collection FILTER 15.0 < d['a']['b'].c and d['a']['b']['c'] "
        "<= 40.0 RETURN d",
        expected);
    assertFilterSuccess(
        vocbase(),
        "FOR d IN collection FILTER d.a.b.c > 15.0 and 40.0 >= d.a.b.c RETURN "
        "d",
        expected);
    assertFilterSuccess(
        vocbase(),
        "FOR d IN collection FILTER 15.0 < d.a.b.c and 40.0 >= d.a.b.c RETURN "
        "d",
        expected);
    assertFilterSuccess(
        vocbase(),
        "FOR d IN collection FILTER 15.0 < d['a']['b'].c and 40.0 >= d.a.b.c "
        "RETURN d",
        expected);
  }

  // expression is not supported by IResearch -> wrap it
  {
    TRI_vocbase_t vocbase(TRI_vocbase_type_e::TRI_VOCBASE_TYPE_NORMAL, testDBInfo(server.server()));

    std::string const refName = "d";
    std::string const queryString =
        "FOR d IN collection FILTER d.a[*].b > 15 and d.a[*].b <= 40 RETURN d";

    arangodb::aql::Query query(arangodb::transaction::StandaloneContext::Create(vocbase),
                               arangodb::aql::QueryString(queryString), nullptr,
                               std::make_shared<arangodb::velocypack::Builder>());

    auto const parseResult = query.parse();
    ASSERT_TRUE(parseResult.result.ok());

    auto* ast = query.ast();
    ASSERT_TRUE(ast);

    auto* root = ast->root();
    ASSERT_TRUE(root);

    // find first FILTER node
    arangodb::aql::AstNode* filterNode = nullptr;
    for (size_t i = 0; i < root->numMembers(); ++i) {
      auto* node = root->getMemberUnchecked(i);
      ASSERT_TRUE(node);

      if (arangodb::aql::NODE_TYPE_FILTER == node->type) {
        filterNode = node;
        break;
      }
    }
    ASSERT_TRUE(filterNode);

    // find referenced variable
    auto* allVars = ast->variables();
    ASSERT_TRUE(allVars);
    arangodb::aql::Variable* ref = nullptr;
    for (auto entry : allVars->variables(true)) {
      if (entry.second == refName) {
        ref = allVars->getVariable(entry.first);
        break;
      }
    }
    ASSERT_TRUE(ref);

    // supportsFilterCondition
    {
      arangodb::iresearch::QueryContext const ctx{nullptr, nullptr, nullptr, nullptr, nullptr, ref};
      EXPECT_TRUE(
          (arangodb::iresearch::FilterFactory::filter(nullptr, ctx, *filterNode).ok()));
    }

    // iteratorForCondition
    {
      arangodb::transaction ::Methods trx(arangodb::transaction::StandaloneContext::Create(vocbase),
                                          {}, {}, {}, arangodb::transaction::Options());

      auto dummyPlan = arangodb::tests::planFromQuery(vocbase, "RETURN 1");

      irs::Or expected;
      auto& root = expected.add<irs::And>();
      root.add<arangodb::iresearch::ByExpression>().init(
          *dummyPlan, *ast,
          *filterNode->getMember(0)->getMember(0)  // d.a[*].b >= 15
      );
      root.add<arangodb::iresearch::ByExpression>().init(
          *dummyPlan, *ast,
          *filterNode->getMember(0)->getMember(1)  // d.a[*].b <= 40
      );
      
      ExpressionContextMock exprCtx;
      exprCtx.setTrx(&trx);

      irs::Or actual;
      arangodb::iresearch::QueryContext const ctx{&trx, dummyPlan.get(), ast,
<<<<<<< HEAD
                                                  &ExpressionContextMock::EMPTY,
                                                  &irs::sub_reader::empty(), ref};
=======
                                                  &exprCtx, ref};
>>>>>>> ff1c19a0
      EXPECT_TRUE(
          (arangodb::iresearch::FilterFactory::filter(&actual, ctx, *filterNode).ok()));
      EXPECT_EQ(expected, actual);
    }
  }

  // dynamic complex attribute field in string range
  {
    ExpressionContextMock ctx;
    ctx.vars.emplace("a", arangodb::aql::AqlValue(arangodb::aql::AqlValue{"a"}));
    ctx.vars.emplace("c", arangodb::aql::AqlValue(arangodb::aql::AqlValue{"c"}));
    ctx.vars.emplace("offsetInt", arangodb::aql::AqlValue(arangodb::aql::AqlValue(
                                      arangodb::aql::AqlValueHintInt{4})));
    ctx.vars.emplace("offsetDbl", arangodb::aql::AqlValue(arangodb::aql::AqlValue(
                                      arangodb::aql::AqlValueHintDouble{5.6})));

    irs::numeric_token_stream minTerm;
    minTerm.reset(15.);
    irs::numeric_token_stream maxTerm;
    maxTerm.reset(40.);

    irs::Or expected;
    auto& root = expected.add<irs::And>();
    {
      auto& filter = root.add<irs::by_granular_range>();
      *filter.mutable_field() = mangleNumeric("a.b.c.e[4].f[5].g[3].g.a");
      auto* opts = filter.mutable_options();
      irs::set_granular_term(opts->range.min, minTerm);
      opts->range.min_type = irs::BoundType::EXCLUSIVE;
    }
    {
      auto& filter = root.add<irs::by_granular_range>();
      *filter.mutable_field() = mangleNumeric("a.b.c.e[4].f[5].g[3].g.a");
      auto* opts = filter.mutable_options();
      irs::set_granular_term(opts->range.max, maxTerm);
      opts->range.max_type = irs::BoundType::INCLUSIVE;
    }

    assertFilterSuccess(
        vocbase(),
        "LET a='a' LET c='c' LET offsetInt=4 LET offsetDbl=5.6 FOR d IN "
        "collection FILTER "
        "d[a].b[c].e[offsetInt].f[offsetDbl].g[_FORWARD_(3)].g[_FORWARD_('a')] "
        "> 15 &&  "
        "d[a].b[c].e[offsetInt].f[offsetDbl].g[_FORWARD_(3)].g[_FORWARD_('a')] "
        " <= 40 RETURN d",
        expected, &ctx);
    assertFilterSuccess(
        vocbase(),
        "LET a='a' LET c='c' LET offsetInt=4 LET offsetDbl=5.6 FOR d IN "
        "collection FILTER 15 < "
        "d[a].b[c].e[offsetInt].f[offsetDbl].g[_FORWARD_(3)].g[_FORWARD_('a')] "
        "&&  40 >= "
        "d[a].b[c].e[offsetInt].f[offsetDbl].g[_FORWARD_(3)].g[_FORWARD_('a')] "
        "RETURN d",
        expected, &ctx);
  }

  // invalid dynamic attribute name
  {
    ExpressionContextMock ctx;
    ctx.vars.emplace("a", arangodb::aql::AqlValue(arangodb::aql::AqlValue{"a"}));
    ctx.vars.emplace("c", arangodb::aql::AqlValue(arangodb::aql::AqlValue{"c"}));
    ctx.vars.emplace("offsetDbl", arangodb::aql::AqlValue(arangodb::aql::AqlValue(
                                      arangodb::aql::AqlValueHintDouble{5.6})));

    assertFilterExecutionFail(
        vocbase(),
        "LET a='a' LET c='c' LET offsetInt=4 LET offsetDbl=5.6 FOR d IN "
        "collection FILTER "
        "d[a].b[c].e[offsetInt].f[offsetDbl].g[_FORWARD_(3)].g[_FORWARD_('a')] "
        "> 15 &&  "
        "d[a].b[c].e[offsetInt].f[offsetDbl].g[_FORWARD_(3)].g[_FORWARD_('a')] "
        " <= 40 RETURN d",
        &ctx);
  }

  // invalid dynamic attribute name (null value)
  {
    ExpressionContextMock ctx;
    ctx.vars.emplace("a", arangodb::aql::AqlValue(arangodb::aql::AqlValueHintNull{}));  // invalid value type
    ctx.vars.emplace("c", arangodb::aql::AqlValue(arangodb::aql::AqlValue{"c"}));
    ctx.vars.emplace("offsetInt", arangodb::aql::AqlValue(arangodb::aql::AqlValue(
                                      arangodb::aql::AqlValueHintInt{4})));
    ctx.vars.emplace("offsetDbl", arangodb::aql::AqlValue(arangodb::aql::AqlValue(
                                      arangodb::aql::AqlValueHintDouble{5.6})));

    assertFilterExecutionFail(
        vocbase(),
        "LET a=null LET c='c' LET offsetInt=4 LET offsetDbl=5.6 FOR d IN "
        "collection FILTER "
        "d[a].b[c].e[offsetInt].f[offsetDbl].g[_FORWARD_(3)].g[_FORWARD_('a')] "
        "> 15 &&  "
        "d[a].b[c].e[offsetInt].f[offsetDbl].g[_FORWARD_(3)].g[_FORWARD_('a')] "
        " <= 40 RETURN d",
        &ctx);
  }

  // invalid dynamic attribute name (bool value)
  {
    ExpressionContextMock ctx;
    ctx.vars.emplace("a", arangodb::aql::AqlValue(arangodb::aql::AqlValueHintBool{false}));  // invalid value type
    ctx.vars.emplace("c", arangodb::aql::AqlValue(arangodb::aql::AqlValue{"c"}));
    ctx.vars.emplace("offsetInt", arangodb::aql::AqlValue(arangodb::aql::AqlValue(
                                      arangodb::aql::AqlValueHintInt{4})));
    ctx.vars.emplace("offsetDbl", arangodb::aql::AqlValue(arangodb::aql::AqlValue(
                                      arangodb::aql::AqlValueHintDouble{5.6})));

    assertFilterExecutionFail(
        vocbase(),
        "LET a=false LET c='c' LET offsetInt=4 LET offsetDbl=5.6 FOR d IN "
        "collection FILTER "
        "d[a].b[c].e[offsetInt].f[offsetDbl].g[_FORWARD_(3)].g[_FORWARD_('a')] "
        "> 15 &&  "
        "d[a].b[c].e[offsetInt].f[offsetDbl].g[_FORWARD_(3)].g[_FORWARD_('a')] "
        " <= 40 RETURN d",
        &ctx);
  }

  // string range
  {
    irs::Or expected;
    auto& root = expected.add<irs::And>();
    {
      auto& filter = root.add<irs::by_range>();
      *filter.mutable_field() = mangleStringIdentity("a.b.c");
      auto* opts = filter.mutable_options();
      opts->range.min = irs::ref_cast<irs::byte_type>(irs::string_ref("15"));
      opts->range.min_type = irs::BoundType::EXCLUSIVE;
    }
    {
      auto& filter = root.add<irs::by_range>();
      *filter.mutable_field() = mangleStringIdentity("a.b.c");
      auto* opts = filter.mutable_options();
      opts->range.max = irs::ref_cast<irs::byte_type>(irs::string_ref("40"));
      opts->range.max_type = irs::BoundType::EXCLUSIVE;
    }

    assertFilterSuccess(
        vocbase(),
        "FOR d IN collection FILTER d.a.b.c > '15' and d.a.b.c < '40' RETURN d", expected);
    assertFilterSuccess(
        vocbase(),
        "FOR d IN collection FILTER d['a']['b']['c'] > '15' and d.a.b.c < '40' "
        "RETURN d",
        expected);
    assertFilterSuccess(
        vocbase(),
        "FOR d IN collection FILTER '15' < d.a.b.c and d.a.b.c < '40' RETURN d", expected);
    assertFilterSuccess(
        vocbase(),
        "FOR d IN collection FILTER '15' < d['a']['b'].c and d['a']['b']['c'] "
        "< '40' RETURN d",
        expected);
    assertFilterSuccess(
        vocbase(),
        "FOR d IN collection FILTER d.a.b.c > '15' and '40' > d.a.b.c RETURN d", expected);
    assertFilterSuccess(
        vocbase(),
        "FOR d IN collection FILTER d.a['b']['c'] > '15' and '40' > "
        "d['a']['b'].c RETURN d",
        expected);
    assertFilterSuccess(
        vocbase(),
        "FOR d IN collection FILTER '15' < d.a.b.c and '40' > d.a.b.c RETURN d", expected);
    assertFilterSuccess(
        vocbase(),
        "FOR d IN collection FILTER '15' < d.a.b.c and '40' > d.a['b']['c'] "
        "RETURN d",
        expected);
  }

  // string range
  {
    irs::Or expected;
    auto& root = expected.add<irs::And>();
    {
      auto& filter = root.add<irs::by_range>();
      *filter.mutable_field() = mangleStringIdentity("a.b.c");
      auto* opts = filter.mutable_options();
      opts->range.min = irs::ref_cast<irs::byte_type>(irs::string_ref("15"));
      opts->range.min_type = irs::BoundType::INCLUSIVE;
    }
    {
      auto& filter = root.add<irs::by_range>();
      *filter.mutable_field() = mangleStringIdentity("a.b.c");
      auto* opts = filter.mutable_options();
      opts->range.max = irs::ref_cast<irs::byte_type>(irs::string_ref("40"));
      opts->range.max_type = irs::BoundType::EXCLUSIVE;
    }

    assertFilterSuccess(
        vocbase(),
        "FOR d IN collection FILTER d.a.b.c >= '15' and d.a.b.c < '40' RETURN "
        "d",
        expected);
    assertFilterSuccess(
        vocbase(),
        "FOR d IN collection FILTER d['a']['b'].c >= '15' and d['a']['b']['c'] "
        "< '40' RETURN d",
        expected);
    assertFilterSuccess(
        vocbase(),
        "FOR d IN collection FILTER d['a']['b'].c >= '15' and d.a.b.c < '40' "
        "RETURN d",
        expected);
    assertFilterSuccess(
        vocbase(),
        "FOR d IN collection FILTER '15' <= d.a.b.c and d.a.b.c < '40' RETURN "
        "d",
        expected);
    assertFilterSuccess(
        vocbase(),
        "FOR d IN collection FILTER d.a.b.c >= '15' and '40' > d.a.b.c RETURN "
        "d",
        expected);
    assertFilterSuccess(
        vocbase(),
        "FOR d IN collection FILTER d.a['b']['c'] >= '15' and '40' > d.a.b.c "
        "RETURN d",
        expected);
    assertFilterSuccess(
        vocbase(),
        "FOR d IN collection FILTER '15' <= d.a.b.c and '40' > d.a.b.c RETURN "
        "d",
        expected);
    assertFilterSuccess(
        vocbase(),
        "FOR d IN collection FILTER '15' <= d['a']['b']['c'] and '40' > "
        "d.a['b']['c'] RETURN d",
        expected);
  }

  // string range, boost, analyzer
  {
    irs::Or expected;
    auto& root = expected.add<irs::And>();
    root.boost(0.5);
    {
      auto& filter = root.add<irs::by_range>();
      *filter.mutable_field() = mangleString("a.b.c", "test_analyzer");
      auto* opts = filter.mutable_options();
      opts->range.min = irs::ref_cast<irs::byte_type>(irs::string_ref("15"));
      opts->range.min_type = irs::BoundType::INCLUSIVE;
    }
    {
      auto& filter = root.add<irs::by_range>();
      *filter.mutable_field() = mangleString("a.b.c", "test_analyzer");
      auto* opts = filter.mutable_options();
      opts->range.max = irs::ref_cast<irs::byte_type>(irs::string_ref("40"));
      opts->range.max_type = irs::BoundType::EXCLUSIVE;
    }

    assertFilterSuccess(
        vocbase(),
        "FOR d IN collection FILTER analyzer(boost(d.a.b.c >= '15' and d.a.b.c "
        "< '40', 0.5), 'test_analyzer') RETURN d",
        expected);
    assertFilterSuccess(
        vocbase(),
        "FOR d IN collection FILTER boost(analyzer(d['a']['b'].c >= '15' and "
        "d['a']['b']['c'] < '40', 'test_analyzer'), 0.5) RETURN d",
        expected);
  }

  // string range
  {
    irs::Or expected;
    auto& root = expected.add<irs::And>();
    {
      auto& filter = root.add<irs::by_range>();
      *filter.mutable_field() = mangleStringIdentity("a.b.c");
      auto* opts = filter.mutable_options();
      opts->range.min = irs::ref_cast<irs::byte_type>(irs::string_ref("15"));
      opts->range.min_type = irs::BoundType::INCLUSIVE;
    }
    {
      auto& filter = root.add<irs::by_range>();
      *filter.mutable_field() = mangleStringIdentity("a.b.c");
      auto* opts = filter.mutable_options();
      opts->range.max = irs::ref_cast<irs::byte_type>(irs::string_ref("40"));
      opts->range.max_type = irs::BoundType::INCLUSIVE;
    }

    assertFilterSuccess(
        vocbase(),
        "FOR d IN collection FILTER d.a.b.c >= '15' and d.a.b.c <= '40' RETURN "
        "d",
        expected);
    assertFilterSuccess(
        vocbase(),
        "FOR d IN collection FILTER d['a']['b']['c'] >= '15' and d.a.b.c <= "
        "'40' RETURN d",
        expected);
    assertFilterSuccess(
        vocbase(),
        "FOR d IN collection FILTER '15' <= d.a.b.c and d.a.b.c <= '40' RETURN "
        "d",
        expected);
    assertFilterSuccess(
        vocbase(),
        "FOR d IN collection FILTER '15' <= d['a']['b'].c and d.a['b']['c'] <= "
        "'40' RETURN d",
        expected);
    assertFilterSuccess(
        vocbase(),
        "FOR d IN collection FILTER d.a.b.c >= '15' and '40' >= d.a.b.c RETURN "
        "d",
        expected);
    assertFilterSuccess(
        vocbase(),
        "FOR d IN collection FILTER '15' <= d.a.b.c and '40' >= d.a.b.c RETURN "
        "d",
        expected);
    assertFilterSuccess(
        vocbase(),
        "FOR d IN collection FILTER '15' <= d['a'].b.c and '40' >= "
        "d['a']['b'].c RETURN d",
        expected);
  }

  // string range, boost
  {
    irs::Or expected;
    auto& root = expected.add<irs::And>();
    {
      auto& filter = root.add<irs::by_range>();
      filter.boost(0.5);
      *filter.mutable_field() = mangleStringIdentity("a.b.c");
      auto* opts = filter.mutable_options();
      opts->range.min = irs::ref_cast<irs::byte_type>(irs::string_ref("15"));
      opts->range.min_type = irs::BoundType::INCLUSIVE;
    }
    {
      auto& filter = root.add<irs::by_range>();
      filter.boost(0.5);
      *filter.mutable_field() = mangleStringIdentity("a.b.c");
      auto* opts = filter.mutable_options();
      opts->range.max = irs::ref_cast<irs::byte_type>(irs::string_ref("40"));
      opts->range.max_type = irs::BoundType::INCLUSIVE;
    }

    assertFilterSuccess(
        vocbase(),
        "FOR d IN collection FILTER boost(d.a.b.c >= '15', 0.5) and "
        "boost(d.a.b.c <= '40', 0.5) RETURN d",
        expected);
  }

  // string range, boost, analyzer
  {
    irs::Or expected;
    auto& root = expected.add<irs::And>();
    {
      auto& filter = root.add<irs::by_range>();
      filter.boost(0.5);
      *filter.mutable_field() = mangleString("a.b.c", "test_analyzer");
      auto* opts = filter.mutable_options();
      opts->range.min = irs::ref_cast<irs::byte_type>(irs::string_ref("15"));
      opts->range.min_type = irs::BoundType::INCLUSIVE;
    }
    {
      auto& filter = root.add<irs::by_range>();
      filter.boost(0.5);
      *filter.mutable_field() = mangleString("a.b.c", "test_analyzer");
      auto* opts = filter.mutable_options();
      opts->range.max = irs::ref_cast<irs::byte_type>(irs::string_ref("40"));
      opts->range.max_type = irs::BoundType::INCLUSIVE;
    }

    assertFilterSuccess(
        vocbase(),
        "FOR d IN collection FILTER analyzer(boost(d.a.b.c >= '15', 0.5) and "
        "boost(d.a.b.c <= '40', 0.5), 'test_analyzer') RETURN d",
        expected);
  }

  // string range, boost, analyzer
  {
    irs::Or expected;
    auto& root = expected.add<irs::And>();
    root.boost(0.5);
    {
      auto& filter = root.add<irs::by_range>();
      *filter.mutable_field() = mangleString("a.b.c", "test_analyzer");
      auto* opts = filter.mutable_options();
      opts->range.min = irs::ref_cast<irs::byte_type>(irs::string_ref("15"));
      opts->range.min_type = irs::BoundType::INCLUSIVE;
    }
    {
      auto& filter = root.add<irs::by_range>();
      *filter.mutable_field() = mangleString("a.b.c", "test_analyzer");
      auto* opts = filter.mutable_options();
      opts->range.max = irs::ref_cast<irs::byte_type>(irs::string_ref("40"));
      opts->range.max_type = irs::BoundType::INCLUSIVE;
    }

    assertFilterSuccess(
        vocbase(),
        "FOR d IN collection FILTER boost(analyzer(d.a.b.c >= '15', "
        "'test_analyzer') and analyzer(d.a.b.c <= '40', 'test_analyzer'), 0.5) "
        "RETURN d",
        expected);
  }

  // string range
  {
    irs::Or expected;
    auto& root = expected.add<irs::And>();
    {
      auto& filter = root.add<irs::by_range>();
      *filter.mutable_field() = mangleStringIdentity("a.b.c");
      auto* opts = filter.mutable_options();
      opts->range.min = irs::ref_cast<irs::byte_type>(irs::string_ref("15"));
      opts->range.min_type = irs::BoundType::EXCLUSIVE;
    }
    {
      auto& filter = root.add<irs::by_range>();
      *filter.mutable_field() = mangleStringIdentity("a.b.c");
      auto* opts = filter.mutable_options();
      opts->range.max = irs::ref_cast<irs::byte_type>(irs::string_ref("40"));
      opts->range.max_type = irs::BoundType::INCLUSIVE;
    }

    assertFilterSuccess(
        vocbase(),
        "FOR d IN collection FILTER d.a.b.c > '15' and d.a.b.c <= '40' RETURN "
        "d",
        expected);
    assertFilterSuccess(
        vocbase(),
        "FOR d IN collection FILTER d.a.b.c > '15' and d.a.b.c <= '40' RETURN "
        "d",
        expected);
    assertFilterSuccess(
        vocbase(),
        "FOR d IN collection FILTER '15' < d.a.b.c and d.a.b.c <= '40' RETURN "
        "d",
        expected);
    assertFilterSuccess(
        vocbase(),
        "FOR d IN collection FILTER '15' < d['a'].b.c and d['a'].b.c <= '40' "
        "RETURN d",
        expected);
    assertFilterSuccess(
        vocbase(),
        "FOR d IN collection FILTER d.a.b.c > '15' and '40' >= d.a.b.c RETURN "
        "d",
        expected);
    assertFilterSuccess(
        vocbase(),
        "FOR d IN collection FILTER d['a']['b']['c'] > '15' and '40' >= "
        "d.a.b.c RETURN d",
        expected);
    assertFilterSuccess(
        vocbase(),
        "FOR d IN collection FILTER '15' < d.a.b.c and '40' >= d.a.b.c RETURN "
        "d",
        expected);
    assertFilterSuccess(
        vocbase(),
        "FOR d IN collection FILTER '15' < d['a']['b'].c and '40' >= "
        "d['a']['b']['c'] RETURN d",
        expected);
  }

  // string expression in range
  {
    ExpressionContextMock ctx;
    ctx.vars.emplace("numVal", arangodb::aql::AqlValue(arangodb::aql::AqlValueHintInt(2)));

    irs::Or expected;
    auto& root = expected.add<irs::And>();
    {
      auto& filter = root.add<irs::by_range>();
      *filter.mutable_field() = mangleStringIdentity("a.b.c.e.f");
      auto* opts = filter.mutable_options();
      opts->range.min = irs::ref_cast<irs::byte_type>(irs::string_ref("15"));
      opts->range.min_type = irs::BoundType::EXCLUSIVE;
    }
    {
      auto& filter = root.add<irs::by_range>();
      *filter.mutable_field() = mangleStringIdentity("a.b.c.e.f");
      auto* opts = filter.mutable_options();
      opts->range.max = irs::ref_cast<irs::byte_type>(irs::string_ref("40"));
      opts->range.max_type = irs::BoundType::INCLUSIVE;
    }

    assertFilterSuccess(
        vocbase(),
        "LET numVal=2 FOR d IN collection FILTER d.a.b.c.e.f > "
        "TO_STRING(numVal+13) && d.a.b.c.e.f <= TO_STRING(numVal+38) RETURN d",
        expected,
        &ctx  // expression context
    );

    assertFilterSuccess(
        vocbase(),
        "LET numVal=2 FOR d IN collection FILTER TO_STRING(numVal+13) < "
        "d.a.b.c.e.f  && d.a.b.c.e.f <= TO_STRING(numVal+38) RETURN d",
        expected,
        &ctx  // expression context
    );
  }

  // string expression in range, boost, analyzer
  {
    ExpressionContextMock ctx;
    ctx.vars.emplace("numVal", arangodb::aql::AqlValue(arangodb::aql::AqlValueHintInt(2)));

    irs::Or expected;
    auto& root = expected.add<irs::And>();
    root.boost(2.f);
    {
      auto& filter = root.add<irs::by_range>();
      *filter.mutable_field() = mangleString("a.b.c.e.f", "test_analyzer");
      auto* opts = filter.mutable_options();
      opts->range.min = irs::ref_cast<irs::byte_type>(irs::string_ref("15"));
      opts->range.min_type = irs::BoundType::EXCLUSIVE;
    }
    {
      auto& filter = root.add<irs::by_range>();
      *filter.mutable_field() = mangleString("a.b.c.e.f", "test_analyzer");
      auto* opts = filter.mutable_options();
      opts->range.max = irs::ref_cast<irs::byte_type>(irs::string_ref("40"));
      opts->range.max_type = irs::BoundType::INCLUSIVE;
    }

    assertFilterSuccess(
        vocbase(),
        "LET numVal=2 FOR d IN collection FILTER boost(analyzer(d.a.b.c.e.f > "
        "TO_STRING(numVal+13) && d.a.b.c.e.f <= TO_STRING(numVal+38), "
        "'test_analyzer'), numVal) RETURN d",
        expected,
        &ctx  // expression context
    );

    assertFilterSuccess(
        vocbase(),
        "LET numVal=2 FOR d IN collection FILTER "
        "analyzer(boost(TO_STRING(numVal+13) < d.a.b.c.e.f  && d.a.b.c.e.f <= "
        "TO_STRING(numVal+38), numVal), 'test_analyzer') RETURN d",
        expected,
        &ctx  // expression context
    );
  }

  // dynamic complex attribute field in string range
  {
    ExpressionContextMock ctx;
    ctx.vars.emplace("a", arangodb::aql::AqlValue(arangodb::aql::AqlValue{"a"}));
    ctx.vars.emplace("c", arangodb::aql::AqlValue(arangodb::aql::AqlValue{"c"}));
    ctx.vars.emplace("offsetInt", arangodb::aql::AqlValue(arangodb::aql::AqlValue(
                                      arangodb::aql::AqlValueHintInt{4})));
    ctx.vars.emplace("offsetDbl", arangodb::aql::AqlValue(arangodb::aql::AqlValue(
                                      arangodb::aql::AqlValueHintDouble{5.6})));

    irs::Or expected;
    auto& root = expected.add<irs::And>();
    {
      auto& filter = root.add<irs::by_range>();
      *filter.mutable_field() = mangleStringIdentity("a.b.c.e[4].f[5].g[3].g.a");
      auto* opts = filter.mutable_options();
      opts->range.min = irs::ref_cast<irs::byte_type>(irs::string_ref("15"));
      opts->range.min_type = irs::BoundType::EXCLUSIVE;
    }
    {
      auto& filter = root.add<irs::by_range>();
      *filter.mutable_field() = mangleStringIdentity("a.b.c.e[4].f[5].g[3].g.a");
      auto* opts = filter.mutable_options();
      opts->range.max = irs::ref_cast<irs::byte_type>(irs::string_ref("40"));
      opts->range.max_type = irs::BoundType::INCLUSIVE;
    }

    assertFilterSuccess(
        vocbase(),
        "LET a='a' LET c='c' LET offsetInt=4 LET offsetDbl=5.6 FOR d IN "
        "collection FILTER "
        "d[a].b[c].e[offsetInt].f[offsetDbl].g[_FORWARD_(3)].g[_FORWARD_('a')] "
        "> '15' && "
        "d[a].b[c].e[offsetInt].f[offsetDbl].g[_FORWARD_(3)].g[_FORWARD_('a')] "
        " <= '40' RETURN d",
        expected, &ctx);
    assertFilterSuccess(
        vocbase(),
        "LET a='a' LET c='c' LET offsetInt=4 LET offsetDbl=5.6 FOR d IN "
        "collection FILTER '15' < "
        "d[a].b[c].e[offsetInt].f[offsetDbl].g[_FORWARD_(3)].g[_FORWARD_('a')] "
        "&& '40' >= "
        "d[a].b[c].e[offsetInt].f[offsetDbl].g[_FORWARD_(3)].g[_FORWARD_('a')] "
        "RETURN d",
        expected, &ctx);
  }

  // dynamic complex attribute field in string range
  {
    ExpressionContextMock ctx;
    ctx.vars.emplace("a", arangodb::aql::AqlValue(arangodb::aql::AqlValue{"a"}));
    ctx.vars.emplace("c", arangodb::aql::AqlValue(arangodb::aql::AqlValue{"c"}));
    ctx.vars.emplace("offsetInt", arangodb::aql::AqlValue(arangodb::aql::AqlValue(
                                      arangodb::aql::AqlValueHintInt{4})));
    ctx.vars.emplace("offsetDbl", arangodb::aql::AqlValue(arangodb::aql::AqlValue(
                                      arangodb::aql::AqlValueHintDouble{5.6})));

    irs::Or expected;
    auto& root = expected.add<irs::And>();
    {
      auto& filter = root.add<irs::by_range>();
      *filter.mutable_field() = mangleStringIdentity("a.b.c.e.f[5].g[3].g.a");
      auto* opts = filter.mutable_options();
      opts->range.min = irs::ref_cast<irs::byte_type>(irs::string_ref("15"));
      opts->range.min_type = irs::BoundType::EXCLUSIVE;
    }
    {
      auto& filter = root.add<irs::by_range>();
      *filter.mutable_field() = mangleStringIdentity("a.b.c.e[4].f[5].g[3].g.a");
      auto* opts = filter.mutable_options();
      opts->range.max = irs::ref_cast<irs::byte_type>(irs::string_ref("40"));
      opts->range.max_type = irs::BoundType::INCLUSIVE;
    }

    assertFilterSuccess(
        vocbase(),
        "LET a='a' LET c='c' LET offsetInt=4 LET offsetDbl=5.6 FOR d IN "
        "collection FILTER "
        "d[a].b[c].e.f[offsetDbl].g[_FORWARD_(3)].g[_FORWARD_('a')] > '15' && "
        "d[a].b[c].e[offsetInt].f[offsetDbl].g[_FORWARD_(3)].g[_FORWARD_('a')] "
        " <= '40' RETURN d",
        expected, &ctx);
    assertFilterSuccess(
        vocbase(),
        "LET a='a' LET c='c' LET offsetInt=4 LET offsetDbl=5.6 FOR d IN "
        "collection FILTER '15' < "
        "d[a].b[c].e.f[offsetDbl].g[_FORWARD_(3)].g[_FORWARD_('a')] && '40' >= "
        "d[a].b[c].e[offsetInt].f[offsetDbl].g[_FORWARD_(3)].g[_FORWARD_('a')] "
        "RETURN d",
        expected, &ctx);
  }

  // invalid dynamic attribute name
  {
    ExpressionContextMock ctx;
    ctx.vars.emplace("a", arangodb::aql::AqlValue(arangodb::aql::AqlValue{"a"}));
    ctx.vars.emplace("c", arangodb::aql::AqlValue(arangodb::aql::AqlValue{"c"}));
    ctx.vars.emplace("offsetDbl", arangodb::aql::AqlValue(arangodb::aql::AqlValue(
                                      arangodb::aql::AqlValueHintDouble{5.6})));

    assertFilterExecutionFail(
        vocbase(),
        "LET a='a' LET c='c' LET offsetInt=4 LET offsetDbl=5.6 FOR d IN "
        "collection FILTER "
        "d[a].b[c].e[offsetInt].f[offsetDbl].g[_FORWARD_(3)].g[_FORWARD_('a')] "
        "> '15' &&  "
        "d[a].b[c].e[offsetInt].f[offsetDbl].g[_FORWARD_(3)].g[_FORWARD_('a')] "
        " <= '40' RETURN d",
        &ctx);
  }

  // invalid dynamic attribute name (null value)
  {
    ExpressionContextMock ctx;
    ctx.vars.emplace("a", arangodb::aql::AqlValue(arangodb::aql::AqlValueHintNull{}));  // invalid value type
    ctx.vars.emplace("c", arangodb::aql::AqlValue(arangodb::aql::AqlValue{"c"}));
    ctx.vars.emplace("offsetInt", arangodb::aql::AqlValue(arangodb::aql::AqlValue(
                                      arangodb::aql::AqlValueHintInt{4})));
    ctx.vars.emplace("offsetDbl", arangodb::aql::AqlValue(arangodb::aql::AqlValue(
                                      arangodb::aql::AqlValueHintDouble{5.6})));

    assertFilterExecutionFail(
        vocbase(),
        "LET a=null LET c='c' LET offsetInt=4 LET offsetDbl=5.6 FOR d IN "
        "collection FILTER "
        "d[a].b[c].e[offsetInt].f[offsetDbl].g[_FORWARD_(3)].g[_FORWARD_('a')] "
        "> '15' &&  "
        "d[a].b[c].e[offsetInt].f[offsetDbl].g[_FORWARD_(3)].g[_FORWARD_('a')] "
        " <= '40' RETURN d",
        &ctx);
  }

  // invalid dynamic attribute name (bool value)
  {
    ExpressionContextMock ctx;
    ctx.vars.emplace("a", arangodb::aql::AqlValue(arangodb::aql::AqlValueHintBool{false}));  // invalid value type
    ctx.vars.emplace("c", arangodb::aql::AqlValue(arangodb::aql::AqlValue{"c"}));
    ctx.vars.emplace("offsetInt", arangodb::aql::AqlValue(arangodb::aql::AqlValue(
                                      arangodb::aql::AqlValueHintInt{4})));
    ctx.vars.emplace("offsetDbl", arangodb::aql::AqlValue(arangodb::aql::AqlValue(
                                      arangodb::aql::AqlValueHintDouble{5.6})));

    assertFilterExecutionFail(
        vocbase(),
        "LET a=false LET c='c' LET offsetInt=4 LET offsetDbl=5.6 FOR d IN "
        "collection FILTER "
        "d[a].b[c].e[offsetInt].f[offsetDbl].g[_FORWARD_(3)].g[_FORWARD_('a')] "
        "> '15' &&  "
        "d[a].b[c].e[offsetInt].f[offsetDbl].g[_FORWARD_(3)].g[_FORWARD_('a')] "
        " <= '40' RETURN d",
        &ctx);
  }

  // heterogeneous range
  {
    irs::numeric_token_stream maxTerm;
    maxTerm.reset(40.);

    irs::Or expected;
    auto& root = expected.add<irs::And>();
    {
      auto& filter = root.add<irs::by_range>();
      *filter.mutable_field() = mangleStringIdentity("a.b.c");
      auto* opts = filter.mutable_options();
      opts->range.min = irs::ref_cast<irs::byte_type>(irs::string_ref("15"));
      opts->range.min_type = irs::BoundType::INCLUSIVE;
    }
    {
      auto& filter = root.add<irs::by_granular_range>();
      *filter.mutable_field() = mangleNumeric("a.b.c");
      auto* opts = filter.mutable_options();
      irs::set_granular_term(opts->range.max, maxTerm);
      opts->range.max_type = irs::BoundType::EXCLUSIVE;
    }

    assertFilterSuccess(
        vocbase(),
        "FOR d IN collection FILTER d.a.b.c >= '15' and d.a.b.c < 40 RETURN d", expected);
    assertFilterSuccess(
        vocbase(),
        "FOR d IN collection FILTER d['a']['b'].c >= '15' and d['a']['b'].c < "
        "40 RETURN d",
        expected);
    assertFilterSuccess(
        vocbase(),
        "FOR d IN collection FILTER d['a']['b']['c'] >= '15' and d.a.b.c < 40 "
        "RETURN d",
        expected);
    assertFilterSuccess(
        vocbase(),
        "FOR d IN collection FILTER '15' <= d.a.b.c and d.a.b.c < 40 RETURN d", expected);
    assertFilterSuccess(
        vocbase(),
        "FOR d IN collection FILTER d.a.b.c >= '15' and 40 > d.a.b.c RETURN d", expected);
    assertFilterSuccess(
        vocbase(),
        "FOR d IN collection FILTER d['a']['b'].c >= '15' and 40 > "
        "d['a']['b'].c RETURN d",
        expected);
    assertFilterSuccess(
        vocbase(),
        "FOR d IN collection FILTER d['a'].b.c >= '15' and 40 > d.a.b.c RETURN "
        "d",
        expected);
    assertFilterSuccess(
        vocbase(),
        "FOR d IN collection FILTER '15' <= d.a.b.c and 40 > d.a.b.c RETURN d", expected);
    assertFilterSuccess(
        vocbase(),
        "FOR d IN collection FILTER d.a.b.c >= '15' and d.a.b.c < 40.0 RETURN "
        "d",
        expected);
    assertFilterSuccess(
        vocbase(),
        "FOR d IN collection FILTER d['a']['b']['c'] >= '15' and "
        "d['a']['b']['c'] < 40.0 RETURN d",
        expected);
    assertFilterSuccess(
        vocbase(),
        "FOR d IN collection FILTER '15' <= d.a.b.c and d.a.b.c < 40.0 RETURN "
        "d",
        expected);
    assertFilterSuccess(
        vocbase(),
        "FOR d IN collection FILTER d.a.b.c >= '15' and 40.0 > d.a.b.c RETURN "
        "d",
        expected);
    assertFilterSuccess(
        vocbase(),
        "FOR d IN collection FILTER d['a'].b.c >= '15' and 40.0 > "
        "d['a']['b'].c RETURN d",
        expected);
    assertFilterSuccess(
        vocbase(),
        "FOR d IN collection FILTER '15' <= d.a.b.c and 40.0 > d.a.b.c RETURN "
        "d",
        expected);
  }

  // heterogeneous range, boost, analyzer
  {
    irs::numeric_token_stream maxTerm;
    maxTerm.reset(40.);

    irs::Or expected;
    auto& root = expected.add<irs::And>();
    root.boost(1.5);
    {
      auto& filter = root.add<irs::by_range>();
      *filter.mutable_field() = mangleString("a.b.c", "test_analyzer");
      auto* opts = filter.mutable_options();
      opts->range.min = irs::ref_cast<irs::byte_type>(irs::string_ref("15"));
      opts->range.min_type = irs::BoundType::INCLUSIVE;
    }
    {
      auto& filter = root.add<irs::by_granular_range>();
      *filter.mutable_field() = mangleNumeric("a.b.c");
      auto* opts = filter.mutable_options();
      irs::set_granular_term(opts->range.max, maxTerm);
      opts->range.max_type = irs::BoundType::EXCLUSIVE;
    }

    assertFilterSuccess(
        vocbase(),
        "FOR d IN collection FILTER boost(analyzer(d.a.b.c >= '15' and d.a.b.c "
        "< 40, 'test_analyzer'), 1.5) RETURN d",
        expected);
    assertFilterSuccess(
        vocbase(),
        "FOR d IN collection FILTER analyzer(boost('15' <= d.a.b.c and 40.0 > "
        "d.a.b.c, 1.5), 'test_analyzer') RETURN d",
        expected);
  }

  // heterogeneous expression
  {
    irs::numeric_token_stream maxTerm;
    maxTerm.reset(40.);

    ExpressionContextMock ctx;
    ctx.vars.emplace("numVal", arangodb::aql::AqlValue(arangodb::aql::AqlValueHintInt(2)));

    irs::Or expected;
    auto& root = expected.add<irs::And>();
    {
      auto& filter = root.add<irs::by_range>();
      *filter.mutable_field() = mangleStringIdentity("a.b.c.e.f");
      auto* opts = filter.mutable_options();
      opts->range.min = irs::ref_cast<irs::byte_type>(irs::string_ref("15"));
      opts->range.min_type = irs::BoundType::INCLUSIVE;
    }
    {
      auto& filter = root.add<irs::by_granular_range>();
      *filter.mutable_field() = mangleNumeric("a.b.c.e.f");
      auto* opts = filter.mutable_options();
      irs::set_granular_term(opts->range.max, maxTerm);
      opts->range.max_type = irs::BoundType::EXCLUSIVE;
    }

    assertFilterSuccess(
        vocbase(),
        "LET numVal=2 FOR d IN collection FILTER d.a.b.c.e.f >= "
        "TO_STRING(numVal+13) && d.a.b.c.e.f < (numVal+38) RETURN d",
        expected,
        &ctx  // expression context
    );

    assertFilterSuccess(
        vocbase(),
        "LET numVal=2 FOR d IN collection FILTER TO_STRING(numVal+13) <= "
        "d.a.b.c.e.f  && d.a.b.c.e.f < (numVal+38) RETURN d",
        expected,
        &ctx  // expression context
    );
  }

  // heterogeneous numeric range
  {
    irs::numeric_token_stream minTerm;
    minTerm.reset(15.5);
    irs::numeric_token_stream maxTerm;
    maxTerm.reset(40.);

    irs::Or expected;
    auto& root = expected.add<irs::And>();
    {
      auto& filter = root.add<irs::by_granular_range>();
      *filter.mutable_field() = mangleNumeric("a.b.c");
      auto* opts = filter.mutable_options();
      irs::set_granular_term(opts->range.min, minTerm);
      opts->range.min_type = irs::BoundType::INCLUSIVE;
    }
    {
      auto& filter = root.add<irs::by_granular_range>();
      *filter.mutable_field() = mangleNumeric("a.b.c");
      auto* opts = filter.mutable_options();
      irs::set_granular_term(opts->range.max, maxTerm);
      opts->range.max_type = irs::BoundType::EXCLUSIVE;
    }

    assertFilterSuccess(
        vocbase(),
        "FOR d IN collection FILTER d.a.b.c >= 15.5 and d.a.b.c < 40 RETURN d", expected);
    assertFilterSuccess(
        vocbase(),
        "FOR d IN collection FILTER d['a']['b'].c >= 15.5 and d['a']['b'].c < "
        "40 RETURN d",
        expected);
    assertFilterSuccess(
        vocbase(),
        "FOR d IN collection FILTER d['a']['b']['c'] >= 15.5 and d.a.b.c < 40 "
        "RETURN d",
        expected);
    assertFilterSuccess(
        vocbase(),
        "FOR d IN collection FILTER 15.5 <= d.a.b.c and d.a.b.c < 40 RETURN d", expected);
    assertFilterSuccess(
        vocbase(),
        "FOR d IN collection FILTER d.a.b.c >= 15.5 and 40 > d.a.b.c RETURN d", expected);
    assertFilterSuccess(
        vocbase(),
        "FOR d IN collection FILTER d['a']['b'].c >= 15.5 and 40 > "
        "d['a']['b'].c RETURN d",
        expected);
    assertFilterSuccess(
        vocbase(),
        "FOR d IN collection FILTER d['a'].b.c >= 15.5 and 40 > d.a.b.c RETURN "
        "d",
        expected);
    assertFilterSuccess(
        vocbase(),
        "FOR d IN collection FILTER 15.5 <= d.a.b.c and 40 > d.a.b.c RETURN d", expected);
    assertFilterSuccess(
        vocbase(),
        "FOR d IN collection FILTER d.a.b.c >= 15.5 and d.a.b.c < 40.0 RETURN "
        "d",
        expected);
    assertFilterSuccess(
        vocbase(),
        "FOR d IN collection FILTER d['a']['b']['c'] >= 15.5 and "
        "d['a']['b']['c'] < 40.0 RETURN d",
        expected);
    assertFilterSuccess(
        vocbase(),
        "FOR d IN collection FILTER 15.5 <= d.a.b.c and d.a.b.c < 40.0 RETURN "
        "d",
        expected);
    assertFilterSuccess(
        vocbase(),
        "FOR d IN collection FILTER d.a.b.c >= 15.5 and 40.0 > d.a.b.c RETURN "
        "d",
        expected);
    assertFilterSuccess(
        vocbase(),
        "FOR d IN collection FILTER d['a'].b.c >= 15.5 and 40.0 > "
        "d['a']['b'].c RETURN d",
        expected);
    assertFilterSuccess(
        vocbase(),
        "FOR d IN collection FILTER 15.5 <= d.a.b.c and 40.0 > d.a.b.c RETURN "
        "d",
        expected);
  }

  // heterogeneous range
  {
    irs::numeric_token_stream minTerm;
    minTerm.reset(15.);
    irs::numeric_token_stream maxTerm;
    maxTerm.reset(40.);

    irs::Or expected;
    auto& root = expected.add<irs::And>();
    {
      auto& filter = root.add<irs::by_granular_range>();
      *filter.mutable_field() = mangleNumeric("a.b.c");
      auto* opts = filter.mutable_options();
      irs::set_granular_term(opts->range.min, minTerm);
      opts->range.min_type = irs::BoundType::EXCLUSIVE;
    }
    {
      auto& filter = root.add<irs::by_range>();
      *filter.mutable_field() = mangleStringIdentity("a.b.c");
      auto* opts = filter.mutable_options();
      opts->range.max = irs::ref_cast<irs::byte_type>(irs::string_ref("40"));
      opts->range.max_type = irs::BoundType::INCLUSIVE;
    }

    assertFilterSuccess(
        vocbase(),
        "FOR d IN collection FILTER d.a.b.c > 15 and d.a.b.c <= '40' RETURN d", expected);
    assertFilterSuccess(
        vocbase(),
        "FOR d IN collection FILTER d['a']['b'].c > 15 and d['a']['b'].c <= "
        "'40' RETURN d",
        expected);
    assertFilterSuccess(
        vocbase(),
        "FOR d IN collection FILTER d['a'].b.c > 15 and d.a.b.c <= '40' RETURN "
        "d",
        expected);
    assertFilterSuccess(
        vocbase(),
        "FOR d IN collection FILTER 15 < d.a.b.c and d.a.b.c <= '40' RETURN d", expected);
    assertFilterSuccess(
        vocbase(),
        "FOR d IN collection FILTER d.a.b.c > 15 and '40' >= d.a.b.c RETURN d", expected);
    assertFilterSuccess(
        vocbase(),
        "FOR d IN collection FILTER d['a']['b']['c'] > 15 and '40' >= "
        "d['a']['b'].c RETURN d",
        expected);
    assertFilterSuccess(
        vocbase(),
        "FOR d IN collection FILTER 15 < d.a.b.c and '40' >= d.a.b.c RETURN d", expected);
    assertFilterSuccess(
        vocbase(),
        "FOR d IN collection FILTER d.a.b.c > 15.0 and d.a.b.c <= '40' RETURN "
        "d",
        expected);
    assertFilterSuccess(
        vocbase(),
        "FOR d IN collection FILTER d['a']['b']['c'] > 15.0 and d.a.b.c <= "
        "'40' RETURN d",
        expected);
    assertFilterSuccess(
        vocbase(),
        "FOR d IN collection FILTER 15.0 < d.a.b.c and d.a.b.c <= '40' RETURN "
        "d",
        expected);
    assertFilterSuccess(
        vocbase(),
        "FOR d IN collection FILTER d.a.b.c > 15.0 and '40' >= d.a.b.c RETURN "
        "d",
        expected);
    assertFilterSuccess(
        vocbase(),
        "FOR d IN collection FILTER 15.0 < d.a.b.c and '40' >= d.a.b.c RETURN "
        "d",
        expected);
    assertFilterSuccess(
        vocbase(),
        "FOR d IN collection FILTER 15.0 < d['a'].b.c and '40' >= d.a.b.c "
        "RETURN d",
        expected);
  }

  // heterogeneous range
  {
    irs::numeric_token_stream maxTerm;
    maxTerm.reset(40.);

    irs::Or expected;
    auto& root = expected.add<irs::And>();
    {
      auto& filter = root.add<irs::by_range>();
      *filter.mutable_field() = mangleBool("a.b.c");
      auto* opts = filter.mutable_options();
      opts->range.min = irs::boolean_token_stream::value_false();
      opts->range.min_type = irs::BoundType::INCLUSIVE;
    }
    {
      auto& filter = root.add<irs::by_granular_range>();
      *filter.mutable_field() = mangleNumeric("a.b.c");
      auto* opts = filter.mutable_options();
      irs::set_granular_term(opts->range.max, maxTerm);
      opts->range.max_type = irs::BoundType::INCLUSIVE;
    }

    assertFilterSuccess(
        vocbase(),
        "FOR d IN collection FILTER d.a.b.c >= false and d.a.b.c <= 40 RETURN "
        "d",
        expected);
    assertFilterSuccess(
        vocbase(),
        "FOR d IN collection FILTER d['a'].b.c >= false and d.a.b.c <= 40 "
        "RETURN d",
        expected);
    assertFilterSuccess(
        vocbase(),
        "FOR d IN collection FILTER false <= d.a.b.c and d.a.b.c <= 40 RETURN "
        "d",
        expected);
    assertFilterSuccess(
        vocbase(),
        "FOR d IN collection FILTER false <= d.a['b']['c'] and d.a['b']['c'] "
        "<= 40 RETURN d",
        expected);
    assertFilterSuccess(
        vocbase(),
        "FOR d IN collection FILTER d.a.b.c >= false and 40 >= d.a.b.c RETURN "
        "d",
        expected);
    assertFilterSuccess(
        vocbase(),
        "FOR d IN collection FILTER false <= d.a.b.c and 40 >= d.a.b.c RETURN "
        "d",
        expected);
    assertFilterSuccess(
        vocbase(),
        "FOR d IN collection FILTER false <= d['a']['b']['c'] and 40 >= "
        "d.a.b.c RETURN d",
        expected);
    assertFilterSuccess(
        vocbase(),
        "FOR d IN collection FILTER d.a.b.c >= false and d.a.b.c <= 40.0 "
        "RETURN d",
        expected);
    assertFilterSuccess(
        vocbase(),
        "FOR d IN collection FILTER false <= d.a.b.c and d.a.b.c <= 40.0 "
        "RETURN d",
        expected);
    assertFilterSuccess(
        vocbase(),
        "FOR d IN collection FILTER false <= d.a['b']['c'] and d.a.b.c <= 40.0 "
        "RETURN d",
        expected);
    assertFilterSuccess(
        vocbase(),
        "FOR d IN collection FILTER analyzer(d.a.b.c >= false and 40.0 >= "
        "d.a.b.c, 'test_analyzer') RETURN d",
        expected);
    assertFilterSuccess(
        vocbase(),
        "FOR d IN collection FILTER d.a['b']['c'] >= false and 40.0 >= d.a.b.c "
        "RETURN d",
        expected);
    assertFilterSuccess(
        vocbase(),
        "FOR d IN collection FILTER false <= d.a.b.c and 40.0 >= d.a.b.c "
        "RETURN d",
        expected);
  }

  // heterogeneous range, boost
  {
    irs::numeric_token_stream maxTerm;
    maxTerm.reset(40.);

    irs::Or expected;
    auto& root = expected.add<irs::And>();
    root.boost(1.5);
    {
      auto& filter = root.add<irs::by_range>();
      *filter.mutable_field() = mangleBool("a.b.c");
      auto* opts = filter.mutable_options();
      opts->range.min = irs::boolean_token_stream::value_false();
      opts->range.min_type = irs::BoundType::INCLUSIVE;
    }
    {
      auto& filter = root.add<irs::by_granular_range>();
      *filter.mutable_field() = mangleNumeric("a.b.c");
      auto* opts = filter.mutable_options();
      irs::set_granular_term(opts->range.max, maxTerm);
      opts->range.max_type = irs::BoundType::INCLUSIVE;
    }

    assertFilterSuccess(
        vocbase(),
        "FOR d IN collection FILTER boost(d.a.b.c >= false and d.a.b.c <= 40, "
        "1.5) RETURN d",
        expected);
  }

  // heterogeneous range, boost
  {
    irs::numeric_token_stream maxTerm;
    maxTerm.reset(40.);

    irs::Or expected;
    auto& root = expected.add<irs::And>();
    {
      auto& filter = root.add<irs::by_range>();
      filter.boost(1.5);
      *filter.mutable_field() = mangleBool("a.b.c");
      auto* opts = filter.mutable_options();
      opts->range.min = irs::boolean_token_stream::value_false();
      opts->range.min_type = irs::BoundType::INCLUSIVE;
    }
    {
      auto& filter = root.add<irs::by_granular_range>();
      filter.boost(0.5);
      *filter.mutable_field() = mangleNumeric("a.b.c");
      auto* opts = filter.mutable_options();
      irs::set_granular_term(opts->range.max, maxTerm);
      opts->range.max_type = irs::BoundType::INCLUSIVE;
    }

    assertFilterSuccess(
        vocbase(),
        "FOR d IN collection FILTER boost(d.a.b.c >= false, 1.5) and "
        "boost(d.a.b.c <= 40, 0.5) RETURN d",
        expected);
  }

  // heterogeneous range
  {
    irs::numeric_token_stream maxTerm;
    maxTerm.reset(40.5);

    irs::Or expected;
    auto& root = expected.add<irs::And>();
    {
      auto& filter = root.add<irs::by_range>();
      *filter.mutable_field() = mangleNull("a.b.c");
      auto* opts = filter.mutable_options();
      opts->range.min = irs::null_token_stream::value_null();
      opts->range.min_type = irs::BoundType::EXCLUSIVE;
    }
    {
      auto& filter = root.add<irs::by_granular_range>();
      *filter.mutable_field() = mangleNumeric("a.b.c");
      auto* opts = filter.mutable_options();
      irs::set_granular_term(opts->range.max, maxTerm);
      opts->range.max_type = irs::BoundType::INCLUSIVE;
    }

    assertFilterSuccess(
        vocbase(),
        "FOR d IN collection FILTER d.a.b.c > null and d.a.b.c <= 40.5 RETURN "
        "d",
        expected);
    assertFilterSuccess(
        vocbase(),
        "FOR d IN collection FILTER d.a['b']['c'] > null and d.a.b.c <= 40.5 "
        "RETURN d",
        expected);
    assertFilterSuccess(
        vocbase(),
        "FOR d IN collection FILTER null < d.a.b.c and d.a.b.c <= 40.5 RETURN "
        "d",
        expected);
    assertFilterSuccess(
        vocbase(),
        "FOR d IN collection FILTER null < d['a']['b']['c'] and d.a.b.c <= "
        "40.5 RETURN d",
        expected);
    assertFilterSuccess(
        vocbase(),
        "FOR d IN collection FILTER d.a.b.c > null and 40.5 >= d.a.b.c RETURN "
        "d",
        expected);
    assertFilterSuccess(
        vocbase(),
        "FOR d IN collection FILTER d.a['b']['c'] > null and 40.5 >= "
        "d.a['b']['c'] RETURN d",
        expected);
    assertFilterSuccess(
        vocbase(),
        "FOR d IN collection FILTER null < d.a.b.c and 40.5 >= d.a.b.c RETURN "
        "d",
        expected);
    assertFilterSuccess(
        vocbase(),
        "FOR d IN collection FILTER analyzer(null < d['a']['b']['c'] and 40.5 "
        ">= d['a']['b']['c'], 'test_analyzer') RETURN d",
        expected);
  }

  // heterogeneous range, boost
  {
    irs::numeric_token_stream maxTerm;
    maxTerm.reset(40.5);

    irs::Or expected;
    auto& root = expected.add<irs::And>();
    {
      auto& filter = root.add<irs::by_range>();
      filter.boost(1.5);
      *filter.mutable_field() = mangleNull("a.b.c");
      auto* opts = filter.mutable_options();
      opts->range.min = irs::null_token_stream::value_null();
      opts->range.min_type = irs::BoundType::EXCLUSIVE;
    }
    {
      auto& filter = root.add<irs::by_granular_range>();
      *filter.mutable_field() = mangleNumeric("a.b.c");
      auto* opts = filter.mutable_options();
      irs::set_granular_term(opts->range.max, maxTerm);
      opts->range.max_type = irs::BoundType::INCLUSIVE;
    }

    assertFilterSuccess(
        vocbase(),
        "FOR d IN collection FILTER boost(d.a.b.c > null, 1.5) and d.a.b.c <= "
        "40.5 RETURN d",
        expected);
  }

  // range with different references
  {
    irs::numeric_token_stream maxTerm;
    maxTerm.reset(40.);

    irs::Or expected;
    auto& root = expected.add<irs::And>();
    {
      auto& filter = root.add<irs::by_range>();
      *filter.mutable_field() = mangleStringIdentity("a.b.c");
      auto* opts = filter.mutable_options();
      opts->range.min = irs::ref_cast<irs::byte_type>(irs::string_ref("15"));
      opts->range.min_type = irs::BoundType::INCLUSIVE;
    }
    {
      auto& filter = root.add<irs::by_granular_range>();
      *filter.mutable_field() = mangleNumeric("a.b.c");
      auto* opts = filter.mutable_options();
      irs::set_granular_term(opts->range.max, maxTerm);
      opts->range.max_type = irs::BoundType::EXCLUSIVE;
    }

    assertFilterSuccess(
        vocbase(),
        "FOR d IN collection FILTER d.a.b.c >= '15' and d.a.b.c < 40 RETURN d", expected);
    assertFilterSuccess(
        vocbase(),
        "FOR d IN collection FILTER d['a']['b']['c'] >= '15' and d.a.b.c < 40 "
        "RETURN d",
        expected);
    assertFilterSuccess(
        vocbase(),
        "FOR d IN collection FILTER '15' <= d.a.b.c and d.a.b.c < 40 RETURN d", expected);
    assertFilterSuccess(
        vocbase(),
        "FOR d IN collection FILTER '15' <= d.a['b']['c'] and d.a.b.c < 40 "
        "RETURN d",
        expected);
    assertFilterSuccess(
        vocbase(),
        "FOR d IN collection FILTER d.a.b.c >= '15' and 40 > d.a.b.c RETURN d", expected);
    assertFilterSuccess(
        vocbase(),
        "FOR d IN collection FILTER d['a'].b.c >= '15' and 40 > d.a.b.c RETURN "
        "d",
        expected);
    assertFilterSuccess(
        vocbase(),
        "FOR d IN collection FILTER '15' <= d.a.b.c and 40 > d.a.b.c RETURN d", expected);
    assertFilterSuccess(
        vocbase(),
        "FOR d IN collection FILTER '15' <= d.a['b']['c'] and 40 > "
        "d.a['b']['c'] RETURN d",
        expected);
    assertFilterSuccess(
        vocbase(),
        "FOR d IN collection FILTER d.a.b.c >= '15' and d.a.b.c < 40.0 RETURN "
        "d",
        expected);
    assertFilterSuccess(
        vocbase(),
        "FOR d IN collection FILTER d['a']['b']['c'] >= '15' and d.a.b.c < "
        "40.0 RETURN d",
        expected);
    assertFilterSuccess(
        vocbase(),
        "FOR d IN collection FILTER '15' <= d.a.b.c and d.a.b.c < 40.0 RETURN "
        "d",
        expected);
    assertFilterSuccess(
        vocbase(),
        "FOR d IN collection FILTER '15' <= d['a'].b.c and d['a']['b']['c'] < "
        "40.0 RETURN d",
        expected);
    assertFilterSuccess(
        vocbase(),
        "FOR d IN collection FILTER d.a.b.c >= '15' and 40.0 > d.a.b.c RETURN "
        "d",
        expected);
    assertFilterSuccess(
        vocbase(),
        "FOR d IN collection FILTER '15' <= d.a.b.c and 40.0 > d.a.b.c RETURN "
        "d",
        expected);
    assertFilterSuccess(
        vocbase(),
        "FOR d IN collection FILTER '15' <= d.a['b']['c'] and 40.0 > d.a.b.c "
        "RETURN d",
        expected);
  }

  // range with different references
  {
    irs::numeric_token_stream maxTerm;
    maxTerm.reset(40.);

    irs::Or expected;
    auto& root = expected.add<irs::And>();
    root.boost(0.5);
    {
      auto& filter = root.add<irs::by_range>();
      filter.boost(0.5);
      *filter.mutable_field() = mangleStringIdentity("a.b.c");
      auto* opts = filter.mutable_options();
      opts->range.min = irs::ref_cast<irs::byte_type>(irs::string_ref("15"));
      opts->range.min_type = irs::BoundType::INCLUSIVE;
    }
    {
      auto& filter = root.add<irs::by_granular_range>();
      filter.boost(1.5);
      *filter.mutable_field() = mangleNumeric("a.b.c");
      auto* opts = filter.mutable_options();
      irs::set_granular_term(opts->range.max, maxTerm);
      opts->range.max_type = irs::BoundType::EXCLUSIVE;
    }

    assertFilterSuccess(
        vocbase(),
        "FOR d IN collection FILTER boost(boost(d.a.b.c >= '15', 0.5) and "
        "boost(d.a.b.c < 40, 1.5), 0.5) RETURN d",
        expected);
  }

  // range with different references
  {
    irs::numeric_token_stream minTerm;
    minTerm.reset(15.);
    irs::numeric_token_stream maxTerm;
    maxTerm.reset(40.);

    irs::Or expected;
    auto& root = expected.add<irs::And>();
    {
      auto& filter = root.add<irs::by_granular_range>();
      *filter.mutable_field() = mangleNumeric("a.b.c");
      auto* opts = filter.mutable_options();
      irs::set_granular_term(opts->range.min, minTerm);
      opts->range.min_type = irs::BoundType::EXCLUSIVE;
    }
    {
      auto& filter = root.add<irs::by_range>();
      *filter.mutable_field() = mangleStringIdentity("a.b.c");
      auto* opts = filter.mutable_options();
      opts->range.max = irs::ref_cast<irs::byte_type>(irs::string_ref("40"));
      opts->range.max_type = irs::BoundType::INCLUSIVE;
    }

    assertFilterSuccess(
        vocbase(),
        "FOR d IN collection FILTER d.a.b.c > 15 and d.a.b.c <= '40' RETURN d", expected);
    assertFilterSuccess(
        vocbase(),
        "FOR d IN collection FILTER d.a['b']['c'] > 15 and d.a.b.c <= '40' "
        "RETURN d",
        expected);
    assertFilterSuccess(
        vocbase(),
        "FOR d IN collection FILTER 15 < d.a.b.c and d.a.b.c <= '40' RETURN d", expected);
    assertFilterSuccess(
        vocbase(),
        "FOR d IN collection FILTER 15 < d['a']['b']['c'] and d.a.b.c <= '40' "
        "RETURN d",
        expected);
    assertFilterSuccess(
        vocbase(),
        "FOR d IN collection FILTER d.a.b.c > 15 and '40' >= d.a.b.c RETURN d", expected);
    assertFilterSuccess(
        vocbase(),
        "FOR d IN collection FILTER d.a['b']['c'] > 15 and '40' >= "
        "d['a']['b']['c'] RETURN d",
        expected);
    assertFilterSuccess(
        vocbase(),
        "FOR d IN collection FILTER 15 < d.a.b.c and '40' >= d.a.b.c RETURN d", expected);
    assertFilterSuccess(
        vocbase(),
        "FOR d IN collection FILTER d.a.b.c > 15.0 and d.a.b.c <= '40' RETURN "
        "d",
        expected);
    assertFilterSuccess(
        vocbase(),
        "FOR d IN collection FILTER d.a['b']['c'] > 15.0 and d['a']['b']['c'] "
        "<= '40' RETURN d",
        expected);
    assertFilterSuccess(
        vocbase(),
        "FOR d IN collection FILTER 15.0 < d.a.b.c and d.a.b.c <= '40' RETURN "
        "d",
        expected);
    assertFilterSuccess(
        vocbase(),
        "FOR d IN collection FILTER d.a.b.c > 15.0 and '40' >= d.a.b.c RETURN "
        "d",
        expected);
    assertFilterSuccess(
        vocbase(),
        "FOR d IN collection FILTER d.a['b']['c'] > 15.0 and '40' >= d.a.b.c "
        "RETURN d",
        expected);
    assertFilterSuccess(
        vocbase(),
        "FOR d IN collection FILTER 15.0 < d.a.b.c and '40' >= d.a.b.c RETURN "
        "d",
        expected);
    assertFilterSuccess(
        vocbase(),
        "FOR d IN collection FILTER 15.0 < d['a']['b']['c'] and '40' >= "
        "d.a.b.c RETURN d",
        expected);
  }

  // range with different references, boost, analyzer
  {
    irs::numeric_token_stream minTerm;
    minTerm.reset(15.);
    irs::numeric_token_stream maxTerm;
    maxTerm.reset(40.);

    irs::Or expected;
    auto& root = expected.add<irs::And>();
    root.boost(5);
    {
      auto& filter = root.add<irs::by_granular_range>();
      filter.boost(2.5);
      *filter.mutable_field() = mangleNumeric("a.b.c");
      auto* opts = filter.mutable_options();
      irs::set_granular_term(opts->range.min, minTerm);
      opts->range.min_type = irs::BoundType::EXCLUSIVE;
    }
    {
      auto& filter = root.add<irs::by_range>();
      filter.boost(0.5);
      *filter.mutable_field() = mangleStringIdentity("a.b.c");
      auto* opts = filter.mutable_options();
      opts->range.max = irs::ref_cast<irs::byte_type>(irs::string_ref("40"));
      opts->range.max_type = irs::BoundType::INCLUSIVE;
    }

    assertFilterSuccess(
        vocbase(),
        "FOR d IN collection FILTER boost(analyzer(boost(d.a.b.c > 15, 2.5) "
        "and analyzer(boost(d.a.b.c <= '40', 0.5), 'identity'), "
        "'test_analyzer'), 5) RETURN d",
        expected);
  }

  // range with different references
  {
    irs::numeric_token_stream maxTerm;
    maxTerm.reset(40.);

    irs::Or expected;
    auto& root = expected.add<irs::And>();
    {
      auto& filter = root.add<irs::by_range>();
      *filter.mutable_field() = mangleBool("a.b.c");
      auto* opts = filter.mutable_options();
      opts->range.min = irs::boolean_token_stream::value_false();
      opts->range.min_type = irs::BoundType::INCLUSIVE;
    }
    {
      auto& filter = root.add<irs::by_granular_range>();
      *filter.mutable_field() = mangleNumeric("a.b.c");
      auto* opts = filter.mutable_options();
      irs::set_granular_term(opts->range.max, maxTerm);
      opts->range.max_type = irs::BoundType::INCLUSIVE;
    }

    assertFilterSuccess(
        vocbase(),
        "FOR d IN collection FILTER d.a.b.c >= false and d.a.b.c <= 40 RETURN "
        "d",
        expected);
    assertFilterSuccess(
        vocbase(),
        "FOR d IN collection FILTER false <= d.a.b.c and d.a.b.c <= 40 RETURN "
        "d",
        expected);
    assertFilterSuccess(
        vocbase(),
        "FOR d IN collection FILTER false <= d.a['b']['c'] and d.a.b.c <= 40 "
        "RETURN d",
        expected);
    assertFilterSuccess(
        vocbase(),
        "FOR d IN collection FILTER d.a.b.c >= false and 40 >= d.a.b.c RETURN "
        "d",
        expected);
    assertFilterSuccess(
        vocbase(),
        "FOR d IN collection FILTER false <= d.a.b.c and 40 >= d.a.b.c RETURN "
        "d",
        expected);
    assertFilterSuccess(
        vocbase(),
        "FOR d IN collection FILTER d.a.b.c >= false and d.a.b.c <= 40.0 "
        "RETURN d",
        expected);
    assertFilterSuccess(
        vocbase(),
        "FOR d IN collection FILTER d['a']['b']['c'] >= false and d.a.b.c <= "
        "40.0 RETURN d",
        expected);
    assertFilterSuccess(
        vocbase(),
        "FOR d IN collection FILTER false <= d.a.b.c and d.a.b.c <= 40.0 "
        "RETURN d",
        expected);
    assertFilterSuccess(
        vocbase(),
        "FOR d IN collection FILTER false <= d['a'].b.c and d.a.b.c <= 40.0 "
        "RETURN d",
        expected);
    assertFilterSuccess(
        vocbase(),
        "FOR d IN collection FILTER d.a.b.c >= false and 40.0 >= d.a.b.c "
        "RETURN d",
        expected);
    assertFilterSuccess(
        vocbase(),
        "FOR d IN collection FILTER d.a['b']['c'] >= false and 40.0 >= "
        "d.a['b']['c'] RETURN d",
        expected);
    assertFilterSuccess(
        vocbase(),
        "FOR d IN collection FILTER false <= d.a.b.c and 40.0 >= d.a.b.c "
        "RETURN d",
        expected);
  }

  // range with different references
  {
    irs::numeric_token_stream maxTerm;
    maxTerm.reset(40.5);

    irs::Or expected;
    auto& root = expected.add<irs::And>();
    {
      auto& filter = root.add<irs::by_range>();
      *filter.mutable_field() = mangleNull("a.b.c");
      auto* opts = filter.mutable_options();
      opts->range.min = irs::null_token_stream::value_null();
      opts->range.min_type = irs::BoundType::EXCLUSIVE;
    }
    {
      auto& filter = root.add<irs::by_granular_range>();
      *filter.mutable_field() = mangleNumeric("a.b.c");
      auto* opts = filter.mutable_options();
      irs::set_granular_term(opts->range.max, maxTerm);
      opts->range.max_type = irs::BoundType::INCLUSIVE;
    }

    assertFilterSuccess(
        vocbase(),
        "FOR d IN collection FILTER d.a.b.c > null and d.a.b.c <= 40.5 RETURN "
        "d",
        expected);
    assertFilterSuccess(
        vocbase(),
        "FOR d IN collection FILTER d['a']['b']['c'] > null and d.a.b.c <= "
        "40.5 RETURN d",
        expected);
    assertFilterSuccess(
        vocbase(),
        "FOR d IN collection FILTER null < d.a.b.c and d.a.b.c <= 40.5 RETURN "
        "d",
        expected);
    assertFilterSuccess(
        vocbase(),
        "FOR d IN collection FILTER null < d['a'].b.c and d.a.b.c <= 40.5 "
        "RETURN d",
        expected);
    assertFilterSuccess(
        vocbase(),
        "FOR d IN collection FILTER d.a.b.c > null and 40.5 >= d.a.b.c RETURN "
        "d",
        expected);
    assertFilterSuccess(
        vocbase(),
        "FOR d IN collection FILTER d.a['b']['c'] > null and 40.5 >= d.a.b.c "
        "RETURN d",
        expected);
    assertFilterSuccess(
        vocbase(),
        "FOR d IN collection FILTER null < d.a.b.c and 40.5 >= d.a.b.c RETURN "
        "d",
        expected);
    assertFilterSuccess(
        vocbase(),
        "FOR d IN collection FILTER null < d['a']['b']['c'] and 40.5 >= "
        "d.a['b']['c'] RETURN d",
        expected);
  }

  // boolean expression in range
  {
    ExpressionContextMock ctx;
    ctx.vars.emplace("numVal", arangodb::aql::AqlValue(arangodb::aql::AqlValueHintInt(2)));

    irs::Or expected;
    auto& root = expected.add<irs::And>();
    {
      auto& filter = root.add<irs::by_range>();
      *filter.mutable_field() = mangleBool("a.b.c.e.f");
      auto* opts = filter.mutable_options();
      opts->range.min = irs::boolean_token_stream::value_true();
      opts->range.min_type = irs::BoundType::INCLUSIVE;
    }
    {
      auto& filter = root.add<irs::by_range>();
      *filter.mutable_field() = mangleBool("a.b.c.e.f");
      auto* opts = filter.mutable_options();
      opts->range.max = irs::boolean_token_stream::value_true();
      opts->range.max_type = irs::BoundType::INCLUSIVE;
    }

    assertFilterSuccess(
        vocbase(),
        "LET numVal=2 FOR d IN collection FILTER d.a.b.c.e.f >= (numVal < 13) "
        "&& d.a.b.c.e.f <= (numVal > 1) RETURN d",
        expected,
        &ctx  // expression context
    );

    assertFilterSuccess(
        vocbase(),
        "LET numVal=2 FOR d IN collection FILTER (numVal < 13) <= d.a.b.c.e.f  "
        "&& d.a.b.c.e.f <= (numVal > 1) RETURN d",
        expected,
        &ctx  // expression context
    );
  }

  // boolean expression in range, boost
  {
    ExpressionContextMock ctx;
    ctx.vars.emplace("numVal", arangodb::aql::AqlValue(arangodb::aql::AqlValueHintInt(2)));

    irs::Or expected;
    auto& root = expected.add<irs::And>();
    root.boost(1.5);
    {
      auto& filter = root.add<irs::by_range>();
      *filter.mutable_field() = mangleBool("a.b.c.e.f");
      auto* opts = filter.mutable_options();
      opts->range.min = irs::boolean_token_stream::value_true();
      opts->range.min_type = irs::BoundType::INCLUSIVE;
    }
    {
      auto& filter = root.add<irs::by_range>();
      *filter.mutable_field() = mangleBool("a.b.c.e.f");
      auto* opts = filter.mutable_options();
      opts->range.max = irs::boolean_token_stream::value_true();
      opts->range.max_type = irs::BoundType::INCLUSIVE;
    }

    assertFilterSuccess(
        vocbase(),
        "LET numVal=2 FOR d IN collection FILTER boost(d.a.b.c.e.f >= (numVal "
        "< 13) && d.a.b.c.e.f <= (numVal > 1), 1.5) RETURN d",
        expected,
        &ctx  // expression context
    );

    assertFilterSuccess(
        vocbase(),
        "LET numVal=2 FOR d IN collection FILTER boost((numVal < 13) <= "
        "d.a.b.c.e.f  && d.a.b.c.e.f <= (numVal > 1), 1.5) RETURN d",
        expected,
        &ctx  // expression context
    );
  }

  // boolean and numeric expression in range
  {
    irs::numeric_token_stream maxTerm;
    maxTerm.reset(3.);

    ExpressionContextMock ctx;
    ctx.vars.emplace("numVal", arangodb::aql::AqlValue(arangodb::aql::AqlValueHintInt(2)));

    irs::Or expected;
    auto& root = expected.add<irs::And>();
    {
      auto& filter = root.add<irs::by_range>();
      *filter.mutable_field() = mangleBool("a.b.c.e.f");
      auto* opts = filter.mutable_options();
      opts->range.min = irs::boolean_token_stream::value_true();
      opts->range.min_type = irs::BoundType::INCLUSIVE;
    }
    {
      auto& filter = root.add<irs::by_granular_range>();
      *filter.mutable_field() = mangleNumeric("a.b.c.e.f");
      auto* opts = filter.mutable_options();
      irs::set_granular_term(opts->range.max, maxTerm);
      opts->range.max_type = irs::BoundType::INCLUSIVE;
    }

    assertFilterSuccess(
        vocbase(),
        "LET numVal=2 FOR d IN collection FILTER d.a.b.c.e.f >= (numVal < 13) "
        "&& d.a.b.c.e.f <= (numVal + 1) RETURN d",
        expected,
        &ctx  // expression context
    );

    assertFilterSuccess(
        vocbase(),
        "LET numVal=2 FOR d IN collection FILTER (numVal < 13) <= d.a.b.c.e.f  "
        "&& d.a.b.c.e.f <= (numVal + 1) RETURN d",
        expected,
        &ctx  // expression context
    );
  }

  // null expression in range
  {
    ExpressionContextMock ctx;
    ctx.vars.emplace("nullVal", arangodb::aql::AqlValue(arangodb::aql::AqlValueHintNull{}));

    irs::Or expected;
    auto& root = expected.add<irs::And>();
    {
      auto& filter = root.add<irs::by_range>();
      *filter.mutable_field() = mangleNull("a.b.c.e.f");
      auto* opts = filter.mutable_options();
      opts->range.min = irs::null_token_stream::value_null();
      opts->range.min_type = irs::BoundType::INCLUSIVE;
    }
    {
      auto& filter = root.add<irs::by_range>();
      *filter.mutable_field() = mangleNull("a.b.c.e.f");
      auto* opts = filter.mutable_options();
      opts->range.max = irs::null_token_stream::value_null();
      opts->range.max_type = irs::BoundType::INCLUSIVE;
    }

    assertFilterSuccess(
        vocbase(),
        "LET nullVal=null FOR d IN collection FILTER d.a.b.c.e.f >= (nullVal "
        "&& true) && d.a.b.c.e.f <= (nullVal && false) RETURN d",
        expected,
        &ctx  // expression context
    );

    assertFilterSuccess(
        vocbase(),
        "LET nullVal=null FOR d IN collection FILTER (nullVal && false) <= "
        "d.a.b.c.e.f  && d.a.b.c.e.f <= (nullVal && true) RETURN d",
        expected,
        &ctx  // expression context
    );
  }

  // null expression in range, boost
  {
    ExpressionContextMock ctx;
    ctx.vars.emplace("nullVal", arangodb::aql::AqlValue(arangodb::aql::AqlValueHintNull{}));

    irs::Or expected;
    auto& root = expected.add<irs::And>();
    root.boost(1.5);
    {
      auto& filter = root.add<irs::by_range>();
      *filter.mutable_field() = mangleNull("a.b.c.e.f");
      auto* opts = filter.mutable_options();
      opts->range.min = irs::null_token_stream::value_null();
      opts->range.min_type = irs::BoundType::INCLUSIVE;
    }
    {
      auto& filter = root.add<irs::by_range>();
      *filter.mutable_field() = mangleNull("a.b.c.e.f");
      auto* opts = filter.mutable_options();
      opts->range.max = irs::null_token_stream::value_null();
      opts->range.max_type = irs::BoundType::INCLUSIVE;
    }

    assertFilterSuccess(
        vocbase(),
        "LET nullVal=null FOR d IN collection FILTER boost(d.a.b.c.e.f >= "
        "(nullVal && true) && d.a.b.c.e.f <= (nullVal && false), 1.5) RETURN d",
        expected,
        &ctx  // expression context
    );

    assertFilterSuccess(
        vocbase(),
        "LET nullVal=null FOR d IN collection FILTER boost((nullVal && false) "
        "<= d.a.b.c.e.f  && d.a.b.c.e.f <= (nullVal && true), 1.5) RETURN d",
        expected,
        &ctx  // expression context
    );
  }

  // numeric expression in range
  {
    irs::numeric_token_stream minTerm;
    minTerm.reset(15.5);
    irs::numeric_token_stream maxTerm;
    maxTerm.reset(40.);

    ExpressionContextMock ctx;
    ctx.vars.emplace("numVal", arangodb::aql::AqlValue(arangodb::aql::AqlValueHintInt(2)));

    irs::Or expected;
    auto& root = expected.add<irs::And>();
    {
      auto& filter = root.add<irs::by_granular_range>();
      *filter.mutable_field() = mangleNumeric("a.b.c.e.f");
      auto* opts = filter.mutable_options();
      irs::set_granular_term(opts->range.min, minTerm);
      opts->range.min_type = irs::BoundType::INCLUSIVE;
    }
    {
      auto& filter = root.add<irs::by_granular_range>();
      *filter.mutable_field() = mangleNumeric("a.b.c.e.f");
      auto* opts = filter.mutable_options();
      irs::set_granular_term(opts->range.max, maxTerm);
      opts->range.max_type = irs::BoundType::EXCLUSIVE;
    }

    assertFilterSuccess(
        vocbase(),
        "LET numVal=2 FOR d IN collection FILTER d.a['b'].c.e.f >= (numVal + "
        "13.5) && d.a.b.c.e.f < (numVal + 38) RETURN d",
        expected,
        &ctx  // expression context
    );

    assertFilterSuccess(
        vocbase(),
        "LET numVal=2 FOR d IN collection FILTER (numVal + 13.5) <= "
        "d.a.b.c.e.f  && d.a.b.c.e.f < (numVal + 38) RETURN d",
        expected,
        &ctx  // expression context
    );
  }

  // noneterministic expression -> wrap it
  {
    TRI_vocbase_t vocbase(TRI_vocbase_type_e::TRI_VOCBASE_TYPE_NORMAL, testDBInfo(server.server()));

    std::string const refName = "d";
    std::string const queryString =
        "FOR d IN collection FILTER d.a.b.c > _NONDETERM_('15') and d.a.b.c < "
        "'40' RETURN d";

    arangodb::aql::Query query(arangodb::transaction::StandaloneContext::Create(vocbase),
                               arangodb::aql::QueryString(queryString), nullptr,
                               std::make_shared<arangodb::velocypack::Builder>());

    auto const parseResult = query.parse();
    ASSERT_TRUE(parseResult.result.ok());

    auto* ast = query.ast();
    ASSERT_TRUE(ast);

    auto* root = ast->root();
    ASSERT_TRUE(root);

    // find first FILTER node
    arangodb::aql::AstNode* filterNode = nullptr;
    for (size_t i = 0; i < root->numMembers(); ++i) {
      auto* node = root->getMemberUnchecked(i);
      ASSERT_TRUE(node);

      if (arangodb::aql::NODE_TYPE_FILTER == node->type) {
        filterNode = node;
        break;
      }
    }
    ASSERT_TRUE(filterNode);

    // find referenced variable
    auto* allVars = ast->variables();
    ASSERT_TRUE(allVars);
    arangodb::aql::Variable* ref = nullptr;
    for (auto entry : allVars->variables(true)) {
      if (entry.second == refName) {
        ref = allVars->getVariable(entry.first);
        break;
      }
    }
    ASSERT_TRUE(ref);

    // supportsFilterCondition
    {
      arangodb::iresearch::QueryContext const ctx{nullptr, nullptr, nullptr, nullptr, nullptr, ref};
      EXPECT_TRUE(
          (arangodb::iresearch::FilterFactory::filter(nullptr, ctx, *filterNode).ok()));
    }

    // iteratorForCondition
    {
      arangodb::transaction ::Methods trx(arangodb::transaction::StandaloneContext::Create(vocbase),
                                          {}, {}, {}, arangodb::transaction::Options());

      auto dummyPlan = arangodb::tests::planFromQuery(vocbase, "RETURN 1");

      irs::Or expected;
      auto& root = expected.add<irs::And>();
      root.add<arangodb::iresearch::ByExpression>().init(
          *dummyPlan, *ast,
          *filterNode->getMember(0)->getMember(0)  // d.a.b.c > _NONDETERM_(15)
      );
<<<<<<< HEAD
      {
        auto& filter = root.add<irs::by_range>();
        *filter.mutable_field() = mangleStringIdentity("a.b.c");
        auto* opts = filter.mutable_options();
        opts->range.max = irs::ref_cast<irs::byte_type>(irs::string_ref("40")); // d.a.b.c < 40
        opts->range.max_type = irs::BoundType::EXCLUSIVE;
      }

      irs::Or actual;
      arangodb::iresearch::QueryContext const ctx{&trx, dummyPlan.get(), ast,
                                                  &ExpressionContextMock::EMPTY,
                                                  &irs::sub_reader::empty(), ref};
=======
      root.add<irs::by_range>()
          .field(mangleStringIdentity("a.b.c"))
          .include<irs::Bound::MAX>(false)
          .term<irs::Bound::MAX>("40");  // d.a.b.c < 40
      
      ExpressionContextMock exprCtx;
      exprCtx.setTrx(&trx);

      irs::Or actual;
      arangodb::iresearch::QueryContext const ctx{&trx, dummyPlan.get(), ast,
                                                  &exprCtx, ref};
>>>>>>> ff1c19a0
      EXPECT_TRUE(
          (arangodb::iresearch::FilterFactory::filter(&actual, ctx, *filterNode).ok()));
      EXPECT_EQ(expected, actual);
    }
  }
}<|MERGE_RESOLUTION|>--- conflicted
+++ resolved
@@ -1280,12 +1280,7 @@
 
       irs::Or actual;
       arangodb::iresearch::QueryContext const ctx{&trx, dummyPlan.get(), ast,
-<<<<<<< HEAD
-                                                  &ExpressionContextMock::EMPTY,
-                                                  &irs::sub_reader::empty(), ref};
-=======
-                                                  &exprCtx, ref};
->>>>>>> ff1c19a0
+                                                  &exprCtx, &irs::sub_reader::empty(), ref};
       EXPECT_TRUE(
           (arangodb::iresearch::FilterFactory::filter(&actual, ctx, *filterNode).ok()));
       EXPECT_EQ(expected, actual);
@@ -1366,12 +1361,8 @@
 
       irs::Or actual;
       arangodb::iresearch::QueryContext const ctx{&trx, dummyPlan.get(), ast,
-<<<<<<< HEAD
-                                                  &ExpressionContextMock::EMPTY,
+                                                  &exprCtx,
                                                   &irs::sub_reader::empty(), ref};
-=======
-                                                  &exprCtx, ref};
->>>>>>> ff1c19a0
       EXPECT_TRUE(
           (arangodb::iresearch::FilterFactory::filter(&actual, ctx, *filterNode).ok()));
       EXPECT_EQ(expected, actual);
@@ -1449,12 +1440,8 @@
 
       irs::Or actual;
       arangodb::iresearch::QueryContext const ctx{&trx, dummyPlan.get(), ast,
-<<<<<<< HEAD
-                                                  &ExpressionContextMock::EMPTY,
+                                                  &exprCtx,
                                                   &irs::sub_reader::empty(), ref};
-=======
-                                                  &exprCtx, ref};
->>>>>>> ff1c19a0
       EXPECT_TRUE(
           (arangodb::iresearch::FilterFactory::filter(&actual, ctx, *filterNode).ok()));
       EXPECT_EQ(expected, actual);
@@ -1534,12 +1521,8 @@
 
       irs::Or actual;
       arangodb::iresearch::QueryContext const ctx{&trx, dummyPlan.get(), ast,
-<<<<<<< HEAD
-                                                  &ExpressionContextMock::EMPTY,
+                                                  &exprCtx,
                                                   &irs::sub_reader::empty(), ref};
-=======
-                                                  &exprCtx, ref};
->>>>>>> ff1c19a0
       EXPECT_TRUE(
           (arangodb::iresearch::FilterFactory::filter(&actual, ctx, *filterNode).ok()));
       EXPECT_EQ(expected, actual);
@@ -1619,12 +1602,8 @@
 
       irs::Or actual;
       arangodb::iresearch::QueryContext const ctx{&trx, dummyPlan.get(), ast,
-<<<<<<< HEAD
-                                                  &ExpressionContextMock::EMPTY,
+                                                  &exprCtx,
                                                   &irs::sub_reader::empty(), ref};
-=======
-                                                  &exprCtx, ref};
->>>>>>> ff1c19a0
       EXPECT_TRUE(
           (arangodb::iresearch::FilterFactory::filter(&actual, ctx, *filterNode).ok()));
       EXPECT_EQ(expected, actual);
@@ -1704,12 +1683,8 @@
 
       irs::Or actual;
       arangodb::iresearch::QueryContext const ctx{&trx, dummyPlan.get(), ast,
-<<<<<<< HEAD
-                                                  &ExpressionContextMock::EMPTY,
+                                                  &exprCtx,
                                                   &irs::sub_reader::empty(), ref};
-=======
-                                                  &exprCtx, ref};
->>>>>>> ff1c19a0
       EXPECT_TRUE(
           (arangodb::iresearch::FilterFactory::filter(&actual, ctx, *filterNode).ok()));
       EXPECT_EQ(expected, actual);
@@ -1788,12 +1763,8 @@
 
       irs::Or actual;
       arangodb::iresearch::QueryContext const ctx{&trx, dummyPlan.get(), ast,
-<<<<<<< HEAD
-                                                  &ExpressionContextMock::EMPTY,
+                                                  &exprCtx,
                                                   &irs::sub_reader::empty(), ref};
-=======
-                                                  &exprCtx, ref};
->>>>>>> ff1c19a0
       EXPECT_TRUE(
           (arangodb::iresearch::FilterFactory::filter(&actual, ctx, *filterNode).ok()));
       EXPECT_EQ(expected, actual);
@@ -2751,12 +2722,8 @@
       
       irs::Or actual;
       arangodb::iresearch::QueryContext const ctx{&trx, dummyPlan.get(), ast,
-<<<<<<< HEAD
-                                                  &ExpressionContextMock::EMPTY,
+                                                  &exprCtx,
                                                   &irs::sub_reader::empty(), ref};
-=======
-                                                  &exprCtx, ref};
->>>>>>> ff1c19a0
       EXPECT_TRUE(
           (arangodb::iresearch::FilterFactory::filter(&actual, ctx, *filterNode).ok()));
       EXPECT_EQ(expected, actual);
@@ -2844,12 +2811,8 @@
       
       irs::Or actual;
       arangodb::iresearch::QueryContext const ctx{&trx, dummyPlan.get(), ast,
-<<<<<<< HEAD
-                                                  &ExpressionContextMock::EMPTY,
+                                                  &exprCtx,
                                                   &irs::sub_reader::empty(), ref};
-=======
-                                                  &exprCtx, ref};
->>>>>>> ff1c19a0
       EXPECT_TRUE(
           (arangodb::iresearch::FilterFactory::filter(&actual, ctx, *filterNode).ok()));
       EXPECT_EQ(expected, actual);
@@ -3186,12 +3149,8 @@
 
       irs::Or actual;
       arangodb::iresearch::QueryContext const ctx{&trx, dummyPlan.get(), ast,
-<<<<<<< HEAD
-                                                  &ExpressionContextMock::EMPTY,
+                                                  &exprCtx,
                                                   &irs::sub_reader::empty(), ref};
-=======
-                                                  &exprCtx, ref};
->>>>>>> ff1c19a0
       EXPECT_TRUE(
           (arangodb::iresearch::FilterFactory::filter(&actual, ctx, *filterNode).ok()));
       EXPECT_EQ(expected, actual);
@@ -3588,12 +3547,8 @@
 
       irs::Or actual;
       arangodb::iresearch::QueryContext const ctx{&trx, dummyPlan.get(), ast,
-<<<<<<< HEAD
-                                                  &ExpressionContextMock::EMPTY,
+                                                  &exprCtx,
                                                   &irs::sub_reader::empty(), ref};
-=======
-                                                  &exprCtx, ref};
->>>>>>> ff1c19a0
       EXPECT_TRUE(
           (arangodb::iresearch::FilterFactory::filter(&actual, ctx, *filterNode).ok()));
       EXPECT_EQ(expected, actual);
@@ -3680,12 +3635,8 @@
 
       irs::Or actual;
       arangodb::iresearch::QueryContext const ctx{&trx, dummyPlan.get(), ast,
-<<<<<<< HEAD
-                                                  &ExpressionContextMock::EMPTY,
+                                                  &exprCtx,
                                                   &irs::sub_reader::empty(), ref};
-=======
-                                                  &exprCtx, ref};
->>>>>>> ff1c19a0
       EXPECT_TRUE(
           (arangodb::iresearch::FilterFactory::filter(&actual, ctx, *filterNode).ok()));
       EXPECT_EQ(expected, actual);
@@ -4029,12 +3980,8 @@
 
       irs::Or actual;
       arangodb::iresearch::QueryContext const ctx{&trx, dummyPlan.get(), ast,
-<<<<<<< HEAD
-                                                  &ExpressionContextMock::EMPTY,
+                                                  &exprCtx,
                                                   &irs::sub_reader::empty(), ref};
-=======
-                                                  &exprCtx, ref};
->>>>>>> ff1c19a0
       EXPECT_TRUE(
           (arangodb::iresearch::FilterFactory::filter(&actual, ctx, *filterNode).ok()));
       EXPECT_EQ(expected, actual);
@@ -4203,12 +4150,8 @@
 
       irs::Or actual;
       arangodb::iresearch::QueryContext const ctx{&trx, dummyPlan.get(), ast,
-<<<<<<< HEAD
-                                                  &ExpressionContextMock::EMPTY,
+                                                  &exprCtx,
                                                   &irs::sub_reader::empty(), ref};
-=======
-                                                  &exprCtx, ref};
->>>>>>> ff1c19a0
       EXPECT_TRUE(
           (arangodb::iresearch::FilterFactory::filter(&actual, ctx, *filterNode).ok()));
       EXPECT_EQ(expected, actual);
@@ -6192,7 +6135,6 @@
           *dummyPlan, *ast,
           *filterNode->getMember(0)->getMember(0)  // d.a.b.c > _NONDETERM_(15)
       );
-<<<<<<< HEAD
       {
         auto& filter = root.add<irs::by_range>();
         *filter.mutable_field() = mangleStringIdentity("a.b.c");
@@ -6200,24 +6142,14 @@
         opts->range.max = irs::ref_cast<irs::byte_type>(irs::string_ref("40")); // d.a.b.c < 40
         opts->range.max_type = irs::BoundType::EXCLUSIVE;
       }
-
-      irs::Or actual;
-      arangodb::iresearch::QueryContext const ctx{&trx, dummyPlan.get(), ast,
-                                                  &ExpressionContextMock::EMPTY,
-                                                  &irs::sub_reader::empty(), ref};
-=======
-      root.add<irs::by_range>()
-          .field(mangleStringIdentity("a.b.c"))
-          .include<irs::Bound::MAX>(false)
-          .term<irs::Bound::MAX>("40");  // d.a.b.c < 40
       
       ExpressionContextMock exprCtx;
       exprCtx.setTrx(&trx);
 
       irs::Or actual;
       arangodb::iresearch::QueryContext const ctx{&trx, dummyPlan.get(), ast,
-                                                  &exprCtx, ref};
->>>>>>> ff1c19a0
+                                                  &exprCtx,
+                                                  &irs::sub_reader::empty(), ref};
       EXPECT_TRUE(
           (arangodb::iresearch::FilterFactory::filter(&actual, ctx, *filterNode).ok()));
       EXPECT_EQ(expected, actual);
