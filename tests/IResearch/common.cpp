--- conflicted
+++ resolved
@@ -591,14 +591,9 @@
     }
 
     irs::Or actualFilter;
-<<<<<<< HEAD
-    arangodb::iresearch::QueryContext const ctx{&trx, &plan, plan.getAst(),
+    arangodb::iresearch::QueryContext const ctx{&trx, plan, plan->getAst(),
                                                 exprCtx, &irs::sub_reader::empty(),
                                                 &viewNode->outVariable()};
-=======
-    arangodb::iresearch::QueryContext const ctx{&trx, plan, plan->getAst(),
-                                                exprCtx, &viewNode->outVariable()};
->>>>>>> ff1c19a0
     EXPECT_TRUE(arangodb::iresearch::FilterFactory::filter(&actualFilter, ctx,
                                                            viewNode->filterCondition())
                     .ok());
@@ -674,13 +669,8 @@
     exprCtx.setTrx(&trx);
 
     irs::Or actual;
-<<<<<<< HEAD
-    arangodb::iresearch::QueryContext const ctx{&trx, dummyPlan.get(), ast,
-                                                &ExpressionContextMock::EMPTY,
+    arangodb::iresearch::QueryContext const ctx{&trx, dummyPlan.get(), ast, &exprCtx,
                                                 &irs::sub_reader::empty(), ref};
-=======
-    arangodb::iresearch::QueryContext const ctx{&trx, dummyPlan.get(), ast, &exprCtx, ref};
->>>>>>> ff1c19a0
     EXPECT_TRUE(
         (arangodb::iresearch::FilterFactory::filter(&actual, ctx, *filterNode).ok()));
     EXPECT_EQ(expected, actual);
@@ -851,7 +841,9 @@
     }
 
     arangodb::iresearch::QueryContext const ctx{&trx, nullptr, nullptr, nullptr, nullptr, ref};
-    EXPECT_EQ(parseOk, arangodb::iresearch::FilterFactory::filter(nullptr, ctx, *filterNode).ok());
+    EXPECT_TRUE(
+        (parseOk ==
+         arangodb::iresearch::FilterFactory::filter(nullptr, ctx, *filterNode).ok()));
   }
 
   // execution time
