# -*- mode: CMAKE; -*-

## -----------------------------------------------------------------------------
## --SECTION--                                                   COMMON INCLUDES
## -----------------------------------------------------------------------------

include_directories(.)
include_directories(${PROJECT_SOURCE_DIR}/lib)

## -----------------------------------------------------------------------------
## --SECTION--                                                       EXECUTABLES
## -----------------------------------------------------------------------------

################################################################################
### @brief output directory
################################################################################

set(CMAKE_RUNTIME_OUTPUT_DIRECTORY "${PROJECT_BINARY_DIR}/bin")

################################################################################
### @brief arangob
################################################################################

include_directories(../3rdParty/velocypack/include)
include_directories(${V8_INCLUDE_DIR})

if (MSVC)
  generate_product_version(
    ProductVersionFiles_arangob
    NAME arangob
    FILE_DESCRIPTION ${ARANGOB_FRIENDLY_STRING}
    ICON ${ARANGO_ICON}
    VERSION_MAJOR ${CPACK_PACKAGE_VERSION_MAJOR}
    VERSION_MINOR ${CPACK_PACKAGE_VERSION_MINOR}
    VERSION_PATCH ${CPACK_PACKAGE_VERSION_PATCH}
    VERSION_REVISION ${BUILD_ID}
    )
endif ()

add_executable(
    ${BIN_ARANGOB}
    ${ProductVersionFiles_arangob}
    ${PROJECT_SOURCE_DIR}/lib/Basics/WorkMonitorDummy.cpp
    ArangoShell/ArangoClient.cpp
    Benchmark/arangob.cpp
)

target_link_libraries(
    ${BIN_ARANGOB}
    ${LIB_ARANGO_CLIENT}
    ${LIB_ARANGO}
    ${BT_LIBS}
    ${ZLIB_LIBS}
    ${LINENOISE_LIBS}
    ${OPENSSL_LIBRARIES}
    ${MSVC_LIBS}

    ${AR_V8_LIBS}
    ${AR_ICU_LIBS}
    ${CMAKE_THREAD_LIBS_INIT} 
)

################################################################################
### @brief install arangob binary
################################################################################

install(
  TARGETS ${BIN_ARANGOB}
  RUNTIME DESTINATION ${TRI_BINDIR_INSTALL})

################################################################################
### @brief install arangob config
################################################################################

install_config(arangob)

################################################################################
### @brief arangodump
################################################################################

if (MSVC)
  generate_product_version(
    ProductVersionFiles_arangodump
    NAME arangodump
    FILE_DESCRIPTION ${ARANGO_DUMP_FRIENDLY_STRING}
    ICON ${ARANGO_ICON}
    VERSION_MAJOR ${CPACK_PACKAGE_VERSION_MAJOR}
    VERSION_MINOR ${CPACK_PACKAGE_VERSION_MINOR}
    VERSION_PATCH ${CPACK_PACKAGE_VERSION_PATCH}
    VERSION_REVISION ${BUILD_ID}
    )
endif ()

add_executable(
    ${BIN_ARANGODUMP}
    ${ProductVersionFiles_arangodump}
    ${PROJECT_SOURCE_DIR}/lib/Basics/WorkMonitorDummy.cpp
    ArangoShell/ArangoClient.cpp
    V8Client/arangodump.cpp
)

target_link_libraries(
    ${BIN_ARANGODUMP}
    ${LIB_ARANGO_CLIENT}
    ${LIB_ARANGO}
    ${ICU_LIBRARIES}
    ${V8_LIBRARIES}
    ${BT_LIBS}
    ${ZLIB_LIBS}
    ${LINENOISE_LIBS}
    ${OPENSSL_LIBRARIES}
    ${MSVC_LIBS}
)

################################################################################
### @brief install arangodump binary
################################################################################

install(
  TARGETS ${BIN_ARANGODUMP}
  RUNTIME DESTINATION ${TRI_BINDIR_INSTALL})

################################################################################
### @brief install arangodump config
################################################################################

install_config(arangodump)

################################################################################
### @brief arangoimp
################################################################################

if (MSVC)
  generate_product_version(
    ProductVersionFiles_arangoimp
    NAME arangoimp
    FILE_DESCRIPTION ${ARANGO_IMP_FRIENDLY_STRING}
    ICON ${ARANGO_ICON}
    VERSION_MAJOR ${CPACK_PACKAGE_VERSION_MAJOR}
    VERSION_MINOR ${CPACK_PACKAGE_VERSION_MINOR}
    VERSION_PATCH ${CPACK_PACKAGE_VERSION_PATCH}
    VERSION_REVISION ${BUILD_ID}
    )
endif ()

add_executable(
    ${BIN_ARANGOIMP}
    ${ProductVersionFiles_arangoimp}
    ${PROJECT_SOURCE_DIR}/lib/Basics/WorkMonitorDummy.cpp
    ArangoShell/ArangoClient.cpp
    V8Client/ImportHelper.cpp
    V8Client/arangoimp.cpp
)

target_link_libraries(
    ${BIN_ARANGOIMP}
    ${LIB_ARANGO_CLIENT}
    ${LIB_ARANGO}
<<<<<<< HEAD
    ${ICU_LIBRARIES}
    ${V8_LIBRARIES}
=======
>>>>>>> ed9856da
    ${BT_LIBS}
    ${ZLIB_LIBS}
    ${LINENOISE_LIBS}
    ${OPENSSL_LIBRARIES}
    ${MSVC_LIBS}
    ${ICU_LIBS}
)

################################################################################
### @brief install arangoimp binary
################################################################################

install(
  TARGETS ${BIN_ARANGOIMP}
  RUNTIME DESTINATION ${TRI_BINDIR_INSTALL})

################################################################################
### @brief install arangoimp config
################################################################################

install_config(arangoimp)

################################################################################
### @brief arangorestore
################################################################################

if (MSVC)
  generate_product_version(
    ProductVersionFiles_arangorestore
    NAME arangorestore
    FILE_DESCRIPTION ${ARANGO_RESTORE_HELP_LINK}
    ICON ${ARANGO_ICON}
    VERSION_MAJOR ${CPACK_PACKAGE_VERSION_MAJOR}
    VERSION_MINOR ${CPACK_PACKAGE_VERSION_MINOR}
    VERSION_PATCH ${CPACK_PACKAGE_VERSION_PATCH}
    VERSION_REVISION ${BUILD_ID}
    )
endif ()
add_executable(
    ${BIN_ARANGORESTORE}
    ${ProductVersionFiles_arangorestore}
    ${PROJECT_SOURCE_DIR}/lib/Basics/WorkMonitorDummy.cpp
    ArangoShell/ArangoClient.cpp
    V8Client/arangorestore.cpp
)

target_link_libraries(
    ${BIN_ARANGORESTORE}
    ${LIB_ARANGO_CLIENT}
    ${LIB_ARANGO}
    ${ICU_LIBRARIES}
    ${V8_LIBRARIES}
    ${BT_LIBS}
    ${ZLIB_LIBS}
    ${LINENOISE_LIBS}
    ${OPENSSL_LIBRARIES}
    ${MSVC_LIBS}
)

################################################################################
### @brief install arangorestore binary
################################################################################

install(
  TARGETS ${BIN_ARANGORESTORE}
  RUNTIME DESTINATION ${TRI_BINDIR_INSTALL})

################################################################################
### @brief install arangorestore config
################################################################################

install_config(arangorestore)

################################################################################
### @brief arangosh
################################################################################

if (MSVC)
  generate_product_version(
    ProductVersionFiles_arangosh
    NAME arangosh
    FILE_DESCRIPTION ${ARANGOSH_HELP_LINK}
    ICON ${ARANGO_ICON}
    VERSION_MAJOR ${CPACK_PACKAGE_VERSION_MAJOR}
    VERSION_MINOR ${CPACK_PACKAGE_VERSION_MINOR}
    VERSION_PATCH ${CPACK_PACKAGE_VERSION_PATCH}
    VERSION_REVISION ${BUILD_ID}
    )
endif ()
add_executable(
    ${BIN_ARANGOSH}
    ${ProductVersionFiles_arangosh}
    ${PROJECT_SOURCE_DIR}/lib/Basics/WorkMonitorDummy.cpp
    ArangoShell/ArangoClient.cpp
    V8Client/ImportHelper.cpp
    V8Client/V8ClientConnection.cpp
    V8Client/arangosh.cpp
)

target_link_libraries(
    ${BIN_ARANGOSH}
    ${LIB_ARANGO_V8}
    ${LIB_ARANGO_CLIENT}
    ${LIB_ARANGO}
    ${ICU_LIBRARIES}
    ${V8_LIBRARIES}
    ${BT_LIBS}
    ${ZLIB_LIBS}
    ${LINENOISE_LIBS}
    ${OPENSSL_LIBRARIES}
    ${MSVC_LIBS}
)

################################################################################
### @brief install arangosh binary
################################################################################

install(
  TARGETS ${BIN_ARANGOSH}
  RUNTIME DESTINATION ${TRI_BINDIR_INSTALL})

################################################################################
### @brief install arangosh config
################################################################################

install_config(arangosh)

################################################################################
### @brief install foxx-manager binary
################################################################################

install_command_alias(${BIN_ARANGOSH} ${TRI_BINDIR_INSTALL} foxx-manager)

################################################################################
### @brief install foxx-manager config
################################################################################

install_config(foxx-manager)

################################################################################
### @brief install client-side JavaScript files
################################################################################

install(
  DIRECTORY ${PROJECT_SOURCE_DIR}/js/common ${PROJECT_SOURCE_DIR}/js/client
  DESTINATION share/arangodb/js
  FILES_MATCHING PATTERN "*.js"
  REGEX "^.*/common/test-data$" EXCLUDE
  REGEX "^.*/common/tests$" EXCLUDE
  REGEX "^.*/client/tests$" EXCLUDE)

## -----------------------------------------------------------------------------
## --SECTION--                                                       END-OF-FILE
## -----------------------------------------------------------------------------

## Local Variables:
## mode: outline-minor
## outline-regexp: "^\\(### @brief\\|## --SECTION--\\|# -\\*- \\)"
## End:<|MERGE_RESOLUTION|>--- conflicted
+++ resolved
@@ -103,12 +103,13 @@
     ${BIN_ARANGODUMP}
     ${LIB_ARANGO_CLIENT}
     ${LIB_ARANGO}
-    ${ICU_LIBRARIES}
+    #${ICU_LIBRARIES}
     ${V8_LIBRARIES}
     ${BT_LIBS}
     ${ZLIB_LIBS}
     ${LINENOISE_LIBS}
     ${OPENSSL_LIBRARIES}
+    ${CMAKE_THREAD_LIBS_INIT}
     ${MSVC_LIBS}
 )
 
@@ -151,22 +152,17 @@
     V8Client/ImportHelper.cpp
     V8Client/arangoimp.cpp
 )
-
 target_link_libraries(
     ${BIN_ARANGOIMP}
     ${LIB_ARANGO_CLIENT}
     ${LIB_ARANGO}
-<<<<<<< HEAD
-    ${ICU_LIBRARIES}
     ${V8_LIBRARIES}
-=======
->>>>>>> ed9856da
-    ${BT_LIBS}
-    ${ZLIB_LIBS}
-    ${LINENOISE_LIBS}
-    ${OPENSSL_LIBRARIES}
-    ${MSVC_LIBS}
-    ${ICU_LIBS}
+    ${BT_LIBS}
+    ${ZLIB_LIBS}
+    ${LINENOISE_LIBS}
+    ${OPENSSL_LIBRARIES}
+    ${MSVC_LIBS}
+    ${CMAKE_THREAD_LIBS_INIT}
 )
 
 ################################################################################
@@ -211,13 +207,14 @@
     ${BIN_ARANGORESTORE}
     ${LIB_ARANGO_CLIENT}
     ${LIB_ARANGO}
-    ${ICU_LIBRARIES}
+    #${ICU_LIBRARIES}
     ${V8_LIBRARIES}
     ${BT_LIBS}
     ${ZLIB_LIBS}
     ${LINENOISE_LIBS}
     ${OPENSSL_LIBRARIES}
     ${MSVC_LIBS}
+    ${CMAKE_THREAD_LIBS_INIT}
 )
 
 ################################################################################
@@ -265,14 +262,16 @@
     ${LIB_ARANGO_V8}
     ${LIB_ARANGO_CLIENT}
     ${LIB_ARANGO}
-    ${ICU_LIBRARIES}
+    #${ICU_LIBRARIES}
     ${V8_LIBRARIES}
     ${BT_LIBS}
     ${ZLIB_LIBS}
     ${LINENOISE_LIBS}
     ${OPENSSL_LIBRARIES}
     ${MSVC_LIBS}
-)
+    ${CMAKE_THREAD_LIBS_INIT}
+    ${CMAKE_DL_LIBS}
+    )
 
 ################################################################################
 ### @brief install arangosh binary
