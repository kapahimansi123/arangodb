////////////////////////////////////////////////////////////////////////////////
/// @brief V8-vocbase bridge
///
/// @file
///
/// DISCLAIMER
///
/// Copyright 2014 ArangoDB GmbH, Cologne, Germany
/// Copyright 2004-2014 triAGENS GmbH, Cologne, Germany
///
/// Licensed under the Apache License, Version 2.0 (the "License");
/// you may not use this file except in compliance with the License.
/// You may obtain a copy of the License at
///
///     http://www.apache.org/licenses/LICENSE-2.0
///
/// Unless required by applicable law or agreed to in writing, software
/// distributed under the License is distributed on an "AS IS" BASIS,
/// WITHOUT WARRANTIES OR CONDITIONS OF ANY KIND, either express or implied.
/// See the License for the specific language governing permissions and
/// limitations under the License.
///
/// Copyright holder is ArangoDB GmbH, Cologne, Germany
///
/// @author Dr. Frank Celler
/// @author Copyright 2014, ArangoDB GmbH, Cologne, Germany
/// @author Copyright 2011-2013, triAGENS GmbH, Cologne, Germany
////////////////////////////////////////////////////////////////////////////////

#include "v8-vocbaseprivate.h"
#include "v8-wrapshapedjson.h"
#include "v8-replication.h"
#include "v8-voccursor.h"
#include "v8-collection.h"

#include "Ahuacatl/ahuacatl-collections.h"
#include "Ahuacatl/ahuacatl-explain.h"
#include "Aql/Query.h"
#include "Basics/Utf8Helper.h"

#include "BasicsC/conversions.h"
#include "Basics/json-utilities.h"
#include "Utils/transactions.h"
#include "Utils/AhuacatlGuard.h"
#include "Utils/AhuacatlTransaction.h"
#include "Utils/V8ResolverGuard.h"

#include "HttpServer/ApplicationEndpointServer.h"
#include "V8/v8-conv.h"
#include "V8/v8-execution.h"
#include "V8/v8-utils.h"
#include "Wal/LogfileManager.h"

#include "VocBase/auth.h"
#include "v8.h"
#include "V8/JSLoader.h"

#include "Cluster/AgencyComm.h"
#include "Cluster/ClusterComm.h"
#include "Cluster/ClusterInfo.h"
#include "Cluster/ClusterMethods.h"
#include "Cluster/ServerState.h"

#include "unicode/timezone.h"
#include "unicode/smpdtfmt.h"
#include "unicode/dtfmtsym.h"


using namespace std;
using namespace triagens::basics;
using namespace triagens::arango;
using namespace triagens::rest;

// -----------------------------------------------------------------------------
// --SECTION--                                              forward declarations
// -----------------------------------------------------------------------------

extern bool TRI_ENABLE_STATISTICS;


// -----------------------------------------------------------------------------
// --SECTION--                                                 private constants
// -----------------------------------------------------------------------------


////////////////////////////////////////////////////////////////////////////////
/// @brief wrapped class for TRI_vocbase_t
///
/// Layout:
/// - SLOT_CLASS_TYPE
/// - SLOT_CLASS
////////////////////////////////////////////////////////////////////////////////

 int32_t const WRP_VOCBASE_TYPE = 1;

////////////////////////////////////////////////////////////////////////////////
/// @brief wrapped class for TRI_vocbase_col_t
///
/// Layout:
/// - SLOT_CLASS_TYPE
/// - SLOT_CLASS
/// - SLOT_COLLECTION
////////////////////////////////////////////////////////////////////////////////

int32_t const WRP_VOCBASE_COL_TYPE = 2;


// -----------------------------------------------------------------------------
// --SECTION--                                                  HELPER FUNCTIONS
// -----------------------------------------------------------------------------


////////////////////////////////////////////////////////////////////////////////
/// @brief wraps a C++ into a v8::Object
////////////////////////////////////////////////////////////////////////////////

template<class T>
static v8::Handle<v8::Object> WrapClass (v8::Persistent<v8::ObjectTemplate> classTempl,
                                         int32_t type, T* y) {

  // handle scope for temporary handles
  v8::HandleScope scope;

  // create the new handle to return, and set its template type
  v8::Handle<v8::Object> result = classTempl->NewInstance();

  if (result.IsEmpty()) {
    // error
    return scope.Close(result);
  }

  // set the c++ pointer for unwrapping later
  result->SetInternalField(SLOT_CLASS_TYPE, v8::Integer::New(type));
  result->SetInternalField(SLOT_CLASS, v8::External::New(y));

  return scope.Close(result);
}


// -----------------------------------------------------------------------------
// --SECTION--                                              javascript functions
// -----------------------------------------------------------------------------

////////////////////////////////////////////////////////////////////////////////
/// @brief executes a transaction
////////////////////////////////////////////////////////////////////////////////

static v8::Handle<v8::Value> JS_Transaction (v8::Arguments const& argv) {
  v8::HandleScope scope;
  v8::TryCatch tryCatch;

  if (argv.Length() != 1 || ! argv[0]->IsObject()) {
    TRI_V8_EXCEPTION_USAGE(scope, "TRANSACTION(<object>)");
  }

  TRI_vocbase_t* vocbase = GetContextVocBase();

  if (vocbase == 0) {
    TRI_V8_EXCEPTION(scope, TRI_ERROR_ARANGO_DATABASE_NOT_FOUND);
  }

  // treat the argument as an object from now on
  v8::Handle<v8::Object> object = v8::Handle<v8::Object>::Cast(argv[0]);

  // extract the properties from the object

  // "lockTimeout"
  double lockTimeout = (double) (TRI_TRANSACTION_DEFAULT_LOCK_TIMEOUT / 1000000ULL);

  if (object->Has(TRI_V8_SYMBOL("lockTimeout"))) {
    static const string timeoutError = "<lockTimeout> must be a valid numeric value";

    if (! object->Get(TRI_V8_SYMBOL("lockTimeout"))->IsNumber()) {
      TRI_V8_EXCEPTION_PARAMETER(scope, timeoutError);
    }

    lockTimeout = (double) TRI_ObjectToDouble(object->Get(TRI_V8_SYMBOL("lockTimeout")));

    if (lockTimeout < 0.0) {
      TRI_V8_EXCEPTION_PARAMETER(scope, timeoutError);
    }
  }

  // "waitForSync"
  bool waitForSync = false;

  if (object->Has(TRI_V8_SYMBOL("waitForSync"))) {
    if (! object->Get(TRI_V8_SYMBOL("waitForSync"))->IsBoolean()) {
      TRI_V8_EXCEPTION_PARAMETER(scope, "<waitForSync> must be a boolean value");
    }

    waitForSync = TRI_ObjectToBoolean(object->Get(TRI_V8_SYMBOL("waitForSync")));
  }

  // "collections"
  static string const collectionError = "missing/invalid collections definition for transaction";

  if (! object->Has(TRI_V8_SYMBOL("collections")) || ! object->Get(TRI_V8_SYMBOL("collections"))->IsObject()) {
    TRI_V8_EXCEPTION_PARAMETER(scope, collectionError);
  }

  // extract collections
  v8::Handle<v8::Array> collections = v8::Handle<v8::Array>::Cast(object->Get(TRI_V8_SYMBOL("collections")));

  if (collections.IsEmpty()) {
    TRI_V8_EXCEPTION_PARAMETER(scope, collectionError);
  }

  bool isValid = true;
  vector<string> readCollections;
  vector<string> writeCollections;

  // collections.read
  if (collections->Has(TRI_V8_SYMBOL("read"))) {
    if (collections->Get(TRI_V8_SYMBOL("read"))->IsArray()) {
      v8::Handle<v8::Array> names = v8::Handle<v8::Array>::Cast(collections->Get(TRI_V8_SYMBOL("read")));

      for (uint32_t i = 0 ; i < names->Length(); ++i) {
        v8::Handle<v8::Value> collection = names->Get(i);
        if (! collection->IsString()) {
          isValid = false;
          break;
        }

        readCollections.push_back(TRI_ObjectToString(collection));
      }
    }
    else if (collections->Get(TRI_V8_SYMBOL("read"))->IsString()) {
      readCollections.push_back(TRI_ObjectToString(collections->Get(TRI_V8_SYMBOL("read"))));
    }
    else {
      isValid = false;
    }
  }

  // collections.write
  if (collections->Has(TRI_V8_SYMBOL("write"))) {
    if (collections->Get(TRI_V8_SYMBOL("write"))->IsArray()) {
      v8::Handle<v8::Array> names = v8::Handle<v8::Array>::Cast(collections->Get(TRI_V8_SYMBOL("write")));

      for (uint32_t i = 0 ; i < names->Length(); ++i) {
        v8::Handle<v8::Value> collection = names->Get(i);
        if (! collection->IsString()) {
          isValid = false;
          break;
        }

        writeCollections.push_back(TRI_ObjectToString(collection));
      }
    }
    else if (collections->Get(TRI_V8_SYMBOL("write"))->IsString()) {
      writeCollections.push_back(TRI_ObjectToString(collections->Get(TRI_V8_SYMBOL("write"))));
    }
    else {
      isValid = false;
    }
  }

  if (! isValid) {
    TRI_V8_EXCEPTION_PARAMETER(scope, collectionError);
  }

  // extract the "action" property
  static const string actionError = "missing/invalid action definition for transaction";

  if (! object->Has(TRI_V8_SYMBOL("action"))) {
    TRI_V8_EXCEPTION_PARAMETER(scope, actionError);
  }

  // function parameters
  v8::Handle<v8::Value> params;

  if (object->Has(TRI_V8_SYMBOL("params"))) {
    params = v8::Handle<v8::Array>::Cast(object->Get(TRI_V8_SYMBOL("params")));
  }
  else {
    params = v8::Undefined();
  }

  if (params.IsEmpty()) {
    TRI_V8_EXCEPTION(scope, TRI_ERROR_INTERNAL);
  }


  v8::Handle<v8::Object> current = v8::Context::GetCurrent()->Global();

  // callback function
  v8::Handle<v8::Function> action;

  if (object->Get(TRI_V8_SYMBOL("action"))->IsFunction()) {
    action = v8::Handle<v8::Function>::Cast(object->Get(TRI_V8_SYMBOL("action")));
  }
  else if (object->Get(TRI_V8_SYMBOL("action"))->IsString()) {
    // get built-in Function constructor (see ECMA-262 5th edition 15.3.2)
    v8::Local<v8::Function> ctor = v8::Local<v8::Function>::Cast(current->Get(v8::String::New("Function")));

    // Invoke Function constructor to create function with the given body and no arguments
    string body = TRI_ObjectToString(object->Get(TRI_V8_SYMBOL("action"))->ToString());
    body = "return (" + body + ")(params);";
    v8::Handle<v8::Value> args[2] = { v8::String::New("params"), v8::String::New(body.c_str(), (int) body.size()) };
    v8::Local<v8::Object> function = ctor->NewInstance(2, args);

    action = v8::Local<v8::Function>::Cast(function);
  }
  else {
    TRI_V8_EXCEPTION_PARAMETER(scope, actionError);
  }

  if (action.IsEmpty()) {
    TRI_V8_EXCEPTION_PARAMETER(scope, actionError);
  }


  // start actual transaction
  ExplicitTransaction<V8TransactionContext<false>> trx(vocbase,
                                                       readCollections,
                                                       writeCollections,
                                                       lockTimeout,
                                                       waitForSync);

  int res = trx.begin();

  if (res != TRI_ERROR_NO_ERROR) {
    TRI_V8_EXCEPTION(scope, res);
  }

  v8::Handle<v8::Value> args = params;
  v8::Handle<v8::Value> result = action->Call(current, 1, &args);

  if (tryCatch.HasCaught()) {
    trx.abort();

    if (tryCatch.CanContinue()) {
      return scope.Close(v8::ThrowException(tryCatch.Exception()));
    }
    else {
      TRI_v8_global_t* v8g = (TRI_v8_global_t*) v8::Isolate::GetCurrent()->GetData();

      v8g->_canceled = true;
      return scope.Close(result);
    }
  }

  res = trx.commit();

  if (res != TRI_ERROR_NO_ERROR) {
    TRI_V8_EXCEPTION(scope, res);
  }

  return scope.Close(result);
}

////////////////////////////////////////////////////////////////////////////////
/// @brief retrieves the configuration of the write-ahead log
/// @startDocuBlock walPropertiesGet
/// `internal.wal.properties()`
///
/// Retrieves the configuration of the write-ahead log. The result is a JSON
/// array with the following attributes:
/// - *allowOversizeEntries*: whether or not operations that are bigger than a
///   single logfile can be executed and stored
/// - *logfileSize*: the size of each write-ahead logfile
/// - *historicLogfiles*: the maximum number of historic logfiles to keep
/// - *reserveLogfiles*: the maximum number of reserve logfiles that ArangoDB
///   allocates in the background
/// - *syncInterval*: the interval for automatic synchronization of not-yet
///   synchronized write-ahead log data (in milliseconds)
/// - *throttleWait*: the maximum wait time that operations will wait before
///   they get aborted if case of write-throttling (in milliseconds)
/// - *throttleWhenPending*: the number of unprocessed garbage-collection 
///   operations that, when reached, will activate write-throttling. A value of
///   *0* means that write-throttling will not be triggered.
///
/// @EXAMPLES
///
/// @EXAMPLE_ARANGOSH_OUTPUT{WalPropertiesGet}
///   require("internal").wal.properties();
/// @END_EXAMPLE_ARANGOSH_OUTPUT
/// @endDocuBlock
////////////////////////////////////////////////////////////////////////////////

////////////////////////////////////////////////////////////////////////////////
/// @brief configures the write-ahead log
/// @startDocuBlock walPropertiesSet
/// `internal.wal.properties(properties)`
///
/// Configures the behavior of the write-ahead log. *properties* must be a JSON
/// JSON object with the following attributes:
/// - *allowOversizeEntries*: whether or not operations that are bigger than a 
///   single logfile can be executed and stored
/// - *logfileSize*: the size of each write-ahead logfile
/// - *historicLogfiles*: the maximum number of historic logfiles to keep
/// - *reserveLogfiles*: the maximum number of reserve logfiles that ArangoDB
///   allocates in the background
/// - *throttleWait*: the maximum wait time that operations will wait before
///   they get aborted if case of write-throttling (in milliseconds)
/// - *throttleWhenPending*: the number of unprocessed garbage-collection 
///   operations that, when reached, will activate write-throttling. A value of
///   *0* means that write-throttling will not be triggered.
///
/// Specifying any of the above attributes is optional. Not specified attributes
/// will be ignored and the configuration for them will not be modified.
///
/// @EXAMPLES
///
/// @EXAMPLE_ARANGOSH_OUTPUT{WalPropertiesSet}
///   require("internal").wal.properties({ allowOverSizeEntries: true, logfileSize: 32 * 1024 * 1024 });
/// @END_EXAMPLE_ARANGOSH_OUTPUT
/// @endDocuBlock
////////////////////////////////////////////////////////////////////////////////

static v8::Handle<v8::Value> JS_PropertiesWal (v8::Arguments const& argv) {
  v8::HandleScope scope;

  if (argv.Length() > 1 || (argv.Length() == 1 && ! argv[0]->IsObject())) {
    TRI_V8_EXCEPTION_USAGE(scope, "properties(<object>)");
  }
  
  auto l = triagens::wal::LogfileManager::instance();

  if (argv.Length() == 1) {
    // set the properties
    v8::Handle<v8::Object> object = v8::Handle<v8::Object>::Cast(argv[0]);
    if (object->Has(TRI_V8_STRING("allowOversizeEntries"))) {
      bool value = TRI_ObjectToBoolean(object->Get(TRI_V8_STRING("allowOversizeEntries")));
      l->allowOversizeEntries(value);
    }
    
    if (object->Has(TRI_V8_STRING("logfileSize"))) {
      uint32_t value = static_cast<uint32_t>(TRI_ObjectToUInt64(object->Get(TRI_V8_STRING("logfileSize")), true));
      l->filesize(value);
    }

    if (object->Has(TRI_V8_STRING("historicLogfiles"))) {
      uint32_t value = static_cast<uint32_t>(TRI_ObjectToUInt64(object->Get(TRI_V8_STRING("historicLogfiles")), true));
      l->historicLogfiles(value);
    }
    
    if (object->Has(TRI_V8_STRING("reserveLogfiles"))) {
      uint32_t value = static_cast<uint32_t>(TRI_ObjectToUInt64(object->Get(TRI_V8_STRING("reserveLogfiles")), true));
      l->reserveLogfiles(value);
    }
    
    if (object->Has(TRI_V8_STRING("throttleWait"))) {
      uint64_t value = TRI_ObjectToUInt64(object->Get(TRI_V8_STRING("throttleWait")), true);
      l->maxThrottleWait(value);
    }
  
    if (object->Has(TRI_V8_STRING("throttleWhenPending"))) {
      uint64_t value = TRI_ObjectToUInt64(object->Get(TRI_V8_STRING("throttleWhenPending")), true);
      l->throttleWhenPending(value);
    }
  }

  v8::Handle<v8::Object> result = v8::Object::New();
  result->Set(TRI_V8_STRING("allowOversizeEntries"), v8::Boolean::New(l->allowOversizeEntries()));
  result->Set(TRI_V8_STRING("logfileSize"), v8::Number::New(l->filesize()));
  result->Set(TRI_V8_STRING("historicLogfiles"), v8::Number::New(l->historicLogfiles()));
  result->Set(TRI_V8_STRING("reserveLogfiles"), v8::Number::New(l->reserveLogfiles()));
  result->Set(TRI_V8_STRING("syncInterval"), v8::Number::New((double) l->syncInterval()));
  result->Set(TRI_V8_STRING("throttleWait"), v8::Number::New((double) l->maxThrottleWait()));
  result->Set(TRI_V8_STRING("throttleWhenPending"), v8::Number::New((double) l->throttleWhenPending()));

  return scope.Close(result);
}

////////////////////////////////////////////////////////////////////////////////
/// @brief flushes the currently open WAL logfile
/// @startDocuBlock walFlush
/// `internal.wal.flush(waitForSync, waitForCollector)`
///
/// Flushes the write-ahead log. By flushing the currently active write-ahead
/// logfile, the data in it can be transferred to collection journals and
/// datafiles. This is useful to ensure that all data for a collection is
/// present in the collection journals and datafiles, for example, when dumping
/// the data of a collection.
///
/// The *waitForSync* option determines whether or not the operation should 
/// block until the not-yet synchronized data in the write-ahead log was 
/// synchronized to disk.
///
/// The *waitForCollector* operation can be used to specify that the operation
/// should block until the data in the flushed log has been collected by the 
/// write-ahead log garbage collector. Note that setting this option to *true* 
/// might block for a long time if there are long-running transactions and 
/// the write-ahead log garbage collector cannot finish garbage collection.
///
/// @EXAMPLES
///
/// @EXAMPLE_ARANGOSH_OUTPUT{WalFlush}
///   require("internal").wal.flush();
/// @END_EXAMPLE_ARANGOSH_OUTPUT
/// @endDocuBlock
////////////////////////////////////////////////////////////////////////////////

static v8::Handle<v8::Value> JS_FlushWal (v8::Arguments const& argv) {
  v8::HandleScope scope;

  bool waitForSync = false;
  if (argv.Length() > 0) {
    waitForSync = TRI_ObjectToBoolean(argv[0]);
  }

  bool waitForCollector = false;
  if (argv.Length() > 1) {
    waitForCollector = TRI_ObjectToBoolean(argv[1]);
  }

  int res;

  if (ServerState::instance()->isCoordinator()) {
    res = flushWalOnAllDBServers( waitForSync, waitForCollector );
    if (res != TRI_ERROR_NO_ERROR) {
      TRI_V8_EXCEPTION(scope, res);
    }
    return scope.Close(v8::True());
  }

  res = triagens::wal::LogfileManager::instance()->flush(waitForSync, waitForCollector, false);

  if (res != TRI_ERROR_NO_ERROR) {
    TRI_V8_EXCEPTION(scope, res);
  }

  return scope.Close(v8::True());
}

////////////////////////////////////////////////////////////////////////////////
/// @brief normalize UTF 16 strings
////////////////////////////////////////////////////////////////////////////////

static v8::Handle<v8::Value> JS_normalize_string (v8::Arguments const& argv) {
  v8::HandleScope scope;

  if (argv.Length() != 1) {
    TRI_V8_EXCEPTION_USAGE(scope, "NORMALIZE_STRING(<string>)");
  }

  return scope.Close(TRI_normalize_V8_Obj(argv[0]));
}

////////////////////////////////////////////////////////////////////////////////
/// @brief compare two UTF 16 strings
////////////////////////////////////////////////////////////////////////////////

static v8::Handle<v8::Value> JS_compare_string (v8::Arguments const& argv) {
  v8::HandleScope scope;

  if (argv.Length() != 2) {
    TRI_V8_EXCEPTION_USAGE(scope, "COMPARE_STRING(<left string>, <right string>)");
  }

  v8::String::Value left(argv[0]);
  v8::String::Value right(argv[1]);

  // ..........................................................................
  // Take note here: we are assuming that the ICU type UChar is two bytes.
  // There is no guarantee that this will be the case on all platforms and
  // compilers.
  // ..........................................................................
  int result = Utf8Helper::DefaultUtf8Helper.compareUtf16(*left, left.length(), *right, right.length());

  return scope.Close(v8::Integer::New(result));
}

////////////////////////////////////////////////////////////////////////////////
/// @brief get list of timezones
////////////////////////////////////////////////////////////////////////////////

static v8::Handle<v8::Value> JS_getIcuTimezones (v8::Arguments const& argv) {
  v8::HandleScope scope;

  if (argv.Length() != 0) {
    TRI_V8_EXCEPTION_USAGE(scope, "TIMEZONES()");
  }

  v8::Handle<v8::Array> result = v8::Array::New();

  UErrorCode status = U_ZERO_ERROR;

  StringEnumeration* timeZones = TimeZone::createEnumeration();
  if (timeZones) {
    int32_t idsCount = timeZones->count(status);

    for (int32_t i = 0; i < idsCount && U_ZERO_ERROR == status; ++i) {
      int32_t resultLength;
      const char* str = timeZones->next(&resultLength, status);
      result->Set(i, v8::String::New(str, resultLength));
    }

    delete timeZones;
  }

  return scope.Close(result);
}

////////////////////////////////////////////////////////////////////////////////
/// @brief get list of locales
////////////////////////////////////////////////////////////////////////////////

static v8::Handle<v8::Value> JS_getIcuLocales (v8::Arguments const& argv) {
  v8::HandleScope scope;

  if (argv.Length() != 0) {
    TRI_V8_EXCEPTION_USAGE(scope, "LOCALES()");
  }

  v8::Handle<v8::Array> result = v8::Array::New();

  int32_t count = 0;
  const Locale* locales = Locale::getAvailableLocales(count);
  if (locales) {

    for (int32_t i = 0; i < count; ++i) {
      const Locale* l = locales + i;
      const char* str = l->getBaseName();

      result->Set(i, v8::String::New(str, (int) strlen(str)));
    }
  }

  return scope.Close(result);
}

////////////////////////////////////////////////////////////////////////////////
/// @brief format datetime
////////////////////////////////////////////////////////////////////////////////

static v8::Handle<v8::Value> JS_formatDatetime (v8::Arguments const& argv) {
  v8::HandleScope scope;

  if (argv.Length() < 2) {
    TRI_V8_EXCEPTION_USAGE(scope, "FORMAT_DATETIME(<datetime in sec>, <pattern>, [<timezone>, [<locale>]])");
  }

  int64_t datetime = TRI_ObjectToInt64(argv[0]);
  v8::String::Value pattern(argv[1]);

  TimeZone* tz = 0;
  if (argv.Length() > 2) {
    v8::String::Value value(argv[2]);

    // ..........................................................................
    // Take note here: we are assuming that the ICU type UChar is two bytes.
    // There is no guarantee that this will be the case on all platforms and
    // compilers.
    // ..........................................................................

    UnicodeString ts((const UChar *) *value, value.length());
    tz = TimeZone::createTimeZone(ts);
  }
  else {
    tz = TimeZone::createDefault();
  }

  Locale locale;
  if (argv.Length() > 3) {
    string name = TRI_ObjectToString(argv[3]);
    locale = Locale::createFromName(name.c_str());
  }
  else {
    // use language of default collator
    string name = Utf8Helper::DefaultUtf8Helper.getCollatorLanguage();
    locale = Locale::createFromName(name.c_str());
  }

  UnicodeString formattedString;
  UErrorCode status = U_ZERO_ERROR;
  UnicodeString aPattern((const UChar *) *pattern, pattern.length());
  DateFormatSymbols* ds = new DateFormatSymbols(locale, status);
  SimpleDateFormat* s = new SimpleDateFormat(aPattern, ds, status);
  s->setTimeZone(*tz);
  s->format((UDate) (datetime * 1000), formattedString);

  string resultString;
  formattedString.toUTF8String(resultString);
  delete s;
  delete tz;

  return scope.Close(v8::String::New(resultString.c_str(), (int) resultString.length()));
}

////////////////////////////////////////////////////////////////////////////////
/// @brief parse datetime
////////////////////////////////////////////////////////////////////////////////

static v8::Handle<v8::Value> JS_parseDatetime (v8::Arguments const& argv) {
  v8::HandleScope scope;

  if (argv.Length() < 2) {
    TRI_V8_EXCEPTION_USAGE(scope, "PARSE_DATETIME(<datetime string>, <pattern>, [<timezone>, [<locale>]])");
  }

  v8::String::Value datetimeString(argv[0]);
  v8::String::Value pattern(argv[1]);

  TimeZone* tz = 0;
  if (argv.Length() > 2) {
    v8::String::Value value(argv[2]);

    // ..........................................................................
    // Take note here: we are assuming that the ICU type UChar is two bytes.
    // There is no guarantee that this will be the case on all platforms and
    // compilers.
    // ..........................................................................

    UnicodeString ts((const UChar *) *value, value.length());
    tz = TimeZone::createTimeZone(ts);
  }
  else {
    tz = TimeZone::createDefault();
  }

  Locale locale;
  if (argv.Length() > 3) {
    string name = TRI_ObjectToString(argv[3]);
    locale = Locale::createFromName(name.c_str());
  }
  else {
    // use language of default collator
    string name = Utf8Helper::DefaultUtf8Helper.getCollatorLanguage();
    locale = Locale::createFromName(name.c_str());
  }

  UnicodeString formattedString((const UChar *) *datetimeString, datetimeString.length());
  UErrorCode status = U_ZERO_ERROR;
  UnicodeString aPattern((const UChar *) *pattern, pattern.length());
  DateFormatSymbols* ds = new DateFormatSymbols(locale, status);
  SimpleDateFormat* s = new SimpleDateFormat(aPattern, ds, status);
  s->setTimeZone(*tz);

  UDate udate = s->parse(formattedString, status);

  delete s;
  delete tz;

  return scope.Close(v8::Number::New(udate / 1000));
}

////////////////////////////////////////////////////////////////////////////////
/// @brief reloads the authentication info, coordinator case
////////////////////////////////////////////////////////////////////////////////

static bool ReloadAuthCoordinator (TRI_vocbase_t* vocbase) {
  TRI_json_t* json = 0;
  bool result;

  int res = usersOnCoordinator(string(vocbase->_name),
                               json);

  if (res == TRI_ERROR_NO_ERROR) {
    TRI_ASSERT(json != 0);

    result = TRI_PopulateAuthInfo(vocbase, json);
  }
  else {
    result = false;
  }

  if (json != 0) {
    TRI_FreeJson(TRI_UNKNOWN_MEM_ZONE, json);
  }

  return result;
}

////////////////////////////////////////////////////////////////////////////////
/// @brief reloads the authentication info from collection _users
////////////////////////////////////////////////////////////////////////////////

static v8::Handle<v8::Value> JS_ReloadAuth (v8::Arguments const& argv) {
  v8::HandleScope scope;

  TRI_vocbase_t* vocbase = GetContextVocBase();

  if (vocbase == 0) {
    TRI_V8_EXCEPTION(scope, TRI_ERROR_ARANGO_DATABASE_NOT_FOUND);
  }

  if (argv.Length() != 0) {
    TRI_V8_EXCEPTION_USAGE(scope, "RELOAD_AUTH()");
  }

  bool result;
  if (ServerState::instance()->isCoordinator()) {
    result = ReloadAuthCoordinator(vocbase);
  }
  else {
    result = TRI_ReloadAuthInfo(vocbase);
  }

  return scope.Close(v8::Boolean::New(result));
}


// -----------------------------------------------------------------------------
// --SECTION--                                                               AQL
// -----------------------------------------------------------------------------

////////////////////////////////////////////////////////////////////////////////
/// @brief parses an AQL query
////////////////////////////////////////////////////////////////////////////////

static v8::Handle<v8::Value> JS_ParseAql (v8::Arguments const& argv) {
  v8::HandleScope scope;

  TRI_vocbase_t* vocbase = GetContextVocBase();

  if (vocbase == nullptr) {
    TRI_V8_EXCEPTION(scope, TRI_ERROR_ARANGO_DATABASE_NOT_FOUND);
  }
  
  if (argv.Length() != 1) {
    TRI_V8_EXCEPTION_USAGE(scope, "AQL_PARSE(<querystring>)");
  }

  // get the query string
  if (! argv[0]->IsString()) {
    TRI_V8_TYPE_ERROR(scope, "expecting string for <querystring>");
  }

  string const&& queryString = TRI_ObjectToString(argv[0]);

  triagens::aql::Query query(vocbase, queryString.c_str(), queryString.size(), nullptr);

  auto parseResult = query.parse();

  if (parseResult.code != TRI_ERROR_NO_ERROR) {
    TRI_V8_EXCEPTION_FULL(scope, parseResult.code, parseResult.details);
  }

  v8::Handle<v8::Object> result = v8::Object::New();

  {
    v8::Handle<v8::Array> collections = v8::Array::New();
    result->Set(TRI_V8_STRING("collections"), collections);
    uint32_t i = 0;
    for (auto it = parseResult.collectionNames.begin(); it != parseResult.collectionNames.end(); ++it) {
      collections->Set(i++, v8::String::New((*it).c_str()));
    }
  }

  {
    v8::Handle<v8::Array> bindVars = v8::Array::New();
    uint32_t i = 0;
    for (auto it = parseResult.bindParameters.begin(); it != parseResult.bindParameters.end(); ++it) {
      bindVars->Set(i++, v8::String::New((*it).c_str()));
    }
    result->Set(TRI_V8_STRING("bindVars"), bindVars); 
  }

  result->Set(TRI_V8_STRING("ast"), TRI_ObjectJson(parseResult.json));

  return scope.Close(result);
}

////////////////////////////////////////////////////////////////////////////////
/// @brief executes an AQL query
////////////////////////////////////////////////////////////////////////////////

static v8::Handle<v8::Value> JS_ExecuteAql (v8::Arguments const& argv) {
  v8::HandleScope scope;

  TRI_vocbase_t* vocbase = GetContextVocBase();

  if (vocbase == nullptr) {
    TRI_V8_EXCEPTION(scope, TRI_ERROR_ARANGO_DATABASE_NOT_FOUND);
  }
  
  if (argv.Length() < 1 || argv.Length() > 3) {
    TRI_V8_EXCEPTION_USAGE(scope, "AQL_EXECUTE(<querystring>, <bindvalues>, <options>)");
  }

  // get the query string
  if (! argv[0]->IsString()) {
    TRI_V8_TYPE_ERROR(scope, "expecting string for <querystring>");
  }

  string const&& queryString = TRI_ObjectToString(argv[0]);

  // bind parameters
  TRI_json_t* parameters = nullptr;

  if (argv.Length() > 1) {
    if (! argv[1]->IsObject()) {
      TRI_V8_TYPE_ERROR(scope, "expecting object for <bindvalues>");
    }
    parameters = TRI_ObjectToJson(argv[1]);
  }

  // bind parameters will be freed by the query later
  triagens::aql::Query query(vocbase, queryString.c_str(), queryString.size(), parameters);
  
  auto queryResult = query.execute();
  
  if (queryResult.code != TRI_ERROR_NO_ERROR) {
    TRI_V8_EXCEPTION_FULL(scope, queryResult.code, queryResult.details);
  }

  v8::Handle<v8::Object> result = v8::Object::New();
  if (queryResult.json != nullptr) {
    result->Set(TRI_V8_STRING("json"), TRI_ObjectJson(queryResult.json));
  }

  return scope.Close(result);
}

// -----------------------------------------------------------------------------
// --SECTION--                                                          AHUACATL
// -----------------------------------------------------------------------------

////////////////////////////////////////////////////////////////////////////////
/// @brief creates code for an AQL query and runs it
////////////////////////////////////////////////////////////////////////////////

static v8::Handle<v8::Value> JS_RunAhuacatl (v8::Arguments const& argv) {
  v8::HandleScope scope;
  v8::TryCatch tryCatch;
  const uint32_t argc = argv.Length();

  if (argc < 1 || argc > 4) {
    TRI_V8_EXCEPTION_USAGE(scope, "AHUACATL_RUN(<querystring>, <bindvalues>, <cursorOptions>, <options>)");
  }

  TRI_vocbase_t* vocbase = GetContextVocBase();

  if (vocbase == 0) {
    TRI_V8_EXCEPTION(scope, TRI_ERROR_ARANGO_DATABASE_NOT_FOUND);
  }

  // get the query string
  v8::Handle<v8::Value> queryArg = argv[0];

  if (! queryArg->IsString()) {
    TRI_V8_TYPE_ERROR(scope, "expecting string for <querystring>");
  }

  string const&& queryString = TRI_ObjectToString(queryArg);

  // bind parameters
  TRI_json_t* parameters = nullptr;

  if (argc > 1 && argv[1]->IsObject()) {
    parameters = TRI_ObjectToJson(argv[1]);
  }

  // cursor options
  // -------------------------------------------------

  // return number of total records in cursor?
  bool doCount = false;

  // maximum number of results to return at once
  uint32_t batchSize = UINT32_MAX;
  
  // ttl for cursor  
  double ttl = 0.0;

  if (argc > 2 && argv[2]->IsObject()) {
    // treat the argument as an object from now on
    v8::Handle<v8::Object> options = v8::Handle<v8::Object>::Cast(argv[2]);

    if (options->Has(TRI_V8_SYMBOL("count"))) {
      doCount = TRI_ObjectToBoolean(options->Get(TRI_V8_SYMBOL("count")));
    }

    if (options->Has(TRI_V8_SYMBOL("batchSize"))) {
      int64_t maxValue = TRI_ObjectToInt64(options->Get(TRI_V8_SYMBOL("batchSize")));

      if (maxValue > 0 && maxValue < (int64_t) UINT32_MAX) {
        batchSize = (uint32_t) maxValue;
      }
    }
    
    if (options->Has(TRI_V8_SYMBOL("ttl"))) {
      ttl = TRI_ObjectToDouble(options->Get(TRI_V8_SYMBOL("ttl")));
    }
  }
    
  if (ttl <= 0.0) {
    // default ttl
    ttl = 30.0;
  }

  // user options
  // -------------------------------------------------

  TRI_json_t* userOptions = nullptr;
  if (argc > 3 && argv[3]->IsObject()) {
    // treat the argument as an object from now on
    v8::Handle<v8::Object> options = v8::Handle<v8::Object>::Cast(argv[3]);

    userOptions = TRI_ObjectToJson(options);
  }

  AhuacatlGuard context(vocbase, queryString, userOptions);

  if (! context.valid()) {
    if (userOptions != nullptr) {
      TRI_FreeJson(TRI_UNKNOWN_MEM_ZONE, userOptions);
    }

    if (parameters != nullptr) {
      TRI_FreeJson(TRI_UNKNOWN_MEM_ZONE, parameters);
    }

    TRI_V8_EXCEPTION_MEMORY(scope);
  }

  v8::Handle<v8::Value> result = ExecuteQueryCursorAhuacatl(vocbase, context.ptr(), parameters, doCount, batchSize, ttl);
  int res = context.ptr()->_error._code;

  if (res == TRI_ERROR_REQUEST_CANCELED) {
    result = CreateErrorObjectAhuacatl(&(context.ptr()->_error));
  }

  context.free();

  if (userOptions != nullptr) {
    TRI_FreeJson(TRI_UNKNOWN_MEM_ZONE, userOptions);
  }

  if (parameters != nullptr) {
    TRI_FreeJson(TRI_UNKNOWN_MEM_ZONE, parameters);
  }

  if (tryCatch.HasCaught()) {
    if (tryCatch.CanContinue()) {
      if (tryCatch.Exception()->IsObject() && v8::Handle<v8::Array>::Cast(tryCatch.Exception())->HasOwnProperty(v8::String::New("errorNum"))) {
        // we already have an ArangoError object
        return scope.Close(v8::ThrowException(tryCatch.Exception()));
      }

      // create a new error object
      v8::Handle<v8::Object> errorObject = TRI_CreateErrorObject(
        __FILE__,
        __LINE__,
        TRI_ERROR_QUERY_SCRIPT,
        TRI_ObjectToString(tryCatch.Exception()).c_str());
      return scope.Close(v8::ThrowException(errorObject));
    }
    else {
      TRI_v8_global_t* v8g = static_cast<TRI_v8_global_t*>(v8::Isolate::GetCurrent()->GetData());

      v8g->_canceled = true;
      return scope.Close(result);
    }
  }

  return scope.Close(result);
}

////////////////////////////////////////////////////////////////////////////////
/// @brief explains an AQL query
////////////////////////////////////////////////////////////////////////////////

static v8::Handle<v8::Value> JS_ExplainAhuacatl (v8::Arguments const& argv) {
  v8::HandleScope scope;
  v8::TryCatch tryCatch;
  const uint32_t argc = argv.Length();

  if (argc < 1 || argc > 3) {
    TRI_V8_EXCEPTION_USAGE(scope, "AHUACATL_EXPLAIN(<querystring>, <bindvalues>, <performoptimisations>)");
  }

  TRI_vocbase_t* vocbase = GetContextVocBase();

  if (vocbase == nullptr) {
    TRI_V8_EXCEPTION(scope, TRI_ERROR_ARANGO_DATABASE_NOT_FOUND);
  }

  // get the query string
  v8::Handle<v8::Value> queryArg = argv[0];
  if (! queryArg->IsString()) {
    TRI_V8_TYPE_ERROR(scope, "expecting string for <querystring>");
  }

  const string queryString = TRI_ObjectToString(queryArg);

  // bind parameters
  TRI_json_t* parameters = nullptr;
  if (argc > 1) {
    // parameters may still be null afterwards!
    parameters = TRI_ObjectToJson(argv[1]);
  }

  AhuacatlGuard guard(vocbase, queryString, 0);

  if (! guard.valid()) {
    if (parameters != nullptr) {
      TRI_FreeJson(TRI_UNKNOWN_MEM_ZONE, parameters);
    }
    TRI_V8_EXCEPTION_MEMORY(scope);
  }

  TRI_aql_context_t* context = guard.ptr();

  bool performOptimisations = true;
  if (argc > 2) {
    // turn off optimisations ?
    performOptimisations = TRI_ObjectToBoolean(argv[2]);
  }

  TRI_json_t* explain = 0;

  if (! TRI_ValidateQueryContextAql(context) ||
      ! TRI_BindQueryContextAql(context, parameters) ||
      ! TRI_SetupCollectionsContextAql(context)) {

    if (parameters != nullptr) {
      TRI_FreeJson(TRI_UNKNOWN_MEM_ZONE, parameters);
    }

    v8::Handle<v8::Object> errorObject = CreateErrorObjectAhuacatl(&context->_error);
    return scope.Close(v8::ThrowException(errorObject));
  }

  if (parameters != nullptr) {
    TRI_FreeJson(TRI_UNKNOWN_MEM_ZONE, parameters);
  }

  // note: a query is not necessarily collection-based.
  // this means that the _collections array might contain 0 collections!
  AhuacatlTransaction<V8TransactionContext<true>> trx(vocbase, context);

  int res = trx.begin();

  if (res != TRI_ERROR_NO_ERROR) {
    // check if there is some error data registered in the transaction
    const string errorData = trx.getErrorData();

    if (errorData.empty()) {
      // no error data. return a regular error message
      TRI_V8_EXCEPTION_MESSAGE(scope, res, "cannot explain query");
    }
    else {
      // there is specific error data. return a more tailored error message
      const string errorMsg = "cannot explain query: " + string(TRI_errno_string(res)) + ": '" + errorData + "'";
      return scope.Close(v8::ThrowException(TRI_CreateErrorObject(__FILE__,
                                                                  __LINE__,
                                                                  res,
                                                                  errorMsg)));
    }
  }

  if ((performOptimisations && ! TRI_OptimiseQueryContextAql(context)) ||
      ! (explain = TRI_ExplainAql(context))) {
    v8::Handle<v8::Object> errorObject = CreateErrorObjectAhuacatl(&context->_error);
    return scope.Close(v8::ThrowException(errorObject));
  }

  trx.finish(TRI_ERROR_NO_ERROR);

  TRI_ASSERT(explain);

  v8::Handle<v8::Value> result;
  result = TRI_ObjectJson(explain);
  TRI_FreeJson(TRI_UNKNOWN_MEM_ZONE, explain);
  guard.free();

  if (tryCatch.HasCaught()) {
    if (tryCatch.CanContinue()) {
      if (tryCatch.Exception()->IsObject() && v8::Handle<v8::Array>::Cast(tryCatch.Exception())->HasOwnProperty(v8::String::New("errorNum"))) {
        // we already have an ArangoError object
        return scope.Close(v8::ThrowException(tryCatch.Exception()));
      }

      // create a new error object
      v8::Handle<v8::Object> errorObject = TRI_CreateErrorObject(
        __FILE__,
        __LINE__,
        TRI_ERROR_QUERY_SCRIPT,
        TRI_ObjectToString(tryCatch.Exception()).c_str());
      return scope.Close(v8::ThrowException(errorObject));
    }
    else {
      TRI_v8_global_t* v8g = (TRI_v8_global_t*) v8::Isolate::GetCurrent()->GetData();

      v8g->_canceled = true;
      return scope.Close(result);
    }
  }

  return scope.Close(result);
}

////////////////////////////////////////////////////////////////////////////////
/// @brief parses an AQL query and returns the parse result
////////////////////////////////////////////////////////////////////////////////

static v8::Handle<v8::Value> JS_ParseAhuacatl (v8::Arguments const& argv) {
  v8::HandleScope scope;
  v8::TryCatch tryCatch;

  if (argv.Length() != 1) {
    TRI_V8_EXCEPTION_USAGE(scope, "AHUACATL_PARSE(<querystring>)");
  }

  TRI_vocbase_t* vocbase = GetContextVocBase();

  if (vocbase == 0) {
    TRI_V8_EXCEPTION(scope, TRI_ERROR_ARANGO_DATABASE_NOT_FOUND);
  }


  // get the query string
  v8::Handle<v8::Value> queryArg = argv[0];

  if (!queryArg->IsString()) {
    TRI_V8_TYPE_ERROR(scope, "expecting string for <querystring>");
  }

  string queryString = TRI_ObjectToString(queryArg);

  AhuacatlGuard context(vocbase, queryString, 0);

  if (! context.valid()) {
    TRI_V8_EXCEPTION_MEMORY(scope);
  }

  // parse & validate
  if (! TRI_ValidateQueryContextAql(context.ptr())) {
    v8::Handle<v8::Object> errorObject = CreateErrorObjectAhuacatl(&(context.ptr())->_error);
    return scope.Close(v8::ThrowException(errorObject));
  }

  // setup result
  v8::Handle<v8::Object> result = v8::Object::New();

  result->Set(v8::String::New("parsed"), v8::True());

  // return the bind parameter names
  result->Set(v8::String::New("parameters"), TRI_ArrayAssociativePointer(&(context.ptr())->_parameters._names));
  // return the collection names
  result->Set(v8::String::New("collections"), TRI_ArrayAssociativePointer(&(context.ptr())->_collectionNames));
  context.free();

  if (tryCatch.HasCaught()) {
    if (tryCatch.CanContinue()) {
      if (tryCatch.Exception()->IsObject() && v8::Handle<v8::Array>::Cast(tryCatch.Exception())->HasOwnProperty(v8::String::New("errorNum"))) {
        // we already have an ArangoError object
        return scope.Close(v8::ThrowException(tryCatch.Exception()));
      }

      // create a new error object
      v8::Handle<v8::Object> errorObject = TRI_CreateErrorObject(
        __FILE__,
        __LINE__,
        TRI_ERROR_QUERY_SCRIPT,
        TRI_ObjectToString(tryCatch.Exception()).c_str());
      return scope.Close(v8::ThrowException(errorObject));
    }
    else {
      TRI_v8_global_t* v8g = (TRI_v8_global_t*) v8::Isolate::GetCurrent()->GetData();

      v8g->_canceled = true;
      return scope.Close(result);
    }
  }

  return scope.Close(result);
}


// -----------------------------------------------------------------------------
// --SECTION--                                       TRI_VOCBASE_COL_T FUNCTIONS
// -----------------------------------------------------------------------------


// -----------------------------------------------------------------------------
// --SECTION--                                           TRI_VOCBASE_T FUNCTIONS
// -----------------------------------------------------------------------------

// -----------------------------------------------------------------------------
// --SECTION--                                                 private functions
// -----------------------------------------------------------------------------

////////////////////////////////////////////////////////////////////////////////
/// @brief wraps a TRI_vocbase_t
////////////////////////////////////////////////////////////////////////////////

static v8::Handle<v8::Object> WrapVocBase (TRI_vocbase_t const* database) {
  v8::HandleScope scope;

  TRI_v8_global_t* v8g = static_cast<TRI_v8_global_t*>(v8::Isolate::GetCurrent()->GetData());
  v8::Handle<v8::Object> result = WrapClass(v8g->VocbaseTempl,
                                            WRP_VOCBASE_TYPE,
                                            const_cast<TRI_vocbase_t*>(database));

  return scope.Close(result);
}

////////////////////////////////////////////////////////////////////////////////
/// @brief selects a collection from the vocbase
/// @startDocuBlock collectionDatabaseCollectionName
/// `db.collection-name`
///
/// Returns the collection with the given *collection-name*. If no such
/// collection exists, create a collection named *collection-name* with the
/// default properties.
///
/// @EXAMPLES
///
/// @EXAMPLE_ARANGOSH_OUTPUT{collectionDatabaseCollectionName}
/// ~ db._create("example");
///   db.example;
/// ~ db._drop("example");
/// @END_EXAMPLE_ARANGOSH_OUTPUT
/// 
/// @endDocuBlock
////////////////////////////////////////////////////////////////////////////////

static v8::Handle<v8::Value> MapGetVocBase (v8::Local<v8::String> const name,
                                            const v8::AccessorInfo& info) {
  v8::HandleScope scope;

  TRI_vocbase_t* vocbase = GetContextVocBase();

  if (vocbase == nullptr) {
    TRI_V8_EXCEPTION(scope, TRI_ERROR_ARANGO_DATABASE_NOT_FOUND);
  }

  // convert the JavaScript string to a string
  v8::String::Utf8Value s(name);
  char* key = *s;

  size_t keyLength = s.length();
  if (keyLength > 2 && key[keyLength - 2] == '(') {
    keyLength -= 2;
    key[keyLength] = '\0';
  }


  // empty or null
  if (key == nullptr || *key == '\0') {
    return scope.Close(v8::Handle<v8::Value>());
  }

  if (strcmp(key, "hasOwnProperty") == 0 ||  // this prevents calling the property getter again (i.e. recursion!)
      strcmp(key, "toString") == 0 ||
      strcmp(key, "toJSON") == 0) {
    return scope.Close(v8::Handle<v8::Value>());
  }

  TRI_vocbase_col_t* collection = nullptr;

<<<<<<< HEAD
  // generate a name under which the cached property is stored
  string cacheKey(key, keyLength);
  cacheKey.push_back('*');
=======
////////////////////////////////////////////////////////////////////////////////
/// @brief return the server version string
/// @startDocuBlock databaseVersion
/// `db._version()`
///
/// Returns the server version string. Note that this is not the version of the
/// database.
/// @endDocuBlock
////////////////////////////////////////////////////////////////////////////////
>>>>>>> 0a70e979

  v8::Local<v8::String> cacheName = v8::String::New(cacheKey.c_str(), (int) cacheKey.size());
  v8::Handle<v8::Object> holder = info.Holder()->ToObject();

  if (*key == '_') {
    // special treatment for all properties starting with _
    v8::Local<v8::String> const l = v8::String::New(key);

    if (holder->HasRealNamedProperty(l)) {
      // some internal function inside db
      return scope.Close(v8::Handle<v8::Value>());
    }

    // something in the prototype chain?
    v8::Local<v8::Value> v = holder->GetRealNamedPropertyInPrototypeChain(l);

    if (! v.IsEmpty()) {
      if (! v->IsExternal()) {
        // something but an external... this means we can directly return this
        return scope.Close(v8::Handle<v8::Value>());
      }
    }
  }

  if (holder->HasRealNamedProperty(cacheName)) {
    v8::Handle<v8::Object> value = holder->GetRealNamedProperty(cacheName)->ToObject();

    collection = TRI_UnwrapClass<TRI_vocbase_col_t>(value, WRP_VOCBASE_COL_TYPE);

    // check if the collection is from the same database
    if (collection != nullptr && collection->_vocbase == vocbase) {
      TRI_READ_LOCK_STATUS_VOCBASE_COL(collection);
      TRI_vocbase_col_status_e status = collection->_status;
      TRI_voc_cid_t cid = collection->_cid;
      TRI_READ_UNLOCK_STATUS_VOCBASE_COL(collection);

      // check if the collection is still alive
      if (status != TRI_VOC_COL_STATUS_DELETED && cid > 0 && collection->_isLocal) {
        TRI_v8_global_t* v8g = static_cast<TRI_v8_global_t*>(v8::Isolate::GetCurrent()->GetData());

        if (value->Has(v8g->_IdKey)) {
          TRI_voc_cid_t cachedCid = (TRI_voc_cid_t) TRI_ObjectToUInt64(value->Get(v8g->_IdKey), true);

          if (cachedCid == cid) {
            // cache hit
            return scope.Close(value);
          }

          // cid has changed (i.e. collection has been dropped and re-created)
        }
      }
    }

    // cache miss
    holder->Delete(cacheName);
  }

  if (ServerState::instance()->isCoordinator()) {
    shared_ptr<CollectionInfo> const& ci
        = ClusterInfo::instance()->getCollection(vocbase->_name, std::string(key));

    if ((*ci).empty()) {
      collection = nullptr;
    }
    else {
      collection = CoordinatorCollection(vocbase, *ci);

      if (collection != nullptr && collection->_cid == 0) {
        FreeCoordinatorCollection(collection);
        return scope.Close(v8::Handle<v8::Value>());
      }
    }
  }
  else {
    collection = TRI_LookupCollectionByNameVocBase(vocbase, key);
  }

  if (collection == nullptr) {
    if (*key == '_') {
      return scope.Close(v8::Handle<v8::Value>());
    }

    return scope.Close(v8::Undefined());
  }

  v8::Handle<v8::Value> result = WrapCollection(collection);

  if (result.IsEmpty()) {
    return scope.Close(v8::Undefined());
  }

  // TODO: caching the result makes subsequent results much faster, but
  // prevents physical removal of the collection or database
  holder->Set(cacheName, result, v8::DontEnum);

  return scope.Close(result);
}

////////////////////////////////////////////////////////////////////////////////
/// @brief return the path to database files
/// @startDocuBlock databasePath
/// `db._path()`
///
/// Returns the filesystem path of the current database as a string.
/// @endDocuBlock
////////////////////////////////////////////////////////////////////////////////

static v8::Handle<v8::Value> JS_PathDatabase (v8::Arguments const& argv) {
  v8::HandleScope scope;

  TRI_vocbase_t* vocbase = GetContextVocBase();

  if (vocbase == nullptr) {
    TRI_V8_EXCEPTION(scope, TRI_ERROR_ARANGO_DATABASE_NOT_FOUND);
  }

  return scope.Close(v8::String::New(vocbase->_path));
}

////////////////////////////////////////////////////////////////////////////////
/// @brief return the database id
/// @startDocuBlock databaseId
/// `db._id()`
///
/// Returns the id of the current database as a string.
/// @endDocuBlock
////////////////////////////////////////////////////////////////////////////////

static v8::Handle<v8::Value> JS_IdDatabase (v8::Arguments const& argv) {
  v8::HandleScope scope;

  TRI_vocbase_t* vocbase = GetContextVocBase();

  if (vocbase == nullptr) {
    TRI_V8_EXCEPTION(scope, TRI_ERROR_ARANGO_DATABASE_NOT_FOUND);
  }

  return scope.Close(V8TickId(vocbase->_id));
}

////////////////////////////////////////////////////////////////////////////////
/// @brief return the database name
/// @startDocuBlock databaseName
/// `db._name()`
///
/// Returns the name of the current database as a string.
/// @endDocuBlock
////////////////////////////////////////////////////////////////////////////////

static v8::Handle<v8::Value> JS_NameDatabase (v8::Arguments const& argv) {
  v8::HandleScope scope;

  TRI_vocbase_t* vocbase = GetContextVocBase();

  if (vocbase == nullptr) {
    TRI_V8_EXCEPTION(scope, TRI_ERROR_ARANGO_DATABASE_NOT_FOUND);
  }

  return scope.Close(v8::String::New(vocbase->_name));
}

////////////////////////////////////////////////////////////////////////////////
/// @brief return the database type
/// @startDocuBlock databaseIsSystem
/// `db._isSystem()`
///
/// Returns whether the currently used database is the *_system* database.
/// The system database has some special privileges and properties, for example,
/// database management operations such as create or drop can only be executed
/// from within this database. Additionally, the *_system* database itself
/// cannot be dropped.
/// @endDocuBlock
////////////////////////////////////////////////////////////////////////////////

static v8::Handle<v8::Value> JS_IsSystemDatabase (v8::Arguments const& argv) {
  v8::HandleScope scope;

  TRI_vocbase_t* vocbase = GetContextVocBase();

  if (vocbase == nullptr) {
    TRI_V8_EXCEPTION(scope, TRI_ERROR_ARANGO_DATABASE_NOT_FOUND);
  }

  return scope.Close(v8::Boolean::New(TRI_IsSystemVocBase(vocbase)));
}

////////////////////////////////////////////////////////////////////////////////
/// @brief change the current database
/// @startDocuBlock databaseUseDatabase
/// `db._useDatabase(name)`
///
/// Changes the current database to the database specified by *name*. Note
/// that the database specified by *name* must already exist.
///
/// Changing the database might be disallowed in some contexts, for example
/// server-side actions (including Foxx).
///
/// When performing this command from arangosh, the current credentials (username
/// and password) will be re-used. These credentials might not be valid to
/// connect to the database specified by *name*. Additionally, the database
/// only be accessed from certain endpoints only. In this case, switching the
/// database might not work, and the connection / session should be closed and
/// restarted with different username and password credentials and/or
/// endpoint data.
/// @endDocuBlock
////////////////////////////////////////////////////////////////////////////////

static v8::Handle<v8::Value> JS_UseDatabase (v8::Arguments const& argv) {
  v8::HandleScope scope;

  if (argv.Length() != 1) {
    TRI_V8_EXCEPTION_USAGE(scope, "db._useDatabase(<name>)");
  }

  TRI_v8_global_t* v8g = (TRI_v8_global_t*) v8::Isolate::GetCurrent()->GetData();

  if (! v8g->_allowUseDatabase) {
    TRI_V8_EXCEPTION(scope, TRI_ERROR_FORBIDDEN);
  }

  string const name = TRI_ObjectToString(argv[0]);

  TRI_vocbase_t* vocbase = GetContextVocBase();

  if (vocbase == nullptr) {
    TRI_V8_EXCEPTION(scope, TRI_ERROR_INTERNAL);
  }

  if (TRI_EqualString(name.c_str(), vocbase->_name)) {
    // same database. nothing to do
    return scope.Close(WrapVocBase(vocbase));
  }

  if (ServerState::instance()->isCoordinator()) {
    vocbase = TRI_UseCoordinatorDatabaseServer((TRI_server_t*) v8g->_server, name.c_str());
  }
  else {
    // check if the other database exists, and increase its refcount
    vocbase = TRI_UseDatabaseServer(static_cast<TRI_server_t*>(v8g->_server), name.c_str());
  }

  if (vocbase != nullptr) {
    // switch databases
    void* orig = v8g->_vocbase;
    TRI_ASSERT(orig != nullptr);

    v8g->_vocbase = vocbase;

    if (orig != vocbase) {
      TRI_ReleaseDatabaseServer(static_cast<TRI_server_t*>(v8g->_server), (TRI_vocbase_t*) orig);
    }

    return scope.Close(WrapVocBase(vocbase));
  }

  TRI_V8_EXCEPTION(scope, TRI_ERROR_ARANGO_DATABASE_NOT_FOUND);
}

////////////////////////////////////////////////////////////////////////////////
/// @brief return the list of all existing databases in a coordinator
////////////////////////////////////////////////////////////////////////////////

static v8::Handle<v8::Value> ListDatabasesCoordinator (v8::Arguments const& argv) {
  v8::HandleScope scope;

  // Arguments are already checked, there are 0 or 3.

  ClusterInfo* ci = ClusterInfo::instance();

  if (argv.Length() == 0) {
    vector<DatabaseID> list = ci->listDatabases(true);
    v8::Handle<v8::Array> result = v8::Array::New();
    for (size_t i = 0;  i < list.size();  ++i) {
      result->Set((uint32_t) i, v8::String::New(list[i].c_str(),
                                                (int) list[i].size()));
    }
    return scope.Close(result);
  }
  else {
    // We have to ask a DBServer, any will do:
    int tries = 0;
    vector<ServerID> DBServers;
    while (++tries <= 2) {
      DBServers = ci->getCurrentDBServers();

      if (! DBServers.empty()) {
        ServerID sid = DBServers[0];
        ClusterComm* cc = ClusterComm::instance();
        ClusterCommResult* res;
        map<string, string> headers;
        headers["Authentication"] = TRI_ObjectToString(argv[2]);
        res = cc->syncRequest("", 0, "server:" + sid,
                              triagens::rest::HttpRequest::HTTP_REQUEST_GET,
                              "/_api/database/user", string(""), headers, 0.0);

        if (res->status == CL_COMM_SENT) {
          // We got an array back as JSON, let's parse it and build a v8
          StringBuffer& body = res->result->getBody();

          TRI_json_t* json = JsonHelper::fromString(body.c_str());
          delete res;

          if (json != 0 && JsonHelper::isArray(json)) {
            TRI_json_t const* dotresult = JsonHelper::getArrayElement(json, "result");

            if (dotresult != 0) {
              vector<string> list = JsonHelper::stringList(dotresult);
              TRI_FreeJson(TRI_UNKNOWN_MEM_ZONE, json);
              v8::Handle<v8::Array> result = v8::Array::New();
              for (size_t i = 0;  i < list.size();  ++i) {
                result->Set((uint32_t) i, v8::String::New(list[i].c_str(),
                                                          (int) list[i].size()));
              }
              return scope.Close(result);
            }
            TRI_FreeJson(TRI_UNKNOWN_MEM_ZONE, json);
          }
        }
        else {
          delete res;
        }
      }
      ci->loadCurrentDBServers();   // just in case some new have arrived
    }
    // Give up:
    return scope.Close(v8::Undefined());
  }
}

////////////////////////////////////////////////////////////////////////////////
/// @brief return the list of all existing databases
/// @startDocuBlock databaseListDatabase
/// `db._listDatabases()`
///
/// Returns the list of all databases. This method can only be used from within
/// the *_system* database.
/// @endDocuBlock
////////////////////////////////////////////////////////////////////////////////

static v8::Handle<v8::Value> JS_ListDatabases (v8::Arguments const& argv) {
  v8::HandleScope scope;

  const uint32_t argc = argv.Length();
  if (argc != 0 && argc != 3) {
    TRI_V8_EXCEPTION_USAGE(scope, "db._listDatabases()");
  }

  TRI_vocbase_t* vocbase = GetContextVocBase();

  if (vocbase == nullptr) {
    TRI_V8_EXCEPTION(scope, TRI_ERROR_ARANGO_DATABASE_NOT_FOUND);
  }

  if (argc == 0 &&
      ! TRI_IsSystemVocBase(vocbase)) {
    TRI_V8_EXCEPTION(scope, TRI_ERROR_ARANGO_USE_SYSTEM_DATABASE);
  }

  // If we are a coordinator in a cluster, we have to behave differently:
  if (ServerState::instance()->isCoordinator()) {
    return scope.Close(ListDatabasesCoordinator(argv));
  }

  TRI_v8_global_t* v8g = (TRI_v8_global_t*) v8::Isolate::GetCurrent()->GetData();

  TRI_vector_string_t names;
  TRI_InitVectorString(&names, TRI_UNKNOWN_MEM_ZONE);

  int res;

  if (argc == 0) {
    // return all databases
    res = TRI_GetDatabaseNamesServer((TRI_server_t*) v8g->_server, &names);
  }
  else {
    // return all databases for a specific user
    string username = TRI_ObjectToString(argv[0]);
    string password = TRI_ObjectToString(argv[1]);
    res = TRI_GetUserDatabasesServer((TRI_server_t*) v8g->_server, username.c_str(), password.c_str(), &names);
  }

  if (res != TRI_ERROR_NO_ERROR) {
    TRI_DestroyVectorString(&names);
    TRI_V8_EXCEPTION(scope, res);
  }

  v8::Handle<v8::Array> result = v8::Array::New();
  for (size_t i = 0;  i < names._length;  ++i) {
    result->Set((uint32_t) i, v8::String::New((char const*) TRI_AtVectorString(&names, i)));
  }

  TRI_DestroyVectorString(&names);

  return scope.Close(result);
}

////////////////////////////////////////////////////////////////////////////////
/// @brief create a new database, case of a coordinator in a cluster
////////////////////////////////////////////////////////////////////////////////

////////////////////////////////////////////////////////////////////////////////
/// @brief helper function for the agency
///
/// `place` can be "/Target", "/Plan" or "/Current" and name is the database
/// name.
////////////////////////////////////////////////////////////////////////////////

static v8::Handle<v8::Value> CreateDatabaseCoordinator (v8::Arguments const& argv) {
  v8::HandleScope scope;

  // First work with the arguments to create a JSON entry:
  string const name = TRI_ObjectToString(argv[0]);

  if (! TRI_IsAllowedNameVocBase(false, name.c_str())) {
    TRI_V8_EXCEPTION(scope, TRI_ERROR_ARANGO_DATABASE_NAME_INVALID);
  }

  TRI_json_t* json = TRI_CreateArrayJson(TRI_UNKNOWN_MEM_ZONE);

  if (nullptr == json) {
    TRI_V8_EXCEPTION_MEMORY(scope);
  }

  uint64_t const id = ClusterInfo::instance()->uniqid();

  TRI_Insert3ArrayJson(TRI_UNKNOWN_MEM_ZONE, json, "id",
      TRI_CreateStringCopyJson(TRI_UNKNOWN_MEM_ZONE,
                               StringUtils::itoa(id).c_str()));
  TRI_Insert3ArrayJson(TRI_UNKNOWN_MEM_ZONE, json, "name",
      TRI_CreateStringCopyJson(TRI_UNKNOWN_MEM_ZONE,
                               TRI_ObjectToString(argv[0]).c_str()));
  if (argv.Length() > 1) {
    TRI_Insert3ArrayJson(TRI_UNKNOWN_MEM_ZONE, json, "options",
                         TRI_ObjectToJson(argv[1]));
  }

  TRI_Insert3ArrayJson(TRI_UNKNOWN_MEM_ZONE, json, "coordinator",
      TRI_CreateStringCopyJson(TRI_UNKNOWN_MEM_ZONE, ServerState::instance()->getId().c_str()));

  ClusterInfo* ci = ClusterInfo::instance();
  string errorMsg;

  int res = ci->createDatabaseCoordinator( name, json, errorMsg, 120.0);
  TRI_FreeJson(TRI_UNKNOWN_MEM_ZONE, json);

  if (res != TRI_ERROR_NO_ERROR) {
    TRI_V8_EXCEPTION_MESSAGE(scope, res, errorMsg);
  }

  // database was created successfully in agency

  TRI_v8_global_t* v8g = (TRI_v8_global_t*) v8::Isolate::GetCurrent()->GetData();

  // now wait for heartbeat thread to create the database object
<<<<<<< HEAD
  TRI_vocbase_t* vocbase = nullptr;
=======
  TRI_vocbase_t* database = 0;
>>>>>>> 0a70e979
  int tries = 0;

  while (++tries <= 6000) {
    database = TRI_UseByIdCoordinatorDatabaseServer((TRI_server_t*) v8g->_server, id);

<<<<<<< HEAD
    if (vocbase != nullptr) {
=======
    if (database != 0) {
>>>>>>> 0a70e979
      break;
    }

    // sleep
    usleep(10000);
  }

<<<<<<< HEAD
  if (vocbase == nullptr) {
=======
  if (database == 0) {
>>>>>>> 0a70e979
    TRI_V8_EXCEPTION(scope, TRI_ERROR_INTERNAL);
  }

  // now run upgrade and copy users into context
  if (argv.Length() >= 3 && argv[2]->IsArray()) {
    v8::Handle<v8::Object> users = v8::Object::New();
    users->Set(v8::String::New("users"), argv[2]);

    v8::Context::GetCurrent()->Global()->Set(v8::String::New("UPGRADE_ARGS"), users);
  }
  else {
    v8::Context::GetCurrent()->Global()->Set(v8::String::New("UPGRADE_ARGS"), v8::Object::New());
  }

  // switch databases
  TRI_vocbase_t* orig = v8g->_vocbase;
  TRI_ASSERT(orig != nullptr);

  v8g->_vocbase = database;

  // initalise database
  bool allowUseDatabase = v8g->_allowUseDatabase;
  v8g->_allowUseDatabase = true;

  v8g->_loader->executeGlobalScript(v8::Context::GetCurrent(), "server/bootstrap/coordinator-database.js");
  
  v8g->_allowUseDatabase = allowUseDatabase;

  // and switch back
  v8g->_vocbase = orig;

  TRI_ReleaseVocBase(database);

  return scope.Close(v8::True());
}

////////////////////////////////////////////////////////////////////////////////
/// @brief create a new database
/// @startDocuBlock databaseCreateDatabase
/// `db._createDatabase(name, options, users)`
///
/// Creates a new database with the name specified by *name*.
/// There are restrictions for database names
/// (see [DatabaseNames](../NamingConventions/DatabaseNames.md)).
///
/// Note that even if the database is created successfully, there will be no
/// change into the current database to the new database. Changing the current
/// database must explicitly be requested by using the
/// *db._useDatabase* method.
///
/// The *options* attribute currently has no meaning and is reserved for
/// future use.
///
/// The optional *users* attribute can be used to create initial users for
/// the new database. If specified, it must be a list of user objects. Each user
/// object can contain the following attributes:
///
/// * *username*: the user name as a string. This attribute is mandatory.
/// * *passwd*: the user password as a string. If not specified, then it defaults
///   to the empty string.
/// * *active*: a boolean flag indicating whether the user account should be
///   active or not. The default value is *true*.
/// * *extra*: an optional JSON object with extra user information. The data
///   contained in *extra* will be stored for the user but not be interpreted
///   further by ArangoDB.
///
/// If no initial users are specified, a default user *root* will be created
/// with an empty string password. This ensures that the new database will be
/// accessible via HTTP after it is created.
///
/// This method can only be used from within the *_system* database.
/// @endDocuBlock
////////////////////////////////////////////////////////////////////////////////

static v8::Handle<v8::Value> JS_CreateDatabase (v8::Arguments const& argv) {
  v8::HandleScope scope;

  if (argv.Length() < 1 || argv.Length() > 3) {
    TRI_V8_EXCEPTION_USAGE(scope, "db._createDatabase(<name>, <options>, <users>)");
  }

  TRI_vocbase_t* vocbase = GetContextVocBase();

  if (vocbase == nullptr) {
    TRI_V8_EXCEPTION(scope, TRI_ERROR_ARANGO_DATABASE_NOT_FOUND);
  }

  if (TRI_GetOperationModeServer() == TRI_VOCBASE_MODE_NO_CREATE) {
    TRI_V8_EXCEPTION(scope, TRI_ERROR_ARANGO_READ_ONLY);
  }

  if (! TRI_IsSystemVocBase(vocbase)) {
    TRI_V8_EXCEPTION(scope, TRI_ERROR_ARANGO_USE_SYSTEM_DATABASE);
  }

  if (ServerState::instance()->isCoordinator()) {
    return scope.Close(CreateDatabaseCoordinator(argv));
  }


  TRI_v8_global_t* v8g = static_cast<TRI_v8_global_t*>(v8::Isolate::GetCurrent()->GetData());
  TRI_voc_tick_t id = 0;

  // get database defaults from server
  TRI_vocbase_defaults_t defaults;
  TRI_GetDatabaseDefaultsServer((TRI_server_t*) v8g->_server, &defaults);

  v8::Local<v8::String> keyDefaultMaximalSize = v8::String::New("defaultMaximalSize");
  v8::Local<v8::String> keyDefaultWaitForSync = v8::String::New("defaultWaitForSync");
  v8::Local<v8::String> keyRequireAuthentication = v8::String::New("requireAuthentication");
  v8::Local<v8::String> keyRequireAuthenticationUnixSockets = v8::String::New("requireAuthenticationUnixSockets");
  v8::Local<v8::String> keyAuthenticateSystemOnly = v8::String::New("authenticateSystemOnly");

  // overwrite database defaults from argv[2]
  if (argv.Length() > 1 && argv[1]->IsObject()) {
    v8::Handle<v8::Object> options = argv[1]->ToObject();

    if (options->Has(keyDefaultMaximalSize)) {
      defaults.defaultMaximalSize = (TRI_voc_size_t) options->Get(keyDefaultMaximalSize)->IntegerValue();
    }

    if (options->Has(keyDefaultWaitForSync)) {
      defaults.defaultWaitForSync = options->Get(keyDefaultWaitForSync)->BooleanValue();
    }

    if (options->Has(keyRequireAuthentication)) {
      defaults.requireAuthentication = options->Get(keyRequireAuthentication)->BooleanValue();
    }

    if (options->Has(keyRequireAuthenticationUnixSockets)) {
      defaults.requireAuthenticationUnixSockets = options->Get(keyRequireAuthenticationUnixSockets)->BooleanValue();
    }

    if (options->Has(keyAuthenticateSystemOnly)) {
      defaults.authenticateSystemOnly = options->Get(keyAuthenticateSystemOnly)->BooleanValue();
    }
    
    if (options->Has(v8g->IdKey)) {
      // only used for testing to create database with a specific id
      id = TRI_ObjectToUInt64(options->Get(v8g->IdKey), true);
    }
  }

  string const name = TRI_ObjectToString(argv[0]);

  TRI_vocbase_t* database;
  int res = TRI_CreateDatabaseServer(static_cast<TRI_server_t*>(v8g->_server), id, name.c_str(), &defaults, &database, true);

  if (res != TRI_ERROR_NO_ERROR) {
    TRI_V8_EXCEPTION(scope, res);
  }

  TRI_ASSERT(database != nullptr);

  // copy users into context
  if (argv.Length() >= 3 && argv[2]->IsArray()) {
    v8::Handle<v8::Object> users = v8::Object::New();
    users->Set(v8::String::New("users"), argv[2]);

    v8::Context::GetCurrent()->Global()->Set(v8::String::New("UPGRADE_ARGS"), users);
  }
  else {
    v8::Context::GetCurrent()->Global()->Set(v8::String::New("UPGRADE_ARGS"), v8::Object::New());
  }

  // switch databases
  TRI_vocbase_t* orig = v8g->_vocbase;
  TRI_ASSERT(orig != nullptr);

  v8g->_vocbase = database;

  // initalise database
  v8g->_loader->executeGlobalScript(v8::Context::GetCurrent(), "server/bootstrap/local-database.js");

  // and switch back
  v8g->_vocbase = orig;

  // populate the authentication cache. otherwise no one can access the new database
  TRI_ReloadAuthInfo(database);

  // finally decrease the reference-counter
  TRI_ReleaseVocBase(database);

  return scope.Close(v8::True());
}

////////////////////////////////////////////////////////////////////////////////
/// @brief drop a database, case of a coordinator in a cluster
////////////////////////////////////////////////////////////////////////////////

static v8::Handle<v8::Value> DropDatabaseCoordinator (v8::Arguments const& argv) {
  v8::HandleScope scope;

  TRI_v8_global_t* v8g = static_cast<TRI_v8_global_t*>(v8::Isolate::GetCurrent()->GetData());

  // Arguments are already checked, there is exactly one argument
  string const name = TRI_ObjectToString(argv[0]);
  TRI_vocbase_t* vocbase = TRI_UseCoordinatorDatabaseServer((TRI_server_t*) v8g->_server, name.c_str());

  if (vocbase == nullptr) {
    // no such database
    TRI_V8_EXCEPTION(scope, TRI_ERROR_ARANGO_DATABASE_NOT_FOUND);
  }

  TRI_voc_tick_t const id = vocbase->_id;
  TRI_ReleaseVocBase(vocbase);


  ClusterInfo* ci = ClusterInfo::instance();
  string errorMsg;

  int res = ci->dropDatabaseCoordinator(name, errorMsg, 120.0);

  if (res != TRI_ERROR_NO_ERROR) {
    TRI_V8_EXCEPTION_MESSAGE(scope, res, errorMsg);
  }

  // now wait for heartbeat thread to drop the database object
  int tries = 0;

  while (++tries <= 6000) {
    TRI_vocbase_t* vocbase = TRI_UseByIdCoordinatorDatabaseServer((TRI_server_t*) v8g->_server, id);

    if (vocbase == 0) {
      // object has vanished
      break;
    }

    // sleep
    usleep(10000);
  }

  return scope.Close(v8::True());
}

////////////////////////////////////////////////////////////////////////////////
/// @brief drop an existing database
/// @startDocuBlock databaseDropDatabase
/// `db._dropDatabase(name)`
///
/// Drops the database specified by *name*. The database specified by
/// *name* must exist.
///
/// **Note**: Dropping databases is only possible from within the *_system*
/// database. The *_system* database itself cannot be dropped.
///
/// Databases are dropped asynchronously, and will be physically removed if
/// all clients have disconnected and references have been garbage-collected.
/// @endDocuBlock
////////////////////////////////////////////////////////////////////////////////

static v8::Handle<v8::Value> JS_DropDatabase (v8::Arguments const& argv) {
  v8::HandleScope scope;

  if (argv.Length() != 1) {
    TRI_V8_EXCEPTION_USAGE(scope, "db._dropDatabase(<name>)");
  }

  TRI_vocbase_t* vocbase = GetContextVocBase();

  if (vocbase == nullptr) {
    TRI_V8_EXCEPTION(scope, TRI_ERROR_ARANGO_DATABASE_NOT_FOUND);
  }

  if (! TRI_IsSystemVocBase(vocbase)) {
    TRI_V8_EXCEPTION(scope, TRI_ERROR_ARANGO_USE_SYSTEM_DATABASE);
  }

  // If we are a coordinator in a cluster, we have to behave differently:
  if (ServerState::instance()->isCoordinator()) {
    return scope.Close(DropDatabaseCoordinator(argv));
  }

  string const name = TRI_ObjectToString(argv[0]);
  TRI_v8_global_t* v8g = static_cast<TRI_v8_global_t*>(v8::Isolate::GetCurrent()->GetData());

  int res = TRI_DropDatabaseServer(static_cast<TRI_server_t*>(v8g->_server), name.c_str(), true, true);

  if (res != TRI_ERROR_NO_ERROR) {
    TRI_V8_EXCEPTION(scope, res);
  }

  TRI_V8ReloadRouting(v8::Context::GetCurrent());

  return scope.Close(v8::True());
}

////////////////////////////////////////////////////////////////////////////////
/// @brief configure a new endpoint
///
/// @FUN{CONFIGURE_ENDPOINT}
////////////////////////////////////////////////////////////////////////////////

static v8::Handle<v8::Value> JS_ConfigureEndpoint (v8::Arguments const& argv) {
  v8::HandleScope scope;

  if (argv.Length() < 1 || argv.Length() > 2) {
    TRI_V8_EXCEPTION_USAGE(scope, "db._configureEndpoint(<endpoint>, <databases>)");
  }

  TRI_v8_global_t* v8g = static_cast<TRI_v8_global_t*>(v8::Isolate::GetCurrent()->GetData());
  TRI_server_t* server = static_cast<TRI_server_t*>(v8g->_server);
  ApplicationEndpointServer* s = static_cast<ApplicationEndpointServer*>(server->_applicationEndpointServer);

  if (s == 0) {
    // not implemented in console mode
    TRI_V8_EXCEPTION(scope, TRI_ERROR_NOT_IMPLEMENTED);
  }

  TRI_vocbase_t* vocbase = GetContextVocBase();

  if (vocbase == 0) {
    TRI_V8_EXCEPTION(scope, TRI_ERROR_ARANGO_DATABASE_NOT_FOUND);
  }

  if (! TRI_IsSystemVocBase(vocbase)) {
    TRI_V8_EXCEPTION(scope, TRI_ERROR_ARANGO_USE_SYSTEM_DATABASE);
  }

  const string endpoint = TRI_ObjectToString(argv[0]);

  // register dbNames
  vector<string> dbNames;

  if (argv.Length() > 1) {
    if (! argv[1]->IsArray()) {
      TRI_V8_EXCEPTION_PARAMETER(scope, "<databases> must be a list");
    }

    v8::Handle<v8::Array> list = v8::Handle<v8::Array>::Cast(argv[1]);

    const uint32_t n = list->Length();
    for (uint32_t i = 0; i < n; ++i) {
      v8::Handle<v8::Value> name = list->Get(i);

      if (name->IsString()) {
        const string dbName = TRI_ObjectToString(name);

        if (! TRI_IsAllowedNameVocBase(true, dbName.c_str())) {
          TRI_V8_EXCEPTION_PARAMETER(scope, "<databases> must be a list of database names");
        }

        dbNames.push_back(dbName);
      }
      else {
        TRI_V8_EXCEPTION_PARAMETER(scope, "<databases> must be a list of database names");
      }
    }
  }

  bool result = s->addEndpoint(endpoint, dbNames, true);

  if (! result) {
    TRI_V8_EXCEPTION_MESSAGE(scope, TRI_ERROR_BAD_PARAMETER, "unable to bind to endpoint");
  }

  return scope.Close(v8::True());
}

////////////////////////////////////////////////////////////////////////////////
/// @brief removes a new endpoint
///
/// @FUN{REMOVE_ENDPOINT}
////////////////////////////////////////////////////////////////////////////////

static v8::Handle<v8::Value> JS_RemoveEndpoint (v8::Arguments const& argv) {
  v8::HandleScope scope;

  if (argv.Length() < 1 || argv.Length() > 2) {
    TRI_V8_EXCEPTION_USAGE(scope, "db._removeEndpoint(<endpoint>)");
  }

  TRI_v8_global_t* v8g = static_cast<TRI_v8_global_t*>(v8::Isolate::GetCurrent()->GetData());
  TRI_server_t* server = static_cast<TRI_server_t*>(v8g->_server);
  ApplicationEndpointServer* s = static_cast<ApplicationEndpointServer*>(server->_applicationEndpointServer);

  if (s == nullptr) {
    // not implemented in console mode
    TRI_V8_EXCEPTION(scope, TRI_ERROR_NOT_IMPLEMENTED);
  }

  TRI_vocbase_t* vocbase = GetContextVocBase();

  if (vocbase == nullptr) {
    TRI_V8_EXCEPTION(scope, TRI_ERROR_ARANGO_DATABASE_NOT_FOUND);
  }

  if (! TRI_IsSystemVocBase(vocbase)) {
    TRI_V8_EXCEPTION(scope, TRI_ERROR_ARANGO_USE_SYSTEM_DATABASE);
  }

  bool result = s->removeEndpoint(TRI_ObjectToString(argv[0]));

  if (! result) {
    TRI_V8_EXCEPTION(scope, TRI_ERROR_ARANGO_ENDPOINT_NOT_FOUND);
  }

  return scope.Close(v8::True());
}

////////////////////////////////////////////////////////////////////////////////
/// @brief returns a list of all endpoints
///
/// @FUN{LIST_ENDPOINTS}
////////////////////////////////////////////////////////////////////////////////

static v8::Handle<v8::Value> JS_ListEndpoints (v8::Arguments const& argv) {
  v8::HandleScope scope;

  if (argv.Length() != 0) {
    TRI_V8_EXCEPTION_USAGE(scope, "db._listEndpoints()");
  }

  TRI_v8_global_t* v8g = static_cast<TRI_v8_global_t*>(v8::Isolate::GetCurrent()->GetData());
  TRI_server_t* server = static_cast<TRI_server_t*>(v8g->_server);
  ApplicationEndpointServer* s = static_cast<ApplicationEndpointServer*>(server->_applicationEndpointServer);

  if (s == nullptr) {
    // not implemented in console mode
    TRI_V8_EXCEPTION(scope, TRI_ERROR_NOT_IMPLEMENTED);
  }

  TRI_vocbase_t* vocbase = GetContextVocBase();

  if (vocbase == nullptr) {
    TRI_V8_EXCEPTION(scope, TRI_ERROR_ARANGO_DATABASE_NOT_FOUND);
  }

  if (! TRI_IsSystemVocBase(vocbase)) {
    TRI_V8_EXCEPTION(scope, TRI_ERROR_ARANGO_USE_SYSTEM_DATABASE);
  }

  const map<string, vector<string> >& endpoints = s->getEndpoints();

  v8::Handle<v8::Array> result = v8::Array::New();
  uint32_t j = 0;

  map<string, vector<string> >::const_iterator it;
  for (it = endpoints.begin(); it != endpoints.end(); ++it) {
    v8::Handle<v8::Array> dbNames = v8::Array::New();

    for (uint32_t i = 0; i < (*it).second.size(); ++i) {
      dbNames->Set(i, v8::String::New((*it).second.at(i).c_str()));
    }

    v8::Handle<v8::Object> item = v8::Object::New();
    item->Set(v8::String::New("endpoint"), v8::String::New((*it).first.c_str()));
    item->Set(v8::String::New("databases"), dbNames);

    result->Set(j++, item);
  }

  return scope.Close(result);
}

// -----------------------------------------------------------------------------
// --SECTION--                                                            MODULE
// -----------------------------------------------------------------------------

////////////////////////////////////////////////////////////////////////////////
/// @brief parse vertex handle from a v8 value (string | object)
////////////////////////////////////////////////////////////////////////////////

int TRI_ParseVertex (CollectionNameResolver const* resolver,
                     TRI_voc_cid_t& cid,
                     TRI_voc_key_t& key,
                     v8::Handle<v8::Value> const val) {

  v8::HandleScope scope;

  TRI_ASSERT(key == nullptr);

  // reset everything
  string collectionName;
  TRI_voc_rid_t rid = 0;

  // try to extract the collection name, key, and revision from the object passed
  if (! ExtractDocumentHandle(val, collectionName, key, rid)) {
    return TRI_ERROR_ARANGO_DOCUMENT_HANDLE_BAD;
  }

  // we have at least a key, we also might have a collection name
  TRI_ASSERT(key != nullptr);

  if (collectionName.empty()) {
    // we do not know the collection
    TRI_FreeString(TRI_CORE_MEM_ZONE, key);
    key = nullptr;

    return TRI_ERROR_ARANGO_DOCUMENT_HANDLE_BAD;
  }

  if (ServerState::instance()->isDBserver()) {
    cid = resolver->getCollectionIdCluster(collectionName);
  }
  else {
    cid = resolver->getCollectionId(collectionName);
  }

  if (cid == 0) {
    TRI_FreeString(TRI_CORE_MEM_ZONE, key);
    key = nullptr;
    return TRI_ERROR_ARANGO_COLLECTION_NOT_FOUND;
  }

  return TRI_ERROR_NO_ERROR;
}

////////////////////////////////////////////////////////////////////////////////
/// @brief return the private WRP_VOCBASE_COL_TYPE value
////////////////////////////////////////////////////////////////////////////////

int32_t TRI_GetVocBaseColType () {
  return WRP_VOCBASE_COL_TYPE;
}

////////////////////////////////////////////////////////////////////////////////
/// @brief run version check
////////////////////////////////////////////////////////////////////////////////

bool TRI_UpgradeDatabase (TRI_vocbase_t* vocbase,
                          JSLoader* startupLoader,
                          v8::Handle<v8::Context> context) {
  TRI_ASSERT(startupLoader != nullptr);

  v8::HandleScope scope;
  TRI_v8_global_t* v8g = static_cast<TRI_v8_global_t*>(v8::Isolate::GetCurrent()->GetData());
  TRI_vocbase_t* orig = v8g->_vocbase;
  v8g->_vocbase = vocbase;

  v8::Handle<v8::Value> result = startupLoader->executeGlobalScript(context, "server/upgrade-database.js");
  bool ok = TRI_ObjectToBoolean(result);

  if (! ok) {
    ((TRI_vocbase_t*) vocbase)->_state = (sig_atomic_t) TRI_VOCBASE_STATE_FAILED_VERSION;
  }

  v8g->_vocbase = orig;

  return ok;
}

////////////////////////////////////////////////////////////////////////////////
/// @brief run upgrade check
////////////////////////////////////////////////////////////////////////////////

int TRI_CheckDatabaseVersion (TRI_vocbase_t* vocbase,
                              JSLoader* startupLoader,
                              v8::Handle<v8::Context> context) {
  TRI_ASSERT(startupLoader != nullptr);

  v8::HandleScope scope;
  TRI_v8_global_t* v8g = static_cast<TRI_v8_global_t*>(v8::Isolate::GetCurrent()->GetData());
  TRI_vocbase_t* orig = v8g->_vocbase;
  v8g->_vocbase = vocbase;

  v8::Handle<v8::Value> result = startupLoader->executeGlobalScript(context, "server/check-version.js");
  int code = (int) TRI_ObjectToInt64(result);

  v8g->_vocbase = orig;

  return code;
}

////////////////////////////////////////////////////////////////////////////////
/// @brief reloads routing
////////////////////////////////////////////////////////////////////////////////

void TRI_V8ReloadRouting (v8::Handle<v8::Context> context) {
  v8::HandleScope scope;

  TRI_ExecuteJavaScriptString(context,
                              v8::String::New("require('internal').executeGlobalContextFunction('reloadRouting')"),
                              v8::String::New("reload routing"),
                              false);
}

////////////////////////////////////////////////////////////////////////////////
/// @brief creates a TRI_vocbase_t global context
////////////////////////////////////////////////////////////////////////////////



void TRI_InitV8VocBridge (v8::Handle<v8::Context> context,
                          TRI_server_t* server,
                          TRI_vocbase_t* vocbase,
                          JSLoader* loader,
                          const size_t threadNumber) {
  v8::HandleScope scope;

  // check the isolate
  v8::Isolate* isolate = v8::Isolate::GetCurrent();
  TRI_v8_global_t* v8g = TRI_CreateV8Globals(isolate);

  // register the server
  v8g->_server = server;

  // register the database
  v8g->_vocbase = vocbase;

  // register the startup loader
  v8g->_loader = loader;

<<<<<<< HEAD
  v8::Handle<v8::ObjectTemplate> ArangoNS;
=======
  // create templates
>>>>>>> 0a70e979
  v8::Handle<v8::ObjectTemplate> rt;
  v8::Handle<v8::FunctionTemplate> ft;
  v8::Handle<v8::Template> pt;

  // .............................................................................
  // generate the TRI_vocbase_t template
  // .............................................................................

  ft = v8::FunctionTemplate::New();
  ft->SetClassName(TRI_V8_SYMBOL("ArangoDatabase"));

  ArangoNS = ft->InstanceTemplate();
  ArangoNS->SetInternalFieldCount(2);
  ArangoNS->SetNamedPropertyHandler(MapGetVocBase);

  // for any database function added here, be sure to add it to in function
  // JS_CompletionsVocbase, too for the auto-completion

  TRI_AddMethodVocbase(ArangoNS, "_id", JS_IdDatabase);
  TRI_AddMethodVocbase(ArangoNS, "_isSystem", JS_IsSystemDatabase);
  TRI_AddMethodVocbase(ArangoNS, "_name", JS_NameDatabase);
  TRI_AddMethodVocbase(ArangoNS, "_path", JS_PathDatabase);
  TRI_AddMethodVocbase(ArangoNS, "_createDatabase", JS_CreateDatabase);
  TRI_AddMethodVocbase(ArangoNS, "_dropDatabase", JS_DropDatabase);
  TRI_AddMethodVocbase(ArangoNS, "_listDatabases", JS_ListDatabases);
  TRI_AddMethodVocbase(ArangoNS, "_useDatabase", JS_UseDatabase);

  TRI_InitV8indexArangoDB(context, server, vocbase, loader, threadNumber, v8g, ArangoNS);

  TRI_InitV8collection(context, server, vocbase, loader, threadNumber, v8g, isolate, ArangoNS);

  v8g->VocbaseTempl = v8::Persistent<v8::ObjectTemplate>::New(isolate, ArangoNS);
  TRI_AddGlobalFunctionVocbase(context, "ArangoDatabase", ft->GetFunction());

  TRI_InitV8shaped_json(context, server, vocbase, loader, threadNumber, v8g);

  TRI_InitV8cursor(context, server, vocbase, loader, threadNumber, v8g);

  // .............................................................................
  // generate global functions
  // .............................................................................

  // AQL functions. not intended to be used by end users
  TRI_AddGlobalFunctionVocbase(context, "AHUACATL_RUN", JS_RunAhuacatl, true);
  TRI_AddGlobalFunctionVocbase(context, "AHUACATL_EXPLAIN", JS_ExplainAhuacatl, true);
  TRI_AddGlobalFunctionVocbase(context, "AHUACATL_PARSE", JS_ParseAhuacatl, true);
  
  // new AQL functions. not intended to be used directly by end users
  TRI_AddGlobalFunctionVocbase(context, "AQL_EXECUTE", JS_ExecuteAql, true);
  TRI_AddGlobalFunctionVocbase(context, "AQL_PARSE", JS_ParseAql, true);

  TRI_InitV8replication(context, server, vocbase, loader, threadNumber, v8g);

  TRI_AddGlobalFunctionVocbase(context, "COMPARE_STRING", JS_compare_string);
  TRI_AddGlobalFunctionVocbase(context, "NORMALIZE_STRING", JS_normalize_string);
  TRI_AddGlobalFunctionVocbase(context, "TIMEZONES", JS_getIcuTimezones);
  TRI_AddGlobalFunctionVocbase(context, "LOCALES", JS_getIcuLocales);
  TRI_AddGlobalFunctionVocbase(context, "FORMAT_DATETIME", JS_formatDatetime);
  TRI_AddGlobalFunctionVocbase(context, "PARSE_DATETIME", JS_parseDatetime);

  TRI_AddGlobalFunctionVocbase(context, "CONFIGURE_ENDPOINT", JS_ConfigureEndpoint, true);
  TRI_AddGlobalFunctionVocbase(context, "REMOVE_ENDPOINT", JS_RemoveEndpoint, true);
  TRI_AddGlobalFunctionVocbase(context, "LIST_ENDPOINTS", JS_ListEndpoints, true);
  TRI_AddGlobalFunctionVocbase(context, "RELOAD_AUTH", JS_ReloadAuth, true);
  TRI_AddGlobalFunctionVocbase(context, "TRANSACTION", JS_Transaction, true);
  TRI_AddGlobalFunctionVocbase(context, "WAL_FLUSH", JS_FlushWal, true);
  TRI_AddGlobalFunctionVocbase(context, "WAL_PROPERTIES", JS_PropertiesWal, true);

  // .............................................................................
  // create global variables
  // .............................................................................

  v8::Handle<v8::Value> v = WrapVocBase(vocbase);
  if (v.IsEmpty()) {
    // TODO: raise an error here
    LOG_ERROR("out of memory when initialising VocBase");
  }
  else {
    TRI_AddGlobalVariableVocbase(context, "db", v);
  }

  // current thread number
  context->Global()->Set(TRI_V8_SYMBOL("THREAD_NUMBER"), v8::Number::New((double) threadNumber), v8::ReadOnly);
  
  // whether or not statistics are enabled
  context->Global()->Set(TRI_V8_SYMBOL("ENABLE_STATISTICS"), v8::Boolean::New(TRI_ENABLE_STATISTICS), v8::ReadOnly);
}

// -----------------------------------------------------------------------------
// --SECTION--                                                       END-OF-FILE
// -----------------------------------------------------------------------------

// Local Variables:
// mode: outline-minor
// outline-regexp: "/// @brief\\|/// {@inheritDoc}\\|/// @page\\|// --SECTION--\\|/// @\\}"
// End:<|MERGE_RESOLUTION|>--- conflicted
+++ resolved
@@ -1344,21 +1344,9 @@
 
   TRI_vocbase_col_t* collection = nullptr;
 
-<<<<<<< HEAD
   // generate a name under which the cached property is stored
   string cacheKey(key, keyLength);
   cacheKey.push_back('*');
-=======
-////////////////////////////////////////////////////////////////////////////////
-/// @brief return the server version string
-/// @startDocuBlock databaseVersion
-/// `db._version()`
-///
-/// Returns the server version string. Note that this is not the version of the
-/// database.
-/// @endDocuBlock
-////////////////////////////////////////////////////////////////////////////////
->>>>>>> 0a70e979
 
   v8::Local<v8::String> cacheName = v8::String::New(cacheKey.c_str(), (int) cacheKey.size());
   v8::Handle<v8::Object> holder = info.Holder()->ToObject();
@@ -1455,6 +1443,22 @@
   holder->Set(cacheName, result, v8::DontEnum);
 
   return scope.Close(result);
+}
+
+////////////////////////////////////////////////////////////////////////////////
+/// @brief return the server version string
+/// @startDocuBlock databaseVersion
+/// `db._version()`
+///
+/// Returns the server version string. Note that this is not the version of the
+/// database.
+/// @endDocuBlock
+////////////////////////////////////////////////////////////////////////////////
+
+static v8::Handle<v8::Value> JS_VersionServer (v8::Arguments const& argv) {
+  v8::HandleScope scope;
+
+  return scope.Close(v8::String::New(TRI_VERSION));
 }
 
 ////////////////////////////////////////////////////////////////////////////////
@@ -1810,24 +1814,16 @@
 
   // database was created successfully in agency
 
-  TRI_v8_global_t* v8g = (TRI_v8_global_t*) v8::Isolate::GetCurrent()->GetData();
+  TRI_v8_global_t* v8g = static_cast<TRI_v8_global_t*>(v8::Isolate::GetCurrent()->GetData());
 
   // now wait for heartbeat thread to create the database object
-<<<<<<< HEAD
   TRI_vocbase_t* vocbase = nullptr;
-=======
-  TRI_vocbase_t* database = 0;
->>>>>>> 0a70e979
   int tries = 0;
 
   while (++tries <= 6000) {
-    database = TRI_UseByIdCoordinatorDatabaseServer((TRI_server_t*) v8g->_server, id);
-
-<<<<<<< HEAD
+    vocbase = TRI_UseByIdCoordinatorDatabaseServer(static_cast<TRI_server_t*>(v8g->_server), id);
+
     if (vocbase != nullptr) {
-=======
-    if (database != 0) {
->>>>>>> 0a70e979
       break;
     }
 
@@ -1835,11 +1831,7 @@
     usleep(10000);
   }
 
-<<<<<<< HEAD
   if (vocbase == nullptr) {
-=======
-  if (database == 0) {
->>>>>>> 0a70e979
     TRI_V8_EXCEPTION(scope, TRI_ERROR_INTERNAL);
   }
 
@@ -1858,7 +1850,7 @@
   TRI_vocbase_t* orig = v8g->_vocbase;
   TRI_ASSERT(orig != nullptr);
 
-  v8g->_vocbase = database;
+  v8g->_vocbase = vocbase;
 
   // initalise database
   bool allowUseDatabase = v8g->_allowUseDatabase;
@@ -1871,7 +1863,7 @@
   // and switch back
   v8g->_vocbase = orig;
 
-  TRI_ReleaseVocBase(database);
+  TRI_ReleaseVocBase(vocbase);
 
   return scope.Close(v8::True());
 }
@@ -2443,11 +2435,7 @@
   // register the startup loader
   v8g->_loader = loader;
 
-<<<<<<< HEAD
   v8::Handle<v8::ObjectTemplate> ArangoNS;
-=======
-  // create templates
->>>>>>> 0a70e979
   v8::Handle<v8::ObjectTemplate> rt;
   v8::Handle<v8::FunctionTemplate> ft;
   v8::Handle<v8::Template> pt;
@@ -2466,6 +2454,7 @@
   // for any database function added here, be sure to add it to in function
   // JS_CompletionsVocbase, too for the auto-completion
 
+  TRI_AddMethodVocbase(ArangoNS, "_version", JS_VersionServer);
   TRI_AddMethodVocbase(ArangoNS, "_id", JS_IdDatabase);
   TRI_AddMethodVocbase(ArangoNS, "_isSystem", JS_IsSystemDatabase);
   TRI_AddMethodVocbase(ArangoNS, "_name", JS_NameDatabase);
