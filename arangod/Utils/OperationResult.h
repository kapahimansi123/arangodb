////////////////////////////////////////////////////////////////////////////////
/// DISCLAIMER
///
/// Copyright 2014-2016 ArangoDB GmbH, Cologne, Germany
/// Copyright 2004-2014 triAGENS GmbH, Cologne, Germany
///
/// Licensed under the Apache License, Version 2.0 (the "License");
/// you may not use this file except in compliance with the License.
/// You may obtain a copy of the License at
///
///     http://www.apache.org/licenses/LICENSE-2.0
///
/// Unless required by applicable law or agreed to in writing, software
/// distributed under the License is distributed on an "AS IS" BASIS,
/// WITHOUT WARRANTIES OR CONDITIONS OF ANY KIND, either express or implied.
/// See the License for the specific language governing permissions and
/// limitations under the License.
///
/// Copyright holder is ArangoDB GmbH, Cologne, Germany
///
/// @author Jan Steemann
////////////////////////////////////////////////////////////////////////////////

#ifndef ARANGOD_UTILS_OPERATION_RESULT_H
#define ARANGOD_UTILS_OPERATION_RESULT_H 1

#include "Basics/Common.h"
#include "Basics/Result.h"
#include "Utils/OperationOptions.h"

#include <velocypack/Buffer.h>
#include <velocypack/Options.h>
#include <velocypack/Slice.h>
#include <velocypack/velocypack-aliases.h>

namespace arangodb {

struct OperationResult {
  OperationResult() {}

  // create from integer status code
  explicit OperationResult(int code) : result(code) {}
  explicit OperationResult(int code, OperationOptions const& options)
      : result(code), _options(options) {}

  // create from Result
  explicit OperationResult(Result const& other) : result(other) {}
  explicit OperationResult(Result const& other, OperationOptions const& options)
      : result(other), _options(options) {}
  explicit OperationResult(Result&& other) : result(std::move(other)) {}
  explicit OperationResult(Result&& other, OperationOptions const& options)
      : result(std::move(other)), _options(options) {}

  // copy
  OperationResult(OperationResult const& other) = delete;
  OperationResult& operator=(OperationResult const& other) = delete;

  // move
  OperationResult(OperationResult&& other) = default;
  OperationResult& operator=(OperationResult&& other) {
    if (this != &other) {
      result = std::move(other.result);
      buffer = std::move(other.buffer);
      _options = other._options;
      countErrorCodes = std::move(other.countErrorCodes);
    }
    return *this;
  }
  
  // create result with details
  OperationResult(Result result, std::shared_ptr<VPackBuffer<uint8_t>> buffer,
<<<<<<< HEAD
                  std::shared_ptr<VPackCustomTypeHandler> handler,
=======
>>>>>>> 8c573549
                  OperationOptions options = {},
                  std::unordered_map<int, size_t> countErrorCodes =
                      std::unordered_map<int, size_t>())
      : result(std::move(result)),
        buffer(std::move(buffer)),
<<<<<<< HEAD
        customTypeHandler(std::move(handler)),
=======
>>>>>>> 8c573549
        _options(std::move(options)),
        countErrorCodes(std::move(countErrorCodes)) {
    if (result.ok()) {
      TRI_ASSERT(this->buffer != nullptr);
      TRI_ASSERT(this->buffer->data() != nullptr);
    }
  }

  ~OperationResult() = default;

  // Result-like interface
  bool ok() const { return result.ok(); }
  bool fail() const { return result.fail(); }
  int errorNumber() const { return result.errorNumber(); }
  bool is(int errorNumber) const { return result.errorNumber() == errorNumber; }
  bool isNot(int errorNumber) const { return !is(errorNumber); }
  std::string errorMessage() const { return result.errorMessage(); }

  inline VPackSlice slice() const {
    TRI_ASSERT(buffer != nullptr);
    return VPackSlice(buffer->data());
  }

  Result result;
  // TODO: add a slice that points to either buffer or raw data
  std::shared_ptr<VPackBuffer<uint8_t>> buffer;
  OperationOptions _options;

  // Executive summary for baby operations: reports all errors that did occur
  // during these operations. Details are stored in the respective positions of
  // the failed documents.
  std::unordered_map<int, size_t> countErrorCodes;
};

}  // namespace arangodb

#endif<|MERGE_RESOLUTION|>--- conflicted
+++ resolved
@@ -69,19 +69,11 @@
   
   // create result with details
   OperationResult(Result result, std::shared_ptr<VPackBuffer<uint8_t>> buffer,
-<<<<<<< HEAD
-                  std::shared_ptr<VPackCustomTypeHandler> handler,
-=======
->>>>>>> 8c573549
                   OperationOptions options = {},
                   std::unordered_map<int, size_t> countErrorCodes =
                       std::unordered_map<int, size_t>())
       : result(std::move(result)),
         buffer(std::move(buffer)),
-<<<<<<< HEAD
-        customTypeHandler(std::move(handler)),
-=======
->>>>>>> 8c573549
         _options(std::move(options)),
         countErrorCodes(std::move(countErrorCodes)) {
     if (result.ok()) {
