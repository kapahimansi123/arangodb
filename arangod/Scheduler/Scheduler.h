////////////////////////////////////////////////////////////////////////////////
/// DISCLAIMER
///
/// Copyright 2014-2018 ArangoDB GmbH, Cologne, Germany
/// Copyright 2004-2014 triAGENS GmbH, Cologne, Germany
///
/// Licensed under the Apache License, Version 2.0 (the "License");
/// you may not use this file except in compliance with the License.
/// You may obtain a copy of the License at
///
///     http://www.apache.org/licenses/LICENSE-2.0
///
/// Unless required by applicable law or agreed to in writing, software
/// distributed under the License is distributed on an "AS IS" BASIS,
/// WITHOUT WARRANTIES OR CONDITIONS OF ANY KIND, either express or implied.
/// See the License for the specific language governing permissions and
/// limitations under the License.
///
/// Copyright holder is ArangoDB GmbH, Cologne, Germany
///
/// @author Dr. Frank Celler
/// @author Achim Brandt
////////////////////////////////////////////////////////////////////////////////

#ifndef ARANGOD_SCHEDULER_SCHEDULER_H
#define ARANGOD_SCHEDULER_SCHEDULER_H 1

#include <atomic>
#include <chrono>
#include <condition_variable>
#include <functional>
#include <mutex>
#include <queue>

#include "Futures/Future.h"
#include "Futures/Unit.h"
#include "Futures/Utilities.h"

#include "Basics/Exceptions.h"
#include "Basics/system-compiler.h"
#include "GeneralServer/RequestLane.h"

namespace arangodb {
namespace application_features {
class ApplicationServer;
}
namespace velocypack {
class Builder;
}

class LogTopic;
class SchedulerThread;
class SchedulerCronThread;

class Scheduler {
 public:
  explicit Scheduler(application_features::ApplicationServer&);
  virtual ~Scheduler();

  // ---------------------------------------------------------------------------
  // Scheduling and Task Queuing - the relevant stuff
  // ---------------------------------------------------------------------------
 public:
  class WorkItem;
  typedef std::chrono::steady_clock clock;
  typedef std::shared_ptr<WorkItem> WorkHandle;

  // Enqueues a task - this is implemented on the specific scheduler
  // May throw.
<<<<<<< HEAD
  virtual bool queue(RequestLane lane, fu2::unique_function<void()>,
                     bool allowDirectHandling = false) ADB_WARN_UNUSED_RESULT = 0;
=======
  virtual bool queue(RequestLane lane, std::function<void()>) ADB_WARN_UNUSED_RESULT = 0;
>>>>>>> d211957c

  // Enqueues a task after delay - this uses the queue functions above.
  // WorkHandle is a shared_ptr to a WorkItem. If all references the WorkItem
  // are dropped, the task is canceled. It will return true if queued, false
  // otherwise
  virtual std::pair<bool, WorkHandle> queueDelay(RequestLane lane, clock::duration delay,
                                                 fu2::unique_function<void(bool canceled)> handler);

  class WorkItem final {
   public:
    ~WorkItem() {
      try {
        cancel();
      } catch (...) {
        // destructor... no exceptions allowed here
      }
    }

    // Cancels the WorkItem
    void cancel() { executeWithCancel(true); }

    // Runs the WorkItem immediately
    void run() { executeWithCancel(false); }

    explicit WorkItem(fu2::unique_function<void(bool canceled)>&& handler,
                      RequestLane lane, Scheduler* scheduler)
        : _handler(std::move(handler)), _lane(lane), _disable(false), _scheduler(scheduler) {}

   private:
    // This is not copyable or movable
    WorkItem(WorkItem const&) = delete;
    WorkItem(WorkItem&&) = delete;
    void operator=(WorkItem const&) const = delete;

    inline void executeWithCancel(bool arg) {
      bool disabled = _disable.exchange(true);
      // If exchange returns false, the item was not yet scheduled.
      // Hence we are the first dealing with this WorkItem
      if (disabled == false) {
        // The following code moves the _handler into the Scheduler.
        // Thus any reference to class to self in the _handler will be released
        // as soon as the scheduler executed the _handler lambda.
        bool queued = _scheduler->queue(_lane, [handler = std::move(_handler),
                                                arg]() mutable  {
                                                  handler(arg);
                                                });
        if (!queued) {
          THROW_ARANGO_EXCEPTION(TRI_ERROR_QUEUE_FULL);
        }
      }
    }
#ifdef ARANGODB_ENABLE_MAINTAINER_MODE
    bool isDisabled() const { return _disable.load(); }
    friend class Scheduler;
#endif

   private:
    fu2::unique_function<void(bool)> _handler;
    RequestLane _lane;
    std::atomic<bool> _disable;
    Scheduler* _scheduler;
  };

 protected:
  application_features::ApplicationServer& _server;

 public:
    // delay Future returns a future that will be fulfilled after the given duration
    // requires scheduler
    // If d is zero, the future is fulfilled immediately. Throws a logic error
    // if delay was cancelled.
    futures::Future<futures::Unit> delay(clock::duration d) {
      if (d == clock::duration::zero()) {
        return futures::makeFuture();
      }

      futures::Promise<bool> p;
      futures::Future<bool> f = p.getFuture();

      auto item = queueDelay(RequestLane::DELAYED_FUTURE, d,
        [pr = std::move(p)](bool cancelled) mutable { pr.setValue(cancelled); });

      return std::move(f).thenValue([item = std::move(item)](bool cancelled) {
        if (cancelled) {
          throw std::logic_error("delay was cancelled");
        }
      });
    }

  // ---------------------------------------------------------------------------
  // CronThread and delayed tasks
  // ---------------------------------------------------------------------------
 private:
  // The priority queue is managed by a CronThread. It wakes up on a regular basis (10ms currently)
  // and looks at queue.top(). It the _expire time is smaller than now() and the task is not canceled
  // it is posted on the scheduler. The next sleep time is computed depending on queue top.
  //
  // Note that tasks that have a delay of less than 1ms are posted directly.
  // For tasks above 50ms the CronThread is woken up to potentially update its sleep time, which
  // could now be shorter than before.

  // Entry point for the CronThread
  void runCronThread();
  friend class SchedulerCronThread;

  // Removed all tasks from the priority queue and cancels them
  void cancelAllCronTasks();

  typedef std::pair<clock::time_point, std::weak_ptr<WorkItem>> CronWorkItem;

  struct CronWorkItemCompare {
    bool operator()(CronWorkItem const& left, CronWorkItem const& right) const {
      // Reverse order, because std::priority_queue is a max heap.
      return right.first < left.first;
    }
  };

  std::priority_queue<CronWorkItem, std::vector<CronWorkItem>, CronWorkItemCompare> _cronQueue;

  std::mutex _cronQueueMutex;
  std::condition_variable _croncv;
  std::unique_ptr<SchedulerCronThread> _cronThread;

  // ---------------------------------------------------------------------------
  // Statistics stuff
  // ---------------------------------------------------------------------------
 public:
  struct QueueStatistics {
    uint64_t _running; // numWorkers
    uint64_t _blocked; // obsolete, always 0 now
    uint64_t _queued;
    uint64_t _working;
    uint64_t _directExec;
  };

  virtual void toVelocyPack(velocypack::Builder&) const = 0;
  virtual QueueStatistics queueStatistics() const = 0;

  // ---------------------------------------------------------------------------
  // Start/Stop/IsRunning stuff
  // ---------------------------------------------------------------------------
 public:
  virtual bool start();
  virtual void shutdown();

 protected:
  // You wondering why Scheduler::isStopping() no longer works for you?
  // Go away and use `application_features::ApplicationServer::isStopping()`
  // It is made for people that want to know if the should stop doing things.
  virtual bool isStopping() = 0;

 private:
  Scheduler(Scheduler const&) = delete;
  Scheduler(Scheduler&&) = delete;
  void operator=(Scheduler const&) = delete;
};

}  // namespace arangodb

#endif<|MERGE_RESOLUTION|>--- conflicted
+++ resolved
@@ -67,12 +67,7 @@
 
   // Enqueues a task - this is implemented on the specific scheduler
   // May throw.
-<<<<<<< HEAD
-  virtual bool queue(RequestLane lane, fu2::unique_function<void()>,
-                     bool allowDirectHandling = false) ADB_WARN_UNUSED_RESULT = 0;
-=======
-  virtual bool queue(RequestLane lane, std::function<void()>) ADB_WARN_UNUSED_RESULT = 0;
->>>>>>> d211957c
+  virtual bool queue(RequestLane lane, fu2::unique_function<void()>) ADB_WARN_UNUSED_RESULT = 0;
 
   // Enqueues a task after delay - this uses the queue functions above.
   // WorkHandle is a shared_ptr to a WorkItem. If all references the WorkItem
