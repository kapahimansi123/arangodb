--- conflicted
+++ resolved
@@ -107,15 +107,9 @@
     // max / min number of threads
 
   // Concurrency throttling:
-<<<<<<< HEAD
-  options->addOption("--server.in-flight-multiplier",
-                     std::string("controls the number of requests that can be in flight at a given point in time, relative to the number of request handling threads"),
-                     new DoubleParameter(&_inFlightMultiplier),
-=======
   options->addOption("--server.ongoing-multiplier",
                      std::string("controls the number of low prio requests that can be ongoing at a given point in time, relative to the maximum number of request handling threads"),
                      new DoubleParameter(&_ongoingMultiplier),
->>>>>>> 9d466a1a
                      arangodb::options::makeDefaultFlags(arangodb::options::Flags::Dynamic, arangodb::options::Flags::Hidden));
 
   options->addOption("--server.maximal-queue-size",
@@ -170,19 +164,11 @@
     _nrMinimalThreads = 4;
   }
 
-<<<<<<< HEAD
-  if (_inFlightMultiplier < 1.0) {
-    LOG_TOPIC("0a93a", WARN, arangodb::Logger::THREADS)
-        << "--server.in-flight-multiplier (" << _inFlightMultiplier
-        << ") is less than 1.0, setting to default (4.0)";
-    _inFlightMultiplier = 4.0;
-=======
   if (_ongoingMultiplier < 1.0) {
     LOG_TOPIC("0a93a", WARN, arangodb::Logger::THREADS)
         << "--server.ongoing-multiplier (" << _ongoingMultiplier
         << ") is less than 1.0, setting to default (4.0)";
     _ongoingMultiplier = 4.0;
->>>>>>> 9d466a1a
   }
   
   if (_nrMinimalThreads >= _nrMaximalThreads) {
@@ -228,11 +214,7 @@
 #endif
   auto sched = std::make_unique<SupervisedScheduler>(server(), _nrMinimalThreads,
                                                      _nrMaximalThreads, _queueSize,
-<<<<<<< HEAD
-                                                     _fifo1Size, _fifo2Size, _fifo3Size,_inFlightMultiplier, _unavailabilityQueueFillGrade);
-=======
                                                      _fifo1Size, _fifo2Size, _fifo3Size,_ongoingMultiplier, _unavailabilityQueueFillGrade);
->>>>>>> 9d466a1a
 #if (_MSC_VER >= 1)
 #pragma warning(pop)
 #endif
