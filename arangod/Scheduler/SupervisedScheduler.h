--- conflicted
+++ resolved
@@ -42,11 +42,7 @@
   SupervisedScheduler(application_features::ApplicationServer& server,
                       uint64_t minThreads, uint64_t maxThreads, uint64_t maxQueueSize,
                       uint64_t fifo1Size, uint64_t fifo2Size, uint64_t fifo3Size,
-<<<<<<< HEAD
-                      double inFlightMultiplier, double unavailabilityQueueFillGrade);
-=======
                       double ongoingMultiplier, double unavailabilityQueueFillGrade);
->>>>>>> 9d466a1a
   virtual ~SupervisedScheduler();
 
   bool queue(RequestLane lane, fu2::unique_function<void()>) override ADB_WARN_UNUSED_RESULT;
@@ -69,17 +65,10 @@
     // for example if a collection has many shards. Then we want to throttle
     // on the coordinator, if it has already so many things going on that
     // the dbservers could get too much. This is a heuristic here. We set
-<<<<<<< HEAD
-    // the limit to the coordinator limit times the number of coordinators
-    // divided by the number of dbservers.
-    _ongoingLowPrioLimitWithFanout 
-      = _ongoingLowPrioLimit * numberOfCoordinators / numberOfDBServers;
-=======
     // the limit to the coordinator limit times the number of dbservers
     // divided by the number of coordinators.
     _ongoingLowPrioLimitWithFanout 
       = _ongoingLowPrioLimit * numberOfDBServers / numberOfCoordinators;
->>>>>>> 9d466a1a
   }
 
   constexpr static uint64_t const NumberOfQueues = 4;
@@ -98,42 +87,6 @@
   friend class SupervisedSchedulerManagerThread;
   friend class SupervisedSchedulerWorkerThread;
 
-<<<<<<< HEAD
-  struct WorkItem final {
-    fu2::unique_function<void()> _handler;
-
-    explicit WorkItem(fu2::unique_function<void()>&& handler)
-        : _handler(std::move(handler)) {}
-    ~WorkItem() = default;
-
-    void operator()() { _handler(); }
-  };
-
-  // Since the lockfree queue can only handle PODs, one has to wrap lambdas
-  // in a container class and store pointers. -- Maybe there is a better way?
-  boost::lockfree::queue<WorkItem*> _queues[NumberOfQueues];
-
-  std::atomic<uint64_t> _numWorkers;
-  std::atomic<bool> _stopping;
-  std::atomic<bool> _acceptingNewJobs;
-
-  // aligning required to prevent false sharing - assumes cache line size is 64
-  alignas(64) std::atomic<uint64_t> _jobsSubmitted;
-  alignas(64) std::atomic<uint64_t> _jobsDequeued;
-  alignas(64) std::atomic<uint64_t> _jobsDone;
-
-  // During a queue operation there a two reasons to manually wake up a worker
-  //  1. the queue length is bigger than _wakeupQueueLength and the last submit time
-  //      is bigger than _wakeupTime_ns.
-  //  2. the last submit time is bigger than _definitiveWakeupTime_ns.
-  //
-  // The last submit time is a thread local variable that stores the time of the last
-  // queue operation.
-  alignas(64) std::atomic<uint64_t> _wakeupQueueLength;            // q1
-  std::atomic<uint64_t> _wakeupTime_ns, _definitiveWakeupTime_ns;  // t3, t4
-
-=======
->>>>>>> 9d466a1a
   // each worker thread has a state block which contains configuration values.
   // _queueRetryTime_us is the number of microseconds this particular
   // thread should spin before going to sleep. Note that this spinning is only
@@ -171,15 +124,6 @@
     // cppcheck-suppress missingOverride
     bool start();
   };
-<<<<<<< HEAD
-
-  size_t const _minNumWorker;
-  size_t const _maxNumWorker;
-  size_t const _maxInFlight;
-  size_t const _ongoingLowPrioLimit;
-  size_t _ongoingLowPrioLimitWithFanout;
-  
-=======
 
   struct WorkItem final {
     fu2::unique_function<void()> _handler;
@@ -191,7 +135,6 @@
     void operator()() { _handler(); }
   };
 
->>>>>>> 9d466a1a
   std::unique_ptr<WorkItem> getWork(std::shared_ptr<WorkerState>& state);
   void startOneThread();
   void stopOneThread();
@@ -209,8 +152,6 @@
   void runSupervisor();
 
  private:
-<<<<<<< HEAD
-=======
   std::atomic<uint64_t> _numWorkers;
   std::atomic<bool> _stopping;
   std::atomic<bool> _acceptingNewJobs;
@@ -240,7 +181,6 @@
   alignas(64) std::atomic<uint64_t> _wakeupQueueLength;            // q1
   std::atomic<uint64_t> _wakeupTime_ns, _definitiveWakeupTime_ns;  // t3, t4
 
->>>>>>> 9d466a1a
   /// @brief fill grade of the scheduler's queue (in %) from which onwards
   /// the server is considered unavailable (because of overload)
   double const _unavailabilityQueueFillGrade;
@@ -250,8 +190,6 @@
   std::atomic<uint64_t> _numWorking;   // Number of threads actually working
   std::atomic<uint64_t> _numAwake;     // Number of threads working or spinning
                                        // (i.e. not sleeping)
-
-  uint64_t const _maxFifoSizes[NumberOfQueues];
 
   // The following mutex protects the lists _workerStates and
   // _abandonedWorkerStates, whenever one accesses any of these two
@@ -278,11 +216,7 @@
   Counter& _metricsQueueFull;
   Gauge<uint64_t>& _ongoingLowPrioGauge;
   Gauge<uint64_t>& _ongoingLowPrioGaugeWithFanout;
-<<<<<<< HEAD
-  std::array<Gauge<uint64_t>*, NumberOfQueues> _metricsQueueLengths;
-=======
   Gauge<uint64_t>* _metricsQueueLengths[NumberOfQueues];
->>>>>>> 9d466a1a
 };
 
 }  // namespace arangodb
