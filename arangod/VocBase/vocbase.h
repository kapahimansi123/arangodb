////////////////////////////////////////////////////////////////////////////////
/// DISCLAIMER
///
/// Copyright 2014-2016 ArangoDB GmbH, Cologne, Germany
/// Copyright 2004-2014 triAGENS GmbH, Cologne, Germany
///
/// Licensed under the Apache License, Version 2.0 (the "License");
/// you may not use this file except in compliance with the License.
/// You may obtain a copy of the License at
///
///     http://www.apache.org/licenses/LICENSE-2.0
///
/// Unless required by applicable law or agreed to in writing, software
/// distributed under the License is distributed on an "AS IS" BASIS,
/// WITHOUT WARRANTIES OR CONDITIONS OF ANY KIND, either express or implied.
/// See the License for the specific language governing permissions and
/// limitations under the License.
///
/// Copyright holder is ArangoDB GmbH, Cologne, Germany
///
/// @author Dr. Frank Celler
////////////////////////////////////////////////////////////////////////////////

#pragma once

#include "Basics/Common.h"

#include <stddef.h>
#include <atomic>
#include <cstdint>
#include <functional>
#include <memory>
#include <string>
#include <thread>
#include <unordered_map>
#include <vector>

#include <velocypack/Slice.h>

#include "Auth/DatabaseResource.h"
#include "Basics/DeadlockDetector.h"
#include "Basics/ReadWriteLock.h"
#include "Basics/Result.h"
#include "Basics/voc-errors.h"
#include "VocBase/voc-types.h"

namespace arangodb {
namespace application_features {
class ApplicationServer;
}
namespace aql {
class QueryList;
}
namespace velocypack {
class Builder;
class Slice;
class StringRef;
}  // namespace velocypack
class CollectionKeysRepository;
class CreateDatabaseInfo;
class CursorRepository;
class DatabaseReplicationApplier;
class LogicalCollection;
class LogicalDataSource;
class LogicalView;
class ReplicationClientsProgressTracker;
class StorageEngine;
}  // namespace arangodb

/// @brief predefined collection name for users
constexpr auto TRI_COL_NAME_USERS = "_users";

/// @brief name of the system database
constexpr auto TRI_VOC_SYSTEM_DATABASE = "_system";

/// @brief maximal name length
constexpr size_t TRI_COL_NAME_LENGTH = 64;

/// @brief default maximal collection journal size
constexpr size_t TRI_JOURNAL_DEFAULT_SIZE = 1024 * 1024 * 32;  // 32 MiB

////////////////////////////////////////////////////////////////////////////////
/// @brief minimal collection journal size (for testing, we allow very small
/// file sizes in maintainer mode)
////////////////////////////////////////////////////////////////////////////////

#ifdef ARANGODB_ENABLE_MAINTAINER_MODE

constexpr size_t TRI_JOURNAL_MINIMAL_SIZE = 16 * 1024;  // 16 KiB

#else

constexpr size_t TRI_JOURNAL_MINIMAL_SIZE = 1024 * 1024;  // 1 MiB

#endif

/// @brief document handle separator as character
constexpr char TRI_DOCUMENT_HANDLE_SEPARATOR_CHR = '/';

/// @brief document handle separator as string
constexpr auto TRI_DOCUMENT_HANDLE_SEPARATOR_STR = "/";

/// @brief index handle separator as character
constexpr char TRI_INDEX_HANDLE_SEPARATOR_CHR = '/';

/// @brief index handle separator as string
constexpr auto TRI_INDEX_HANDLE_SEPARATOR_STR = "/";

/// @brief collection enum
enum TRI_col_type_e : uint32_t {
  TRI_COL_TYPE_UNKNOWN = 0,  // only used to signal an invalid collection type
  TRI_COL_TYPE_DOCUMENT = 2,
  TRI_COL_TYPE_EDGE = 3
};

/// @brief database type
enum TRI_vocbase_type_e {
  TRI_VOCBASE_TYPE_NORMAL = 0,
  TRI_VOCBASE_TYPE_COORDINATOR = 1
};

/// @brief status of a collection
/// note: the NEW_BORN status is not used in ArangoDB 1.3 anymore, but is left
/// in this enum for compatibility with earlier versions
enum TRI_vocbase_col_status_e : int {
  TRI_VOC_COL_STATUS_CORRUPTED = 0,
  TRI_VOC_COL_STATUS_NEW_BORN = 1,  // DEPRECATED, and shouldn't be used anymore
  TRI_VOC_COL_STATUS_UNLOADED = 2,
  TRI_VOC_COL_STATUS_LOADED = 3,
  TRI_VOC_COL_STATUS_UNLOADING = 4,
  TRI_VOC_COL_STATUS_DELETED = 5,
  TRI_VOC_COL_STATUS_LOADING = 6
};

/// @brief database
struct TRI_vocbase_t {
  friend class arangodb::StorageEngine;

  /// @brief database state
  enum class State { NORMAL = 0, SHUTDOWN_COMPACTOR = 1, SHUTDOWN_CLEANUP = 2 };

  TRI_vocbase_t(TRI_vocbase_type_e type, arangodb::CreateDatabaseInfo const&);
  TEST_VIRTUAL ~TRI_vocbase_t();

 private:
  // explicitly document implicit behavior (due to presence of locks)
  TRI_vocbase_t(TRI_vocbase_t&&) = delete;
  TRI_vocbase_t(TRI_vocbase_t const&) = delete;
  TRI_vocbase_t& operator=(TRI_vocbase_t&&) = delete;
  TRI_vocbase_t& operator=(TRI_vocbase_t const&) = delete;

  /// @brief sleep interval used when polling for a loading collection's status
  static constexpr unsigned collectionStatusPollInterval() { return 10 * 1000; }

  /// @brief states for dropping
  enum DropState {
    DROP_EXIT,    // drop done, nothing else to do
    DROP_AGAIN,   // drop not done, must try again
    DROP_PERFORM  // drop done, must perform actual cleanup routine
  };

<<<<<<< HEAD
  TRI_voc_tick_t const _id; // internal database id
  arangodb::auth::DatabaseResource _resource; // database name
  TRI_vocbase_type_e _type; // type (normal or coordinator)
=======
  arangodb::application_features::ApplicationServer& _server;

  TRI_voc_tick_t const _id;  // internal database id
  std::string  _name; // database name
  TRI_vocbase_type_e _type;  // type (normal or coordinator)
>>>>>>> a83c2323
  std::atomic<uint64_t> _refCount;
  State _state;
  bool _isOwnAppsDirectory;

  std::uint32_t _replicationFactor; // 0 is satellite, 1 disabled
  std::uint32_t _minReplicationFactor;
  std::string _sharding; // "flexible" (same as "") or "single"

  std::vector<std::shared_ptr<arangodb::LogicalCollection>> _collections;  // ALL collections
  std::vector<std::shared_ptr<arangodb::LogicalCollection>> _deadCollections;  // collections dropped that can be removed later

  std::unordered_map<TRI_voc_cid_t,
                     std::shared_ptr<arangodb::LogicalDataSource>>
      _dataSourceById;  // data-source by id
  std::unordered_map<std::string, std::shared_ptr<arangodb::LogicalDataSource>> _dataSourceByName;  // data-source by name
  std::unordered_map<std::string, std::shared_ptr<arangodb::LogicalDataSource>> _dataSourceByUuid;  // data-source by uuid
  mutable arangodb::basics::ReadWriteLock _dataSourceLock;  // data-source iterator lock
  mutable std::atomic<std::thread::id> _dataSourceLockWriteOwner;  // current thread owning '_dataSourceLock'
                                                                   // write lock (workaround for non-recusrive
                                                                   // ReadWriteLock)

  std::unique_ptr<arangodb::aql::QueryList> _queries;
  std::unique_ptr<arangodb::CursorRepository> _cursorRepository;
  std::unique_ptr<arangodb::CollectionKeysRepository> _collectionKeys;

  std::unique_ptr<arangodb::DatabaseReplicationApplier> _replicationApplier;
  std::unique_ptr<arangodb::ReplicationClientsProgressTracker> _replicationClients;

 public:
  arangodb::basics::DeadlockDetector<TRI_voc_tid_t, arangodb::LogicalCollection> _deadlockDetector;
  arangodb::basics::ReadWriteLock _inventoryLock;  // object lock needed when
                                                   // replication is assessing
                                                   // the state of the vocbase

  // structures for user-defined volatile data
  void* _userStructures;

 public:
  /// @brief checks if a database name is allowed
  /// returns true if the name is allowed and false otherwise
  static bool IsAllowedName(arangodb::velocypack::Slice slice) noexcept;
  static bool IsAllowedName(bool allowSystem,
                            arangodb::velocypack::StringRef const& name) noexcept;

  /// @brief determine whether a data-source name is a system data-source name
  static bool IsSystemName(std::string const& name) noexcept;

  arangodb::application_features::ApplicationServer& server() const {
    return _server;
  }

  TRI_voc_tick_t id() const { return _id; }
  std::string const& name() const { return _resource.database(); }
  arangodb::auth::DatabaseResource const& resource() const { return _resource; }
  std::string path() const;
  std::uint32_t replicationFactor() const;
  std::uint32_t minReplicationFactor() const;
  std::string const& sharding() const;
  TRI_vocbase_type_e type() const { return _type; }
  State state() const { return _state; }
  void setState(State state) { _state = state; }

  arangodb::Result toVelocyPack(arangodb::velocypack::Builder& result) const;
  arangodb::ReplicationClientsProgressTracker& replicationClients() {
    return *_replicationClients;
  }

  arangodb::DatabaseReplicationApplier* replicationApplier() const {
    return _replicationApplier.get();
  }
  void addReplicationApplier();

  arangodb::aql::QueryList* queryList() const { return _queries.get(); }
  arangodb::CursorRepository* cursorRepository() const {
    return _cursorRepository.get();
  }
  arangodb::CollectionKeysRepository* collectionKeys() const {
    return _collectionKeys.get();
  }

  bool isOwnAppsDirectory() const { return _isOwnAppsDirectory; }
  void setIsOwnAppsDirectory(bool value) { _isOwnAppsDirectory = value; }

  /// @brief signal the cleanup thread to wake up
  void signalCleanup();

  /// @brief increase the reference counter for a database.
  /// will return true if the refeence counter was increased, false otherwise
  /// in case false is returned, the database must not be used
  bool use();

  void forceUse();

  /// @brief decrease the reference counter for a database
  void release() noexcept;

  /// @brief returns whether the database is dangling
  bool isDangling() const;

  /// @brief whether or not the vocbase has been marked as deleted
  bool isDropped() const;

  /// @brief marks a database as deleted
  bool markAsDropped();

  /// @brief returns whether the database is the system database
  bool isSystem() const { return name() == TRI_VOC_SYSTEM_DATABASE; }

  /// @brief stop operations in this vocbase. must be called prior to
  /// shutdown to clean things up
  void stop();

  /// @brief closes a database and all collections
  void shutdown();

  /// @brief returns all known views
  std::vector<std::shared_ptr<arangodb::LogicalView>> views();

  /// @brief returns all known collections
  std::vector<std::shared_ptr<arangodb::LogicalCollection>> collections(bool includeDeleted);

  void processCollections(std::function<void(arangodb::LogicalCollection*)> const& cb,
                          bool includeDeleted);

  /// @brief returns names of all known collections
  std::vector<std::string> collectionNames();

  /// @brief creates a new view from parameter set
  std::shared_ptr<arangodb::LogicalView> createView(arangodb::velocypack::Slice parameters);

  /// @brief drops a view
  arangodb::Result dropView(TRI_voc_cid_t cid, bool allowDropSystem);

  /// @brief returns all known collections with their parameters
  /// and optionally indexes
  /// the result is sorted by type and name (vertices before edges)
  void inventory(arangodb::velocypack::Builder& result, TRI_voc_tick_t,
                 std::function<bool(arangodb::LogicalCollection const*)> const& nameFilter);

  /// @brief looks up a collection by identifier
  std::shared_ptr<arangodb::LogicalCollection> lookupCollection(TRI_voc_cid_t id) const noexcept;

  /// @brief looks up a collection by name or stringified cid or uuid
  std::shared_ptr<arangodb::LogicalCollection> lookupCollection(std::string const& nameOrId) const
      noexcept;

  /// @brief looks up a collection by uuid
  std::shared_ptr<arangodb::LogicalCollection> lookupCollectionByUuid(std::string const& uuid) const
      noexcept;

  /// @brief looks up a data-source by identifier
  std::shared_ptr<arangodb::LogicalDataSource> lookupDataSource(TRI_voc_cid_t id) const noexcept;

  /// @brief looks up a data-source by name or stringified cid or uuid
  std::shared_ptr<arangodb::LogicalDataSource> lookupDataSource(std::string const& nameOrId) const
      noexcept;

  /// @brief looks up a view by identifier
  std::shared_ptr<arangodb::LogicalView> lookupView(TRI_voc_cid_t id) const;

  /// @brief looks up a view by name or stringified cid or uuid
  std::shared_ptr<arangodb::LogicalView> lookupView(std::string const& nameOrId) const;

  /// @brief renames a collection
  arangodb::Result renameCollection(TRI_voc_cid_t cid, std::string const& newName);

  /// @brief renames a view
  arangodb::Result renameView(TRI_voc_cid_t cid, std::string const& oldName);

  /// @brief creates a new collection from parameter set
  /// collection id ("cid") is normally passed with a value of 0
  /// this means that the system will assign a new collection id automatically
  /// using a cid of > 0 is supported to import dumps from other servers etc.
  /// but the functionality is not advertised
  std::shared_ptr<arangodb::LogicalCollection> createCollection(arangodb::velocypack::Slice parameters);

  /// @brief drops a collection, no timeout if timeout is < 0.0, otherwise
  /// timeout is in seconds. Essentially, the timeout counts to acquire the
  /// write lock for using the collection.
  arangodb::Result dropCollection(TRI_voc_cid_t cid, bool allowDropSystem, double timeout);

  /// @brief callback for collection dropping
  static bool DropCollectionCallback(arangodb::LogicalCollection& collection);

  /// @brief unloads a collection
  int unloadCollection(arangodb::LogicalCollection* collection, bool force);

  /// @brief locks a collection for usage, loading or manifesting it
  /// Note that this will READ lock the collection you have to release the
  /// collection lock by yourself.
  int useCollection(arangodb::LogicalCollection* collection, TRI_vocbase_col_status_e&);

  /// @brief locks a collection for usage by id
  /// Note that this will READ lock the collection you have to release the
  /// collection lock by yourself and call @ref TRI_ReleaseCollectionVocBase
  /// when you are done with the collection.
  std::shared_ptr<arangodb::LogicalCollection> useCollection(TRI_voc_cid_t cid,
                                                             TRI_vocbase_col_status_e&);

  /// @brief locks a collection for usage by name
  /// Note that this will READ lock the collection you have to release the
  /// collection lock by yourself and call @ref TRI_ReleaseCollectionVocBase
  /// when you are done with the collection.
  std::shared_ptr<arangodb::LogicalCollection> useCollection(std::string const& name,
                                                             TRI_vocbase_col_status_e&);

  /// @brief releases a collection from usage
  void releaseCollection(arangodb::LogicalCollection* collection);

  /// @brief visit all DataSources registered with this vocbase
  /// @param visitor returns if visitation should continue
  /// @param lockWrite aquire write lock (if 'visitor' will modify vocbase)
  /// @return visitation compleated successfully
  typedef std::function<bool(arangodb::LogicalDataSource& dataSource)> dataSourceVisitor;
  bool visitDataSources(dataSourceVisitor const& visitor, bool lockWrite = false);

 private:
  /// @brief check some invariants on the various lists of collections
  void checkCollectionInvariants() const;

  std::shared_ptr<arangodb::LogicalCollection> useCollectionInternal(
      std::shared_ptr<arangodb::LogicalCollection>, TRI_vocbase_col_status_e& status);

  int loadCollection(arangodb::LogicalCollection* collection,
                     TRI_vocbase_col_status_e& status, bool setStatus = true);

  /// @brief adds a new collection
  /// caller must hold _dataSourceLock in write mode or set doLock
  void registerCollection(bool doLock,
                          std::shared_ptr<arangodb::LogicalCollection> const& collection);

  /// @brief removes a collection from the global list of collections
  /// This function is called when a collection is dropped.
  bool unregisterCollection(arangodb::LogicalCollection* collection);

  /// @brief creates a new collection, worker function
  std::shared_ptr<arangodb::LogicalCollection> createCollectionWorker(arangodb::velocypack::Slice parameters);

  /// @brief drops a collection, worker function
  int dropCollectionWorker(arangodb::LogicalCollection* collection,
                           DropState& state, double timeout);

  /// @brief adds a new view
  /// caller must hold _dataSourceLock in write mode or set doLock
  void registerView(bool doLock, std::shared_ptr<arangodb::LogicalView> const& view);

  /// @brief removes a view from the global list of views
  /// This function is called when a view is dropped.
  bool unregisterView(arangodb::LogicalView const& view);
};

/// @brief extract the _rev attribute from a slice
TRI_voc_rid_t TRI_ExtractRevisionId(arangodb::velocypack::Slice const slice);

/// @brief sanitize an object, given as slice, builder must contain an
/// open object which will remain open
void TRI_SanitizeObject(arangodb::velocypack::Slice const slice,
                        arangodb::velocypack::Builder& builder);
void TRI_SanitizeObjectWithEdges(arangodb::velocypack::Slice const slice,
                                 arangodb::velocypack::Builder& builder);<|MERGE_RESOLUTION|>--- conflicted
+++ resolved
@@ -159,17 +159,11 @@
     DROP_PERFORM  // drop done, must perform actual cleanup routine
   };
 
-<<<<<<< HEAD
-  TRI_voc_tick_t const _id; // internal database id
+  arangodb::application_features::ApplicationServer& _server;
+
+  TRI_voc_tick_t const _id;  // internal database id
   arangodb::auth::DatabaseResource _resource; // database name
-  TRI_vocbase_type_e _type; // type (normal or coordinator)
-=======
-  arangodb::application_features::ApplicationServer& _server;
-
-  TRI_voc_tick_t const _id;  // internal database id
-  std::string  _name; // database name
   TRI_vocbase_type_e _type;  // type (normal or coordinator)
->>>>>>> a83c2323
   std::atomic<uint64_t> _refCount;
   State _state;
   bool _isOwnAppsDirectory;
