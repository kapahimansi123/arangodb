--- conflicted
+++ resolved
@@ -645,11 +645,7 @@
 
     // sleep for a while
     std::this_thread::yield();
-<<<<<<< HEAD
     arangodb::basics::sleep_for(std::chrono::milliseconds(10));
-=======
-    std::this_thread::sleep_for(std::chrono::milliseconds(10));
->>>>>>> c922c5f1
   }
 
   TRI_ASSERT(writeLocker.isLocked());
@@ -1397,11 +1393,7 @@
 
     // sleep for a while
     std::this_thread::yield();
-<<<<<<< HEAD
-    arangodb::basics::sleep_for(std::chrono::milliseconds(10));
-=======
-    std::this_thread::sleep_for(std::chrono::milliseconds(10));
->>>>>>> c922c5f1
+    arangodb::basics::sleep_for(std::chrono::microseconds(10000));
   }
 
   TRI_ASSERT(writeLocker.isLocked());
@@ -1651,11 +1643,7 @@
 
     // sleep for a while
     std::this_thread::yield();
-<<<<<<< HEAD
     arangodb::basics::sleep_for(std::chrono::milliseconds(10));
-=======
-    std::this_thread::sleep_for(std::chrono::milliseconds(10));
->>>>>>> c922c5f1
   }
 
   TRI_ASSERT(writeLocker.isLocked());
