////////////////////////////////////////////////////////////////////////////////
/// DISCLAIMER
///
/// Copyright 2014-2021 ArangoDB GmbH, Cologne, Germany
/// Copyright 2004-2014 triAGENS GmbH, Cologne, Germany
///
/// Licensed under the Apache License, Version 2.0 (the "License");
/// you may not use this file except in compliance with the License.
/// You may obtain a copy of the License at
///
///     http://www.apache.org/licenses/LICENSE-2.0
///
/// Unless required by applicable law or agreed to in writing, software
/// distributed under the License is distributed on an "AS IS" BASIS,
/// WITHOUT WARRANTIES OR CONDITIONS OF ANY KIND, either express or implied.
/// See the License for the specific language governing permissions and
/// limitations under the License.
///
/// Copyright holder is ArangoDB GmbH, Cologne, Germany
///
/// @author Michael Hackstein
/// @author Daniel H. Larkin
////////////////////////////////////////////////////////////////////////////////

#include "LogicalCollection.h"

#include "ApplicationFeatures/ApplicationServer.h"
#include "Aql/QueryCache.h"
#include "Basics/Mutex.h"
#include "Basics/ReadLocker.h"
#include "Basics/StaticStrings.h"
#include "Basics/VelocyPackHelper.h"
#include "Basics/WriteLocker.h"
#include "Cluster/ClusterFeature.h"
#include "Cluster/ClusterMethods.h"
#include "Cluster/FollowerInfo.h"
#include "Cluster/ServerState.h"
#include "Replication/ReplicationFeature.h"
#include "RestServer/DatabaseFeature.h"
#include "Sharding/ShardingInfo.h"
#include "StorageEngine/EngineSelectorFeature.h"
#include "StorageEngine/PhysicalCollection.h"
#include "StorageEngine/StorageEngine.h"
#include "Transaction/Helpers.h"
#include "Transaction/StandaloneContext.h"
#include "Utils/CollectionNameResolver.h"
#include "Utils/SingleCollectionTransaction.h"
#include "VocBase/KeyGenerator.h"
#include "VocBase/ManagedDocumentResult.h"
#include "VocBase/Validators.h"

#include <velocypack/Collection.h>
#include <velocypack/StringRef.h>
#include <velocypack/velocypack-aliases.h>

using namespace arangodb;
using Helper = arangodb::basics::VelocyPackHelper;

namespace {

static std::string translateStatus(TRI_vocbase_col_status_e status) {
  switch (status) {
    case TRI_VOC_COL_STATUS_UNLOADED:
      return "unloaded";
    case TRI_VOC_COL_STATUS_LOADED:
      return "loaded";
    case TRI_VOC_COL_STATUS_UNLOADING:
      return "unloading";
    case TRI_VOC_COL_STATUS_DELETED:
      return "deleted";
    case TRI_VOC_COL_STATUS_LOADING:
      return "loading";
    case TRI_VOC_COL_STATUS_CORRUPTED:
    case TRI_VOC_COL_STATUS_NEW_BORN:
    default:
      return "unknown";
  }
}

std::string readGloballyUniqueId(arangodb::velocypack::Slice info) {
  auto guid = arangodb::basics::VelocyPackHelper::getStringValue(
      info, arangodb::StaticStrings::DataSourceGuid, arangodb::StaticStrings::Empty);

  if (!guid.empty()) {
    // check if the globallyUniqueId is only numeric. This causes ambiguities
    // later and can only happen (only) for collections created with v3.3.0 (the
    // GUID generation process was changed in v3.3.1 already to fix this issue).
    // remove the globallyUniqueId so a new one will be generated server.side
    bool validNumber = false;
    NumberUtils::atoi_positive<uint64_t>(guid.data(), guid.data() + guid.size(), validNumber);
    if (!validNumber) {
      // GUID is not just numeric, this is fine
      return guid;
    }

    // GUID is only numeric - we must not use it
#ifdef ARANGODB_ENABLE_MAINTAINER_MODE
    // this should never happen for any collections created during testing. the
    // only way to make this happen is using a collection created with v3.3.0,
    // which we will not have in our tests.
    TRI_ASSERT(false);
#endif
  }

  auto version = arangodb::basics::VelocyPackHelper::getNumericValue<uint32_t>(
      info, StaticStrings::Version,
      static_cast<uint32_t>(LogicalCollection::currentVersion()));

  // predictable UUID for legacy collections
  if (static_cast<LogicalCollection::Version>(version) < LogicalCollection::Version::v33 &&
      info.isObject()) {
    return arangodb::basics::VelocyPackHelper::getStringValue(
        info, arangodb::StaticStrings::DataSourceName, arangodb::StaticStrings::Empty);
  }

  return arangodb::StaticStrings::Empty;
}

arangodb::LogicalDataSource::Type const& readType(arangodb::velocypack::Slice info,
                                                  std::string const& key,
                                                  TRI_col_type_e def) {
  static const auto& document = arangodb::LogicalDataSource::Type::emplace(
      arangodb::velocypack::StringRef("document"));
  static const auto& edge =
      arangodb::LogicalDataSource::Type::emplace(arangodb::velocypack::StringRef("edge"));

  // arbitrary system-global value for unknown
  static const auto& unknown =
      arangodb::LogicalDataSource::Type::emplace(arangodb::velocypack::StringRef());

  switch (Helper::getNumericValue<TRI_col_type_e, int>(info, key, def)) {
    case TRI_col_type_e::TRI_COL_TYPE_DOCUMENT:
      return document;
    case TRI_col_type_e::TRI_COL_TYPE_EDGE:
      return edge;
    default:
      return unknown;
  }
}

}  // namespace

// The Slice contains the part of the plan that
// is relevant for this collection.
LogicalCollection::LogicalCollection(TRI_vocbase_t& vocbase, VPackSlice const& info, bool isAStub)
    : LogicalDataSource(
          LogicalCollection::category(),
          ::readType(info, StaticStrings::DataSourceType, TRI_COL_TYPE_UNKNOWN), vocbase,
          DataSourceId{Helper::extractIdValue(info)}, ::readGloballyUniqueId(info),
          DataSourceId{Helper::stringUInt64(info.get(StaticStrings::DataSourcePlanId))},
          Helper::getStringValue(info, StaticStrings::DataSourceName, ""),
          TRI_vocbase_t::IsSystemName(
              Helper::getStringValue(info, StaticStrings::DataSourceName, "")) &&
              Helper::getBooleanValue(info, StaticStrings::DataSourceSystem, false),
          Helper::getBooleanValue(info, StaticStrings::DataSourceDeleted, false)),
      _version(static_cast<Version>(Helper::getNumericValue<uint32_t>(
          info, StaticStrings::Version, static_cast<uint32_t>(currentVersion())))),
      _v8CacheVersion(0),
      _type(Helper::getNumericValue<TRI_col_type_e, int>(info, StaticStrings::DataSourceType,
                                                         TRI_COL_TYPE_UNKNOWN)),
      _status(Helper::getNumericValue<TRI_vocbase_col_status_e, int>(
          info, "status", TRI_VOC_COL_STATUS_CORRUPTED)),
      _isAStub(isAStub),
#ifdef USE_ENTERPRISE
      _isDisjoint(Helper::getBooleanValue(info, StaticStrings::IsDisjoint, false)),
      _isSmart(Helper::getBooleanValue(info, StaticStrings::IsSmart, false)),
      _isSmartChild(Helper::getBooleanValue(info, StaticStrings::IsSmartChild, false)),
#endif
      _waitForSync(Helper::getBooleanValue(info, StaticStrings::WaitForSyncString, false)),
      _allowUserKeys(Helper::getBooleanValue(info, "allowUserKeys", true)),
      _usesRevisionsAsDocumentIds(
          Helper::getBooleanValue(info, StaticStrings::UsesRevisionsAsDocumentIds, false)),
      _syncByRevision(determineSyncByRevision()),
#ifdef USE_ENTERPRISE
      _smartJoinAttribute(
          Helper::getStringValue(info, StaticStrings::SmartJoinAttribute, "")),
#endif
      _countCache(/*ttl*/ system() ? 900.0 : 15.0),
      _physical(vocbase.server().getFeature<EngineSelectorFeature>().engine().createPhysicalCollection(
          *this, info)) {

  TRI_IF_FAILURE("disableRevisionsAsDocumentIds") {
    _usesRevisionsAsDocumentIds.store(false);
    _syncByRevision.store(false);
  }

  TRI_ASSERT(info.isObject());

  if (!TRI_vocbase_t::IsAllowedName(info)) {
    THROW_ARANGO_EXCEPTION(TRI_ERROR_ARANGO_ILLEGAL_NAME);
  }

  if (_version < minimumVersion()) {
    // collection is too "old"
    std::string errorMsg(std::string("collection '") + name() +
                         "' has a too old version. Please start the server "
                         "with the --database.auto-upgrade option.");

    THROW_ARANGO_EXCEPTION_MESSAGE(TRI_ERROR_FAILED, errorMsg);
  }

  auto res = updateSchema(info.get(StaticStrings::Schema));
  if (res.fail()) {
    THROW_ARANGO_EXCEPTION(res);
  }
  _internalValidatorTypes =
      Helper::getNumericValue<uint64_t>(info, StaticStrings::InternalValidatorTypes, 0);

  TRI_ASSERT(!guid().empty());

  // update server's tick value
  TRI_UpdateTickServer(id().id());

  // add keyOptions from slice
  VPackSlice keyOpts = info.get("keyOptions");
  _keyGenerator.reset(KeyGenerator::factory(vocbase.server(), keyOpts));
  if (!keyOpts.isNone()) {
    _keyOptions = VPackBuilder::clone(keyOpts).steal();
  }

  _sharding = std::make_unique<ShardingInfo>(info, this);

#ifdef USE_ENTERPRISE
  if (ServerState::instance()->isCoordinator() || ServerState::instance()->isDBServer()) {
    if (!info.get(StaticStrings::SmartJoinAttribute).isNone() && !hasSmartJoinAttribute()) {
      THROW_ARANGO_EXCEPTION_MESSAGE(
          TRI_ERROR_INVALID_SMART_JOIN_ATTRIBUTE,
          "smartJoinAttribute must contain a string attribute name");
    }

    if (hasSmartJoinAttribute()) {
      auto const& sk = _sharding->shardKeys();
      TRI_ASSERT(!sk.empty());

      if (sk.size() != 1) {
        THROW_ARANGO_EXCEPTION_MESSAGE(
            TRI_ERROR_INVALID_SMART_JOIN_ATTRIBUTE,
            "smartJoinAttribute can only be used for collections with a single "
            "shardKey value");
      }
      TRI_ASSERT(!sk.front().empty());
      if (sk.front().back() != ':') {
        THROW_ARANGO_EXCEPTION_MESSAGE(TRI_ERROR_INVALID_SMART_JOIN_ATTRIBUTE, std::string("smartJoinAttribute can only be used for shardKeys ending on ':', got '") +
                                                                                   sk.front() +
                                                                                   "'");
      }

      if (isSmart()) {
        if (_type == TRI_COL_TYPE_EDGE) {
          THROW_ARANGO_EXCEPTION_MESSAGE(
              TRI_ERROR_INVALID_SMART_JOIN_ATTRIBUTE,
              "cannot use smartJoinAttribute on a smart edge collection");
        } else if (_type == TRI_COL_TYPE_DOCUMENT) {
          VPackSlice sga = info.get(StaticStrings::GraphSmartGraphAttribute);
          if (sga.isString() &&
              sga.copyString() != info.get(StaticStrings::SmartJoinAttribute).copyString()) {
            THROW_ARANGO_EXCEPTION_MESSAGE(
                TRI_ERROR_INVALID_SMART_JOIN_ATTRIBUTE,
                "smartJoinAttribute must be equal to smartGraphAttribute");
          }
        }
      }
    }
  }
#else
  // whatever we got passed in, in a non-Enterprise Edition build, we just
  // ignore any specification for the smartJoinAttribute
  _smartJoinAttribute.clear();
#endif

  if (ServerState::instance()->isDBServer() ||
      !ServerState::instance()->isRunningInCluster()) {
    _followers.reset(new FollowerInfo(this));
  }

  // Link replicated log first, if necessary
  if (vocbase.replicationVersion() == replication::Version::TWO) {
    bool const isLocalCollection =
        (!ServerState::instance()->isCoordinator() && planId() == id());

    if (ServerState::instance()->isDBServer() && !isLocalCollection) {
      if (auto logId = replication2::LogId::fromShardName(name())) {
        // Note: We could also add the reference to the ReplicatedLog (*logRes)
        // to the logical collection, for direct access.
        setReplicatedLogId(*logId);
        LOG_DEVEL << "Set logId of " << vocbase.name() << "/" << name()
                  << " to " << logId->id();
      } else {
        TRI_ASSERT(false);
        THROW_ARANGO_EXCEPTION_MESSAGE(
            TRI_ERROR_INTERNAL,
            basics::StringUtils::concatT("Expected shard id, got ", name()));
      }
    }
  }

  TRI_ASSERT(_physical != nullptr);
  // This has to be called AFTER _phyiscal and _logical are properly linked
  // together.

  prepareIndexes(info.get("indexes"));
  decorateWithInternalValidators();
}

/*static*/ LogicalDataSource::Category const& LogicalCollection::category() noexcept {
  static const Category category;

  return category;
}

Result LogicalCollection::updateSchema(VPackSlice schema) {
  using namespace std::literals::string_literals;
  if (schema.isNone()) {
    return {TRI_ERROR_NO_ERROR};
  }
  if (schema.isNull()) {
    schema = VPackSlice::emptyObjectSlice();
  }
  if (!schema.isObject()) {
    return {TRI_ERROR_VALIDATION_BAD_PARAMETER,
            "Schema description is not an object."};
  }

  TRI_ASSERT(schema.isObject());

  std::shared_ptr<arangodb::ValidatorBase> newSchema;

  // delete validators if empty object is given
  if (!schema.isEmptyObject()) {
    try {
      newSchema = std::make_shared<ValidatorJsonSchema>(schema);
    } catch (std::exception const& ex) {
      return {TRI_ERROR_VALIDATION_BAD_PARAMETER,
              "Error when building schema: "s + ex.what()};
    }
  }

  std::atomic_store_explicit(&_schema, newSchema, std::memory_order_relaxed);

  return {TRI_ERROR_NO_ERROR};
}

LogicalCollection::~LogicalCollection() = default;

// SECTION: sharding
ShardingInfo* LogicalCollection::shardingInfo() const {
  TRI_ASSERT(_sharding != nullptr);
  return _sharding.get();
}

size_t LogicalCollection::numberOfShards() const {
  TRI_ASSERT(_sharding != nullptr);
  return _sharding->numberOfShards();
}

size_t LogicalCollection::replicationFactor() const {
  TRI_ASSERT(_sharding != nullptr);
  return _sharding->replicationFactor();
}

size_t LogicalCollection::writeConcern() const {
  TRI_ASSERT(_sharding != nullptr);
  return _sharding->writeConcern();
}

std::string const& LogicalCollection::distributeShardsLike() const {
  TRI_ASSERT(_sharding != nullptr);
  return _sharding->distributeShardsLike();
}

void LogicalCollection::distributeShardsLike(std::string const& cid,
                                             ShardingInfo const* other) {
  TRI_ASSERT(_sharding != nullptr);
  _sharding->distributeShardsLike(cid, other);
}

std::vector<std::string> const& LogicalCollection::avoidServers() const {
  TRI_ASSERT(_sharding != nullptr);
  return _sharding->avoidServers();
}

bool LogicalCollection::isSatellite() const {
  TRI_ASSERT(_sharding != nullptr);
  return _sharding->isSatellite();
}

bool LogicalCollection::usesDefaultShardKeys() const {
  TRI_ASSERT(_sharding != nullptr);
  return _sharding->usesDefaultShardKeys();
}

std::vector<std::string> const& LogicalCollection::shardKeys() const {
  TRI_ASSERT(_sharding != nullptr);
  return _sharding->shardKeys();
}

std::shared_ptr<ShardMap> LogicalCollection::shardIds() const {
  TRI_ASSERT(_sharding != nullptr);
  return _sharding->shardIds();
}

void LogicalCollection::setShardMap(std::shared_ptr<ShardMap> map) noexcept{
  TRI_ASSERT(_sharding != nullptr);
  _sharding->setShardMap(std::move(map));
}

void LogicalCollection::setReplicatedLogsMap(std::shared_ptr<ReplicatedLogsMap> map) noexcept {
  TRI_ASSERT(_sharding != nullptr);
  _sharding->setReplicatedLogsMap(std::move(map));
}

ErrorCode LogicalCollection::getResponsibleShard(arangodb::velocypack::Slice slice,
                                                 bool docComplete, std::string& shardID) {
  bool usesDefaultShardKeys;
  return getResponsibleShard(slice, docComplete, shardID, usesDefaultShardKeys);
}

ErrorCode LogicalCollection::getResponsibleShard(std::string_view key, std::string& shardID) {
  bool usesDefaultShardKeys;
  return getResponsibleShard(VPackSlice::emptyObjectSlice(), false, shardID, usesDefaultShardKeys,
                             VPackStringRef(key.data(), key.size()));
}

ErrorCode LogicalCollection::getResponsibleShard(arangodb::velocypack::Slice slice,
                                                 bool docComplete, std::string& shardID,
                                                 bool& usesDefaultShardKeys,
                                                 VPackStringRef const& key) {
  TRI_ASSERT(_sharding != nullptr);
  return _sharding->getResponsibleShard(slice, docComplete, shardID,
                                        usesDefaultShardKeys, key);
}

/// @briefs creates a new document key, the input slice is ignored here
std::string LogicalCollection::createKey(VPackSlice) {
  return keyGenerator()->generate();
}

void LogicalCollection::prepareIndexes(VPackSlice indexesSlice) {
  TRI_ASSERT(_physical != nullptr);

  if (!indexesSlice.isArray()) {
    // always point to an array
    indexesSlice = arangodb::velocypack::Slice::emptyArraySlice();
  }

  _physical->prepareIndexes(indexesSlice);
}

std::unique_ptr<IndexIterator> LogicalCollection::getAllIterator(transaction::Methods* trx) {
  return _physical->getAllIterator(trx);
}

std::unique_ptr<IndexIterator> LogicalCollection::getAnyIterator(transaction::Methods* trx) {
  return _physical->getAnyIterator(trx);
}
// @brief Return the number of documents in this collection
uint64_t LogicalCollection::numberDocuments(transaction::Methods* trx,
                                            transaction::CountType type) {
  // detailed results should have been handled in the levels above us
  TRI_ASSERT(type != transaction::CountType::Detailed);

  uint64_t documents = transaction::CountCache::NotPopulated;
  if (type == transaction::CountType::ForceCache) {
    // always return from the cache, regardless what's in it
    documents = _countCache.get();
  } else if (type == transaction::CountType::TryCache) {
    // get data from cache, but only if not expired
    documents = _countCache.getWithTtl();
  }
  if (documents == transaction::CountCache::NotPopulated) {
    // cache was not populated before or cache value has expired
    documents = getPhysical()->numberDocuments(trx);
    _countCache.store(documents);
  }
  TRI_ASSERT(documents != transaction::CountCache::NotPopulated);
  return documents;
}

bool LogicalCollection::hasClusterWideUniqueRevs() const {
  return usesRevisionsAsDocumentIds() && isSmartChild();
}

uint32_t LogicalCollection::v8CacheVersion() const { return _v8CacheVersion; }

TRI_col_type_e LogicalCollection::type() const { return _type; }

TRI_vocbase_col_status_e LogicalCollection::status() const { return _status; }

TRI_vocbase_col_status_e LogicalCollection::getStatusLocked() {
  READ_LOCKER(readLocker, _statusLock);
  return _status;
}

void LogicalCollection::executeWhileStatusWriteLocked(std::function<void()> const& callback) {
  WRITE_LOCKER_EVENTUAL(locker, _statusLock);
  callback();
}

TRI_vocbase_col_status_e LogicalCollection::tryFetchStatus(bool& didFetch) {
  TRY_READ_LOCKER(locker, _statusLock);
  if (locker.isLocked()) {
    didFetch = true;
    return _status;
  }
  didFetch = false;
  return TRI_VOC_COL_STATUS_CORRUPTED;
}

// SECTION: Properties
RevisionId LogicalCollection::revision(transaction::Methods* trx) const {
  // TODO CoordinatorCase
  TRI_ASSERT(!ServerState::instance()->isCoordinator());
  return _physical->revision(trx);
}

bool LogicalCollection::usesRevisionsAsDocumentIds() const {
  return _usesRevisionsAsDocumentIds.load();
}

void LogicalCollection::setUsesRevisionsAsDocumentIds(bool usesRevisions) {
  if (!_usesRevisionsAsDocumentIds.load() && usesRevisions && _version >= Version::v37) {
    _usesRevisionsAsDocumentIds.store(true);
  }
}

std::unique_ptr<FollowerInfo> const& LogicalCollection::followers() const {
  return _followers;
}

bool LogicalCollection::syncByRevision() const {
  return _syncByRevision.load();
}

void LogicalCollection::setSyncByRevision(bool usesRevisions) {
  if (!_syncByRevision.load() && _usesRevisionsAsDocumentIds.load() && usesRevisions) {
    _syncByRevision.store(true);
  }
}

bool LogicalCollection::useSyncByRevision() const {
  return !_isAStub && _syncByRevision.load();
}

bool LogicalCollection::determineSyncByRevision() const {
  if (version() >= LogicalCollection::Version::v37) {
    auto& server = vocbase().server();
    if (server.hasFeature<EngineSelectorFeature>() &&
        server.hasFeature<ReplicationFeature>()) {
      auto& engine = server.getFeature<EngineSelectorFeature>();
      auto& replication = server.getFeature<ReplicationFeature>();
      return engine.isRocksDB() && replication.syncByRevision() &&
             usesRevisionsAsDocumentIds();
    }
  }
  return false;
}

IndexEstMap LogicalCollection::clusterIndexEstimates(bool allowUpdating, TransactionId tid) {
  return getPhysical()->clusterIndexEstimates(allowUpdating, tid);
}

void LogicalCollection::flushClusterIndexEstimates() {
  getPhysical()->flushClusterIndexEstimates();
}

std::vector<std::shared_ptr<arangodb::Index>> LogicalCollection::getIndexes() const {
  return getPhysical()->getIndexes();
}

void LogicalCollection::getIndexesVPack(
    VPackBuilder& result,
    std::function<bool(arangodb::Index const*, std::underlying_type<Index::Serialize>::type&)> const& filter) const {
  getPhysical()->getIndexesVPack(result, filter);
}

bool LogicalCollection::allowUserKeys() const { return _allowUserKeys; }

// SECTION: Modification Functions

// asks the storage engine to rename the collection to the given name
// and persist the renaming info. It is guaranteed by the server
// that no other active collection with the same name and id exists in the same
// database when this function is called. If this operation fails somewhere in
// the middle, the storage engine is required to fully revert the rename
// operation
// and throw only then, so that subsequent collection creation/rename requests
// will
// not fail. the WAL entry for the rename will be written *after* the call
// to "renameCollection" returns

Result LogicalCollection::rename(std::string&& newName) {
  // Should only be called from inside vocbase.
  // Otherwise caching is destroyed.
  TRI_ASSERT(!ServerState::instance()->isCoordinator());  // NOT YET IMPLEMENTED

  if (!vocbase().server().hasFeature<DatabaseFeature>()) {
    return Result(
        TRI_ERROR_INTERNAL,
        "failed to find feature 'Database' while renaming collection");
  }
  auto& databaseFeature = vocbase().server().getFeature<DatabaseFeature>();

  // Check for illegal states.
  switch (_status) {
    case TRI_VOC_COL_STATUS_CORRUPTED:
      return TRI_ERROR_ARANGO_CORRUPTED_COLLECTION;
    case TRI_VOC_COL_STATUS_DELETED:
      return TRI_ERROR_ARANGO_DATA_SOURCE_NOT_FOUND;
    default:
      // Fall through intentional
      break;
  }

  switch (_status) {
    case TRI_VOC_COL_STATUS_UNLOADED:
    case TRI_VOC_COL_STATUS_LOADED:
    case TRI_VOC_COL_STATUS_UNLOADING:
    case TRI_VOC_COL_STATUS_LOADING: {
      break;
    }
    default:
      // Unknown status
      return TRI_ERROR_INTERNAL;
  }

  auto doSync = databaseFeature.forceSyncProperties();
  std::string oldName = name();

  // Okay we can finally rename safely
  try {
    StorageEngine& engine =
        vocbase().server().getFeature<EngineSelectorFeature>().engine();
    name(std::move(newName));
    engine.changeCollection(vocbase(), *this, doSync);
  } catch (basics::Exception const& ex) {
    // Engine Rename somehow failed. Reset to old name
    name(std::move(oldName));

    return ex.code();
  } catch (...) {
    // Engine Rename somehow failed. Reset to old name
    name(std::move(oldName));

    return TRI_ERROR_INTERNAL;
  }

  // CHECK if this ordering is okay. Before change the version was increased
  // after swapping in vocbase mapping.
  increaseV8Version();
  return TRI_ERROR_NO_ERROR;
}

ErrorCode LogicalCollection::close() {
  // This was unload() in 3.0
  return getPhysical()->close();
}

void LogicalCollection::load() { _physical->load(); }

void LogicalCollection::unload() { _physical->unload(); }

arangodb::Result LogicalCollection::drop() {
  // make sure collection has been closed
  this->close();

  TRI_ASSERT(!ServerState::instance()->isCoordinator());
  deleted(true);
  _physical->drop();

  return arangodb::Result();
}

void LogicalCollection::setStatus(TRI_vocbase_col_status_e status) {
  _status = status;

  if (status == TRI_VOC_COL_STATUS_LOADED) {
    increaseV8Version();
  }
}

void LogicalCollection::toVelocyPackForInventory(VPackBuilder& result) const {
  result.openObject();
  result.add(VPackValue("indexes"));
  getIndexesVPack(result, [](arangodb::Index const* idx, decltype(Index::makeFlags())& flags) {
    // we have to exclude the primary and edge index for dump / restore
    switch (idx->type()) {
      case Index::TRI_IDX_TYPE_PRIMARY_INDEX:
      case Index::TRI_IDX_TYPE_EDGE_INDEX:
        return false;
      default:
        flags = Index::makeFlags(Index::Serialize::Basics);
        return !idx->isHidden();
    }
  });
  result.add("parameters", VPackValue(VPackValueType::Object));
  toVelocyPackIgnore(result, {"objectId", "path", "statusString", "indexes"},
                     LogicalDataSource::Serialization::Inventory);
  result.close();  // parameters
  result.close();  // collection
}

void LogicalCollection::toVelocyPackForClusterInventory(VPackBuilder& result,
                                                        bool useSystem, bool isReady,
                                                        bool allInSync) const {
  if (system() && !useSystem) {
    return;
  }

  result.openObject();
  result.add(VPackValue("parameters"));

  std::unordered_set<std::string> ignoreKeys{"allowUserKeys",
                                             "cid",
                                             "count",
                                             "statusString",
                                             StaticStrings::Version,
                                             "distributeShardsLike",
                                             StaticStrings::ObjectId,
                                             StaticStrings::Indexes};
  VPackBuilder params = toVelocyPackIgnore(ignoreKeys, Serialization::List);
  {
    VPackObjectBuilder guard(&result);

    for (auto const& p : VPackObjectIterator(params.slice())) {
      result.add(p.key);
      result.add(p.value);
    }

    if (!_sharding->distributeShardsLike().empty()) {
      CollectionNameResolver resolver(vocbase());

      result.add(StaticStrings::DistributeShardsLike,
                 VPackValue(resolver.getCollectionNameCluster(DataSourceId{
                     basics::StringUtils::uint64(distributeShardsLike())})));
    }
  }

  result.add(VPackValue("indexes"));
  getIndexesVPack(result, [](Index const* idx, uint8_t& flags) {
    // we have to exclude the primary and the edge index here, because otherwise
    // at least the MMFiles engine will try to create it
    // AND exclude hidden indexes
    switch (idx->type()) {
      case Index::TRI_IDX_TYPE_PRIMARY_INDEX:
      case Index::TRI_IDX_TYPE_EDGE_INDEX:
        return false;
      default:
        flags = Index::makeFlags();
        return !idx->isHidden() && !idx->inProgress();
    }
  });
  result.add("planVersion", VPackValue(1));  // planVersion is hard-coded to 1 since 3.8
  result.add("isReady", VPackValue(isReady));
  result.add("allInSync", VPackValue(allInSync));
  result.close();  // CollectionInfo
}

arangodb::Result LogicalCollection::appendVelocyPack(arangodb::velocypack::Builder& result,
                                                     Serialization context) const {
  bool const forPersistence = (context == Serialization::Persistence ||
                               context == Serialization::PersistenceWithInProgress);
  bool const showInProgress = (context == Serialization::PersistenceWithInProgress);

  // We write into an open object
  TRI_ASSERT(result.isOpenObject());

  // Collection Meta Information
  result.add("cid", VPackValue(std::to_string(id().id())));
  result.add(StaticStrings::DataSourceType, VPackValue(static_cast<int>(_type)));
  result.add("status", VPackValue(_status));
  result.add("statusString", VPackValue(::translateStatus(_status)));
  result.add(StaticStrings::Version, VPackValue(static_cast<uint32_t>(_version)));

  // Collection Flags
  result.add(StaticStrings::WaitForSyncString, VPackValue(_waitForSync));

  if (!forPersistence) {
    // with 'forPersistence' added by LogicalDataSource::toVelocyPack
    // FIXME TODO is this needed in !forPersistence???
    result.add(StaticStrings::DataSourceDeleted, VPackValue(deleted()));
    result.add(StaticStrings::DataSourceSystem, VPackValue(system()));
  }

  // TODO is this still releveant or redundant in keyGenerator?
  result.add("allowUserKeys", VPackValue(_allowUserKeys));

  // keyoptions
  result.add("keyOptions", VPackValue(VPackValueType::Object));
  if (_keyGenerator != nullptr) {
    _keyGenerator->toVelocyPack(result);
  }
  result.close();

  // Physical Information
  getPhysical()->getPropertiesVPack(result);

  // Indexes
  result.add(VPackValue("indexes"));
  auto indexFlags = Index::makeFlags();
  // hide hidden indexes. In effect hides unfinished indexes,
  // and iResearch links (only on a single-server and coordinator)
  if (forPersistence) {
    indexFlags = Index::makeFlags(Index::Serialize::Internals);
  }
  auto filter = [indexFlags, forPersistence,
                 showInProgress](arangodb::Index const* idx,
                                 decltype(Index::makeFlags())& flags) {
    if ((forPersistence || !idx->isHidden()) && (showInProgress || !idx->inProgress())) {
      flags = indexFlags;
      return true;
    }

    return false;
  };
  getIndexesVPack(result, filter);

  // Schema
  {
    result.add(VPackValue(StaticStrings::Schema));
    schemaToVelocyPack(result);
  }
  // Internal CollectionType
  result.add(StaticStrings::InternalValidatorTypes, VPackValue(_internalValidatorTypes));

  // Cluster Specific
  result.add(StaticStrings::IsDisjoint, VPackValue(isDisjoint()));
  result.add(StaticStrings::IsSmart, VPackValue(isSmart()));
  result.add(StaticStrings::IsSmartChild, VPackValue(isSmartChild()));
  result.add(StaticStrings::UsesRevisionsAsDocumentIds,
             VPackValue(usesRevisionsAsDocumentIds()));
  result.add(StaticStrings::SyncByRevision, VPackValue(syncByRevision()));

  if (hasSmartJoinAttribute()) {
    result.add(StaticStrings::SmartJoinAttribute, VPackValue(_smartJoinAttribute));
  }

  if (!forPersistence) {
    // with 'forPersistence' added by LogicalDataSource::toVelocyPack
    // FIXME TODO is this needed in !forPersistence???
    result.add(StaticStrings::DataSourcePlanId,
               VPackValue(std::to_string(planId().id())));
  }

  _sharding->toVelocyPack(result, Serialization::List != context);

  includeVelocyPackEnterprise(result);

  TRI_ASSERT(result.isOpenObject());
  // We leave the object open

  return arangodb::Result();
}

void LogicalCollection::toVelocyPackIgnore(VPackBuilder& result,
                                           std::unordered_set<std::string> const& ignoreKeys,
                                           Serialization context) const {
  TRI_ASSERT(result.isOpenObject());
  VPackBuilder b = toVelocyPackIgnore(ignoreKeys, context);
  result.add(VPackObjectIterator(b.slice()));
}

VPackBuilder LogicalCollection::toVelocyPackIgnore(std::unordered_set<std::string> const& ignoreKeys,
                                                   Serialization context) const {
  VPackBuilder full;
  full.openObject();
  properties(full, context);
  full.close();
  if (ignoreKeys.empty()) {
    return full;
  }
  return VPackCollection::remove(full.slice(), ignoreKeys);
}

void LogicalCollection::includeVelocyPackEnterprise(VPackBuilder&) const {
  // We ain't no Enterprise Edition
}

void LogicalCollection::increaseV8Version() { ++_v8CacheVersion; }

arangodb::Result LogicalCollection::properties(velocypack::Slice const& slice, bool) {
  // the following collection properties are intentionally not updated,
  // as updating them would be very complicated:
  // - _cid
  // - _name
  // - _type
  // - _isSystem
  // ... probably a few others missing here ...

  if (!vocbase().server().hasFeature<DatabaseFeature>()) {
    return Result(
        TRI_ERROR_INTERNAL,
        "failed to find feature 'Database' while updating collection");
  }
  auto& databaseFeature = vocbase().server().getFeature<DatabaseFeature>();

  if (!vocbase().server().hasFeature<EngineSelectorFeature>() ||
      !vocbase().server().getFeature<EngineSelectorFeature>().selected()) {
    return Result(TRI_ERROR_INTERNAL,
                  "failed to find a storage engine while updating collection");
  }
  auto& engine = vocbase().server().getFeature<EngineSelectorFeature>().engine();

  MUTEX_LOCKER(guard, _infoLock);  // prevent simultaneous updates

  auto res = updateSchema(slice.get(StaticStrings::Schema));
  if (res.fail()) {
    THROW_ARANGO_EXCEPTION(res);
  }

  size_t replicationFactor = _sharding->replicationFactor();
  size_t writeConcern = _sharding->writeConcern();
  VPackSlice replicationFactorSlice = slice.get(StaticStrings::ReplicationFactor);

  VPackSlice writeConcernSlice = slice.get(StaticStrings::WriteConcern);
  if (writeConcernSlice.isNone()) {  // deprecated in 3.6
    writeConcernSlice = slice.get(StaticStrings::MinReplicationFactor);
  }

  if (!replicationFactorSlice.isNone()) {
    if (replicationFactorSlice.isInteger()) {
      int64_t replicationFactorTest = replicationFactorSlice.getNumber<int64_t>();
      if (replicationFactorTest < 0) {
        // negative value for replication factor... not good
        return Result(TRI_ERROR_BAD_PARAMETER,
                      "bad value for replicationFactor");
      }

      replicationFactor = replicationFactorSlice.getNumber<size_t>();
      if ((!isSatellite() && replicationFactor == 0) || replicationFactor > 10) {
        return Result(TRI_ERROR_BAD_PARAMETER,
                      "bad value for replicationFactor");
      }

      if (ServerState::instance()->isCoordinator() &&
          replicationFactor != _sharding->replicationFactor()) {  // check if changed
        if (!_sharding->distributeShardsLike().empty()) {
          return Result(TRI_ERROR_FORBIDDEN,
                        "cannot change replicationFactor for a collection "
                        "using 'distributeShardsLike'");
        } else if (_type == TRI_COL_TYPE_EDGE && isSmart()) {
          return Result(TRI_ERROR_NOT_IMPLEMENTED,
                        "changing replicationFactor is "
                        "not supported for smart edge collections");
        } else if (isSatellite()) {
          return Result(
              TRI_ERROR_FORBIDDEN,
              "cannot change replicationFactor of a SatelliteCollection");
        }
      }
    } else if (replicationFactorSlice.isString()) {
      if (replicationFactorSlice.compareString(StaticStrings::Satellite) != 0) {
        // only the string "satellite" is allowed here
        return Result(TRI_ERROR_BAD_PARAMETER, "bad value for satellite");
      }
      // we got the string "satellite"...
#ifdef USE_ENTERPRISE
      if (!isSatellite()) {
        // but the collection is not a SatelliteCollection!
        return Result(TRI_ERROR_FORBIDDEN,
                      "cannot change SatelliteCollection status");
      }
#else
      return Result(TRI_ERROR_FORBIDDEN,
                    "cannot use SatelliteCollection status");
#endif
      // fallthrough here if we set the string "satellite" for a satellite
      // collection
      TRI_ASSERT(isSatellite() && _sharding->replicationFactor() == 0 &&
                 replicationFactor == 0);
    } else {
      return Result(TRI_ERROR_BAD_PARAMETER, "bad value for replicationFactor");
    }
  }

  if (!writeConcernSlice.isNone()) {
    if (writeConcernSlice.isInteger()) {
      int64_t writeConcernTest = writeConcernSlice.getNumber<int64_t>();
      if (writeConcernTest < 0) {
        // negative value for writeConcern... not good
        return Result(TRI_ERROR_BAD_PARAMETER, "bad value for writeConcern");
      }

      writeConcern = writeConcernSlice.getNumber<size_t>();
      if (writeConcern > replicationFactor) {
        return Result(TRI_ERROR_BAD_PARAMETER, "bad value for writeConcern");
      }

      if (ServerState::instance()->isCoordinator() &&
          writeConcern != _sharding->writeConcern()) {  // check if changed
        if (!_sharding->distributeShardsLike().empty()) {
          return Result(TRI_ERROR_FORBIDDEN,
                        "Cannot change writeConcern, please change " +
                            _sharding->distributeShardsLike());
        } else if (_type == TRI_COL_TYPE_EDGE && isSmart()) {
          return Result(TRI_ERROR_NOT_IMPLEMENTED,
                        "Changing writeConcern "
                        "not supported for smart edge collections");
        } else if (isSatellite()) {
          return Result(TRI_ERROR_FORBIDDEN,
                        "SatelliteCollection, "
                        "cannot change writeConcern");
        }
      }
    } else {
      return Result(TRI_ERROR_BAD_PARAMETER, "bad value for writeConcern");
    }
    TRI_ASSERT((writeConcern <= replicationFactor && !isSatellite()) ||
               (writeConcern == 0 && isSatellite()));
  }

  auto doSync = !engine.inRecovery() && databaseFeature.forceSyncProperties();

  // The physical may first reject illegal properties.
  // After this call it either has thrown or the properties are stored
  res = getPhysical()->updateProperties(slice, doSync);
  if (!res.ok()) {
    return res;
  }

  TRI_ASSERT(!isSatellite() || replicationFactor == 0);
  _waitForSync = Helper::getBooleanValue(slice, StaticStrings::WaitForSyncString, _waitForSync);
  _sharding->setWriteConcernAndReplicationFactor(writeConcern, replicationFactor);

  if (ServerState::instance()->isDBServer()) {
    // This code is only allowed to be executed by the maintenance
    // and should only be triggered during cluster upgrades.
    // The user is NOT allowed to modify this value in any way.
    auto nextType = Helper::getNumericValue<uint64_t>(slice, StaticStrings::InternalValidatorTypes,
                                                      _internalValidatorTypes);
    if (nextType != _internalValidatorTypes) {
      // This is a bit dangerous operation, if the internalValidators are NOT
      // empty a concurrent writer could have one in it's hand while this thread deletes it.
      // For now the situation cannot happen, but may happen in the future.
      // As soon as it happens we need to make sure that we hold a write lock on this collection
      // while we swap the validators. (Or apply some local locking for validators only, that would be fine too)

      TRI_ASSERT(_internalValidators.empty());
      _internalValidatorTypes = nextType;
      _internalValidators.clear();
      decorateWithInternalValidators();
    }
  }

  if (ServerState::instance()->isCoordinator()) {
    // We need to inform the cluster as well
    auto& ci = vocbase().server().getFeature<ClusterFeature>().clusterInfo();
    return ci.setCollectionPropertiesCoordinator(vocbase().name(),
                                                 std::to_string(id().id()), this);
  }

  engine.changeCollection(vocbase(), *this, doSync);

  auto& df = vocbase().server().getFeature<DatabaseFeature>();
  if (df.versionTracker() != nullptr) {
    df.versionTracker()->track("change collection");
  }

  return {};
}

/// @brief return the figures for a collection
futures::Future<OperationResult> LogicalCollection::figures(bool details,
                                                            OperationOptions const& options) const {
  return getPhysical()->figures(details, options);
}

/// SECTION Indexes

std::shared_ptr<Index> LogicalCollection::lookupIndex(IndexId idxId) const {
  return getPhysical()->lookupIndex(idxId);
}

std::shared_ptr<Index> LogicalCollection::lookupIndex(std::string const& idxName) const {
  return getPhysical()->lookupIndex(idxName);
}

std::shared_ptr<Index> LogicalCollection::lookupIndex(VPackSlice const& info) const {
  if (!info.isObject()) {
    // Compatibility with old v8-vocindex.
    THROW_ARANGO_EXCEPTION(TRI_ERROR_OUT_OF_MEMORY);
  }
  return getPhysical()->lookupIndex(info);
}

std::shared_ptr<Index> LogicalCollection::createIndex(VPackSlice const& info, bool& created) {
  auto idx = _physical->createIndex(info, /*restore*/ false, created);
  if (idx) {
    auto& df = vocbase().server().getFeature<DatabaseFeature>();
    if (df.versionTracker() != nullptr) {
      df.versionTracker()->track("create index");
    }
  }
  return idx;
}

/// @brief drops an index, including index file removal and replication
bool LogicalCollection::dropIndex(IndexId iid) {
  TRI_ASSERT(!ServerState::instance()->isCoordinator());
#if USE_PLAN_CACHE
  arangodb::aql::PlanCache::instance()->invalidate(_vocbase);
#endif

  arangodb::aql::QueryCache::instance()->invalidate(&vocbase(), guid());

  bool result = _physical->dropIndex(iid);

  if (result) {
    auto& df = vocbase().server().getFeature<DatabaseFeature>();
    if (df.versionTracker() != nullptr) {
      df.versionTracker()->track("drop index");
    }
  }

  return result;
}

/// @brief Persist the connected physical collection.
///        This should be called AFTER the collection is successfully
///        created and only on Single/DBServer
void LogicalCollection::persistPhysicalCollection() {
  // Coordinators are not allowed to have local collections!
  TRI_ASSERT(!ServerState::instance()->isCoordinator());

  StorageEngine& engine = vocbase().server().getFeature<EngineSelectorFeature>().engine();
  engine.createCollection(vocbase(), *this);
}

basics::ReadWriteLock& LogicalCollection::statusLock() { return _statusLock; }

/// @brief Defer a callback to be executed when the collection
///        can be dropped. The callback is supposed to drop
///        the collection and it is guaranteed that no one is using
///        it at that moment.
void LogicalCollection::deferDropCollection(std::function<bool(LogicalCollection&)> const& callback) {
  _syncByRevision = false;  // safety to make sure we can do physical cleanup
  _physical->deferDropCollection(callback);
}

////////////////////////////////////////////////////////////////////////////////
/// @brief processes a truncate operation (note: currently this only clears
/// the read-cache
////////////////////////////////////////////////////////////////////////////////

Result LogicalCollection::truncate(transaction::Methods& trx, OperationOptions& options) {
  TRI_IF_FAILURE("LogicalCollection::truncate") {
    return Result(TRI_ERROR_DEBUG);
  }

  return getPhysical()->truncate(trx, options);
}

/// @brief compact-data operation
void LogicalCollection::compact() { getPhysical()->compact(); }

////////////////////////////////////////////////////////////////////////////////
/// @brief inserts a document or edge into the collection
////////////////////////////////////////////////////////////////////////////////

Result LogicalCollection::insert(transaction::Methods* trx, VPackSlice const slice,
                                 ManagedDocumentResult& result, OperationOptions& options) {
  TRI_IF_FAILURE("LogicalCollection::insert") {
    return Result(TRI_ERROR_DEBUG);
  }
  return getPhysical()->insert(trx, slice, result, options);
}

/// @brief updates a document or edge in a collection
Result LogicalCollection::update(transaction::Methods* trx, VPackSlice newSlice,
                                 ManagedDocumentResult& result, OperationOptions& options,
                                 ManagedDocumentResult& previous) {
  TRI_IF_FAILURE("LogicalCollection::update") {
    return Result(TRI_ERROR_DEBUG);
  }

  if (!newSlice.isObject()) {
    return Result(TRI_ERROR_ARANGO_DOCUMENT_TYPE_INVALID);
  }

  return getPhysical()->update(trx, newSlice, result, options, previous);
}

/// @brief replaces a document or edge in a collection
Result LogicalCollection::replace(transaction::Methods* trx, VPackSlice newSlice,
                                  ManagedDocumentResult& result, OperationOptions& options,
                                  ManagedDocumentResult& previous) {
  TRI_IF_FAILURE("LogicalCollection::replace") {
    return Result(TRI_ERROR_DEBUG);
  }
  if (!newSlice.isObject()) {
    return Result(TRI_ERROR_ARANGO_DOCUMENT_TYPE_INVALID);
  }

  return getPhysical()->replace(trx, newSlice, result, options, previous);
}

/// @brief removes a document or edge
Result LogicalCollection::remove(transaction::Methods& trx,
                                 velocypack::Slice const slice, OperationOptions& options,
                                 ManagedDocumentResult& previous) {
  TRI_IF_FAILURE("LogicalCollection::remove") {
    return Result(TRI_ERROR_DEBUG);
  }
  return getPhysical()->remove(trx, slice, previous, options);
}

/// @brief a method to skip certain documents in AQL write operations,
/// this is only used in the Enterprise Edition for SmartGraphs
#ifndef USE_ENTERPRISE
bool LogicalCollection::skipForAqlWrite(arangodb::velocypack::Slice document,
                                        std::string const& key) const {
  return false;
}
#endif

// SECTION: Key Options
VPackSlice LogicalCollection::keyOptions() const {
  if (_keyOptions == nullptr) {
    return arangodb::velocypack::Slice::nullSlice();
  }
  return VPackSlice(_keyOptions->data());
}

void LogicalCollection::schemaToVelocyPack(VPackBuilder& b) const {
  auto schema = std::atomic_load_explicit(&_schema, std::memory_order_relaxed);
  if (schema != nullptr) {
    schema->toVelocyPack(b);
  } else {
    b.add(VPackSlice::nullSlice());
  }
}

Result LogicalCollection::validate(VPackSlice s, VPackOptions const* options) const {
  auto schema = std::atomic_load_explicit(&_schema, std::memory_order_relaxed);
  if (schema != nullptr) {
    auto res = schema->validate(s, VPackSlice::noneSlice(), true, options);
    if (res.fail()) {
      return res;
    }
  }
  for (auto const& validator : _internalValidators) {
    auto res = validator->validate(s, VPackSlice::noneSlice(), true, options);
    if (!res.ok()) {
      return res;
    }
  }
  return {};
}

Result LogicalCollection::validate(VPackSlice modifiedDoc, VPackSlice oldDoc,
                                   VPackOptions const* options) const {
  auto schema = std::atomic_load_explicit(&_schema, std::memory_order_relaxed);
  if (schema != nullptr) {
    auto res = schema->validate(modifiedDoc, oldDoc, false, options);
    if (res.fail()) {
      return res;
    }
  }
  for (auto const& validator : _internalValidators) {
    auto res = validator->validate(modifiedDoc, oldDoc, false, options);
    if (res.fail()) {
      return res;
    }
  }
  return {};
}

<<<<<<< HEAD
void LogicalCollection::setReplicatedLogId(replication2::LogId logId) {
  _replicatedLogId = logId;
}

auto LogicalCollection::replicatedLogId() const noexcept -> std::optional<replication2::LogId> const& {
  return _replicatedLogId;
}
=======
void LogicalCollection::setInternalValidatorTypes(uint64_t type) {
  _internalValidatorTypes = type;
}

void LogicalCollection::addInternalValidator(std::unique_ptr<arangodb::ValidatorBase> validator) {
  // For the time beeing we only allow ONE internal validator.
  // This however is a non-necessary restriction and can be leveraged at any
  // time. The code is prepared to handle any number of validators, and this
  // assert is only to make sure we do not create one twice.
  TRI_ASSERT(_internalValidators.empty());
  TRI_ASSERT(validator);
  _internalValidators.emplace_back(std::move(validator));
}

void LogicalCollection::decorateWithInternalValidators() {
  // Community validators go in here.
  decorateWithInternalEEValidators();
}

bool LogicalCollection::isShard() const noexcept { return planId() != id(); }

bool LogicalCollection::isLocalSmartEdgeCollection() const noexcept {
  return (_internalValidatorTypes & InternalValidatorType::LocalSmartEdge) != 0;
}

bool LogicalCollection::isRemoteSmartEdgeCollection() const noexcept {
  return (_internalValidatorTypes & InternalValidatorType::RemoteSmartEdge) != 0;
}

bool LogicalCollection::isSmartEdgeCollection() const noexcept {
  return (_internalValidatorTypes & InternalValidatorType::LogicalSmartEdge) != 0;
}

#ifndef USE_ENTERPRISE
void LogicalCollection::decorateWithInternalEEValidators() {
  // Only available in Enterprise Mode
}
#endif
>>>>>>> d5be537a
<|MERGE_RESOLUTION|>--- conflicted
+++ resolved
@@ -1264,7 +1264,6 @@
   return {};
 }
 
-<<<<<<< HEAD
 void LogicalCollection::setReplicatedLogId(replication2::LogId logId) {
   _replicatedLogId = logId;
 }
@@ -1272,7 +1271,7 @@
 auto LogicalCollection::replicatedLogId() const noexcept -> std::optional<replication2::LogId> const& {
   return _replicatedLogId;
 }
-=======
+
 void LogicalCollection::setInternalValidatorTypes(uint64_t type) {
   _internalValidatorTypes = type;
 }
@@ -1310,5 +1309,4 @@
 void LogicalCollection::decorateWithInternalEEValidators() {
   // Only available in Enterprise Mode
 }
-#endif
->>>>>>> d5be537a
+#endif