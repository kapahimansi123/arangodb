////////////////////////////////////////////////////////////////////////////////
/// DISCLAIMER
///
/// Copyright 2018 ArangoDB GmbH, Cologne, Germany
///
/// Licensed under the Apache License, Version 2.0 (the "License");
/// you may not use this file except in compliance with the License.
/// You may obtain a copy of the License at
///
///     http://www.apache.org/licenses/LICENSE-2.0
///
/// Unless required by applicable law or agreed to in writing, software
/// distributed under the License is distributed on an "AS IS" BASIS,
/// WITHOUT WARRANTIES OR CONDITIONS OF ANY KIND, either express or implied.
/// See the License for the specific language governing permissions and
/// limitations under the License.
///
/// Copyright holder is ArangoDB GmbH, Cologne, Germany
///
/// @author Andrey Abramov
/// @author Vasiliy Nabatchikov
////////////////////////////////////////////////////////////////////////////////

#include <mutex>

#include "LogicalDataSource.h"

#include <velocypack/StringRef.h>

#include "ApplicationFeatures/ApplicationServer.h"
#include "Basics/StaticStrings.h"
#include "Basics/VelocyPackHelper.h"
#include "Basics/conversions.h"
#include "Cluster/ClusterFeature.h"
#include "Cluster/ClusterInfo.h"
#include "Cluster/ServerState.h"
#include "RestServer/ServerIdFeature.h"
#include "VocBase/LogicalCollection.h"
#include "VocBase/ticks.h"

#include "Logger/Logger.h"

namespace {

std::string ensureGuid(std::string&& guid, arangodb::DataSourceId id,
                       arangodb::DataSourceId planId, std::string const& name,
                       bool isSystem) {
  if (!guid.empty()) {
    return std::move(guid);
  }

  guid.reserve(64);

  // view GUIDs are added to the ClusterInfo. To avoid conflicts
  // with collection names we always put in a '/' which is an illegal
  // character for collection names. Stringified collection or view
  // id numbers can also not conflict, first character is always 'h'
  if (arangodb::ServerState::instance()->isCoordinator() ||
      arangodb::ServerState::instance()->isDBServer()) {
    TRI_ASSERT(planId); // ensured by LogicalDataSource constructor + '_id' != 0
    guid.append("c");
    guid.append(std::to_string(planId.id()));
    guid.push_back('/');
    if (arangodb::ServerState::instance()->isDBServer()) {
      // we add the shard name to the collection. If we ever
      // replicate shards, we can identify them cluster-wide
      guid.append(name);
    }
  } else if (isSystem) {
    guid.append(name);
  } else {
    TRI_ASSERT(id); // ensured by ensureId(...)
    char buf[sizeof(arangodb::ServerId) * 2 + 1];
    auto len = TRI_StringUInt64HexInPlace(arangodb::ServerIdFeature::getId().id(), buf);
    guid.append("h");
    guid.append(buf, len);
    TRI_ASSERT(guid.size() > 3);
    guid.push_back('/');
    guid.append(std::to_string(id.id()));
  }

  return std::move(guid);
}

arangodb::DataSourceId ensureId(TRI_vocbase_t& vocbase, arangodb::DataSourceId id) {
  if (id) {
    return id;
  }

  if (!arangodb::ServerState::instance()->isCoordinator() // not coordinator
      && !arangodb::ServerState::instance()->isDBServer() // not db-server
     ) {
    return arangodb::DataSourceId(TRI_NewTickServer());
  }

  TRI_ASSERT(vocbase.server().hasFeature<arangodb::ClusterFeature>());
  arangodb::ClusterInfo* ci = &vocbase.server().getFeature<arangodb::ClusterFeature>().clusterInfo();

  TRI_ASSERT(ci != nullptr);
  id = arangodb::DataSourceId{ci->uniqid(1)};

  if (!id) {
    THROW_ARANGO_EXCEPTION_MESSAGE( // exception
      TRI_ERROR_INTERNAL, // code
      "invalid zero value returned for uniqueid by 'ClusterInfo' while generating LogicalDataSource ID" // message
    );
  }

  return id;
}

bool readIsSystem(arangodb::velocypack::Slice definition) {
  if (!definition.isObject()) {
    return false;
  }

  static const std::string empty;
  auto name = arangodb::basics::VelocyPackHelper::getStringValue(
      definition, arangodb::StaticStrings::DataSourceName, empty);

  if (!TRI_vocbase_t::IsSystemName(name)) {
    return false;
  }

  // same condition as in LogicalCollection
  return arangodb::basics::VelocyPackHelper::getBooleanValue(
      definition, arangodb::StaticStrings::DataSourceSystem, false);
}

//////////////////////////////////////////////////////////////////////////////
/// @brief create an arangodb::velocypack::ValuePair for a string value
//////////////////////////////////////////////////////////////////////////////
arangodb::velocypack::ValuePair toValuePair(std::string const& value) {
  return arangodb::velocypack::ValuePair(&value[0], value.size(),
                                         arangodb::velocypack::ValueType::String);
}

}  // namespace

namespace arangodb {

/*static*/ LogicalDataSource::Type const& LogicalDataSource::Type::emplace(
    arangodb::velocypack::StringRef const& name) {
  struct Less {
    bool operator()(arangodb::velocypack::StringRef const& lhs,
                    arangodb::velocypack::StringRef const& rhs) const noexcept {
      return lhs.compare(rhs) < 0;
    }
  };
  static std::mutex mutex;
  static std::map<arangodb::velocypack::StringRef, LogicalDataSource::Type, Less> types;
  std::lock_guard<std::mutex> lock(mutex);
  auto itr = types.try_emplace(name, Type());
  if (itr.second && name.data()) {
    const_cast<std::string&>(itr.first->second._name) = name.toString();  // update '_name'
    const_cast<arangodb::velocypack::StringRef&>(itr.first->first) =
        itr.first->second.name();  // point key at value stored in '_name'
  }

  return itr.first->second;
}

LogicalDataSource::LogicalDataSource(Category const& category, Type const& type,
                                     TRI_vocbase_t& vocbase,
                                     velocypack::Slice const& definition)
    : LogicalDataSource(
          category, type, vocbase,
          DataSourceId{basics::VelocyPackHelper::extractIdValue(definition)},
          basics::VelocyPackHelper::getStringValue(definition, StaticStrings::DataSourceGuid,
                                                   ""),
          DataSourceId{basics::VelocyPackHelper::stringUInt64(
              definition.get(StaticStrings::DataSourcePlanId))},
          basics::VelocyPackHelper::getStringValue(definition, StaticStrings::DataSourceName,
                                                   ""),
          readIsSystem(definition),
          basics::VelocyPackHelper::getBooleanValue(definition, StaticStrings::DataSourceDeleted,
                                                    false)) {}

LogicalDataSource::LogicalDataSource(Category const& category, Type const& type,
                                     TRI_vocbase_t& vocbase, DataSourceId id,
                                     std::string&& guid, DataSourceId planId,
<<<<<<< HEAD
                                     std::string&& name, uint64_t planVersion,
=======
                                     std::string&& name,
>>>>>>> 3a7b38f3
                                     bool system, bool deleted)
    : _name(std::move(name)),
      _category(category),
      _type(type),
      _vocbase(vocbase),
      _id(ensureId(vocbase, id)),
      _planId(planId ? planId : _id),
      _guid(ensureGuid(std::move(guid), _id, _planId, _name, system)),
      _deleted(deleted),
      _system(system) {
  TRI_ASSERT(_id);
  TRI_ASSERT(!_guid.empty());
}

Result LogicalDataSource::properties(velocypack::Builder& builder,
                                     Serialization context) const {
  if (!builder.isOpenObject()) {
    return Result(TRI_ERROR_BAD_PARAMETER,
                  "invalid builder provided for data-source definition");
  }

  builder.add(StaticStrings::DataSourceGuid,
              toValuePair(guid()));  // required for dump/restore
  builder.add(StaticStrings::DataSourceId, velocypack::Value(std::to_string(id().id())));
  builder.add(StaticStrings::DataSourceName, toValuePair(name()));

  // note: includeSystem and forPersistence are not 100% synonymous,
  // however, for our purposes this is an okay mapping; we only set
  // includeSystem if we are persisting the properties
  if (context == Serialization::Persistence || context == Serialization::PersistenceWithInProgress) {
    builder.add(StaticStrings::DataSourceDeleted, velocypack::Value(deleted()));
    builder.add(StaticStrings::DataSourceSystem, velocypack::Value(system()));

    // FIXME not sure if the following is relevant
    // Cluster Specific
    builder.add(StaticStrings::DataSourcePlanId,
                velocypack::Value(std::to_string(planId().id())));
  }

  return appendVelocyPack(builder, context);
}

}  // namespace arangodb

// -----------------------------------------------------------------------------
// --SECTION--                                                       END-OF-FILE
// -----------------------------------------------------------------------------<|MERGE_RESOLUTION|>--- conflicted
+++ resolved
@@ -179,11 +179,7 @@
 LogicalDataSource::LogicalDataSource(Category const& category, Type const& type,
                                      TRI_vocbase_t& vocbase, DataSourceId id,
                                      std::string&& guid, DataSourceId planId,
-<<<<<<< HEAD
-                                     std::string&& name, uint64_t planVersion,
-=======
                                      std::string&& name,
->>>>>>> 3a7b38f3
                                      bool system, bool deleted)
     : _name(std::move(name)),
       _category(category),
