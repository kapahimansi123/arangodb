--- conflicted
+++ resolved
@@ -103,11 +103,7 @@
                        std::shared_ptr<LogicalCollection> const& colPtr,
                        std::vector<std::shared_ptr<LogicalCollection>>& ret,
                        bool allowSystem = false,
-<<<<<<< HEAD
-                       bool isSingleServerEnterpriseCollection = false); // todo find better name to also match satellite
-=======
                        bool isSingleServerEnterpriseCollection = false);
->>>>>>> 07510139
 
   static Result createSystem(TRI_vocbase_t& vocbase, OperationOptions const&,
                              std::string const& name, bool isNewDatabase,
