////////////////////////////////////////////////////////////////////////////////
/// DISCLAIMER
///
/// Copyright 2017 ArangoDB GmbH, Cologne, Germany
///
/// Licensed under the Apache License, Version 2.0 (the "License");
/// you may not use this file except in compliance with the License.
/// You may obtain a copy of the License at
///
///     http://www.apache.org/licenses/LICENSE-2.0
///
/// Unless required by applicable law or agreed to in writing, software
/// distributed under the License is distributed on an "AS IS" BASIS,
/// WITHOUT WARRANTIES OR CONDITIONS OF ANY KIND, either express or implied.
/// See the License for the specific language governing permissions and
/// limitations under the License.
///
/// Copyright holder is ArangoDB GmbH, Cologne, Germany
///
/// @author Simon Grätzer
////////////////////////////////////////////////////////////////////////////////

#include "Databases.h"
#include "Basics/Common.h"

#include "Agency/AgencyComm.h"
#include "Basics/StringUtils.h"
#include "Basics/VelocyPackHelper.h"
#include "Cluster/ClusterInfo.h"
#include "Cluster/ServerState.h"
#include "GeneralServer/AuthenticationFeature.h"
#include "RestServer/DatabaseFeature.h"
#include "RestServer/SystemDatabaseFeature.h"
#include "Utils/Events.h"
#include "Utils/ExecContext.h"
#include "V8/JavaScriptSecurityContext.h"
#include "V8/v8-utils.h"
#include "V8/v8-vpack.h"
#include "V8Server/V8Context.h"
#include "V8Server/V8DealerFeature.h"
#include "V8Server/v8-dispatcher.h"
#include "V8Server/v8-user-structures.h"
#include "VocBase/Methods/Upgrade.h"
#include "VocBase/vocbase.h"

#include <v8.h>
#include <velocypack/Builder.h>
#include <velocypack/Iterator.h>
#include <velocypack/velocypack-aliases.h>

using namespace arangodb;
using namespace arangodb::methods;

TRI_vocbase_t* Databases::lookup(std::string const& dbname) {
  if (DatabaseFeature::DATABASE != nullptr) {
    return DatabaseFeature::DATABASE->lookupDatabase(dbname);
  }
  return nullptr;
}

std::vector<std::string> Databases::list(std::string const& user) {
  DatabaseFeature* databaseFeature =
      application_features::ApplicationServer::getFeature<DatabaseFeature>(
          "Database");
  if (databaseFeature == nullptr) {
    return std::vector<std::string>();
  }

  if (user.empty()) {
    if (ServerState::instance()->isCoordinator()) {
      ClusterInfo* ci = ClusterInfo::instance();
      return ci->databases(true);
    } else {
      // list of all databases
      return databaseFeature->getDatabaseNames();
    }
  } else {
    // slow path for user case
    return databaseFeature->getDatabaseNamesForUser(user);
  }
}

arangodb::Result Databases::info(TRI_vocbase_t* vocbase, VPackBuilder& result) {
  if (ServerState::instance()->isCoordinator()) {
    AgencyComm agency;
    AgencyCommResult commRes = agency.getValues("Plan/Databases/" + vocbase->name());
    if (!commRes.successful()) {
      // Error in communication, note that value not found is not an error
      LOG_TOPIC("87642", TRACE, Logger::COMMUNICATION)
          << "rest database handler: no agency communication";
      return Result(commRes.errorCode(), commRes.errorMessage());
    }

    VPackSlice value = commRes.slice()[0].get<std::string>(
        {AgencyCommManager::path(), "Plan", "Databases", vocbase->name()});
    if (value.isObject() && value.hasKey("name")) {
      VPackValueLength l = 0;
      const char* name = value.get("name").getString(l);
      TRI_ASSERT(l > 0);

      VPackObjectBuilder b(&result);
      result.add("name", value.get("name"));
      if (value.get("id").isString()) {
        result.add("id", value.get("id"));
      } else if (value.get("id").isNumber()) {
        result.add("id", VPackValue(std::to_string(value.get("id").getUInt())));
      } else {
        THROW_ARANGO_EXCEPTION_MESSAGE(TRI_ERROR_INTERNAL,
                                       "unexpected type for 'id' attribute");
      }
      result.add("path", VPackValue("none"));
      result.add("isSystem", VPackValue(name[0] == '_'));
    }
  } else {
    VPackObjectBuilder b(&result);
    result.add("name", VPackValue(vocbase->name()));
    result.add("id", VPackValue(std::to_string(vocbase->id())));
    result.add("path", VPackValue(vocbase->path()));
    result.add("isSystem", VPackValue(vocbase->isSystem()));
  }
  return Result();
}

arangodb::Result Databases::create(std::string const& dbName, VPackSlice const& inUsers,
                                   VPackSlice const& inOptions) {
  auth::UserManager* um = AuthenticationFeature::instance()->userManager();
  ExecContext const* exec = ExecContext::CURRENT;
  if (exec != nullptr) {
    if (!exec->isAdminUser()) {
      events::CreateDatabase(dbName, TRI_ERROR_FORBIDDEN);
      return TRI_ERROR_FORBIDDEN;
    }
  }

  VPackSlice options = inOptions;
  if (options.isNone() || options.isNull()) {
    options = VPackSlice::emptyObjectSlice();
  } else if (!options.isObject()) {
    events::CreateDatabase(dbName, TRI_ERROR_HTTP_BAD_PARAMETER);
    return Result(TRI_ERROR_HTTP_BAD_PARAMETER, "invalid options slice");
  }
  VPackSlice users = inUsers;
  if (users.isNone() || users.isNull()) {
    users = VPackSlice::emptyArraySlice();
  } else if (!users.isArray()) {
    events::CreateDatabase(dbName, TRI_ERROR_HTTP_BAD_PARAMETER);
    return Result(TRI_ERROR_HTTP_BAD_PARAMETER, "invalid users slice");
  }

  VPackBuilder sanitizedUsers;
  sanitizedUsers.openArray();
  for (VPackSlice const& user : VPackArrayIterator(users)) {
    sanitizedUsers.openObject();
    if (!user.isObject()) {
      events::CreateDatabase(dbName, TRI_ERROR_HTTP_BAD_PARAMETER);
      return Result(TRI_ERROR_HTTP_BAD_PARAMETER);
    }

    VPackSlice name;
    if (user.hasKey("username")) {
      name = user.get("username");
    } else if (user.hasKey("user")) {
      name = user.get("user");
    }
    if (!name.isString()) {  // empty names are silently ignored later
      events::CreateDatabase(dbName, TRI_ERROR_HTTP_BAD_PARAMETER);
      return Result(TRI_ERROR_HTTP_BAD_PARAMETER);
    }
    sanitizedUsers.add("username", name);

    if (user.hasKey("passwd")) {
      VPackSlice passwd = user.get("passwd");
      if (!passwd.isString()) {
        events::CreateDatabase(dbName, TRI_ERROR_HTTP_BAD_PARAMETER);
        return Result(TRI_ERROR_HTTP_BAD_PARAMETER);
      }
      sanitizedUsers.add("passwd", passwd);
    } else {
      sanitizedUsers.add("passwd", VPackValue(""));
    }

    VPackSlice active = user.get("active");
    if (!active.isBool()) {
      sanitizedUsers.add("active", VPackValue(true));
    } else {
      sanitizedUsers.add("active", active);
    }

    VPackSlice extra = user.get("extra");
    if (extra.isObject()) {
      sanitizedUsers.add("extra", extra);
    }
    sanitizedUsers.close();
  }
  sanitizedUsers.close();

  DatabaseFeature* databaseFeature = DatabaseFeature::DATABASE;
  if (databaseFeature == nullptr) {
    events::CreateDatabase(dbName, TRI_ERROR_INTERNAL);
    return Result(TRI_ERROR_INTERNAL);
  }

  UpgradeResult upgradeRes;
  if (ServerState::instance()->isCoordinator()) {
    if (!TRI_vocbase_t::IsAllowedName(false, arangodb::velocypack::StringRef(dbName))) {
      events::CreateDatabase(dbName, TRI_ERROR_ARANGO_DATABASE_NAME_INVALID);
      return Result(TRI_ERROR_ARANGO_DATABASE_NAME_INVALID);
    }

    uint64_t const id = ClusterInfo::instance()->uniqid();
    VPackBuilder builder;
    try {
      VPackObjectBuilder b(&builder);
      std::string const idString(basics::StringUtils::itoa(id));
      builder.add("id", VPackValue(idString));
      builder.add("name", VPackValue(dbName));
      builder.add("options", options);
      builder.add("coordinator", VPackValue(ServerState::instance()->getId()));
    } catch (VPackException const& e) {
      return Result(e.errorCode());
    }

    ClusterInfo* ci = ClusterInfo::instance();
    auto res = ci->createDatabaseCoordinator(dbName, builder.slice(), 120.0);

    if (!res.ok()) {
      events::CreateDatabase(dbName, res.errorNumber());
      return res;
    }

    // database was created successfully in agency

    // now wait for heartbeat thread to create the database object
    TRI_vocbase_t* vocbase = nullptr;
    int tries = 0;
    while (++tries <= 6000) {
      vocbase = databaseFeature->useDatabase(id);
      if (vocbase != nullptr) {
        break;
      }
      // sleep
<<<<<<< HEAD
      arangodb::basics::sleep_for(std::chrono::milliseconds(10));
=======
      std::this_thread::sleep_for(std::chrono::milliseconds(10));
>>>>>>> c922c5f1
    }

    if (vocbase == nullptr) {
      return Result(TRI_ERROR_INTERNAL, "unable to find database");
    }
    TRI_DEFER(vocbase->release());
    TRI_ASSERT(vocbase->id() == id);
    TRI_ASSERT(vocbase->name() == dbName);

    // we need to add the permissions before running the upgrade script
    if (ExecContext::CURRENT != nullptr && um != nullptr) {
      // ignore errors here Result r =
      um->updateUser(ExecContext::CURRENT->user(), [&](auth::User& entry) {
        entry.grantDatabase(dbName, auth::Level::RW);
        entry.grantCollection(dbName, "*", auth::Level::RW);
        return TRI_ERROR_NO_ERROR;
      });
    }

    TRI_ASSERT(sanitizedUsers.slice().isArray());
    upgradeRes = methods::Upgrade::createDB(*vocbase, sanitizedUsers.slice());
  } else {  // Single, DBServer, Agency
    // options for database (currently only allows setting "id"
    // for testing purposes)
    TRI_voc_tick_t id = 0;
    if (options.hasKey("id")) {
      id = basics::VelocyPackHelper::stringUInt64(options, "id");
    }

    TRI_vocbase_t* vocbase = nullptr;
    int res = databaseFeature->createDatabase(id, dbName, vocbase);
    if (res != TRI_ERROR_NO_ERROR) {
      return Result(res);
    }

    TRI_ASSERT(vocbase != nullptr);
    TRI_ASSERT(!vocbase->isDangling());

    TRI_DEFER(vocbase->release());

    // we need to add the permissions before running the upgrade script
    if (ExecContext::CURRENT != nullptr && um != nullptr) {
      // ignore errors here Result r =
      um->updateUser(ExecContext::CURRENT->user(), [&](auth::User& entry) {
        entry.grantDatabase(dbName, auth::Level::RW);
        entry.grantCollection(dbName, "*", auth::Level::RW);
        return TRI_ERROR_NO_ERROR;
      });
    }

    upgradeRes = methods::Upgrade::createDB(*vocbase, sanitizedUsers.slice());
  }

  if (upgradeRes.fail()) {
    LOG_TOPIC("1964a", ERR, Logger::FIXME)
        << "Could not create database: " << upgradeRes.errorMessage();
    return std::move(upgradeRes).result();
  }

  // Entirely Foxx related:
  if (ServerState::instance()->isSingleServerOrCoordinator()) {
    try {
      auto* sysDbFeature =
          arangodb::application_features::ApplicationServer::getFeature<arangodb::SystemDatabaseFeature>();
      auto database = sysDbFeature->use();

      TRI_ExpireFoxxQueueDatabaseCache(database.get());
    } catch (...) {
      // it is of no real importance if cache invalidation fails, because
      // the cache entry has a ttl
    }
  }

  return Result();
}

namespace {
int dropDBCoordinator(std::string const& dbName) {
  // Arguments are already checked, there is exactly one argument
  DatabaseFeature* databaseFeature = DatabaseFeature::DATABASE;
  TRI_vocbase_t* vocbase = databaseFeature->useDatabase(dbName);

  if (vocbase == nullptr) {
    events::DropDatabase(dbName, TRI_ERROR_ARANGO_DATABASE_NOT_FOUND);
    return TRI_ERROR_ARANGO_DATABASE_NOT_FOUND;
  }

  TRI_voc_tick_t const id = vocbase->id();

  vocbase->release();

  ClusterInfo* ci = ClusterInfo::instance();
  auto res = ci->dropDatabaseCoordinator(dbName, 120.0);

  if (!res.ok()) {
    events::DropDatabase(dbName, res.errorNumber());
    return res.errorNumber();
  }

  // now wait for heartbeat thread to drop the database object
  int tries = 0;

  while (++tries <= 6000) {
    TRI_vocbase_t* vocbase = databaseFeature->useDatabase(id);

    if (vocbase == nullptr) {
      // object has vanished
      break;
    }

    vocbase->release();
    // sleep
    arangodb::basics::sleep_for(std::chrono::milliseconds(10));
  }
  return TRI_ERROR_NO_ERROR;
}

const std::string dropError = "Error when dropping Datbase";
}  // namespace

arangodb::Result Databases::drop(TRI_vocbase_t* systemVocbase, std::string const& dbName) {
  TRI_ASSERT(systemVocbase->isSystem());
  ExecContext const* exec = ExecContext::CURRENT;
  if (exec != nullptr) {
    if (exec->systemAuthLevel() != auth::Level::RW) {
      events::DropDatabase(dbName, TRI_ERROR_FORBIDDEN);
      return TRI_ERROR_FORBIDDEN;
    }
  }

  Result res;
  V8DealerFeature* dealer = V8DealerFeature::DEALER;
  if (dealer != nullptr && dealer->isEnabled()) {
    try {
      JavaScriptSecurityContext securityContext =
          JavaScriptSecurityContext::createInternalContext();

      V8ContextGuard guard(systemVocbase, securityContext);
      v8::Isolate* isolate = guard.isolate();

      v8::HandleScope scope(isolate);

      // clear collections in cache object
      TRI_ClearObjectCacheV8(isolate);

      if (ServerState::instance()->isCoordinator()) {
        // If we are a coordinator in a cluster, we have to behave differently:
        res = ::dropDBCoordinator(dbName);
      } else {
        res = DatabaseFeature::DATABASE->dropDatabase(dbName, false, true);

        if (res.fail()) {
          events::DropDatabase(dbName, res.errorNumber());
          return Result(res);
        }

        TRI_RemoveDatabaseTasksV8Dispatcher(dbName);
        // run the garbage collection in case the database held some objects
        // which can now be freed
        TRI_RunGarbageCollectionV8(isolate, 0.25);
        V8DealerFeature::DEALER->addGlobalContextMethod("reloadRouting");
      }
    } catch (arangodb::basics::Exception const& ex) {
      events::DropDatabase(dbName, TRI_ERROR_INTERNAL);
      return Result(ex.code(), dropError + ex.message());
    } catch (std::exception const& ex) {
      events::DropDatabase(dbName, TRI_ERROR_INTERNAL);
      return Result(TRI_ERROR_INTERNAL, dropError + ex.what());
    } catch (...) {
      events::DropDatabase(dbName, TRI_ERROR_INTERNAL);
      return Result(TRI_ERROR_INTERNAL, dropError);
    }
  } else {
    if (ServerState::instance()->isCoordinator()) {
      // If we are a coordinator in a cluster, we have to behave differently:
      res = ::dropDBCoordinator(dbName);
    } else {
      res = DatabaseFeature::DATABASE->dropDatabase(dbName, false, true);
    }
  }

  auth::UserManager* um = AuthenticationFeature::instance()->userManager();
  if (res.ok() && um != nullptr) {
    auto cb = [&](auth::User& entry) -> bool {
      return entry.removeDatabase(dbName);
    };
    res = um->enumerateUsers(cb, /*retryOnConflict*/true);
  }

  return res;
}<|MERGE_RESOLUTION|>--- conflicted
+++ resolved
@@ -239,11 +239,7 @@
         break;
       }
       // sleep
-<<<<<<< HEAD
       arangodb::basics::sleep_for(std::chrono::milliseconds(10));
-=======
-      std::this_thread::sleep_for(std::chrono::milliseconds(10));
->>>>>>> c922c5f1
     }
 
     if (vocbase == nullptr) {
