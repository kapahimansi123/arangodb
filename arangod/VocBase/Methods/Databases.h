--- conflicted
+++ resolved
@@ -74,11 +74,7 @@
 
  private:
   /// @brief will retry for at most <timeout> seconds
-<<<<<<< HEAD
-  static arangodb::Result grantCurrentUser(CreateDatabaseInfo const& info, double timeout);
-=======
   static arangodb::Result grantCurrentUser(CreateDatabaseInfo const& info, int64_t timeout);
->>>>>>> 8c573549
 
   static arangodb::Result createCoordinator(CreateDatabaseInfo const& info);
   static arangodb::Result createOther(CreateDatabaseInfo const& info);
