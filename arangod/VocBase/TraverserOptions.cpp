////////////////////////////////////////////////////////////////////////////////
/// DISCLAIMER
///
/// Copyright 2014-2016 ArangoDB GmbH, Cologne, Germany
/// Copyright 2004-2014 triAGENS GmbH, Cologne, Germany
///
/// Licensed under the Apache License, Version 2.0 (the "License");
/// you may not use this file except in compliance with the License.
/// You may obtain a copy of the License at
///
///     http://www.apache.org/licenses/LICENSE-2.0
///
/// Unless required by applicable law or agreed to in writing, software
/// distributed under the License is distributed on an "AS IS" BASIS,
/// WITHOUT WARRANTIES OR CONDITIONS OF ANY KIND, either express or implied.
/// See the License for the specific language governing permissions and
/// limitations under the License.
///
/// Copyright holder is ArangoDB GmbH, Cologne, Germany
///
/// @author Michael Hackstein
////////////////////////////////////////////////////////////////////////////////

#include "TraverserOptions.h"

#include "Aql/Ast.h"
#include "Aql/Expression.h"
#include "Aql/Query.h"
#include "Basics/VelocyPackHelper.h"
#include "Cluster/ClusterEdgeCursor.h"
#include "Indexes/Index.h"
#include "VocBase/SingleServerTraverser.h"
#include "VocBase/TraverserCache.h"
#include "VocBase/TraverserCacheFactory.h"

#include <velocypack/Iterator.h>
#include <velocypack/velocypack-aliases.h>

using namespace arangodb;
<<<<<<< HEAD
using namespace arangodb::graph;
using namespace arangodb::transaction;
using namespace arangodb::traverser;

using VPackHelper = arangodb::basics::VelocyPackHelper;

TraverserOptions::TraverserOptions(transaction::Methods* trx)
    : BaseOptions(trx),
      _baseVertexExpression(nullptr),
      _traverser(nullptr),
=======
using namespace arangodb::transaction;
using namespace arangodb::traverser;
using namespace arangodb::traverser::cacheFactory;
using VPackHelper = arangodb::basics::VelocyPackHelper;

TraverserOptions::LookupInfo::LookupInfo()
    : expression(nullptr),
      indexCondition(nullptr),
      conditionNeedUpdate(false),
      conditionMemberToUpdate(0) {
  // NOTE: We need exactly one in this case for the optimizer to update
  idxHandles.resize(1);
};

TraverserOptions::LookupInfo::~LookupInfo() {
  if (expression != nullptr) {
    delete expression;
  }
}

TraverserOptions::LookupInfo::LookupInfo(arangodb::aql::Query* query,
                                         VPackSlice const& info,
                                         VPackSlice const& shards) {
  TRI_ASSERT(shards.isArray());
  idxHandles.reserve(shards.length());

  conditionNeedUpdate = arangodb::basics::VelocyPackHelper::getBooleanValue(
      info, "condNeedUpdate", false);
  conditionMemberToUpdate =
      arangodb::basics::VelocyPackHelper::getNumericValue<size_t>(
          info, "condMemberToUpdate", 0);

  VPackSlice read = info.get("handle");
  if (!read.isObject()) {
    THROW_ARANGO_EXCEPTION_MESSAGE(
        TRI_ERROR_BAD_PARAMETER, "Each lookup requires handle to be an object");
  }

  read = read.get("id");
  if (!read.isString()) {
    THROW_ARANGO_EXCEPTION_MESSAGE(TRI_ERROR_BAD_PARAMETER,
                                   "Each handle requires id to be a string");
  }
  std::string idxId = read.copyString();
  auto trx = query->trx();

  for (auto const& it : VPackArrayIterator(shards)) {
    if (!it.isString()) {
      THROW_ARANGO_EXCEPTION_MESSAGE(TRI_ERROR_BAD_PARAMETER,
                                     "Shards have to be a list of strings");
    }
    idxHandles.emplace_back(trx->getIndexByIdentifier(it.copyString(), idxId));
  }

  read = info.get("expression");
  if (!read.isObject()) {
    THROW_ARANGO_EXCEPTION_MESSAGE(
        TRI_ERROR_BAD_PARAMETER,
        "Each lookup requires expression to be an object");
  }

  expression = new aql::Expression(query->ast(), read);

  read = info.get("condition");
  if (!read.isObject()) {
    THROW_ARANGO_EXCEPTION_MESSAGE(
        TRI_ERROR_BAD_PARAMETER,
        "Each lookup requires condition to be an object");
  }
  indexCondition = new aql::AstNode(query->ast(), read);
}

TraverserOptions::LookupInfo::LookupInfo(LookupInfo const& other)
    : idxHandles(other.idxHandles),
      expression(nullptr),
      indexCondition(other.indexCondition),
      conditionNeedUpdate(other.conditionNeedUpdate),
      conditionMemberToUpdate(other.conditionMemberToUpdate) {
  expression = other.expression->clone(nullptr);
}

void TraverserOptions::LookupInfo::buildEngineInfo(VPackBuilder& result) const {
  result.openObject();
  result.add(VPackValue("handle"));
  // We only run toVelocyPack on Coordinator.
  TRI_ASSERT(idxHandles.size() == 1);
  result.openObject();
  idxHandles[0].toVelocyPack(result, false);
  result.close();
  result.add(VPackValue("expression"));
  result.openObject();  // We need to encapsulate the expression into an
                        // expression object
  result.add(VPackValue("expression"));
  expression->toVelocyPack(result, true);
  result.close();
  result.add(VPackValue("condition"));
  indexCondition->toVelocyPack(result, true);
  result.add("condNeedUpdate", VPackValue(conditionNeedUpdate));
  result.add("condMemberToUpdate", VPackValue(conditionMemberToUpdate));
  result.close();
}

double TraverserOptions::LookupInfo::estimateCost(size_t& nrItems) const {
  // If we do not have an index yet we cannot do anything.
  // Should NOT be the case
  TRI_ASSERT(!idxHandles.empty());
  auto idx = idxHandles[0].getIndex();
  if (idx->hasSelectivityEstimate()) {
    double expected = 1 / idx->selectivityEstimate();
    nrItems += static_cast<size_t>(expected);
    return expected;
  }
  // Some hard-coded value
  nrItems += 1000;
  return 1000.0;
}

TraverserCache* TraverserOptions::cache() {
  if (_cache == nullptr) {
    // If this assert is triggered the code should
    // have called activateCache() before
    TRI_ASSERT(false);
    // In production just gracefully initialize
    // the cache without document cache, s.t. system does not crash
    activateCache(false);
  }
  TRI_ASSERT(_cache != nullptr);
  return _cache.get();
}

void TraverserOptions::activateCache(bool enableDocumentCache) {
  // Do not call this twice.
  TRI_ASSERT(_cache == nullptr);
  _cache.reset(cacheFactory::CreateCache(_trx, enableDocumentCache));
}

TraverserOptions::TraverserOptions(transaction::Methods* trx)
    : _trx(trx),
      _baseVertexExpression(nullptr),
      _tmpVar(nullptr),
      _ctx(new aql::FixedVarExpressionContext()),
      _traverser(nullptr),
      _isCoordinator(trx->state()->isCoordinator()),
      _cache(nullptr),
>>>>>>> 177a3de0
      minDepth(1),
      maxDepth(1),
      useBreadthFirst(false),
      uniqueVertices(UniquenessLevel::NONE),
      uniqueEdges(UniquenessLevel::PATH) {}

TraverserOptions::TraverserOptions(transaction::Methods* trx,
                                   VPackSlice const& slice)
<<<<<<< HEAD
    : BaseOptions(trx),
=======
    : _trx(trx),
>>>>>>> 177a3de0
      _baseVertexExpression(nullptr),
      _traverser(nullptr),
<<<<<<< HEAD
=======
      _isCoordinator(arangodb::ServerState::instance()->isCoordinator()),
      _cache(nullptr),
>>>>>>> 177a3de0
      minDepth(1),
      maxDepth(1),
      useBreadthFirst(false),
      uniqueVertices(UniquenessLevel::NONE),
      uniqueEdges(UniquenessLevel::PATH) {
  VPackSlice obj = slice.get("traversalFlags");
  TRI_ASSERT(obj.isObject());

  minDepth = VPackHelper::getNumericValue<uint64_t>(obj, "minDepth", 1);
  maxDepth = VPackHelper::getNumericValue<uint64_t>(obj, "maxDepth", 1);
  TRI_ASSERT(minDepth <= maxDepth);
  useBreadthFirst = VPackHelper::getBooleanValue(obj, "bfs", false);
  std::string tmp = VPackHelper::getStringValue(obj, "uniqueVertices", "");
  if (tmp == "path") {
    uniqueVertices = TraverserOptions::UniquenessLevel::PATH;
  } else if (tmp == "global") {
    if (!useBreadthFirst) {
      THROW_ARANGO_EXCEPTION_MESSAGE(TRI_ERROR_BAD_PARAMETER,
                                     "uniqueVertices: 'global' is only "
                                     "supported, with bfs: true due to "
                                     "unpredictable results.");
    }
    uniqueVertices = TraverserOptions::UniquenessLevel::GLOBAL;
  } else {
    uniqueVertices = TraverserOptions::UniquenessLevel::NONE;
  }

  tmp = VPackHelper::getStringValue(obj, "uniqueEdges", "");
  if (tmp == "none") {
<<<<<<< HEAD
    uniqueEdges = arangodb::traverser::TraverserOptions::UniquenessLevel::NONE;
=======
    uniqueEdges = TraverserOptions::UniquenessLevel::NONE;
>>>>>>> 177a3de0
  } else if (tmp == "global") {
    THROW_ARANGO_EXCEPTION_MESSAGE(TRI_ERROR_BAD_PARAMETER,
                                   "uniqueEdges: 'global' is not supported, "
                                   "due to unpredictable results. Use 'path' "
                                   "or 'none' instead");
  } else {
<<<<<<< HEAD
    uniqueEdges = arangodb::traverser::TraverserOptions::UniquenessLevel::PATH;
  }
}

arangodb::traverser::TraverserOptions::TraverserOptions(
    arangodb::aql::Query* query, VPackSlice info, VPackSlice collections)
    : BaseOptions(query->trx()),
=======
    uniqueEdges = TraverserOptions::UniquenessLevel::PATH;
  }
}

TraverserOptions::TraverserOptions(arangodb::aql::Query* query, VPackSlice info,
                                   VPackSlice collections)
    : _trx(query->trx()),
>>>>>>> 177a3de0
      _baseVertexExpression(nullptr),
      _traverser(nullptr),
<<<<<<< HEAD
=======
      _isCoordinator(arangodb::ServerState::instance()->isCoordinator()),
      _cache(nullptr),
>>>>>>> 177a3de0
      minDepth(1),
      maxDepth(1),
      useBreadthFirst(false),
      uniqueVertices(UniquenessLevel::NONE),
      uniqueEdges(UniquenessLevel::PATH) {
  // NOTE collections is an array of arrays of strings
  VPackSlice read = info.get("minDepth");
  if (!read.isInteger()) {
    THROW_ARANGO_EXCEPTION_MESSAGE(TRI_ERROR_BAD_PARAMETER,
                                   "The options require a minDepth");
  }
  minDepth = read.getNumber<uint64_t>();

  read = info.get("maxDepth");
  if (!read.isInteger()) {
    THROW_ARANGO_EXCEPTION_MESSAGE(TRI_ERROR_BAD_PARAMETER,
                                   "The options require a maxDepth");
  }
  maxDepth = read.getNumber<uint64_t>();

  read = info.get("bfs");
  if (!read.isBoolean()) {
    THROW_ARANGO_EXCEPTION_MESSAGE(TRI_ERROR_BAD_PARAMETER,
                                   "The options require a bfs");
  }
  useBreadthFirst = read.getBool();

  read = info.get("tmpVar");
  if (!read.isObject()) {
    THROW_ARANGO_EXCEPTION_MESSAGE(TRI_ERROR_BAD_PARAMETER,
                                   "The options require a tmpVar");
  }
  _tmpVar = query->ast()->variables()->createVariable(read);

  read = info.get("uniqueVertices");
  if (!read.isInteger()) {
    THROW_ARANGO_EXCEPTION_MESSAGE(TRI_ERROR_BAD_PARAMETER,
                                   "The options require a uniqueVertices");
  }
  size_t i = read.getNumber<size_t>();
  switch (i) {
    case 0:
      uniqueVertices = UniquenessLevel::NONE;
      break;
    case 1:
      uniqueVertices = UniquenessLevel::PATH;
      break;
    case 2:
      uniqueVertices = UniquenessLevel::GLOBAL;
      break;
    default:
      THROW_ARANGO_EXCEPTION_MESSAGE(TRI_ERROR_BAD_PARAMETER,
                                     "The options require a uniqueVertices");
  }

  read = info.get("uniqueEdges");
  if (!read.isInteger()) {
    THROW_ARANGO_EXCEPTION_MESSAGE(TRI_ERROR_BAD_PARAMETER,
                                   "The options require a uniqueEdges");
  }
  i = read.getNumber<size_t>();
  switch (i) {
    case 0:
      uniqueEdges = UniquenessLevel::NONE;
      break;
    case 1:
      uniqueEdges = UniquenessLevel::PATH;
      break;
    case 2:
      uniqueEdges = UniquenessLevel::GLOBAL;
      break;
    default:
      THROW_ARANGO_EXCEPTION_MESSAGE(TRI_ERROR_BAD_PARAMETER,
                                     "The options require a uniqueEdges");
  }

  read = info.get("baseLookupInfos");
  if (!read.isArray()) {
    THROW_ARANGO_EXCEPTION_MESSAGE(TRI_ERROR_BAD_PARAMETER,
                                   "The options require a baseLookupInfos");
  }

  size_t length = read.length();
  TRI_ASSERT(read.length() == collections.length());
  _baseLookupInfos.reserve(length);
  for (size_t j = 0; j < length; ++j) {
    _baseLookupInfos.emplace_back(query, read.at(j), collections.at(j));
  }

  read = info.get("depthLookupInfo");
  if (!read.isNone()) {
    if (!read.isObject()) {
      THROW_ARANGO_EXCEPTION_MESSAGE(
          TRI_ERROR_BAD_PARAMETER,
          "The options require depthLookupInfo to be an object");
    }
    _depthLookupInfo.reserve(read.length());
    for (auto const& depth : VPackObjectIterator(read)) {
      uint64_t d = basics::StringUtils::uint64(depth.key.copyString());
      auto it = _depthLookupInfo.emplace(d, std::vector<LookupInfo>());
      TRI_ASSERT(it.second);
      VPackSlice list = depth.value;
      TRI_ASSERT(length == list.length());
      it.first->second.reserve(length);
      for (size_t j = 0; j < length; ++j) {
        it.first->second.emplace_back(query, list.at(j), collections.at(j));
      }
    }
  }

  read = info.get("vertexExpressions");
  if (!read.isNone()) {
    if (!read.isObject()) {
      THROW_ARANGO_EXCEPTION_MESSAGE(
          TRI_ERROR_BAD_PARAMETER,
          "The options require vertexExpressions to be an object");
    }

    _vertexExpressions.reserve(read.length());
    for (auto const& info : VPackObjectIterator(read)) {
      uint64_t d = basics::StringUtils::uint64(info.key.copyString());
#ifdef ARANGODB_ENABLE_MAINAINER_MODE
      auto it = _vertexExpressions.emplace(
          d, new aql::Expression(query->ast(), info.value));
      TRI_ASSERT(it.second);
#else
      _vertexExpressions.emplace(d,
                                 new aql::Expression(query->ast(), info.value));
#endif
    }
  }

  read = info.get("baseVertexExpression");
  if (!read.isNone()) {
    if (!read.isObject()) {
      THROW_ARANGO_EXCEPTION_MESSAGE(
          TRI_ERROR_BAD_PARAMETER,
          "The options require vertexExpressions to be an object");
    }
    _baseVertexExpression = new aql::Expression(query->ast(), read);
  }
  // Check for illegal option combination:
  TRI_ASSERT(uniqueEdges != TraverserOptions::UniquenessLevel::GLOBAL);
  TRI_ASSERT(uniqueVertices != TraverserOptions::UniquenessLevel::GLOBAL ||
             useBreadthFirst);

  // We are in cluster case now. Should be ok to setup the traverser with document cache
  activateCache(true);
}

<<<<<<< HEAD
arangodb::traverser::TraverserOptions::TraverserOptions(
    TraverserOptions const& other)
    : BaseOptions(other.trx()),
=======
TraverserOptions::TraverserOptions(TraverserOptions const& other)
    : _trx(other._trx),
>>>>>>> 177a3de0
      _baseVertexExpression(nullptr),
      _traverser(nullptr),
<<<<<<< HEAD
=======
      _isCoordinator(arangodb::ServerState::instance()->isCoordinator()),
      _cache(nullptr),
>>>>>>> 177a3de0
      minDepth(other.minDepth),
      maxDepth(other.maxDepth),
      useBreadthFirst(other.useBreadthFirst),
      uniqueVertices(other.uniqueVertices),
      uniqueEdges(other.uniqueEdges) {
  TRI_ASSERT(other._baseLookupInfos.empty());
  TRI_ASSERT(other._depthLookupInfo.empty());
  TRI_ASSERT(other._vertexExpressions.empty());
  TRI_ASSERT(other._tmpVar == nullptr);
  TRI_ASSERT(other._baseVertexExpression == nullptr);

  // Check for illegal option combination:
  TRI_ASSERT(uniqueEdges != TraverserOptions::UniquenessLevel::GLOBAL);
  TRI_ASSERT(uniqueVertices != TraverserOptions::UniquenessLevel::GLOBAL ||
             useBreadthFirst);
}

TraverserOptions::~TraverserOptions() {
  for (auto& pair : _vertexExpressions) {
    delete pair.second;
  }
  delete _baseVertexExpression;
}

<<<<<<< HEAD
void arangodb::traverser::TraverserOptions::toVelocyPack(
    VPackBuilder& builder) const {
=======
void TraverserOptions::toVelocyPack(VPackBuilder& builder) const {
>>>>>>> 177a3de0
  VPackObjectBuilder guard(&builder);

  builder.add("minDepth", VPackValue(minDepth));
  builder.add("maxDepth", VPackValue(maxDepth));
  builder.add("bfs", VPackValue(useBreadthFirst));

  switch (uniqueVertices) {
    case TraverserOptions::UniquenessLevel::NONE:
      builder.add("uniqueVertices", VPackValue("none"));
      break;
    case TraverserOptions::UniquenessLevel::PATH:
      builder.add("uniqueVertices", VPackValue("path"));
      break;
    case TraverserOptions::UniquenessLevel::GLOBAL:
      builder.add("uniqueVertices", VPackValue("global"));
      break;
  }

  switch (uniqueEdges) {
    case TraverserOptions::UniquenessLevel::NONE:
      builder.add("uniqueEdges", VPackValue("none"));
      break;
    case TraverserOptions::UniquenessLevel::PATH:
      builder.add("uniqueEdges", VPackValue("path"));
      break;
    case TraverserOptions::UniquenessLevel::GLOBAL:
      builder.add("uniqueEdges", VPackValue("global"));
      break;
  }
}

<<<<<<< HEAD
void arangodb::traverser::TraverserOptions::toVelocyPackIndexes(
    VPackBuilder& builder) const {
=======
void TraverserOptions::toVelocyPackIndexes(VPackBuilder& builder) const {
>>>>>>> 177a3de0
  VPackObjectBuilder guard(&builder);

  // base indexes
  builder.add("base", VPackValue(VPackValueType::Array));
  for (auto const& it : _baseLookupInfos) {
    for (auto const& it2 : it.idxHandles) {
      it2.getIndex()->toVelocyPack(builder, false);
    }
  }
  builder.close();

  // depth lookup indexes
  builder.add("levels", VPackValue(VPackValueType::Object));
  for (auto const& it : _depthLookupInfo) {
    builder.add(VPackValue(std::to_string(it.first)));
    builder.add(VPackValue(VPackValueType::Array));
    for (auto const& it2 : it.second) {
      for (auto const& it3 : it2.idxHandles) {
        it3.getIndex()->toVelocyPack(builder, false);
      }
    }
    builder.close();
  }
  builder.close();
}

<<<<<<< HEAD
void arangodb::traverser::TraverserOptions::buildEngineInfo(
    VPackBuilder& result) const {
=======
void TraverserOptions::buildEngineInfo(VPackBuilder& result) const {
>>>>>>> 177a3de0
  result.openObject();
  result.add("minDepth", VPackValue(minDepth));
  result.add("maxDepth", VPackValue(maxDepth));
  result.add("bfs", VPackValue(useBreadthFirst));

  result.add(VPackValue("uniqueVertices"));
  switch (uniqueVertices) {
    case UniquenessLevel::NONE:
      result.add(VPackValue(0));
      break;
    case UniquenessLevel::PATH:
      result.add(VPackValue(1));
      break;
    case UniquenessLevel::GLOBAL:
      result.add(VPackValue(2));
      break;
  }

  result.add(VPackValue("uniqueEdges"));
  switch (uniqueEdges) {
    case UniquenessLevel::NONE:
      result.add(VPackValue(0));
      break;
    case UniquenessLevel::PATH:
      result.add(VPackValue(1));
      break;
    case UniquenessLevel::GLOBAL:
      result.add(VPackValue(2));
      break;
  }

  result.add(VPackValue("baseLookupInfos"));
  result.openArray();
  for (auto const& it : _baseLookupInfos) {
    it.buildEngineInfo(result);
  }
  result.close();

  if (!_depthLookupInfo.empty()) {
    result.add(VPackValue("depthLookupInfo"));
    result.openObject();
    for (auto const& pair : _depthLookupInfo) {
      result.add(VPackValue(basics::StringUtils::itoa(pair.first)));
      result.openArray();
      for (auto const& it : pair.second) {
        it.buildEngineInfo(result);
      }
      result.close();
    }
    result.close();
  }

  if (!_vertexExpressions.empty()) {
    result.add(VPackValue("vertexExpressions"));
    result.openObject();
    for (auto const& pair : _vertexExpressions) {
      result.add(VPackValue(basics::StringUtils::itoa(pair.first)));
      result.openObject();
      result.add(VPackValue("expression"));
      pair.second->toVelocyPack(result, true);
      result.close();
    }
    result.close();
  }

  if (_baseVertexExpression != nullptr) {
    result.add(VPackValue("baseVertexExpression"));
    result.openObject();
    result.add(VPackValue("expression"));
    _baseVertexExpression->toVelocyPack(result, true);
    result.close();
  }

  result.add(VPackValue("tmpVar"));
  _tmpVar->toVelocyPack(result);

  result.close();
}

<<<<<<< HEAD
void TraverserOptions::addDepthLookupInfo(aql::Ast* ast,
                                          std::string const& collectionName,
                                          std::string const& attributeName,
                                          aql::AstNode* condition,
                                          uint64_t depth) {
  TRI_ASSERT(_depthLookupInfo.find(depth) == _depthLookupInfo.end());
  auto ins = _depthLookupInfo.emplace(depth, std::vector<LookupInfo>());
  TRI_ASSERT(ins.second); // The insert should always work
  injectLookupInfoInList(ins.first->second, ast, collectionName,
                         attributeName, condition);
}

bool arangodb::traverser::TraverserOptions::vertexHasFilter(
    uint64_t depth) const {
=======
bool TraverserOptions::vertexHasFilter(uint64_t depth) const {
>>>>>>> 177a3de0
  if (_baseVertexExpression != nullptr) {
    return true;
  }
  return _vertexExpressions.find(depth) != _vertexExpressions.end();
}

<<<<<<< HEAD
bool arangodb::traverser::TraverserOptions::evaluateEdgeExpression(
    arangodb::velocypack::Slice edge, StringRef vertexId, uint64_t depth,
    size_t cursorId) const {
=======
bool TraverserOptions::evaluateEdgeExpression(arangodb::velocypack::Slice edge,
                                              StringRef vertexId,
                                              uint64_t depth,
                                              size_t cursorId) const {
>>>>>>> 177a3de0
  if (_isCoordinator) {
    // The Coordinator never checks conditions. The DBServer is responsible!
    return true;
  }
  arangodb::aql::Expression* expression = nullptr;

  auto specific = _depthLookupInfo.find(depth);

  if (specific != _depthLookupInfo.end()) {
    TRI_ASSERT(!specific->second.empty());
    TRI_ASSERT(specific->second.size() > cursorId);
    expression = specific->second[cursorId].expression;
  } else {
<<<<<<< HEAD
    expression = getEdgeExpression(cursorId);
=======
    TRI_ASSERT(!_baseLookupInfos.empty());
    TRI_ASSERT(_baseLookupInfos.size() > cursorId);
    expression = _baseLookupInfos[cursorId].expression;
  }
  if (expression != nullptr) {
    TRI_ASSERT(!expression->isV8());
    expression->setVariable(_tmpVar, edge);

    // inject _from/_to value
    auto node = expression->nodeForModification();

    TRI_ASSERT(node->numMembers() > 0);
    auto dirCmp = node->getMemberUnchecked(node->numMembers() - 1);
    TRI_ASSERT(dirCmp->type == aql::NODE_TYPE_OPERATOR_BINARY_EQ);
    TRI_ASSERT(dirCmp->numMembers() == 2);

    auto idNode = dirCmp->getMemberUnchecked(1);
    TRI_ASSERT(idNode->type == aql::NODE_TYPE_VALUE);
    TRI_ASSERT(idNode->isValueType(aql::VALUE_TYPE_STRING));
    idNode->stealComputedValue();
    idNode->setStringValue(vertexId.data(), vertexId.length());

    bool mustDestroy = false;
    aql::AqlValue res = expression->execute(_trx, _ctx, mustDestroy);
    expression->clearVariable(_tmpVar);
    bool result = res.toBoolean();
    if (mustDestroy) {
      res.destroy();
    }
    return result;
>>>>>>> 177a3de0
  }
  if (expression == nullptr) {
    return true;
  }

  // inject _from/_to value
  auto node = expression->nodeForModification();

  TRI_ASSERT(node->numMembers() > 0);
  auto dirCmp = node->getMemberUnchecked(node->numMembers() - 1);
  TRI_ASSERT(dirCmp->type == aql::NODE_TYPE_OPERATOR_BINARY_EQ);
  TRI_ASSERT(dirCmp->numMembers() == 2);

  auto idNode = dirCmp->getMemberUnchecked(1);
  TRI_ASSERT(idNode->type == aql::NODE_TYPE_VALUE);
  TRI_ASSERT(idNode->isValueType(aql::VALUE_TYPE_STRING));
  idNode->stealComputedValue();
  idNode->setStringValue(vertexId.data(), vertexId.length());

  return evaluateExpression(expression, edge);
}

bool TraverserOptions::evaluateVertexExpression(
    arangodb::velocypack::Slice vertex, uint64_t depth) const {
  arangodb::aql::Expression* expression = nullptr;

  auto specific = _vertexExpressions.find(depth);

  if (specific != _vertexExpressions.end()) {
    expression = specific->second;
  } else {
    expression = _baseVertexExpression;
  }

  return evaluateExpression(expression, vertex);
}

<<<<<<< HEAD
EdgeCursor*
arangodb::traverser::TraverserOptions::nextCursor(ManagedDocumentResult* mmdr,
                                                  StringRef vid,
                                                  uint64_t depth) {
=======
EdgeCursor* TraverserOptions::nextCursor(ManagedDocumentResult* mmdr,
                                         StringRef vid, uint64_t depth) {
>>>>>>> 177a3de0
  if (_isCoordinator) {
    return nextCursorCoordinator(vid, depth);
  }
  TRI_ASSERT(mmdr != nullptr);
  auto specific = _depthLookupInfo.find(depth);
  std::vector<LookupInfo> list;
  if (specific != _depthLookupInfo.end()) {
    list = specific->second;
  } else {
    list = _baseLookupInfos;
  }
  return nextCursorLocal(mmdr, vid, list);
}

<<<<<<< HEAD
EdgeCursor*
arangodb::traverser::TraverserOptions::nextCursorCoordinator(StringRef vid,
                                                             uint64_t depth) {
=======
EdgeCursor* TraverserOptions::nextCursorLocal(ManagedDocumentResult* mmdr,
                                              StringRef vid, uint64_t depth,
                                              std::vector<LookupInfo>& list) {
  TRI_ASSERT(mmdr != nullptr);
  auto allCursor =
      std::make_unique<SingleServerEdgeCursor>(mmdr, this, list.size());
  auto& opCursors = allCursor->getCursors();
  for (auto& info : list) {
    auto& node = info.indexCondition;
    TRI_ASSERT(node->numMembers() > 0);
    if (info.conditionNeedUpdate) {
      // We have to inject _from/_to iff the condition needs it
      auto dirCmp = node->getMemberUnchecked(info.conditionMemberToUpdate);
      TRI_ASSERT(dirCmp->type == aql::NODE_TYPE_OPERATOR_BINARY_EQ);
      TRI_ASSERT(dirCmp->numMembers() == 2);

      auto idNode = dirCmp->getMemberUnchecked(1);
      TRI_ASSERT(idNode->type == aql::NODE_TYPE_VALUE);
      TRI_ASSERT(idNode->isValueType(aql::VALUE_TYPE_STRING));
      idNode->setStringValue(vid.data(), vid.length());
    }
    std::vector<OperationCursor*> csrs;
    csrs.reserve(info.idxHandles.size());
    for (auto const& it : info.idxHandles) {
      csrs.emplace_back(_trx->indexScanForCondition(it, node, _tmpVar, mmdr,
                                                    UINT64_MAX, 1000, false));
    }
    opCursors.emplace_back(std::move(csrs));
  }
  return allCursor.release();
}

EdgeCursor* TraverserOptions::nextCursorCoordinator(StringRef vid,
                                                    uint64_t depth) {
>>>>>>> 177a3de0
  TRI_ASSERT(_traverser != nullptr);
  auto cursor = std::make_unique<ClusterEdgeCursor>(vid, depth, _traverser);
  return cursor.release();
}

<<<<<<< HEAD
void arangodb::traverser::TraverserOptions::linkTraverser(
    arangodb::traverser::ClusterTraverser* trav) {
  _traverser = trav;
}

double arangodb::traverser::TraverserOptions::estimateCost(
    size_t& nrItems) const {
=======
void TraverserOptions::clearVariableValues() { _ctx->clearVariableValues(); }

void TraverserOptions::setVariableValue(aql::Variable const* var,
                                        aql::AqlValue const value) {
  _ctx->setVariableValue(var, value);
}

void TraverserOptions::linkTraverser(ClusterTraverser* trav) {
  _traverser = trav;
}

void TraverserOptions::serializeVariables(VPackBuilder& builder) const {
  TRI_ASSERT(builder.isOpenArray());
  _ctx->serializeAllVariables(_trx, builder);
}

double TraverserOptions::costForLookupInfoList(
    std::vector<TraverserOptions::LookupInfo> const& list,
    size_t& createItems) const {
  double cost = 0;
  createItems = 0;
  for (auto const& li : list) {
    cost += li.estimateCost(createItems);
  }
  return cost;
}

double TraverserOptions::estimateCost(size_t& nrItems) const {
>>>>>>> 177a3de0
  size_t count = 1;
  double cost = 0;
  size_t baseCreateItems = 0;
  double baseCost = costForLookupInfoList(_baseLookupInfos, baseCreateItems);

  for (uint64_t depth = 0; depth < maxDepth; ++depth) {
    auto liList = _depthLookupInfo.find(depth);
    if (liList == _depthLookupInfo.end()) {
      // No LookupInfo for this depth use base
      cost += baseCost * count;
      count *= baseCreateItems;
    } else {
      size_t createItems = 0;
      double depthCost = costForLookupInfoList(liList->second, createItems);
      cost += depthCost * count;
      count *= createItems;
    }
  }
  nrItems = count;
  return cost;
}<|MERGE_RESOLUTION|>--- conflicted
+++ resolved
@@ -30,170 +30,20 @@
 #include "Cluster/ClusterEdgeCursor.h"
 #include "Indexes/Index.h"
 #include "VocBase/SingleServerTraverser.h"
-#include "VocBase/TraverserCache.h"
-#include "VocBase/TraverserCacheFactory.h"
 
 #include <velocypack/Iterator.h>
 #include <velocypack/velocypack-aliases.h>
 
 using namespace arangodb;
-<<<<<<< HEAD
 using namespace arangodb::graph;
 using namespace arangodb::transaction;
 using namespace arangodb::traverser;
-
 using VPackHelper = arangodb::basics::VelocyPackHelper;
 
 TraverserOptions::TraverserOptions(transaction::Methods* trx)
     : BaseOptions(trx),
       _baseVertexExpression(nullptr),
       _traverser(nullptr),
-=======
-using namespace arangodb::transaction;
-using namespace arangodb::traverser;
-using namespace arangodb::traverser::cacheFactory;
-using VPackHelper = arangodb::basics::VelocyPackHelper;
-
-TraverserOptions::LookupInfo::LookupInfo()
-    : expression(nullptr),
-      indexCondition(nullptr),
-      conditionNeedUpdate(false),
-      conditionMemberToUpdate(0) {
-  // NOTE: We need exactly one in this case for the optimizer to update
-  idxHandles.resize(1);
-};
-
-TraverserOptions::LookupInfo::~LookupInfo() {
-  if (expression != nullptr) {
-    delete expression;
-  }
-}
-
-TraverserOptions::LookupInfo::LookupInfo(arangodb::aql::Query* query,
-                                         VPackSlice const& info,
-                                         VPackSlice const& shards) {
-  TRI_ASSERT(shards.isArray());
-  idxHandles.reserve(shards.length());
-
-  conditionNeedUpdate = arangodb::basics::VelocyPackHelper::getBooleanValue(
-      info, "condNeedUpdate", false);
-  conditionMemberToUpdate =
-      arangodb::basics::VelocyPackHelper::getNumericValue<size_t>(
-          info, "condMemberToUpdate", 0);
-
-  VPackSlice read = info.get("handle");
-  if (!read.isObject()) {
-    THROW_ARANGO_EXCEPTION_MESSAGE(
-        TRI_ERROR_BAD_PARAMETER, "Each lookup requires handle to be an object");
-  }
-
-  read = read.get("id");
-  if (!read.isString()) {
-    THROW_ARANGO_EXCEPTION_MESSAGE(TRI_ERROR_BAD_PARAMETER,
-                                   "Each handle requires id to be a string");
-  }
-  std::string idxId = read.copyString();
-  auto trx = query->trx();
-
-  for (auto const& it : VPackArrayIterator(shards)) {
-    if (!it.isString()) {
-      THROW_ARANGO_EXCEPTION_MESSAGE(TRI_ERROR_BAD_PARAMETER,
-                                     "Shards have to be a list of strings");
-    }
-    idxHandles.emplace_back(trx->getIndexByIdentifier(it.copyString(), idxId));
-  }
-
-  read = info.get("expression");
-  if (!read.isObject()) {
-    THROW_ARANGO_EXCEPTION_MESSAGE(
-        TRI_ERROR_BAD_PARAMETER,
-        "Each lookup requires expression to be an object");
-  }
-
-  expression = new aql::Expression(query->ast(), read);
-
-  read = info.get("condition");
-  if (!read.isObject()) {
-    THROW_ARANGO_EXCEPTION_MESSAGE(
-        TRI_ERROR_BAD_PARAMETER,
-        "Each lookup requires condition to be an object");
-  }
-  indexCondition = new aql::AstNode(query->ast(), read);
-}
-
-TraverserOptions::LookupInfo::LookupInfo(LookupInfo const& other)
-    : idxHandles(other.idxHandles),
-      expression(nullptr),
-      indexCondition(other.indexCondition),
-      conditionNeedUpdate(other.conditionNeedUpdate),
-      conditionMemberToUpdate(other.conditionMemberToUpdate) {
-  expression = other.expression->clone(nullptr);
-}
-
-void TraverserOptions::LookupInfo::buildEngineInfo(VPackBuilder& result) const {
-  result.openObject();
-  result.add(VPackValue("handle"));
-  // We only run toVelocyPack on Coordinator.
-  TRI_ASSERT(idxHandles.size() == 1);
-  result.openObject();
-  idxHandles[0].toVelocyPack(result, false);
-  result.close();
-  result.add(VPackValue("expression"));
-  result.openObject();  // We need to encapsulate the expression into an
-                        // expression object
-  result.add(VPackValue("expression"));
-  expression->toVelocyPack(result, true);
-  result.close();
-  result.add(VPackValue("condition"));
-  indexCondition->toVelocyPack(result, true);
-  result.add("condNeedUpdate", VPackValue(conditionNeedUpdate));
-  result.add("condMemberToUpdate", VPackValue(conditionMemberToUpdate));
-  result.close();
-}
-
-double TraverserOptions::LookupInfo::estimateCost(size_t& nrItems) const {
-  // If we do not have an index yet we cannot do anything.
-  // Should NOT be the case
-  TRI_ASSERT(!idxHandles.empty());
-  auto idx = idxHandles[0].getIndex();
-  if (idx->hasSelectivityEstimate()) {
-    double expected = 1 / idx->selectivityEstimate();
-    nrItems += static_cast<size_t>(expected);
-    return expected;
-  }
-  // Some hard-coded value
-  nrItems += 1000;
-  return 1000.0;
-}
-
-TraverserCache* TraverserOptions::cache() {
-  if (_cache == nullptr) {
-    // If this assert is triggered the code should
-    // have called activateCache() before
-    TRI_ASSERT(false);
-    // In production just gracefully initialize
-    // the cache without document cache, s.t. system does not crash
-    activateCache(false);
-  }
-  TRI_ASSERT(_cache != nullptr);
-  return _cache.get();
-}
-
-void TraverserOptions::activateCache(bool enableDocumentCache) {
-  // Do not call this twice.
-  TRI_ASSERT(_cache == nullptr);
-  _cache.reset(cacheFactory::CreateCache(_trx, enableDocumentCache));
-}
-
-TraverserOptions::TraverserOptions(transaction::Methods* trx)
-    : _trx(trx),
-      _baseVertexExpression(nullptr),
-      _tmpVar(nullptr),
-      _ctx(new aql::FixedVarExpressionContext()),
-      _traverser(nullptr),
-      _isCoordinator(trx->state()->isCoordinator()),
-      _cache(nullptr),
->>>>>>> 177a3de0
       minDepth(1),
       maxDepth(1),
       useBreadthFirst(false),
@@ -202,18 +52,9 @@
 
 TraverserOptions::TraverserOptions(transaction::Methods* trx,
                                    VPackSlice const& slice)
-<<<<<<< HEAD
     : BaseOptions(trx),
-=======
-    : _trx(trx),
->>>>>>> 177a3de0
       _baseVertexExpression(nullptr),
       _traverser(nullptr),
-<<<<<<< HEAD
-=======
-      _isCoordinator(arangodb::ServerState::instance()->isCoordinator()),
-      _cache(nullptr),
->>>>>>> 177a3de0
       minDepth(1),
       maxDepth(1),
       useBreadthFirst(false),
@@ -243,41 +84,22 @@
 
   tmp = VPackHelper::getStringValue(obj, "uniqueEdges", "");
   if (tmp == "none") {
-<<<<<<< HEAD
-    uniqueEdges = arangodb::traverser::TraverserOptions::UniquenessLevel::NONE;
-=======
     uniqueEdges = TraverserOptions::UniquenessLevel::NONE;
->>>>>>> 177a3de0
   } else if (tmp == "global") {
     THROW_ARANGO_EXCEPTION_MESSAGE(TRI_ERROR_BAD_PARAMETER,
                                    "uniqueEdges: 'global' is not supported, "
                                    "due to unpredictable results. Use 'path' "
                                    "or 'none' instead");
   } else {
-<<<<<<< HEAD
-    uniqueEdges = arangodb::traverser::TraverserOptions::UniquenessLevel::PATH;
+    uniqueEdges = TraverserOptions::UniquenessLevel::PATH;
   }
 }
 
 arangodb::traverser::TraverserOptions::TraverserOptions(
     arangodb::aql::Query* query, VPackSlice info, VPackSlice collections)
     : BaseOptions(query->trx()),
-=======
-    uniqueEdges = TraverserOptions::UniquenessLevel::PATH;
-  }
-}
-
-TraverserOptions::TraverserOptions(arangodb::aql::Query* query, VPackSlice info,
-                                   VPackSlice collections)
-    : _trx(query->trx()),
->>>>>>> 177a3de0
       _baseVertexExpression(nullptr),
       _traverser(nullptr),
-<<<<<<< HEAD
-=======
-      _isCoordinator(arangodb::ServerState::instance()->isCoordinator()),
-      _cache(nullptr),
->>>>>>> 177a3de0
       minDepth(1),
       maxDepth(1),
       useBreadthFirst(false),
@@ -423,26 +245,13 @@
   TRI_ASSERT(uniqueEdges != TraverserOptions::UniquenessLevel::GLOBAL);
   TRI_ASSERT(uniqueVertices != TraverserOptions::UniquenessLevel::GLOBAL ||
              useBreadthFirst);
-
-  // We are in cluster case now. Should be ok to setup the traverser with document cache
-  activateCache(true);
-}
-
-<<<<<<< HEAD
+}
+
 arangodb::traverser::TraverserOptions::TraverserOptions(
     TraverserOptions const& other)
     : BaseOptions(other.trx()),
-=======
-TraverserOptions::TraverserOptions(TraverserOptions const& other)
-    : _trx(other._trx),
->>>>>>> 177a3de0
       _baseVertexExpression(nullptr),
       _traverser(nullptr),
-<<<<<<< HEAD
-=======
-      _isCoordinator(arangodb::ServerState::instance()->isCoordinator()),
-      _cache(nullptr),
->>>>>>> 177a3de0
       minDepth(other.minDepth),
       maxDepth(other.maxDepth),
       useBreadthFirst(other.useBreadthFirst),
@@ -467,12 +276,7 @@
   delete _baseVertexExpression;
 }
 
-<<<<<<< HEAD
-void arangodb::traverser::TraverserOptions::toVelocyPack(
-    VPackBuilder& builder) const {
-=======
 void TraverserOptions::toVelocyPack(VPackBuilder& builder) const {
->>>>>>> 177a3de0
   VPackObjectBuilder guard(&builder);
 
   builder.add("minDepth", VPackValue(minDepth));
@@ -504,12 +308,7 @@
   }
 }
 
-<<<<<<< HEAD
-void arangodb::traverser::TraverserOptions::toVelocyPackIndexes(
-    VPackBuilder& builder) const {
-=======
 void TraverserOptions::toVelocyPackIndexes(VPackBuilder& builder) const {
->>>>>>> 177a3de0
   VPackObjectBuilder guard(&builder);
 
   // base indexes
@@ -536,12 +335,7 @@
   builder.close();
 }
 
-<<<<<<< HEAD
-void arangodb::traverser::TraverserOptions::buildEngineInfo(
-    VPackBuilder& result) const {
-=======
 void TraverserOptions::buildEngineInfo(VPackBuilder& result) const {
->>>>>>> 177a3de0
   result.openObject();
   result.add("minDepth", VPackValue(minDepth));
   result.add("maxDepth", VPackValue(maxDepth));
@@ -621,7 +415,6 @@
   result.close();
 }
 
-<<<<<<< HEAD
 void TraverserOptions::addDepthLookupInfo(aql::Ast* ast,
                                           std::string const& collectionName,
                                           std::string const& attributeName,
@@ -634,27 +427,17 @@
                          attributeName, condition);
 }
 
-bool arangodb::traverser::TraverserOptions::vertexHasFilter(
-    uint64_t depth) const {
-=======
 bool TraverserOptions::vertexHasFilter(uint64_t depth) const {
->>>>>>> 177a3de0
   if (_baseVertexExpression != nullptr) {
     return true;
   }
   return _vertexExpressions.find(depth) != _vertexExpressions.end();
 }
 
-<<<<<<< HEAD
-bool arangodb::traverser::TraverserOptions::evaluateEdgeExpression(
-    arangodb::velocypack::Slice edge, StringRef vertexId, uint64_t depth,
-    size_t cursorId) const {
-=======
 bool TraverserOptions::evaluateEdgeExpression(arangodb::velocypack::Slice edge,
                                               StringRef vertexId,
                                               uint64_t depth,
                                               size_t cursorId) const {
->>>>>>> 177a3de0
   if (_isCoordinator) {
     // The Coordinator never checks conditions. The DBServer is responsible!
     return true;
@@ -668,40 +451,7 @@
     TRI_ASSERT(specific->second.size() > cursorId);
     expression = specific->second[cursorId].expression;
   } else {
-<<<<<<< HEAD
     expression = getEdgeExpression(cursorId);
-=======
-    TRI_ASSERT(!_baseLookupInfos.empty());
-    TRI_ASSERT(_baseLookupInfos.size() > cursorId);
-    expression = _baseLookupInfos[cursorId].expression;
-  }
-  if (expression != nullptr) {
-    TRI_ASSERT(!expression->isV8());
-    expression->setVariable(_tmpVar, edge);
-
-    // inject _from/_to value
-    auto node = expression->nodeForModification();
-
-    TRI_ASSERT(node->numMembers() > 0);
-    auto dirCmp = node->getMemberUnchecked(node->numMembers() - 1);
-    TRI_ASSERT(dirCmp->type == aql::NODE_TYPE_OPERATOR_BINARY_EQ);
-    TRI_ASSERT(dirCmp->numMembers() == 2);
-
-    auto idNode = dirCmp->getMemberUnchecked(1);
-    TRI_ASSERT(idNode->type == aql::NODE_TYPE_VALUE);
-    TRI_ASSERT(idNode->isValueType(aql::VALUE_TYPE_STRING));
-    idNode->stealComputedValue();
-    idNode->setStringValue(vertexId.data(), vertexId.length());
-
-    bool mustDestroy = false;
-    aql::AqlValue res = expression->execute(_trx, _ctx, mustDestroy);
-    expression->clearVariable(_tmpVar);
-    bool result = res.toBoolean();
-    if (mustDestroy) {
-      res.destroy();
-    }
-    return result;
->>>>>>> 177a3de0
   }
   if (expression == nullptr) {
     return true;
@@ -739,15 +489,10 @@
   return evaluateExpression(expression, vertex);
 }
 
-<<<<<<< HEAD
 EdgeCursor*
 arangodb::traverser::TraverserOptions::nextCursor(ManagedDocumentResult* mmdr,
                                                   StringRef vid,
                                                   uint64_t depth) {
-=======
-EdgeCursor* TraverserOptions::nextCursor(ManagedDocumentResult* mmdr,
-                                         StringRef vid, uint64_t depth) {
->>>>>>> 177a3de0
   if (_isCoordinator) {
     return nextCursorCoordinator(vid, depth);
   }
@@ -762,89 +507,19 @@
   return nextCursorLocal(mmdr, vid, list);
 }
 
-<<<<<<< HEAD
-EdgeCursor*
-arangodb::traverser::TraverserOptions::nextCursorCoordinator(StringRef vid,
-                                                             uint64_t depth) {
-=======
-EdgeCursor* TraverserOptions::nextCursorLocal(ManagedDocumentResult* mmdr,
-                                              StringRef vid, uint64_t depth,
-                                              std::vector<LookupInfo>& list) {
-  TRI_ASSERT(mmdr != nullptr);
-  auto allCursor =
-      std::make_unique<SingleServerEdgeCursor>(mmdr, this, list.size());
-  auto& opCursors = allCursor->getCursors();
-  for (auto& info : list) {
-    auto& node = info.indexCondition;
-    TRI_ASSERT(node->numMembers() > 0);
-    if (info.conditionNeedUpdate) {
-      // We have to inject _from/_to iff the condition needs it
-      auto dirCmp = node->getMemberUnchecked(info.conditionMemberToUpdate);
-      TRI_ASSERT(dirCmp->type == aql::NODE_TYPE_OPERATOR_BINARY_EQ);
-      TRI_ASSERT(dirCmp->numMembers() == 2);
-
-      auto idNode = dirCmp->getMemberUnchecked(1);
-      TRI_ASSERT(idNode->type == aql::NODE_TYPE_VALUE);
-      TRI_ASSERT(idNode->isValueType(aql::VALUE_TYPE_STRING));
-      idNode->setStringValue(vid.data(), vid.length());
-    }
-    std::vector<OperationCursor*> csrs;
-    csrs.reserve(info.idxHandles.size());
-    for (auto const& it : info.idxHandles) {
-      csrs.emplace_back(_trx->indexScanForCondition(it, node, _tmpVar, mmdr,
-                                                    UINT64_MAX, 1000, false));
-    }
-    opCursors.emplace_back(std::move(csrs));
-  }
-  return allCursor.release();
-}
 
 EdgeCursor* TraverserOptions::nextCursorCoordinator(StringRef vid,
                                                     uint64_t depth) {
->>>>>>> 177a3de0
   TRI_ASSERT(_traverser != nullptr);
   auto cursor = std::make_unique<ClusterEdgeCursor>(vid, depth, _traverser);
   return cursor.release();
 }
 
-<<<<<<< HEAD
-void arangodb::traverser::TraverserOptions::linkTraverser(
-    arangodb::traverser::ClusterTraverser* trav) {
-  _traverser = trav;
-}
-
-double arangodb::traverser::TraverserOptions::estimateCost(
-    size_t& nrItems) const {
-=======
-void TraverserOptions::clearVariableValues() { _ctx->clearVariableValues(); }
-
-void TraverserOptions::setVariableValue(aql::Variable const* var,
-                                        aql::AqlValue const value) {
-  _ctx->setVariableValue(var, value);
-}
-
 void TraverserOptions::linkTraverser(ClusterTraverser* trav) {
   _traverser = trav;
 }
 
-void TraverserOptions::serializeVariables(VPackBuilder& builder) const {
-  TRI_ASSERT(builder.isOpenArray());
-  _ctx->serializeAllVariables(_trx, builder);
-}
-
-double TraverserOptions::costForLookupInfoList(
-    std::vector<TraverserOptions::LookupInfo> const& list,
-    size_t& createItems) const {
-  double cost = 0;
-  createItems = 0;
-  for (auto const& li : list) {
-    cost += li.estimateCost(createItems);
-  }
-  return cost;
-}
-
 double TraverserOptions::estimateCost(size_t& nrItems) const {
->>>>>>> 177a3de0
   size_t count = 1;
   double cost = 0;
   size_t baseCreateItems = 0;
