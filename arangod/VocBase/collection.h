--- conflicted
+++ resolved
@@ -277,11 +277,6 @@
   std::vector<arangodb::Index*> const& allIndexes() const;
   arangodb::Index* lookupIndex(TRI_idx_iid_t) const;
   arangodb::PrimaryIndex* primaryIndex();
-<<<<<<< HEAD
-  arangodb::Index* removeIndex(TRI_idx_iid_t);
-=======
-  arangodb::EdgeIndex* edgeIndex();
->>>>>>> a3e9ed94
  
   TRI_doc_collection_info_t* figures();
 
