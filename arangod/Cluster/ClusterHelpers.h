////////////////////////////////////////////////////////////////////////////////
/// DISCLAIMER
///
/// Copyright 2014-2021 ArangoDB GmbH, Cologne, Germany
/// Copyright 2004-2014 triAGENS GmbH, Cologne, Germany
///
/// Licensed under the Apache License, Version 2.0 (the "License");
/// you may not use this file except in compliance with the License.
/// You may obtain a copy of the License at
///
///     http://www.apache.org/licenses/LICENSE-2.0
///
/// Unless required by applicable law or agreed to in writing, software
/// distributed under the License is distributed on an "AS IS" BASIS,
/// WITHOUT WARRANTIES OR CONDITIONS OF ANY KIND, either express or implied.
/// See the License for the specific language governing permissions and
/// limitations under the License.
///
/// Copyright holder is ArangoDB GmbH, Cologne, Germany
///
/// @author Andreas Streichardt
////////////////////////////////////////////////////////////////////////////////

#pragma once

#include "Basics/Common.h"
#include "Cluster/ClusterTypes.h"

#include <string>
#include <vector>

namespace arangodb {
namespace velocypack {
class Slice;
}

class ClusterHelpers {
 public:
  static bool compareServerLists(arangodb::velocypack::Slice plan,
                                 arangodb::velocypack::Slice current);

  // @brief Returns true if both vectors are not empty, the first elements are equal
<<<<<<< HEAD
  //  and the vectors are eqal as multisets (the same number of the same elements)
=======
  // and the vectors are eqal as multisets (the same number of the same elements)
>>>>>>> 07510139
  // values are passed by value intentionally, as they will be sorted inside the
  // function
  static bool compareServerLists(std::vector<std::string>, std::vector<std::string>);
  
  /// @brief whether or not the passed in name is a coordinator server name, i.e. "CRDN-..."
  static bool isCoordinatorName(ServerID const& serverId);
     
  /// @brief whether or not the passed in name is a DB server name, i.e. "PRMR-..."
  static bool isDBServerName(ServerID const& serverId);
  
};

}  // namespace arangodb
<|MERGE_RESOLUTION|>--- conflicted
+++ resolved
@@ -40,11 +40,7 @@
                                  arangodb::velocypack::Slice current);
 
   // @brief Returns true if both vectors are not empty, the first elements are equal
-<<<<<<< HEAD
-  //  and the vectors are eqal as multisets (the same number of the same elements)
-=======
   // and the vectors are eqal as multisets (the same number of the same elements)
->>>>>>> 07510139
   // values are passed by value intentionally, as they will be sorted inside the
   // function
   static bool compareServerLists(std::vector<std::string>, std::vector<std::string>);
