////////////////////////////////////////////////////////////////////////////////
/// DISCLAIMER
///
/// Copyright 2014-2018 ArangoDB GmbH, Cologne, Germany
/// Copyright 2004-2014 triAGENS GmbH, Cologne, Germany
///
/// Licensed under the Apache License, Version 2.0 (the "License");
/// you may not use this file except in compliance with the License.
/// You may obtain a copy of the License at
///
///     http://www.apache.org/licenses/LICENSE-2.0
///
/// Unless required by applicable law or agreed to in writing, software
/// distributed under the License is distributed on an "AS IS" BASIS,
/// WITHOUT WARRANTIES OR CONDITIONS OF ANY KIND, either express or implied.
/// See the License for the specific language governing permissions and
/// limitations under the License.
///
/// Copyright holder is ArangoDB GmbH, Cologne, Germany
///
/// @author Max Neunhoeffer
/// @author Andreas Streichardt
////////////////////////////////////////////////////////////////////////////////

#include "FollowerInfo.h"

#include "ApplicationFeatures/ApplicationServer.h"
#include "Cluster/ServerState.h"
#include "VocBase/LogicalCollection.h"

#include "Basics/ScopeGuard.h"

using namespace arangodb;

////////////////////////////////////////////////////////////////////////////////
/// @brief change JSON under
/// Current/Collection/<DB-name>/<Collection-ID>/<shard-ID>
/// to add or remove a serverID, if add flag is true, the entry is added
/// (if it is not yet there), otherwise the entry is removed (if it was
/// there).
////////////////////////////////////////////////////////////////////////////////

static VPackBuilder newShardEntry(VPackSlice oldValue, ServerID const& sid, bool add) {
  VPackBuilder newValue;
  VPackSlice servers;
  {
    VPackObjectBuilder b(&newValue);
    // Now need to find the `servers` attribute, which is a list:
    for (auto const& it : VPackObjectIterator(oldValue)) {
      if (it.key.isEqualString("servers")) {
        servers = it.value;
      } else {
        newValue.add(it.key);
        newValue.add(it.value);
      }
    }
    newValue.add(VPackValue("servers"));
    if (servers.isArray() && servers.length() > 0) {
      VPackArrayBuilder bb(&newValue);
      newValue.add(servers[0]);
      VPackArrayIterator it(servers);
      bool done = false;
      for (++it; it.valid(); ++it) {
        if ((*it).isEqualString(sid)) {
          if (add) {
            newValue.add(*it);
            done = true;
          }
        } else {
          newValue.add(*it);
        }
      }
      if (add && !done) {
        newValue.add(VPackValue(sid));
      }
    } else {
      VPackArrayBuilder bb(&newValue);
      newValue.add(VPackValue(ServerState::instance()->getId()));
      if (add) {
        newValue.add(VPackValue(sid));
      }
    }
  }
  return newValue;
}

static std::string CurrentShardPath(arangodb::LogicalCollection& col) {
  // Agency path is
  //   Current/Collections/<dbName>/<collectionID>/<shardID>
  return "Current/Collections/" + col.vocbase().name() + "/" +
         std::to_string(col.planId()) + "/" + col.name();
}

static VPackSlice CurrentShardEntry(arangodb::LogicalCollection& col, VPackSlice current) {
  return current.get(std::vector<std::string>(
      {AgencyCommManager::path(), "Current", "Collections",
       col.vocbase().name(), std::to_string(col.planId()), col.name()}));
}

static std::string PlanShardPath(arangodb::LogicalCollection& col) {
  return "Plan/Collections/" + col.vocbase().name() + "/" +
         std::to_string(col.planId()) + "/shards/" + col.name();
}

static VPackSlice PlanShardEntry(arangodb::LogicalCollection& col, VPackSlice plan) {
  return plan.get(std::vector<std::string>(
      {AgencyCommManager::path(), "Plan", "Collections", col.vocbase().name(),
       std::to_string(col.planId()), "shards", col.name()}));
}

////////////////////////////////////////////////////////////////////////////////
/// @brief add a follower to a shard, this is only done by the server side
/// of the "get-in-sync" capabilities. This reports to the agency under
/// `/Current` but in asynchronous "fire-and-forget" way.
////////////////////////////////////////////////////////////////////////////////

Result FollowerInfo::add(ServerID const& sid) {
  TRI_IF_FAILURE("FollowerInfo::add") {
    return {TRI_ERROR_CLUSTER_AGENCY_COMMUNICATION_FAILED,
            "unable to add follower"};
  }

  MUTEX_LOCKER(locker, _agencyMutex);

  std::shared_ptr<std::vector<ServerID>> v;

  {
    WRITE_LOCKER(writeLocker, _dataLock);
    // First check if there is anything to do:
    for (auto const& s : *_followers) {
      if (s == sid) {
        return {TRI_ERROR_NO_ERROR};  // Do nothing, if follower already there
      }
    }
    // Fully copy the vector:
    v = std::make_shared<std::vector<ServerID>>(*_followers);
    v->push_back(sid);  // add a single entry
    _followers = v;     // will cast to std::vector<ServerID> const
#ifdef DEBUG_SYNC_REPLICATION
    if (!AgencyCommManager::MANAGER) {
      return {TRI_ERROR_NO_ERROR};
    }
#endif
  }

  // Now tell the agency
  TRI_ASSERT(_docColl != nullptr);
  std::string curPath = CurrentShardPath(*_docColl);
  std::string planPath = PlanShardPath(*_docColl);
  AgencyComm ac;
  double startTime = TRI_microtime();
  do {
    AgencyReadTransaction trx(std::vector<std::string>(
        {AgencyCommManager::path(planPath), AgencyCommManager::path(curPath)}));
    AgencyCommResult res = ac.sendTransactionWithFailover(trx);

    if (res.successful()) {
      TRI_ASSERT(res.slice().isArray() && res.slice().length() == 1);
      VPackSlice resSlice = res.slice()[0];
      // Let's look at the results, note that both can be None!
      velocypack::Slice planEntry = PlanShardEntry(*_docColl, resSlice);
      velocypack::Slice currentEntry = CurrentShardEntry(*_docColl, resSlice);

      if (!currentEntry.isObject()) {
        LOG_TOPIC("b753d", ERR, Logger::CLUSTER)
            << "FollowerInfo::add, did not find object in " << curPath;
        if (!currentEntry.isNone()) {
          LOG_TOPIC("568de", ERR, Logger::CLUSTER) << "Found: " << currentEntry.toJson();
        }
      } else {
        if (!planEntry.isArray() || planEntry.length() == 0 || !planEntry[0].isString() ||
            !planEntry[0].isEqualString(ServerState::instance()->getId())) {
          LOG_TOPIC("54555", INFO, Logger::CLUSTER)
              << "FollowerInfo::add, did not find myself in Plan: "
              << _docColl->vocbase().name() << "/"
              << std::to_string(_docColl->planId())
              << " (can happen when the leader changed recently).";
          if (!planEntry.isNone()) {
            LOG_TOPIC("66762", INFO, Logger::CLUSTER) << "Found: " << planEntry.toJson();
          }
          return {TRI_ERROR_CLUSTER_NOT_LEADER};
        } else {
          auto newValue = newShardEntry(currentEntry, sid, true);
          AgencyWriteTransaction trx;
          trx.preconditions.push_back(
              AgencyPrecondition(curPath, AgencyPrecondition::Type::VALUE, currentEntry));
          trx.preconditions.push_back(
              AgencyPrecondition(planPath, AgencyPrecondition::Type::VALUE, planEntry));
          trx.operations.push_back(AgencyOperation(curPath, AgencyValueOperationType::SET,
                                                   newValue.slice()));
          trx.operations.push_back(
              AgencyOperation("Current/Version", AgencySimpleOperationType::INCREMENT_OP));
          AgencyCommResult res2 = ac.sendTransactionWithFailover(trx);
          if (res2.successful()) {
            return {TRI_ERROR_NO_ERROR};
          }
        }
      }
    } else {
      LOG_TOPIC("dcf54", WARN, Logger::CLUSTER)
          << "FollowerInfo::add, could not read " << planPath << " and "
          << curPath << " in agency.";
    }
<<<<<<< HEAD
    arangodb::basics::sleep_for(std::chrono::milliseconds(500));
=======
    std::this_thread::sleep_for(std::chrono::milliseconds(500));
>>>>>>> c922c5f1
  } while (TRI_microtime() < startTime + 3600 &&
           !application_features::ApplicationServer::isStopping());
  // This is important, give it 1h if needed. We really do not want to get
  // into the position to not accept a shard getting-in-sync just because
  // we cannot talk to the agency temporarily.
  int errorCode = (application_features::ApplicationServer::isStopping())
                      ? TRI_ERROR_SHUTTING_DOWN
                      : TRI_ERROR_CLUSTER_AGENCY_COMMUNICATION_FAILED;
  std::string errorMessage =
      "unable to add follower in agency, timeout in agency CAS operation for "
      "key " +
      _docColl->vocbase().name() + "/" + std::to_string(_docColl->planId()) +
      ": " + TRI_errno_string(errorCode);
  LOG_TOPIC("6295b", ERR, Logger::CLUSTER) << errorMessage;

  return {errorCode, std::move(errorMessage)};
}

////////////////////////////////////////////////////////////////////////////////
/// @brief remove a follower from a shard, this is only done by the
/// server if a synchronous replication request fails. This reports to
/// the agency under `/Current`. This method can fail, which is critical,
/// because we cannot drop a follower ourselves and not report this to the
/// agency, since then a failover to a not-in-sync follower might happen.
/// way. The method fails silently, if the follower information has
/// since been dropped (see `dropFollowerInfo` below).
////////////////////////////////////////////////////////////////////////////////

Result FollowerInfo::remove(ServerID const& sid) {
  TRI_IF_FAILURE("FollowerInfo::remove") {
    return {TRI_ERROR_CLUSTER_AGENCY_COMMUNICATION_FAILED,
            "unable to remove follower"};
  }

  if (application_features::ApplicationServer::isStopping()) {
    // If we are already shutting down, we cannot be trusted any more with
    // such an important decision like dropping a follower.
    return {TRI_ERROR_SHUTTING_DOWN};
  }

  LOG_TOPIC("ce460", DEBUG, Logger::CLUSTER)
      << "Removing follower " << sid << " from " << _docColl->name();

  MUTEX_LOCKER(locker, _agencyMutex);
  WRITE_LOCKER(writeLocker, _dataLock);  // the data lock has to be locked until this function completes
                                         // because if the agency communication does not work
                                         // local data is modified again.

  // First check if there is anything to do:
  bool found = false;
  for (auto const& s : *_followers) {
    if (s == sid) {
      found = true;
      break;
    }
  }
  if (!found) {
    return {TRI_ERROR_NO_ERROR};  // nothing to do
  }

  auto v = std::make_shared<std::vector<ServerID>>();
  if (_followers->size() > 0) {
    v->reserve(_followers->size() - 1);
    for (auto const& i : *_followers) {
      if (i != sid) {
        v->push_back(i);
      }
    }
  }
  auto _oldFollowers = _followers;
  _followers = v;  // will cast to std::vector<ServerID> const
#ifdef DEBUG_SYNC_REPLICATION
  if (!AgencyCommManager::MANAGER) {
    return {TRI_ERROR_NO_ERROR};
  }
#endif

  // Now tell the agency
  TRI_ASSERT(_docColl != nullptr);
  std::string curPath = CurrentShardPath(*_docColl);
  std::string planPath = PlanShardPath(*_docColl);

  AgencyComm ac;
  double startTime = TRI_microtime();
  do {
    AgencyReadTransaction trx(std::vector<std::string>(
        {AgencyCommManager::path(planPath), AgencyCommManager::path(curPath)}));
    AgencyCommResult res = ac.sendTransactionWithFailover(trx);
    if (res.successful()) {
      TRI_ASSERT(res.slice().isArray() && res.slice().length() == 1);
      VPackSlice resSlice = res.slice()[0];
      // Let's look at the results, note that both can be None!
      velocypack::Slice planEntry = PlanShardEntry(*_docColl, resSlice);
      velocypack::Slice currentEntry = CurrentShardEntry(*_docColl, resSlice);

      if (!currentEntry.isObject()) {
        LOG_TOPIC("01896", ERR, Logger::CLUSTER)
            << "FollowerInfo::remove, did not find object in " << curPath;
        if (!currentEntry.isNone()) {
          LOG_TOPIC("57c84", ERR, Logger::CLUSTER) << "Found: " << currentEntry.toJson();
        }
      } else {
        if (!planEntry.isArray() || planEntry.length() == 0 || !planEntry[0].isString() ||
            !planEntry[0].isEqualString(ServerState::instance()->getId())) {
          LOG_TOPIC("42231", INFO, Logger::CLUSTER)
              << "FollowerInfo::remove, did not find myself in Plan: "
              << _docColl->vocbase().name() << "/"
              << std::to_string(_docColl->planId())
              << " (can happen when the leader changed recently).";
          if (!planEntry.isNone()) {
            LOG_TOPIC("ffede", INFO, Logger::CLUSTER) << "Found: " << planEntry.toJson();
          }
          return {TRI_ERROR_CLUSTER_NOT_LEADER};
        } else {
          auto newValue = newShardEntry(currentEntry, sid, false);
          AgencyWriteTransaction trx;
          trx.preconditions.push_back(
              AgencyPrecondition(curPath, AgencyPrecondition::Type::VALUE, currentEntry));
          trx.preconditions.push_back(
              AgencyPrecondition(planPath, AgencyPrecondition::Type::VALUE, planEntry));
          trx.operations.push_back(AgencyOperation(curPath, AgencyValueOperationType::SET,
                                                   newValue.slice()));
          trx.operations.push_back(
              AgencyOperation("Current/Version", AgencySimpleOperationType::INCREMENT_OP));
          AgencyCommResult res2 = ac.sendTransactionWithFailover(trx);
          if (res2.successful()) {
            // we are finished
            LOG_TOPIC("be0cb", DEBUG, Logger::CLUSTER)
                << "Removing follower " << sid << " from " << _docColl->name()
                << "succeeded";
            return {TRI_ERROR_NO_ERROR};
          }
        }
      }
    } else {
      LOG_TOPIC("b7333", WARN, Logger::CLUSTER)
          << "FollowerInfo::remove, could not read " << planPath << " and "
          << curPath << " in agency.";
    }
<<<<<<< HEAD
    arangodb::basics::sleep_for(std::chrono::milliseconds(500));
=======
    std::this_thread::sleep_for(std::chrono::milliseconds(500));
>>>>>>> c922c5f1
  } while (TRI_microtime() < startTime + 7200 &&
           !application_features::ApplicationServer::isStopping());

  // This is important, give it 2h if needed. We really do not want to get
  // into the position to fail to drop a follower, just because we cannot
  // talk to the agency temporarily. The worst would be to drop the follower
  // locally but not report the fact to the agency. The second worst is to
  // not be able to drop the follower, despite the fact that a replication
  // was not successful. All else is less dramatic. Therefore we try for
  // a long time.

  // rollback:
  _followers = _oldFollowers;

  int errorCode = (application_features::ApplicationServer::isStopping())
                      ? TRI_ERROR_SHUTTING_DOWN
                      : TRI_ERROR_CLUSTER_AGENCY_COMMUNICATION_FAILED;
  std::string errorMessage =
      "unable to remove follower from agency, timeout in agency CAS operation "
      "for key " +
      _docColl->vocbase().name() + "/" + std::to_string(_docColl->planId()) +
      ": " + TRI_errno_string(errorCode);
  LOG_TOPIC("a0dcc", ERR, Logger::CLUSTER) << errorMessage;

  return {errorCode, std::move(errorMessage)};
}

//////////////////////////////////////////////////////////////////////////////
/// @brief clear follower list, no changes in agency necessary
//////////////////////////////////////////////////////////////////////////////

void FollowerInfo::clear() {
  WRITE_LOCKER(writeLocker, _dataLock);
  _followers = std::make_shared<std::vector<ServerID>>();
}

//////////////////////////////////////////////////////////////////////////////
/// @brief check whether the given server is a follower
//////////////////////////////////////////////////////////////////////////////

bool FollowerInfo::contains(ServerID const& sid) const {
  READ_LOCKER(readLocker, _dataLock);
  auto const& f = *_followers;
  return std::find(f.begin(), f.end(), sid) != f.end();
}<|MERGE_RESOLUTION|>--- conflicted
+++ resolved
@@ -201,11 +201,7 @@
           << "FollowerInfo::add, could not read " << planPath << " and "
           << curPath << " in agency.";
     }
-<<<<<<< HEAD
     arangodb::basics::sleep_for(std::chrono::milliseconds(500));
-=======
-    std::this_thread::sleep_for(std::chrono::milliseconds(500));
->>>>>>> c922c5f1
   } while (TRI_microtime() < startTime + 3600 &&
            !application_features::ApplicationServer::isStopping());
   // This is important, give it 1h if needed. We really do not want to get
@@ -345,11 +341,7 @@
           << "FollowerInfo::remove, could not read " << planPath << " and "
           << curPath << " in agency.";
     }
-<<<<<<< HEAD
-    arangodb::basics::sleep_for(std::chrono::milliseconds(500));
-=======
-    std::this_thread::sleep_for(std::chrono::milliseconds(500));
->>>>>>> c922c5f1
+    arangodb::basics::sleep_for(std::chrono::microseconds(500000));
   } while (TRI_microtime() < startTime + 7200 &&
            !application_features::ApplicationServer::isStopping());
 
