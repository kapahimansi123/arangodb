--- conflicted
+++ resolved
@@ -98,52 +98,6 @@
   std::atomic<bool> _present;
 };
 
-<<<<<<< HEAD
-// Read the collection from Plan; this is an object to have a valid VPack
-// around to read from and to not have to carry around vpack builders.
-// Might want to do the error handling with throw/catch?
-class PlanCollectionReader {
- public:
-  PlanCollectionReader(PlanCollectionReader const&&) = delete;
-  PlanCollectionReader(PlanCollectionReader const&) = delete;
-  PlanCollectionReader(application_features::ApplicationServer& server,
-                       std::string const& databaseName, std::string const& collectionID) {
-    AgencyComm ac(server);
-
-    std::string path =
-        "Plan/Collections/" + databaseName + "/" + collectionID;
-    _read = ac.getValues(path);
-
-    if (!_read.successful()) {
-      _state = Result(TRI_ERROR_CLUSTER_READING_PLAN_AGENCY,
-                      "Could not retrieve " + path + " from agency");
-      return;
-    }
-
-    _collection = _read.slice()[0].get(std::vector<std::string>(
-        {AgencyCommManager::path(), "Plan", "Collections", databaseName, collectionID}));
-
-    if (!_collection.isObject()) {
-      _state = Result(TRI_ERROR_ARANGO_DATA_SOURCE_NOT_FOUND);
-      return;
-    }
-    _state = Result();
-  }
-  explicit PlanCollectionReader(LogicalCollection const& collection)
-      : PlanCollectionReader(collection.vocbase().server(),
-                             collection.vocbase().name(), std::to_string(collection.id())) {}
-  VPackSlice indexes();
-  VPackSlice slice() { return _collection; }
-  Result state() { return _state; }
-
- private:
-  AgencyCommResult _read;
-  Result _state;
-  velocypack::Slice _collection;
-};
-
-=======
->>>>>>> acdef8aa
 class CollectionInfoCurrent {
   friend class ClusterInfo;
 
