////////////////////////////////////////////////////////////////////////////////
/// DISCLAIMER
///
/// Copyright 2014-2016 ArangoDB GmbH, Cologne, Germany
/// Copyright 2004-2014 triAGENS GmbH, Cologne, Germany
///
/// Licensed under the Apache License, Version 2.0 (the "License");
/// you may not use this file except in compliance with the License.
/// You may obtain a copy of the License at
///
///     http://www.apache.org/licenses/LICENSE-2.0
///
/// Unless required by applicable law or agreed to in writing, software
/// distributed under the License is distributed on an "AS IS" BASIS,
/// WITHOUT WARRANTIES OR CONDITIONS OF ANY KIND, either express or implied.
/// See the License for the specific language governing permissions and
/// limitations under the License.
///
/// Copyright holder is ArangoDB GmbH, Cologne, Germany
///
/// @author Max Neunhoeffer
/// @author Jan Steemann
////////////////////////////////////////////////////////////////////////////////

#include "ClusterInfo.h"

#include <velocypack/Iterator.h>
#include <velocypack/Builder.h>
#include <velocypack/Slice.h>
#include <velocypack/velocypack-aliases.h>

#include "Basics/JsonHelper.h"
#include "Basics/MutexLocker.h"
#include "Basics/ReadLocker.h"
#include "Basics/StringUtils.h"
#include "Basics/VelocyPackHelper.h"
#include "Basics/WriteLocker.h"
#include "Basics/hashes.h"
#include "Basics/json-utilities.h"
#include "Basics/json.h"
#include "Cluster/ServerState.h"
#include "Logger/Logger.h"
#include "Rest/HttpResponse.h"
#include "VocBase/document-collection.h"

#ifdef _WIN32
// turn off warnings about too long type name for debug symbols blabla in MSVC
// only...
#pragma warning(disable : 4503)
#endif

using namespace arangodb;

using arangodb::basics::JsonHelper;

static std::unique_ptr<ClusterInfo> _instance;

////////////////////////////////////////////////////////////////////////////////
/// @brief a local helper to report errors and messages
////////////////////////////////////////////////////////////////////////////////

static inline int setErrormsg(int ourerrno, std::string& errorMsg) {
  errorMsg = TRI_errno_string(ourerrno);
  return ourerrno;
}

////////////////////////////////////////////////////////////////////////////////
/// @brief check whether the JSON returns an error
////////////////////////////////////////////////////////////////////////////////

static inline bool hasError(VPackSlice const& slice) {
  return arangodb::basics::VelocyPackHelper::getBooleanValue(slice, "error",
                                                             false);
}

////////////////////////////////////////////////////////////////////////////////
/// @brief extract the error message from a JSON
////////////////////////////////////////////////////////////////////////////////

static std::string extractErrorMessage(std::string const& shardId,
                                       VPackSlice const& slice) {
  std::string msg = " shardID:" + shardId + ": ";

  // add error message text
  msg += arangodb::basics::VelocyPackHelper::getStringValue(slice,
                                                            "errorMessage", "");

  // add error number
  if (slice.hasKey("errorNum")) {
    VPackSlice const errorNum = slice.get("errorNum");
    if (errorNum.isNumber()) {
      msg += " (errNum=" + arangodb::basics::StringUtils::itoa(
                               errorNum.getNumericValue<uint32_t>()) +
             ")";
    }
  }

  return msg;
}

////////////////////////////////////////////////////////////////////////////////
/// @brief creates an empty  collection info object
////////////////////////////////////////////////////////////////////////////////
CollectionInfo::CollectionInfo() 
 : _vpack(std::make_shared<VPackBuilder>()) {
}

////////////////////////////////////////////////////////////////////////////////
/// @brief creates a collection info object from json
////////////////////////////////////////////////////////////////////////////////

CollectionInfo::CollectionInfo(std::shared_ptr<VPackBuilder> vpack, VPackSlice slice)
  : _vpack(vpack), _slice(slice) {}

////////////////////////////////////////////////////////////////////////////////
/// @brief creates a collection info object from another
////////////////////////////////////////////////////////////////////////////////

CollectionInfo::CollectionInfo(CollectionInfo const& other)
    : _vpack(other._vpack), _slice(other._slice) {
}

////////////////////////////////////////////////////////////////////////////////
/// @brief copy assigns a collection info object from another one
////////////////////////////////////////////////////////////////////////////////

CollectionInfo& CollectionInfo::operator=(CollectionInfo const& other) {
  _vpack = other._vpack;
  _slice = other._slice;

  return *this;
}

////////////////////////////////////////////////////////////////////////////////
/// @brief destroys a collection info object
////////////////////////////////////////////////////////////////////////////////

CollectionInfo::~CollectionInfo() {
}

////////////////////////////////////////////////////////////////////////////////
/// @brief creates an empty collection info object
////////////////////////////////////////////////////////////////////////////////

CollectionInfoCurrent::CollectionInfoCurrent() {}

////////////////////////////////////////////////////////////////////////////////
/// @brief creates a collection info object from json
////////////////////////////////////////////////////////////////////////////////

CollectionInfoCurrent::CollectionInfoCurrent(ShardID const& shardID,
                                             TRI_json_t* json) {
  _jsons.insert(make_pair(shardID, json));
}

////////////////////////////////////////////////////////////////////////////////
/// @brief creates a collection info object from another
////////////////////////////////////////////////////////////////////////////////

CollectionInfoCurrent::CollectionInfoCurrent(CollectionInfoCurrent const& other)
    : _jsons(other._jsons) {
  copyAllJsons();
}

////////////////////////////////////////////////////////////////////////////////
/// @brief moves a collection info current object from another
////////////////////////////////////////////////////////////////////////////////

CollectionInfoCurrent::CollectionInfoCurrent(CollectionInfoCurrent&& other) {
  _jsons.swap(other._jsons);
}

////////////////////////////////////////////////////////////////////////////////
/// @brief copy assigns a collection info current object from another one
////////////////////////////////////////////////////////////////////////////////

CollectionInfoCurrent& CollectionInfoCurrent::operator=(
    CollectionInfoCurrent const& other) {
  if (this == &other) {
    return *this;
  }
  freeAllJsons();
  _jsons = other._jsons;
  copyAllJsons();
  return *this;
}

////////////////////////////////////////////////////////////////////////////////
/// @brief creates a collection info object from json
////////////////////////////////////////////////////////////////////////////////

CollectionInfoCurrent& CollectionInfoCurrent::operator=(
    CollectionInfoCurrent&& other) {
  if (this == &other) {
    return *this;
  }
  freeAllJsons();
  _jsons.clear();
  _jsons.swap(other._jsons);
  return *this;
}

////////////////////////////////////////////////////////////////////////////////
/// @brief destroys a collection info object
////////////////////////////////////////////////////////////////////////////////

CollectionInfoCurrent::~CollectionInfoCurrent() { freeAllJsons(); }

////////////////////////////////////////////////////////////////////////////////
/// @brief free all pointers to TRI_json_t in the map _jsons
////////////////////////////////////////////////////////////////////////////////

void CollectionInfoCurrent::freeAllJsons() {
  for (auto it = _jsons.begin(); it != _jsons.end(); ++it) {
    if (it->second != nullptr) {
      TRI_FreeJson(TRI_UNKNOWN_MEM_ZONE, it->second);
    }
  }
}

////////////////////////////////////////////////////////////////////////////////
/// @brief copy TRI_json_t behind the pointers in the map _jsons
////////////////////////////////////////////////////////////////////////////////

void CollectionInfoCurrent::copyAllJsons() {
  for (auto it = _jsons.begin(); it != _jsons.end(); ++it) {
    if (nullptr != it->second) {
      it->second = TRI_CopyJson(TRI_UNKNOWN_MEM_ZONE, it->second);
    }
  }
}

////////////////////////////////////////////////////////////////////////////////
/// @brief create the clusterinfo instance
////////////////////////////////////////////////////////////////////////////////

void ClusterInfo::createInstance(AgencyCallbackRegistry* agencyCallbackRegistry) {
  _instance.reset(new ClusterInfo(agencyCallbackRegistry));
}

////////////////////////////////////////////////////////////////////////////////
/// @brief returns an instance of the cluster info class
////////////////////////////////////////////////////////////////////////////////

ClusterInfo* ClusterInfo::instance() {  return _instance.get(); }

////////////////////////////////////////////////////////////////////////////////
/// @brief creates a cluster info object
////////////////////////////////////////////////////////////////////////////////

ClusterInfo::ClusterInfo(AgencyCallbackRegistry* agencyCallbackRegistry)
  : _agency(), _agencyCallbackRegistry(agencyCallbackRegistry), _uniqid() {
  _uniqid._currentValue = _uniqid._upperValue = 0ULL;

  // Actual loading into caches is postponed until necessary
}

////////////////////////////////////////////////////////////////////////////////
/// @brief destroys a cluster info object
////////////////////////////////////////////////////////////////////////////////

ClusterInfo::~ClusterInfo() {
  clearCurrentDatabases(_currentDatabases);
}

////////////////////////////////////////////////////////////////////////////////
/// @brief increase the uniqid value. if it exceeds the upper bound, fetch a
/// new upper bound value from the agency
////////////////////////////////////////////////////////////////////////////////

uint64_t ClusterInfo::uniqid(uint64_t count) {
  MUTEX_LOCKER(mutexLocker, _idLock);

  if (_uniqid._currentValue + count - 1 >= _uniqid._upperValue) {
    uint64_t fetch = count;

    if (fetch < MinIdsPerBatch) {
      fetch = MinIdsPerBatch;
    }

    AgencyCommResult result = _agency.uniqid("Sync/LatestID", fetch, 0.0);

    if (!result.successful() || result._index == 0) {
      return 0;
    }

    _uniqid._currentValue = result._index + count;
    _uniqid._upperValue = _uniqid._currentValue + fetch - 1;

    return result._index;
  }

  uint64_t result = _uniqid._currentValue;
  _uniqid._currentValue += count;

  return result;
}

////////////////////////////////////////////////////////////////////////////////
/// @brief flush the caches (used for testing)
////////////////////////////////////////////////////////////////////////////////

void ClusterInfo::flush() {
  loadServers();
  loadCurrentDBServers();
  loadCurrentCoordinators();
  loadPlan();
  loadCurrentDatabases();
  loadCurrentCollections();
}

////////////////////////////////////////////////////////////////////////////////
/// @brief ask whether a cluster database exists
////////////////////////////////////////////////////////////////////////////////

bool ClusterInfo::doesDatabaseExist(DatabaseID const& databaseID, bool reload) {
  int tries = 0;

  if (reload || !_planProt.isValid ||
      !_currentDatabasesProt.isValid || !_DBServersProt.isValid) {
    loadPlan();
    loadCurrentDatabases();
    loadCurrentDBServers();
    ++tries;  // no need to reload if the database is not found
  }

  // From now on we know that all data has been valid once, so no need
  // to check the isValid flags again under the lock.

  while (true) {
    {
      size_t expectedSize;
      {
        READ_LOCKER(readLocker, _DBServersProt.lock);
        expectedSize = _DBServers.size();
      }

      // look up database by name:

      READ_LOCKER(readLocker, _planProt.lock);
      // _plannedDatabases is a map-type<DatabaseID, TRI_json_t*>
      auto it = _plannedDatabases.find(databaseID);

      if (it != _plannedDatabases.end()) {
        // found the database in Plan
        READ_LOCKER(readLocker, _currentDatabasesProt.lock);
        // _currentDatabases is
        //     a map-type<DatabaseID, a map-type<ServerID, TRI_json_t*>>
        auto it2 = _currentDatabases.find(databaseID);

        if (it2 != _currentDatabases.end()) {
          // found the database in Current

          return ((*it2).second.size() >= expectedSize);
        }
      }
    }

    if (++tries >= 2) {
      break;
    }

    loadPlan();
    loadCurrentDatabases();
    loadCurrentDBServers();
  }

  return false;
}

////////////////////////////////////////////////////////////////////////////////
/// @brief get list of databases in the cluster
////////////////////////////////////////////////////////////////////////////////

std::vector<DatabaseID> ClusterInfo::listDatabases(bool reload) {
  std::vector<DatabaseID> result;

  if (reload || !_planProt.isValid ||
      !_currentDatabasesProt.isValid || !_DBServersProt.isValid) {
    loadPlan();
    loadCurrentDatabases();
    loadCurrentDBServers();
  }

  // From now on we know that all data has been valid once, so no need
  // to check the isValid flags again under the lock.

  size_t expectedSize;
  {
    READ_LOCKER(readLocker, _DBServersProt.lock);
    expectedSize = _DBServers.size();
  }

  {
    READ_LOCKER(readLockerPlanned, _planProt.lock);
    READ_LOCKER(readLockerCurrent, _currentDatabasesProt.lock);
    // _plannedDatabases is a map-type<DatabaseID, TRI_json_t*>
    auto it = _plannedDatabases.begin();

    while (it != _plannedDatabases.end()) {
      // _currentDatabases is:
      //   a map-type<DatabaseID, a map-type<ServerID, TRI_json_t*>>
      auto it2 = _currentDatabases.find((*it).first);

      if (it2 != _currentDatabases.end()) {
        if ((*it2).second.size() >= expectedSize) {
          result.push_back((*it).first);
        }
      }

      ++it;
    }
  }
  return result;
}

////////////////////////////////////////////////////////////////////////////////
/// @brief (re-)load the information about our plan
/// Usually one does not have to call this directly.
////////////////////////////////////////////////////////////////////////////////
//
static std::string const prefixPlan = "Plan";

void ClusterInfo::loadPlan() {
  uint64_t storedVersion = _planProt.version;
  MUTEX_LOCKER(mutexLocker, _planProt.mutex);
  if (_planProt.version > storedVersion) {
    // Somebody else did, what we intended to do, so just return
    return;
  }

  // Now contact the agency:
  AgencyCommResult result;
  {
    AgencyCommLocker locker("Plan", "READ");

    if (locker.successful()) {
      result = _agency.getValues2(prefixPlan);
    }
  }

  if (result.successful()) {
    VPackSlice slice = result.slice()[0].get(
        std::vector<std::string>({AgencyComm::prefixStripped(), "Plan"}));
    auto planBuilder = std::make_shared<VPackBuilder>();
    planBuilder->add(slice);
    
    VPackSlice planSlice = planBuilder->slice();

    if (planSlice.isObject()) {
      decltype(_plannedDatabases) newDatabases;
      decltype(_plannedCollections) newCollections;
      decltype(_shards) newShards;
      decltype(_shardKeys) newShardKeys;
      
      bool swapDatabases = false;
      bool swapCollections = false;
      
      VPackSlice databasesSlice;
      databasesSlice = planSlice.get("Databases");
      if (databasesSlice.isObject()) {
        for (auto const& database : VPackObjectIterator(databasesSlice)) {
          std::string const& name = database.key.copyString();

          newDatabases.insert(std::make_pair(name, database.value));
        }
        swapDatabases = true;
      }

      // mop: immediate children of collections are DATABASES, followed by their collections
      databasesSlice = planSlice.get("Collections");
      if (databasesSlice.isObject()) {
        for (auto const& databasePairSlice : VPackObjectIterator(databasesSlice)) {
          VPackSlice const& collectionsSlice = databasePairSlice.value;
          if (!collectionsSlice.isObject()) {
            continue;
          }
          DatabaseCollections databaseCollections;
          std::string const databaseName = databasePairSlice.key.copyString();

          for (auto const& collectionPairSlice: VPackObjectIterator(collectionsSlice)) {
            VPackSlice const& collectionSlice = collectionPairSlice.value;
            if (!collectionSlice.isObject()) {
              continue;
            }
            
            std::string const collectionId = collectionPairSlice.key.copyString();
            auto newCollection = std::make_shared<CollectionInfo>(planBuilder, collectionSlice);
            std::string const collectionName = newCollection->name();
            
            // mop: register with name as well as with id
            databaseCollections.emplace(
                std::make_pair(collectionName, newCollection));
            databaseCollections.emplace(std::make_pair(collectionId, newCollection));

            auto shardKeys = std::make_shared<std::vector<std::string>>(
                newCollection->shardKeys());
            newShardKeys.insert(make_pair(collectionId, shardKeys));
            
            auto shardIDs = newCollection->shardIds();
            auto shards = std::make_shared<std::vector<std::string>>();
            for (auto const& p : *shardIDs) {
              shards->push_back(p.first);
            }
            // Sort by the number in the shard ID ("s0000001" for example):
            std::sort(shards->begin(), shards->end(),
                [](std::string const& a, std::string const& b) -> bool {
                return std::strtol(a.c_str() + 1, nullptr, 10) <
                std::strtol(b.c_str() + 1, nullptr, 10);
                });
            newShards.emplace(std::make_pair(collectionId, shards));
          }
          newCollections.emplace(std::make_pair(databaseName, databaseCollections));
          swapCollections = true;
        }
      }

      WRITE_LOCKER(writeLocker, _planProt.lock);
      _plan = planBuilder;
      if (swapDatabases) {
        _plannedDatabases.swap(newDatabases);
      }
      if (swapCollections) {
        _plannedCollections.swap(newCollections);
        _shards.swap(newShards);
        _shardKeys.swap(newShardKeys);
      }
      _planProt.version++;  // such that others notice our change
      _planProt.isValid = true;  // will never be reset to false
      return;
    } else {
      LOG(ERR) << "\"Plan\" is not an object in agency";
    }
  }

  LOG(DEBUG) << "Error while loading " << prefixPlan
             << " httpCode: " << result.httpCode()
             << " errorCode: " << result.errorCode()
             << " errorMessage: " << result.errorMessage()
             << " body: " << result.body();
}

////////////////////////////////////////////////////////////////////////////////
/// @brief deletes a list of current databases
////////////////////////////////////////////////////////////////////////////////

void ClusterInfo::clearCurrentDatabases(
    std::unordered_map<DatabaseID, std::unordered_map<ServerID, TRI_json_t*>>&
        databases) {
  auto it = databases.begin();
  while (it != databases.end()) {
    auto it2 = (*it).second.begin();

    while (it2 != (*it).second.end()) {
      TRI_json_t* json = (*it2).second;

      if (json != nullptr) {
        TRI_FreeJson(TRI_UNKNOWN_MEM_ZONE, json);
      }

      ++it2;
    }
    ++it;
  }

  databases.clear();
}

////////////////////////////////////////////////////////////////////////////////
/// @brief (re-)load the information about current databases
/// Usually one does not have to call this directly.
////////////////////////////////////////////////////////////////////////////////

static std::string const prefixCurrentDatabases = "Current/Databases";

void ClusterInfo::loadCurrentDatabases() {
  uint64_t storedVersion = _currentDatabasesProt.version;
  MUTEX_LOCKER(mutexLocker, _currentDatabasesProt.mutex);
  if (_currentDatabasesProt.version > storedVersion) {
    // Somebody else did, what we intended to do, so just return
    return;
  }

  // Now contact the agency:
  AgencyCommResult result;
  {
    AgencyCommLocker locker("Plan", "READ");
    if (locker.successful()) {
      result = _agency.getValues2(prefixCurrentDatabases);
    }
  }
  
  if (result.successful()) {
    
    velocypack::Slice databases =
      result.slice()[0].get(std::vector<std::string>(
            {AgencyComm::prefixStripped(), "Current", "Databases"}));

    if (!databases.isNone()) {
      decltype(_currentDatabases) newDatabases;

      for (auto const& dbase : VPackObjectIterator(databases)) {

        std::string const database = dbase.key.copyString();

        // _currentDatabases is
        //   a map-type<DatabaseID, a map-type<ServerID, TRI_json_t*>>
        auto it2 = newDatabases.find(database);

        if (it2 == newDatabases.end()) {
          // insert an empty list for this database
          decltype(it2->second) empty;
          it2 = newDatabases.insert(std::make_pair(database, empty)).first;
        }

        // TODO: _plannedDatabases need to be moved to velocypack
        // Then this can be merged to swap
        for (auto const& server : VPackObjectIterator(dbase.value)) {
          TRI_json_t* json = arangodb::basics::VelocyPackHelper::velocyPackToJson(
            server.value);
          (*it2).second.insert(std::make_pair(server.key.copyString(), json));
        }

      }

      // Now set the new value:
      {
        WRITE_LOCKER(writeLocker, _currentDatabasesProt.lock);
        _currentDatabases.swap(newDatabases);
        _currentDatabasesProt.version++;  // such that others notice our change
        _currentDatabasesProt.isValid = true;  // will never be reset to false
      }
      clearCurrentDatabases(newDatabases);  // delete the old stuff
      return;
    }
  }

  LOG(DEBUG) << "Error while loading " << prefixCurrentDatabases
             << " httpCode: " << result.httpCode()
             << " errorCode: " << result.errorCode()
             << " errorMessage: " << result.errorMessage()
             << " body: " << result.body();
}

////////////////////////////////////////////////////////////////////////////////
<<<<<<< HEAD
=======
/// @brief (re-)load the information about collections from the agency
/// Usually one does not have to call this directly.
////////////////////////////////////////////////////////////////////////////////

static std::string const prefixPlannedCollections = "Plan/Collections";

void ClusterInfo::loadPlannedCollections() {
  uint64_t storedVersion = _plannedCollectionsProt.version;
  MUTEX_LOCKER(mutexLocker, _plannedCollectionsProt.mutex);
  if (_plannedCollectionsProt.version > storedVersion) {
    // Somebody else did, what we intended to do, so just return
    return;
  }

  // Now contact the agency:
  AgencyCommResult result;
  {
    AgencyCommLocker locker("Plan", "READ");

    if (locker.successful()) {
      result = _agency.getValues2(prefixPlannedCollections);
    } else {
      LOG(ERR) << "Error while locking " << prefixPlannedCollections;
      return;
    }
  }

  if (result.successful()) {

    velocypack::Slice databases =
      result.slice()[0].get(std::vector<std::string>(
            {AgencyComm::prefixStripped(), "Plan", "Collections"}));
    
    if (!databases.isNone()) {
      decltype(_plannedCollections) newCollections;
      decltype(_shards) newShards;
      decltype(_shardKeys) newShardKeys;

      for (auto const& db : VPackObjectIterator(databases)) {
        std::string const database = db.key.copyString();

        for (auto const& col : VPackObjectIterator(db.value)) {
          std::string const collection = col.key.copyString();

          // check whether we have created an entry for the database already
          AllCollections::iterator it2 = newCollections.find(database);
          
          if (it2 == newCollections.end()) {
            // not yet, so create an entry for the database
            DatabaseCollections empty;
            newCollections.emplace(std::make_pair(database, empty));
            it2 = newCollections.find(database);
          }
          
          // TODO: The Collection info has to store VPack instead of JSON
          TRI_json_t* json = arangodb::basics::VelocyPackHelper::velocyPackToJson(
            col.value);
          
          auto collectionData = std::make_shared<CollectionInfo>(json);
          auto shardKeys = std::make_shared<std::vector<std::string>>(
            collectionData->shardKeys());
          newShardKeys.insert(make_pair(collection, shardKeys));
          auto shardIDs = collectionData->shardIds();
          auto shards = std::make_shared<std::vector<std::string>>();
          for (auto const& p : *shardIDs) {
            shards->push_back(p.first);
          }
          // Sort by the number in the shard ID ("s0000001" for example):
          std::sort(shards->begin(), shards->end(),
                    [](std::string const& a, std::string const& b) -> bool {
                      return std::strtol(a.c_str() + 1, nullptr, 10) <
                        std::strtol(b.c_str() + 1, nullptr, 10);
                    });
          newShards.emplace(std::make_pair(collection, shards));
          
          // insert the collection into the existing map, insert it under its
          // ID as well as under its name, so that a lookup can be done with
          // either of the two.
          
          (*it2).second.emplace(std::make_pair(collection, collectionData));
          (*it2).second.emplace(
            std::make_pair(collectionData->name(), collectionData));
          
        }
      }

      // Now set the new value:
      {
        WRITE_LOCKER(writeLocker, _plannedCollectionsProt.lock);

        _plannedCollections.swap(newCollections);
        _shards.swap(newShards);
        _shardKeys.swap(newShardKeys);
        _plannedCollectionsProt.version++;  // such that others notice our change
        _plannedCollectionsProt.isValid = true;  // will never be reset to false
      }
      return;
    }
  }

  LOG(ERR) << "Error while loading " << prefixPlannedCollections
           << " httpCode: " << result.httpCode()
           << " errorCode: " << result.errorCode()
           << " errorMessage: " << result.errorMessage()
           << " body: " << result.body();
}

////////////////////////////////////////////////////////////////////////////////
>>>>>>> b98ea35a
/// @brief ask about a collection
/// If it is not found in the cache, the cache is reloaded once
////////////////////////////////////////////////////////////////////////////////

std::shared_ptr<CollectionInfo> ClusterInfo::getCollection(
    DatabaseID const& databaseID, CollectionID const& collectionID) {
  int tries = 0;

  if (!_planProt.isValid) {
    loadPlan();
    ++tries;
  }

  while (true) {  // left by break
    {
      READ_LOCKER(readLocker, _planProt.lock);
      // look up database by id
      AllCollections::const_iterator it = _plannedCollections.find(databaseID);

      if (it != _plannedCollections.end()) {
        // look up collection by id (or by name)
        DatabaseCollections::const_iterator it2 =
            (*it).second.find(collectionID);

        if (it2 != (*it).second.end()) {
          return (*it2).second;
        }
      }
    }
    if (++tries >= 2) {
      break;
    }

    // must load collections outside the lock
    loadPlan();
  }

  return std::make_shared<CollectionInfo>();
}

////////////////////////////////////////////////////////////////////////////////
/// @brief get properties of a collection
////////////////////////////////////////////////////////////////////////////////

arangodb::VocbaseCollectionInfo ClusterInfo::getCollectionProperties(
    CollectionInfo const& collection) {
  arangodb::VocbaseCollectionInfo info(collection);
  return info;
}

////////////////////////////////////////////////////////////////////////////////
/// @brief get properties of a collection
////////////////////////////////////////////////////////////////////////////////

VocbaseCollectionInfo ClusterInfo::getCollectionProperties(
    DatabaseID const& databaseID, CollectionID const& collectionID) {
  auto ci = getCollection(databaseID, collectionID);
  return getCollectionProperties(*ci);
}

////////////////////////////////////////////////////////////////////////////////
/// @brief ask about all collections
////////////////////////////////////////////////////////////////////////////////

std::vector<std::shared_ptr<CollectionInfo>> const ClusterInfo::getCollections(
    DatabaseID const& databaseID) {
  std::vector<std::shared_ptr<CollectionInfo>> result;

  // always reload
  loadPlan();

  READ_LOCKER(readLocker, _planProt.lock);
  // look up database by id
  AllCollections::const_iterator it = _plannedCollections.find(databaseID);

  if (it == _plannedCollections.end()) {
    return result;
  }

  // iterate over all collections
  DatabaseCollections::const_iterator it2 = (*it).second.begin();
  while (it2 != (*it).second.end()) {
    char c = (*it2).first[0];

    if (c < '0' || c > '9') {
      // skip collections indexed by id
      result.push_back((*it2).second);
    }

    ++it2;
  }

  return result;
}

////////////////////////////////////////////////////////////////////////////////
/// @brief (re-)load the information about current collections from the agency
/// Usually one does not have to call this directly. Note that this is
/// necessarily complicated, since here we have to consider information
/// about all shards of a collection.
////////////////////////////////////////////////////////////////////////////////

static std::string const prefixCurrentCollections = "Current/Collections";
void ClusterInfo::loadCurrentCollections() {
  uint64_t storedVersion = _currentCollectionsProt.version;
  MUTEX_LOCKER(mutexLocker, _currentCollectionsProt.mutex);
  if (_currentCollectionsProt.version > storedVersion) {
    // Somebody else did, what we intended to do, so just return
    return;
  }
  
  // Now contact the agency:
  AgencyCommResult result;
  {
    AgencyCommLocker locker("Current", "READ");
    
    if (locker.successful()) {
      result = _agency.getValues2(prefixCurrentCollections);
    }
  }
  
  if (result.successful()) {
    
    velocypack::Slice databases =
      result.slice()[0].get(std::vector<std::string>(
            {AgencyComm::prefixStripped(), "Current", "Collections"}));
    
    if (!databases.isNone()) {
      decltype(_currentCollections) newCollections;
      decltype(_shardIds) newShardIds;

      for (auto const& db : VPackObjectIterator(databases)) {
        std::string const database = db.key.copyString();
        
        for (auto const& col : VPackObjectIterator(db.value)) {
          std::string const collection = col.key.copyString();
          
          for (auto const& shrd : VPackObjectIterator(col.value)) {          
            std::string const shardID = shrd.key.copyString();
            
            // check whether we have created an entry for the database already
            AllCollectionsCurrent::iterator it2 = newCollections.find(database);
            
            if (it2 == newCollections.end()) {
              // not yet, so create an entry for the database
              DatabaseCollectionsCurrent empty;
              newCollections.insert(std::make_pair(database, empty));
              it2 = newCollections.find(database);
            }
            
            // TODO: The Collection info has to store VPack instead of JSON
            TRI_json_t* json =
              arangodb::basics::VelocyPackHelper::velocyPackToJson (shrd.value);
            
            // check whether we already have a CollectionInfoCurrent:
            DatabaseCollectionsCurrent::iterator it3 = it2->second.find(collection);
            if (it3 == it2->second.end()) {
              auto collectionDataCurrent =
                std::make_shared<CollectionInfoCurrent>(shardID, json);
              it2->second.insert(make_pair(collection, collectionDataCurrent));
              it3 = it2->second.find(collection);
            } else {
              it3->second->add(shardID, json);
            }
            
            // Note that we have only inserted the CollectionInfoCurrent under
            // the collection ID and not under the name! It is not possible
            // to query the current collection info by name. This is because
            // the correct place to hold the current name is in the plan.
            // Thus: Look there and get the collection ID from there. Then
            // ask about the current collection info.
            
            // Now take note of this shard and its responsible server:
            auto servers = std::make_shared<std::vector<ServerID>>(
              it3->second->servers(shardID));
            newShardIds.insert(make_pair(shardID, servers));

          }
        }
      }
      
      // Now set the new value:
      {
        WRITE_LOCKER(writeLocker, _currentCollectionsProt.lock);
        _currentCollections.swap(newCollections);
        _shardIds.swap(newShardIds);
        _currentCollectionsProt.version++;  // such that others notice our change
        _currentCollectionsProt.isValid = true;
      }
      return;
    }
  }
  
  LOG(ERR) << "Error while loading " << prefixCurrentCollections
           << " httpCode: " << result.httpCode()
           << " errorCode: " << result.errorCode()
           << " errorMessage: " << result.errorMessage()
           << " body: " << result.body();
}

////////////////////////////////////////////////////////////////////////////////
/// @brief ask about a collection in current. This returns information about
/// all shards in the collection.
/// If it is not found in the cache, the cache is reloaded once.
////////////////////////////////////////////////////////////////////////////////

std::shared_ptr<CollectionInfoCurrent> ClusterInfo::getCollectionCurrent(
    DatabaseID const& databaseID, CollectionID const& collectionID) {
  int tries = 0;

  if (!_currentCollectionsProt.isValid) {
    loadCurrentCollections();
    ++tries;
  }

  while (true) {
    {
      READ_LOCKER(readLocker, _currentCollectionsProt.lock);
      // look up database by id
      AllCollectionsCurrent::const_iterator it =
          _currentCollections.find(databaseID);

      if (it != _currentCollections.end()) {
        // look up collection by id
        DatabaseCollectionsCurrent::const_iterator it2 =
            (*it).second.find(collectionID);

        if (it2 != (*it).second.end()) {
          return (*it2).second;
        }
      }
    }

    if (++tries >= 2) {
      break;
    }

    // must load collections outside the lock
    loadCurrentCollections();
  }

  return std::make_shared<CollectionInfoCurrent>();
}

////////////////////////////////////////////////////////////////////////////////
/// @brief create database in coordinator, the return value is an ArangoDB
/// error code and the errorMsg is set accordingly. One possible error
/// is a timeout, a timeout of 0.0 means no timeout.
////////////////////////////////////////////////////////////////////////////////

int ClusterInfo::createDatabaseCoordinator(std::string const& name,
                                           VPackSlice const& slice,
                                           std::string& errorMsg,
                                           double timeout) {

  AgencyComm ac;
  AgencyCommResult res;
  
  Mutex dbServersMutex;

  double const realTimeout = getTimeout(timeout);
  double const endTime = TRI_microtime() + realTimeout;
  double const interval = getPollInterval();

  std::vector<ServerID> DBServers = getCurrentDBServers();

  int dbServerResult = -1;
  std::function<bool(VPackSlice const& result)> dbServerChanged =
    [&](VPackSlice const& result) {
    size_t numDbServers;
    {
      MUTEX_LOCKER(guard, dbServersMutex);
      numDbServers = DBServers.size();
    }
    if (result.isObject() && result.length() == numDbServers) {
      VPackObjectIterator dbs(result);
      
      std::map<std::string, AgencyCommResultEntry>::iterator it;
      std::string tmpMsg = "";
      bool tmpHaveError = false;

      for (auto const& dbserver : dbs) {
        VPackSlice slice = dbserver.value;
        if (arangodb::basics::VelocyPackHelper::getBooleanValue(
              slice, "error", false)) {
          tmpHaveError = true;
          tmpMsg += " DBServer:" + dbserver.key.copyString() + ":";
          tmpMsg += arangodb::basics::VelocyPackHelper::getStringValue(
              slice, "errorMessage", "");
          if (slice.hasKey("errorNum")) {
            VPackSlice errorNum = slice.get("errorNum");
            if (errorNum.isNumber()) {
              tmpMsg += " (errorNum=";
              tmpMsg += basics::StringUtils::itoa(
                  errorNum.getNumericValue<uint32_t>());
              tmpMsg += ")";
            }
          }
        }
      }
      if (tmpHaveError) {
        errorMsg = "Error in creation of database:" + tmpMsg;
        dbServerResult = TRI_ERROR_CLUSTER_COULD_NOT_CREATE_DATABASE;
        return true;
      }
      loadCurrentDatabases();  // update our cache
      dbServerResult = setErrormsg(TRI_ERROR_NO_ERROR, errorMsg);
    }
    return true;
  };
  
  auto agencyCallback = std::make_shared<AgencyCallback>(
    ac, "Current/Databases/" + name, dbServerChanged, true, false);
  _agencyCallbackRegistry->registerCallback(agencyCallback);
  TRI_DEFER(_agencyCallbackRegistry->unregisterCallback(agencyCallback));

  {
    AgencyCommLocker locker("Plan", "WRITE");

    if (!locker.successful()) {
      return setErrormsg(TRI_ERROR_CLUSTER_COULD_NOT_LOCK_PLAN, errorMsg);
    }

    res = ac.casValue("Plan/Databases/" + name, slice, false, 0.0, realTimeout);
    if (!res.successful()) {
      if (res._statusCode ==
          (int)arangodb::GeneralResponse::ResponseCode::PRECONDITION_FAILED) {
        return setErrormsg(TRI_ERROR_ARANGO_DUPLICATE_NAME, errorMsg);
      }

      return setErrormsg(TRI_ERROR_CLUSTER_COULD_NOT_CREATE_DATABASE_IN_PLAN,
                         errorMsg);
    }
  }

  // Now update our own cache of planned databases:
  loadPlan();
  
  int count = 0;  // this counts, when we have to reload the DBServers
  while (TRI_microtime() <= endTime) {
    agencyCallback->executeByCallbackOrTimeout(getReloadServerListTimeout() / interval);
    if (dbServerResult >= 0) {
      break;
    }

    if (++count >= static_cast<int>(getReloadServerListTimeout() / interval)) {
      // We update the list of DBServers every minute in case one of them
      // was taken away since we last looked. This also helps (slightly)
      // if a new DBServer was added. However, in this case we report
      // success a bit too early, which is not too bad.
      loadCurrentDBServers();
      {
        MUTEX_LOCKER(guard, dbServersMutex);
        DBServers = getCurrentDBServers();
      }
      count = 0;
    }
  }
  if (dbServerResult >= 0) {
    return dbServerResult;
  }
  return setErrormsg(TRI_ERROR_CLUSTER_TIMEOUT, errorMsg);
}

////////////////////////////////////////////////////////////////////////////////
/// @brief drop database in coordinator, the return value is an ArangoDB
/// error code and the errorMsg is set accordingly. One possible error
/// is a timeout, a timeout of 0.0 means no timeout.
////////////////////////////////////////////////////////////////////////////////

int ClusterInfo::dropDatabaseCoordinator(std::string const& name,
                                         std::string& errorMsg,
                                         double timeout) {
  
  AgencyComm ac;
  AgencyCommResult res;

  double const realTimeout = getTimeout(timeout);
  double const endTime = TRI_microtime() + realTimeout;
  double const interval = getPollInterval();

  int dbServerResult = -1;
  std::function<bool(VPackSlice const& result)> dbServerChanged =
    [&](VPackSlice const& result) {
    if (result.isObject() && result.length() == 0) {
      dbServerResult = 0;
    }
    return true;
  };
  
  std::string where("Current/Databases/" + name);
  auto agencyCallback = std::make_shared<AgencyCallback>(
    ac, where, dbServerChanged, true, false);
  _agencyCallbackRegistry->registerCallback(agencyCallback);
  TRI_DEFER(_agencyCallbackRegistry->unregisterCallback(agencyCallback));

  {
    AgencyCommLocker locker("Plan", "WRITE");

    if (!locker.successful()) {
      return setErrormsg(TRI_ERROR_CLUSTER_COULD_NOT_LOCK_PLAN, errorMsg);
    }

    if (!ac.exists("Plan/Databases/" + name)) {
      return setErrormsg(TRI_ERROR_ARANGO_DATABASE_NOT_FOUND, errorMsg);
    }

    res = ac.removeValues("Plan/Databases/" + name, false);
    if (!res.successful()) {
      if (res.httpCode() == (int)GeneralResponse::ResponseCode::NOT_FOUND) {
        return setErrormsg(TRI_ERROR_ARANGO_DATABASE_NOT_FOUND, errorMsg);
      }

      return setErrormsg(TRI_ERROR_CLUSTER_COULD_NOT_REMOVE_DATABASE_IN_PLAN,
                         errorMsg);
    }

    res.clear();
    res = ac.removeValues("Plan/Collections/" + name, true);

    if (!res.successful() &&
        res.httpCode() != (int)GeneralResponse::ResponseCode::NOT_FOUND) {
      return setErrormsg(TRI_ERROR_CLUSTER_COULD_NOT_REMOVE_DATABASE_IN_PLAN,
                         errorMsg);
    }
  }

  // Load our own caches:
  loadPlan();

  // Now wait for it to appear and be complete:
  res.clear();
  while (TRI_microtime() <= endTime) {
    agencyCallback->executeByCallbackOrTimeout(interval);
    if (dbServerResult >= 0) {
      AgencyCommLocker locker("Current", "WRITE");
      if (locker.successful()) {
        res.clear();
        res = ac.removeValues(where, true);
        if (res.successful()) {
          return setErrormsg(TRI_ERROR_NO_ERROR, errorMsg);
        }
        return setErrormsg(
            TRI_ERROR_CLUSTER_COULD_NOT_REMOVE_DATABASE_IN_CURRENT, errorMsg);
      }
      return setErrormsg(TRI_ERROR_NO_ERROR, errorMsg);
    }
  }
  return setErrormsg(TRI_ERROR_CLUSTER_TIMEOUT, errorMsg);
}

////////////////////////////////////////////////////////////////////////////////
/// @brief create collection in coordinator, the return value is an ArangoDB
/// error code and the errorMsg is set accordingly. One possible error
/// is a timeout, a timeout of 0.0 means no timeout.
////////////////////////////////////////////////////////////////////////////////

int ClusterInfo::createCollectionCoordinator(std::string const& databaseName,
                                             std::string const& collectionID,
                                             uint64_t numberOfShards,
                                             VPackSlice const& json,
                                             std::string& errorMsg,
                                             double timeout) {

  using arangodb::velocypack::Slice;

  AgencyComm ac;

  double const realTimeout = getTimeout(timeout);
  double const endTime = TRI_microtime() + realTimeout;
  double const interval = getPollInterval();

  {
    // check if a collection with the same name is already planned
    loadPlan();

    READ_LOCKER(readLocker, _planProt.lock);
    AllCollections::const_iterator it = _plannedCollections.find(databaseName);
    if (it != _plannedCollections.end()) {
      std::string const name =
          arangodb::basics::VelocyPackHelper::getStringValue(json, "name", "");

      DatabaseCollections::const_iterator it2 = (*it).second.find(name);

      if (it2 != (*it).second.end()) {
        // collection already exists!
        return TRI_ERROR_ARANGO_DUPLICATE_NAME;
      }
    }
  }
  
  // mop: why do these ask the agency instead of checking cluster info?
  if (!ac.exists("Plan/Databases/" + databaseName)) {
    return setErrormsg(TRI_ERROR_ARANGO_DATABASE_NOT_FOUND, errorMsg);
  }

  if (ac.exists("Plan/Collections/" + databaseName + "/" + collectionID)) {
    return setErrormsg(TRI_ERROR_CLUSTER_COLLECTION_ID_EXISTS, errorMsg);
  }
  
  int dbServerResult = -1;

  std::function<bool(VPackSlice const& result)> dbServerChanged =
    [&](VPackSlice const& result) {
    if (result.isObject() && result.length() == (size_t) numberOfShards) {
      std::string tmpMsg = "";
      bool tmpHaveError = false;
      
      for (auto const& p: VPackObjectIterator(result)) {
        if (arangodb::basics::VelocyPackHelper::getBooleanValue(
              p.value, "error", false)) {
          tmpHaveError = true;
          tmpMsg += " shardID:" + p.key.copyString() + ":";
          tmpMsg += arangodb::basics::VelocyPackHelper::getStringValue(
              p.value, "errorMessage", "");
          if (p.value.hasKey("errorNum")) {
            VPackSlice const errorNum = p.value.get("errorNum");
            if (errorNum.isNumber()) {
              tmpMsg += " (errNum=";
              tmpMsg += basics::StringUtils::itoa(
                  errorNum.getNumericValue<uint32_t>());
              tmpMsg += ")";
            }
          }
        }
      }
      loadCurrentCollections();
      if (tmpHaveError) {
        errorMsg = "Error in creation of collection:" + tmpMsg;
        dbServerResult = TRI_ERROR_CLUSTER_COULD_NOT_CREATE_COLLECTION;
        return true;
      }
      dbServerResult = setErrormsg(TRI_ERROR_NO_ERROR, errorMsg);
    }
    return true;
  };

  auto agencyCallback = std::make_shared<AgencyCallback>(
    ac, "Current/Collections/" + databaseName + "/"
    + collectionID, dbServerChanged, true, false);
  _agencyCallbackRegistry->registerCallback(agencyCallback);
  TRI_DEFER(_agencyCallbackRegistry->unregisterCallback(agencyCallback));
  
  VPackBuilder builder;
  builder.add(json);

  AgencyOperation createCollection(
    "Plan/Collections/" + databaseName + "/" + collectionID
    , AgencyValueOperationType::SET, builder.slice());
  AgencyOperation increaseVersion("Plan/Version",
                                  AgencySimpleOperationType::INCREMENT_OP);

  AgencyPrecondition precondition = AgencyPrecondition(
      "Plan/Collections/" + databaseName + "/" + collectionID
      , AgencyPrecondition::EMPTY, true
  );

  AgencyWriteTransaction transaction;

  transaction.operations.push_back(createCollection);
  transaction.operations.push_back(increaseVersion);
  transaction.preconditions.push_back(precondition);
  
  AgencyCommResult res = ac.sendTransactionWithFailover(transaction);

  if (!res.successful()) {
    return setErrormsg(TRI_ERROR_CLUSTER_COULD_NOT_CREATE_COLLECTION_IN_PLAN,
                       errorMsg);
  }

  // Update our cache:
  loadPlan();

  while (TRI_microtime() <= endTime) {
    agencyCallback->executeByCallbackOrTimeout(interval);

    if (dbServerResult >= 0) {
      break;
    }
  }
  if (dbServerResult >= 0) {
    return dbServerResult;
  }

  return setErrormsg(TRI_ERROR_CLUSTER_TIMEOUT, errorMsg);
}

////////////////////////////////////////////////////////////////////////////////
/// @brief drop collection in coordinator, the return value is an ArangoDB
/// error code and the errorMsg is set accordingly. One possible error
/// is a timeout, a timeout of 0.0 means no timeout.
////////////////////////////////////////////////////////////////////////////////

int ClusterInfo::dropCollectionCoordinator(std::string const& databaseName,
                                           std::string const& collectionID,
                                           std::string& errorMsg,
                                           double timeout) {

  AgencyComm ac;
  AgencyCommResult res;

  double const realTimeout = getTimeout(timeout);
  double const endTime = TRI_microtime() + realTimeout;
  double const interval = getPollInterval();
  
  int dbServerResult = -1;
  std::function<bool(VPackSlice const& result)> dbServerChanged = [&](VPackSlice const& result) {
    if (result.isObject() && result.length() == 0) {
      // ...remove the entire directory for the collection
      AgencyCommLocker locker("Current", "WRITE");
      if (locker.successful()) {
        AgencyCommResult res;
        res = ac.removeValues(
            "Current/Collections/" + databaseName + "/" + collectionID, true);
        if (res.successful()) {
          dbServerResult = setErrormsg(TRI_ERROR_NO_ERROR, errorMsg);
          return true;
        }
        dbServerResult = setErrormsg(
            TRI_ERROR_CLUSTER_COULD_NOT_REMOVE_COLLECTION_IN_CURRENT,
            errorMsg);
        return true;
      }
      loadCurrentCollections();
      dbServerResult = setErrormsg(TRI_ERROR_NO_ERROR, errorMsg);
      return true;
    }
    return true;
  };
  

  // monitor the entry for the collection
  std::string const where =
      "Current/Collections/" + databaseName + "/" + collectionID;
  
  auto agencyCallback = std::make_shared<AgencyCallback>(
      ac, where, dbServerChanged, true, false);
  _agencyCallbackRegistry->registerCallback(agencyCallback);
  TRI_DEFER(_agencyCallbackRegistry->unregisterCallback(agencyCallback));
  
  {
    AgencyCommLocker locker("Plan", "WRITE");

    if (!locker.successful()) {
      return setErrormsg(TRI_ERROR_CLUSTER_COULD_NOT_LOCK_PLAN, errorMsg);
    }

    if (!ac.exists("Plan/Databases/" + databaseName)) {
      return setErrormsg(TRI_ERROR_ARANGO_DATABASE_NOT_FOUND, errorMsg);
    }

    res = ac.removeValues(
        "Plan/Collections/" + databaseName + "/" + collectionID, false);
    if (!res.successful()) {
      if (res._statusCode == (int) GeneralResponse::ResponseCode::NOT_FOUND) {
        return setErrormsg(TRI_ERROR_ARANGO_COLLECTION_NOT_FOUND, errorMsg);
      }
      return setErrormsg(TRI_ERROR_CLUSTER_COULD_NOT_REMOVE_COLLECTION_IN_PLAN,
                         errorMsg);
    }
  }

  // Update our own cache:
  loadPlan();

  while (TRI_microtime() <= endTime) {
    agencyCallback->executeByCallbackOrTimeout(interval);
    if (dbServerResult >= 0) {
      break;
    }
  }
  if (dbServerResult >= 0) {
    return dbServerResult;
  }
  return setErrormsg(TRI_ERROR_CLUSTER_TIMEOUT, errorMsg);
}

////////////////////////////////////////////////////////////////////////////////
/// @brief set collection properties in coordinator
////////////////////////////////////////////////////////////////////////////////

int ClusterInfo::setCollectionPropertiesCoordinator(
    std::string const& databaseName, std::string const& collectionID,
    VocbaseCollectionInfo const* info) {

  AgencyComm ac;
  AgencyCommResult res;

  {
    AgencyCommLocker locker("Plan", "WRITE");

    if (!locker.successful()) {
      return TRI_ERROR_CLUSTER_COULD_NOT_LOCK_PLAN;
    }

    if (!ac.exists("Plan/Databases/" + databaseName)) {
      return TRI_ERROR_ARANGO_DATABASE_NOT_FOUND;
    }

    res = ac.getValues2("Plan/Collections/" + databaseName+"/" + collectionID);

    if (!res.successful()) {
      return TRI_ERROR_ARANGO_COLLECTION_NOT_FOUND;
    }

    velocypack::Slice collection =
      res.slice()[0]
      .get(AgencyComm::prefixStripped())
      .get("Plan").get("Collections").get(databaseName).get(collectionID);

    VPackObjectIterator cols (collection);
    
    //if (it == res._values.end()) {
    if (cols.size() == 0) {
      return TRI_ERROR_ARANGO_COLLECTION_NOT_FOUND;
    }

    if (collection.isNone()) {
      return TRI_ERROR_OUT_OF_MEMORY;
    }
    VPackBuilder copy;
    try {
      VPackObjectBuilder b(&copy);
      for (auto const& entry : VPackObjectIterator(collection)) {
        std::string key = entry.key.copyString();
        // Copy all values except the following
        // They are overwritten later
        if (key != "doCompact" && key != "journalSize" &&
            key != "waitForSync" && key != "indexBuckets") {
          copy.add(key, entry.value);
        }
      }
      copy.add("doCompact", VPackValue(info->doCompact()));
      copy.add("journalSize", VPackValue(info->maximalSize()));
      copy.add("waitForSync", VPackValue(info->waitForSync()));
      copy.add("indexBuckets", VPackValue(info->indexBuckets()));
    } catch (...) {
      return TRI_ERROR_OUT_OF_MEMORY;
    }

    res.clear();
    res = ac.setValue("Plan/Collections/" + databaseName + "/" + collectionID,
                      copy.slice(), 0.0);
  }
  
  if (res.successful()) {
    loadPlan();
    return TRI_ERROR_NO_ERROR;
  }

  return TRI_ERROR_INTERNAL;
}

////////////////////////////////////////////////////////////////////////////////
/// @brief set collection status in coordinator
////////////////////////////////////////////////////////////////////////////////

int ClusterInfo::setCollectionStatusCoordinator(
    std::string const& databaseName, std::string const& collectionID,
    TRI_vocbase_col_status_e status) {

  AgencyComm ac;
  AgencyCommResult res;

  {
    AgencyCommLocker locker("Plan", "WRITE");

    if (!locker.successful()) {
      return TRI_ERROR_CLUSTER_COULD_NOT_LOCK_PLAN;
    }

    if (!ac.exists("Plan/Databases/" + databaseName)) {
      return TRI_ERROR_ARANGO_DATABASE_NOT_FOUND;
    }

    res = ac.getValues2("Plan/Collections/" + databaseName +"/" + collectionID);

    velocypack::Slice col =
      res.slice()[0]
      .get(AgencyComm::prefixStripped()).get("Plan").get("Collections")
      .get(databaseName).get(collectionID);

    if (!res.successful()) {
      return TRI_ERROR_ARANGO_COLLECTION_NOT_FOUND;
    }

    VPackObjectIterator collections(col);
    if (!collections.valid()) {
      return TRI_ERROR_ARANGO_COLLECTION_NOT_FOUND;
    }

    VPackSlice const slice = col;
    if (slice.isNone()) {
      return TRI_ERROR_OUT_OF_MEMORY;
    }

    TRI_vocbase_col_status_e old = static_cast<TRI_vocbase_col_status_e>(
        arangodb::basics::VelocyPackHelper::getNumericValue<int>(
            slice, "status", static_cast<int>(TRI_VOC_COL_STATUS_CORRUPTED)));

    if (old == status) {
      // no status change
      return TRI_ERROR_NO_ERROR;
    }

    VPackBuilder builder;
    try {
      VPackObjectBuilder b(&builder);
      for (auto const& entry : VPackObjectIterator(slice)) {
        std::string key = entry.key.copyString();
        if (key != "status") {
          builder.add(key, entry.value);
        }
      }
      builder.add("status", VPackValue(status));
    } catch (...) {
      return TRI_ERROR_OUT_OF_MEMORY;
    }
    res.clear();
    res = ac.setValue("Plan/Collections/" + databaseName + "/" + collectionID,
                      builder.slice(), 0.0);
  }

  if (res.successful()) {
    loadPlan();
    return TRI_ERROR_NO_ERROR;
  }

  return TRI_ERROR_INTERNAL;
}

////////////////////////////////////////////////////////////////////////////////
/// @brief ensure an index in coordinator.
////////////////////////////////////////////////////////////////////////////////

int ClusterInfo::ensureIndexCoordinator(
    std::string const& databaseName, std::string const& collectionID,
    VPackSlice const& slice, bool create,
    bool (*compare)(VPackSlice const&, VPackSlice const&),
    VPackBuilder& resultBuilder, std::string& errorMsg, double timeout) {

  AgencyComm ac;

  double const realTimeout = getTimeout(timeout);
  double const endTime = TRI_microtime() + realTimeout;
  double const interval = getPollInterval();
  
  std::string where =
    "Current/Collections/" + databaseName + "/" + collectionID;

  std::vector<std::string> wherev = basics::StringUtils::split(
    AgencyComm::prefix() + where, '/');
  wherev.erase(std::remove(wherev.begin(), wherev.end(), ""), wherev.end());
  
  // check index id
  uint64_t iid = 0;

  VPackSlice const idxSlice = slice.get("id");
  if (idxSlice.isString()) {
    // use predefined index id
    iid = arangodb::basics::StringUtils::uint64(idxSlice.copyString());
  }

  if (iid == 0) {
    // no id set, create a new one!
    iid = uniqid();
  }
  TRI_ASSERT(resultBuilder.isEmpty());

  std::string const idString = arangodb::basics::StringUtils::itoa(iid);
  int numberOfShards = 0;

  Mutex numberOfShardsMutex;
  
  int dbServerResult = -1;
  VPackBuilder newBuilder;
  std::function<bool(VPackSlice const& result)> dbServerChanged =
    [&](VPackSlice const& result) {
    int localNumberOfShards;
    {
      MUTEX_LOCKER(guard, numberOfShardsMutex);
      localNumberOfShards = numberOfShards;
    }
    
    // mop: uhhhh....we didn't even set the plan yet :O
    if (localNumberOfShards == 0) {
      return false;
    }

    if (!result.isObject()) {
      return true;
    }

    VPackObjectIterator cit (result);
    if (cit.size() == (size_t)numberOfShards) {
      size_t found = 0;
      for (auto const& shard : cit) {

        VPackSlice const slice = shard.value;
        if (slice.hasKey("indexes")) {
          VPackSlice const indexes = slice.get("indexes");
          if (!indexes.isArray()) {
            // no list, so our index is not present. we can abort searching
            break;
          }

          for (auto const& v : VPackArrayIterator(indexes)) {
            // check for errors
            if (hasError(v)) {
              std::string errorMsg = extractErrorMessage(shard.key.copyString(), v);

              errorMsg = "Error during index creation: " + errorMsg;

              // Returns the specific error number if set, or the general
              // error
              // otherwise
              dbServerResult = arangodb::basics::VelocyPackHelper::getNumericValue<int>(
                  v, "errorNum", TRI_ERROR_ARANGO_INDEX_CREATION_FAILED);
              return true;
            }

            VPackSlice const k = v.get("id");

            if (!k.isString() || idString != k.copyString()) {
              // this is not our index
              continue;
            }

            // found our index
            found++;
            break;
          }
        }
      }

      if (found == (size_t)numberOfShards) {
        VPackSlice indexFinder = newBuilder.slice();
        TRI_ASSERT(indexFinder.isObject());
        indexFinder = indexFinder.get("indexes");
        TRI_ASSERT(indexFinder.isArray());
        VPackValueLength l = indexFinder.length();
        indexFinder = indexFinder.at(l - 1);  // Get the last index
        TRI_ASSERT(indexFinder.isObject());
        {
          // Copy over all elements in slice.
          VPackObjectBuilder b(&resultBuilder);
          for (auto const& entry : VPackObjectIterator(indexFinder)) {
            resultBuilder.add(entry.key.copyString(), entry.value);
          }
          resultBuilder.add("isNewlyCreated", VPackValue(true));
        }
        loadCurrentCollections();

        dbServerResult = setErrormsg(TRI_ERROR_NO_ERROR, errorMsg);
        return true;
      }
    }
    return true;
  };
  
  auto agencyCallback = std::make_shared<AgencyCallback>(
    ac, where, dbServerChanged, true, false);
  _agencyCallbackRegistry->registerCallback(agencyCallback);
  TRI_DEFER(_agencyCallbackRegistry->unregisterCallback(agencyCallback));


  std::string const key =
      "Plan/Collections/" + databaseName + "/" + collectionID;

  AgencyCommResult previous = ac.getValues2(key);
  bool usePrevious = true;

  velocypack::Slice database =
    previous.slice()[0].get(std::vector<std::string>(
          { AgencyComm::prefixStripped(), "Plan", "Collections", databaseName }));

  if (!database.isObject()) {
    return setErrormsg(TRI_ERROR_CLUSTER_AGENCY_STRUCTURE_INVALID, errorMsg);
  }
  velocypack::Slice collection = database.get(collectionID);

  loadPlan();
  // It is possible that between the fetching of the planned collections
  // and the write lock we acquire below something has changed. Therefore
  // we first get the previous value and then do a compare and swap operation.
  {
    AgencyCommLocker locker("Plan", "WRITE");

    if (!locker.successful()) {
      return setErrormsg(TRI_ERROR_CLUSTER_COULD_NOT_LOCK_PLAN, errorMsg);
    }

    auto collectionBuilder = std::make_shared<VPackBuilder>();
    {
      std::shared_ptr<CollectionInfo> c =
          getCollection(databaseName, collectionID);

      // Note that nobody is removing this collection in the plan, since
      // we hold the write lock in the agency, therefore it does not matter
      // that getCollection fetches the read lock and releases it before
      // we get it again.
      //
      READ_LOCKER(readLocker, _planProt.lock);

      if (c->empty()) {
        return setErrormsg(TRI_ERROR_ARANGO_COLLECTION_NOT_FOUND, errorMsg);
      }

      std::shared_ptr<VPackBuilder> tmp = std::make_shared<VPackBuilder>();
      tmp->add(c->getIndexes());
      MUTEX_LOCKER(guard, numberOfShardsMutex);
      {
        numberOfShards = c->numberOfShards();
      }
      VPackSlice const indexes = tmp->slice();

      if (indexes.isArray()) {
        VPackSlice const type = slice.get("type");

        if (!type.isString()) {
          return setErrormsg(TRI_ERROR_INTERNAL, errorMsg);
        }

        for (auto const& other : VPackArrayIterator(indexes)) {
          if (arangodb::basics::VelocyPackHelper::compare(
                  type, other.get("type"), false) != 0) {
            // compare index types first. they must match
            continue;
          }
          TRI_ASSERT(other.isObject());

          bool isSame = compare(slice, other);

          if (isSame) {
            // found an existing index...
            {
              // Copy over all elements in slice.
              VPackObjectBuilder b(&resultBuilder);
              for (auto const& entry : VPackObjectIterator(other)) {
                resultBuilder.add(entry.key.copyString(), entry.value);
              }
              resultBuilder.add("isNewlyCreated", VPackValue(false));
            }
            return setErrormsg(TRI_ERROR_NO_ERROR, errorMsg);
          }
        }
      }

      // no existing index found.
      if (!create) {
        TRI_ASSERT(resultBuilder.isEmpty());
        return setErrormsg(TRI_ERROR_NO_ERROR, errorMsg);
      }

      // now create a new index
      collectionBuilder->add(c->getSlice());
    }
    VPackSlice const collectionSlice = collectionBuilder->slice();

    if (!collectionSlice.isObject()) {
      return setErrormsg(TRI_ERROR_CLUSTER_AGENCY_STRUCTURE_INVALID, errorMsg);
    }
    try {
      VPackObjectBuilder b(&newBuilder);
      // Create a new collection VPack with the new Index
      for (auto const& entry : VPackObjectIterator(collectionSlice)) {
        TRI_ASSERT(entry.key.isString());
        std::string key = entry.key.copyString();

        if (key == "indexes") {
          TRI_ASSERT(entry.value.isArray());
          newBuilder.add(key, VPackValue(VPackValueType::Array));
          // Copy over all indexes known so far
          for (auto const& idx : VPackArrayIterator(entry.value)) {
            newBuilder.add(idx);
          }
          {
            VPackObjectBuilder ob(&newBuilder);
            // Add the new index ignoring "id"
            for (auto const& e : VPackObjectIterator(slice)) {
              TRI_ASSERT(e.key.isString());
              std::string tmpkey = e.key.copyString();
              if (tmpkey != "id") {
                newBuilder.add(tmpkey, e.value);
              }
            }
            newBuilder.add("id", VPackValue(idString));
          }
          newBuilder.close();  // the array
        } else {
          // Plain copy everything else
          newBuilder.add(key, entry.value);
        }
      }
    } catch (...) {
      return setErrormsg(TRI_ERROR_OUT_OF_MEMORY, errorMsg);
    }

    AgencyCommResult result;
    if (usePrevious) {
      result = ac.casValue(key, collection, newBuilder.slice(), 0.0, 0.0);
    } else {  // only when there is no previous value
      result = ac.setValue(key, newBuilder.slice(), 0.0);
    }

    if (!result.successful()) {
      return setErrormsg(TRI_ERROR_CLUSTER_COULD_NOT_CREATE_COLLECTION_IN_PLAN,
                         errorMsg);
    }
  }

  // reload our own cache:
  loadPlan();

  TRI_ASSERT(numberOfShards > 0);

  // now wait for the index to appear
  AgencyCommResult res = ac.getValues2("Current/Version");
  if (!res.successful()) {
    return setErrormsg(TRI_ERROR_CLUSTER_COULD_NOT_READ_CURRENT_VERSION,
                       errorMsg);
  }
  VPackSlice versionSlice = res.slice()[0].get(
      std::vector<std::string>({ac.prefixStripped(), "Current", "Version"}));
  if (!versionSlice.isInteger()) {
    return setErrormsg(TRI_ERROR_CLUSTER_COULD_NOT_READ_CURRENT_VERSION,
                       errorMsg);
  }
  
  
  while (TRI_microtime() <= endTime) {
    agencyCallback->executeByCallbackOrTimeout(interval);

    if (dbServerResult >= 0) {
      return dbServerResult;
    }
  }

  return setErrormsg(TRI_ERROR_CLUSTER_TIMEOUT, errorMsg);
}

////////////////////////////////////////////////////////////////////////////////
/// @brief drop an index in coordinator.
////////////////////////////////////////////////////////////////////////////////

int ClusterInfo::dropIndexCoordinator(std::string const& databaseName,
                                      std::string const& collectionID,
                                      TRI_idx_iid_t iid, std::string& errorMsg,
                                      double timeout) {

  AgencyComm ac;

  double const realTimeout = getTimeout(timeout);
  double const endTime = TRI_microtime() + realTimeout;
  double const interval = getPollInterval();
  
  Mutex numberOfShardsMutex;
  int numberOfShards = 0;
  std::string const idString = arangodb::basics::StringUtils::itoa(iid);

  std::string const key =
      "Plan/Collections/" + databaseName + "/" + collectionID;
  
  AgencyCommResult res = ac.getValues2(key);

  velocypack::Slice previous =
    res.slice()[0].get(std::vector<std::string>(
    { AgencyComm::prefixStripped(), "Plan", "Collections", databaseName, collectionID }
  ));
  TRI_ASSERT(VPackObjectIterator(previous).size()>0);
  
  std::string where =
      "Current/Collections/" + databaseName + "/" + collectionID;
  
  int dbServerResult = -1;
  std::function<bool(VPackSlice const& result)> dbServerChanged =
    [&](VPackSlice const& current) {
    int localNumberOfShards;
    
    {
      MUTEX_LOCKER(guard, numberOfShardsMutex);
      localNumberOfShards = numberOfShards;
    }
    
    if (localNumberOfShards == 0) {
      return false;
    }

    if (!current.isObject()) {
      return true;
    }

    VPackObjectIterator shards(current);
      
    if (shards.size() == (size_t)localNumberOfShards) {
      bool found = false;
      for (auto const& shard : shards) {

        VPackSlice const indexes = shard.value.get("indexes");

        if (indexes.isArray()) {
          for (auto const& v : VPackArrayIterator(indexes)) {
            if (v.isObject()) {
              VPackSlice const k = v.get("id");
              if (k.isString() && idString == k.copyString()) {
                // still found the index in some shard
                found = true;
                break;
              }
            }

            if (found) {
              break;
            }
          }
        }
      }

      if (!found) {
        loadCurrentCollections();
        dbServerResult = setErrormsg(TRI_ERROR_NO_ERROR, errorMsg);
      }
    }
    return true; 
  };
  
  auto agencyCallback = std::make_shared<AgencyCallback>(
    ac, where, dbServerChanged, true, false);
  _agencyCallbackRegistry->registerCallback(agencyCallback);
  TRI_DEFER(_agencyCallbackRegistry->unregisterCallback(agencyCallback));

  loadPlan();
  // It is possible that between the fetching of the planned collections
  // and the write lock we acquire below something has changed. Therefore
  // we first get the previous value and then do a compare and swap operation.
  {
    AgencyCommLocker locker("Plan", "WRITE");

    if (!locker.successful()) {
      return setErrormsg(TRI_ERROR_CLUSTER_COULD_NOT_LOCK_PLAN, errorMsg);
    }

    VPackSlice indexes;
    {
      std::shared_ptr<CollectionInfo> c =
          getCollection(databaseName, collectionID);

      READ_LOCKER(readLocker, _planProt.lock);

      if (c->empty()) {
        return setErrormsg(TRI_ERROR_ARANGO_COLLECTION_NOT_FOUND, errorMsg);
      }
      indexes = c->getIndexes();

      if (!indexes.isArray()) {
        // no indexes present, so we can't delete our index
        return setErrormsg(TRI_ERROR_ARANGO_INDEX_NOT_FOUND, errorMsg);
      }

      MUTEX_LOCKER(guard, numberOfShardsMutex);
      numberOfShards = c->numberOfShards();
    }

    bool found = false;
    VPackBuilder newIndexes;
    {
      VPackArrayBuilder newIndexesArrayBuilder(&newIndexes);
      // mop: eh....do we need a flag to mark it invalid until cache is renewed?
      // TRI_DeleteObjectJson(TRI_UNKNOWN_MEM_ZONE, collectionJson, "indexes");
      for (auto const& indexSlice: VPackArrayIterator(indexes)) {
        VPackSlice id = indexSlice.get("id");
        VPackSlice type = indexSlice.get("type");

        if (!id.isString() || !type.isString()) {
          continue;
        }
        if (idString == id.copyString()) {
          // found our index, ignore it when copying
          found = true;

          std::string const typeString = type.copyString();
          if (typeString == "primary" || typeString == "edge") {
            return setErrormsg(TRI_ERROR_FORBIDDEN, errorMsg);
          }
          continue;
        }
        newIndexes.add(indexSlice);
      }
    }
    if (!found) {
      return setErrormsg(TRI_ERROR_ARANGO_INDEX_NOT_FOUND, errorMsg);
    }
    
    VPackBuilder newCollectionBuilder;
    {
      VPackObjectBuilder newCollectionObjectBuilder(&newCollectionBuilder);
      for (auto const& property: VPackObjectIterator(previous)) {
        if (property.key.copyString() == "indexes") {
          newCollectionBuilder.add(property.key.copyString(), newIndexes.slice());
        } else {
          newCollectionBuilder.add(property.key.copyString(), property.value);
        }
      }
    }

    AgencyCommResult result =
        ac.casValue(key, previous, newCollectionBuilder.slice(), 0.0, 0.0);

    if (!result.successful()) {
      return setErrormsg(TRI_ERROR_CLUSTER_COULD_NOT_CREATE_COLLECTION_IN_PLAN,
                         errorMsg);
    }
  }

  // load our own cache:
  loadPlan();
  
  {
    MUTEX_LOCKER(guard, numberOfShardsMutex);
    TRI_ASSERT(numberOfShards > 0);
  }

  // now wait for the index to disappear
  res = ac.getValues2("Current/Version");
  if (!res.successful()) {
    return setErrormsg(TRI_ERROR_CLUSTER_COULD_NOT_READ_CURRENT_VERSION,
                       errorMsg);
  }
  VPackSlice versionSlice = res.slice()[0].get(
      std::vector<std::string>({ac.prefixStripped(), "Current", "Version"}));
  if (!versionSlice.isInteger()) {
    return setErrormsg(TRI_ERROR_CLUSTER_COULD_NOT_READ_CURRENT_VERSION,
                       errorMsg);
  }

  while (TRI_microtime() <= endTime) {
    agencyCallback->executeByCallbackOrTimeout(interval);
    if (dbServerResult >= 0) {
      return dbServerResult;
    }
  }

  return setErrormsg(TRI_ERROR_CLUSTER_TIMEOUT, errorMsg);
}

////////////////////////////////////////////////////////////////////////////////
/// @brief (re-)load the information about servers from the agency
/// Usually one does not have to call this directly.
////////////////////////////////////////////////////////////////////////////////

static std::string const prefixServers = "Current/ServersRegistered";

void ClusterInfo::loadServers() {

  uint64_t storedVersion = _serversProt.version;
  MUTEX_LOCKER(mutexLocker, _serversProt.mutex);
  if (_serversProt.version > storedVersion) {
    // Somebody else did, what we intended to do, so just return
    return;
  }

  // Now contact the agency:
  AgencyCommResult result;
  {
    AgencyCommLocker locker("Current", "READ");

    if (locker.successful()) {
      result = _agency.getValues2(prefixServers);
    }
  }

  if (result.successful()) {
    
    velocypack::Slice serversRegistered =
      result.slice()[0].get(std::vector<std::string>(
            {AgencyComm::prefixStripped(), "Current", "ServersRegistered"}));

    if (!serversRegistered.isNone()) {
      decltype(_servers) newServers;

      for (auto const& res : VPackObjectIterator(serversRegistered)) {
        velocypack::Slice slice = res.value;
        if (slice.isObject() && slice.hasKey("endpoint")) {
          std::string server = arangodb::basics::VelocyPackHelper::getStringValue(
            slice, "endpoint", "");
          newServers.emplace(std::make_pair(res.key.copyString(), server));
        }
      }

      // Now set the new value:
      {
        WRITE_LOCKER(writeLocker, _serversProt.lock);
        _servers.swap(newServers);
        _serversProt.version++;       // such that others notice our change
        _serversProt.isValid = true;  // will never be reset to false
      }
      return;
    }
  }
  
  LOG(DEBUG) << "Error while loading " << prefixServers
             << " httpCode: " << result.httpCode()
             << " errorCode: " << result.errorCode()
             << " errorMessage: " << result.errorMessage()
             << " body: " << result.body();
}

////////////////////////////////////////////////////////////////////////////////
/// @brief find the endpoint of a server from its ID.
/// If it is not found in the cache, the cache is reloaded once, if
/// it is still not there an empty string is returned as an error.
////////////////////////////////////////////////////////////////////////////////

std::string ClusterInfo::getServerEndpoint(ServerID const& serverID) {
  int tries = 0;

  if (!_serversProt.isValid) {
    loadServers();
    tries++;
  }

  while (true) {
    {
      READ_LOCKER(readLocker, _serversProt.lock);
      // _servers is a map-type <ServerId, std::string>
      auto it = _servers.find(serverID);

      if (it != _servers.end()) {
        return (*it).second;
      }
    }

    if (++tries >= 2) {
      break;
    }

    // must call loadServers outside the lock
    loadServers();
  }

  return std::string("");
}

////////////////////////////////////////////////////////////////////////////////
/// @brief find the ID of a server from its endpoint.
/// If it is not found in the cache, the cache is reloaded once, if
/// it is still not there an empty string is returned as an error.
////////////////////////////////////////////////////////////////////////////////

std::string ClusterInfo::getServerName(std::string const& endpoint) {
  int tries = 0;

  if (!_serversProt.isValid) {
    loadServers();
    tries++;
  }

  while (true) {
    {
      READ_LOCKER(readLocker, _serversProt.lock);
      for (auto const& it : _servers) {
        if (it.second == endpoint) {
          return it.first;
        }
      }
    }

    if (++tries >= 2) {
      break;
    }

    // must call loadServers outside the lock
    loadServers();
  }

  return std::string("");
}

////////////////////////////////////////////////////////////////////////////////
/// @brief (re-)load the information about all coordinators from the agency
/// Usually one does not have to call this directly.
////////////////////////////////////////////////////////////////////////////////

static std::string const prefixCurrentCoordinators = "Current/Coordinators";

void ClusterInfo::loadCurrentCoordinators() {
  uint64_t storedVersion = _coordinatorsProt.version;
  MUTEX_LOCKER(mutexLocker, _coordinatorsProt.mutex);
  if (_coordinatorsProt.version > storedVersion) {
    // Somebody else did, what we intended to do, so just return
    return;
  }

  // Now contact the agency:
  AgencyCommResult result;
  {
    AgencyCommLocker locker("Current", "READ");

    if (locker.successful()) {
      result = _agency.getValues2(prefixCurrentCoordinators);
    }
  }

  if (result.successful()) {

    velocypack::Slice currentCoordinators =
      result.slice()[0].get(std::vector<std::string>(
            {AgencyComm::prefixStripped(), "Current", "Coordinators"}));

    if (!currentCoordinators.isNone()) {
      decltype(_coordinators) newCoordinators;
      
      for (auto const& coordinator : VPackObjectIterator(currentCoordinators)) {
        newCoordinators.emplace(
          std::make_pair(coordinator.key.copyString(), coordinator.value.copyString()));
      }
      
      // Now set the new value:
      {
        WRITE_LOCKER(writeLocker, _coordinatorsProt.lock);
        _coordinators.swap(newCoordinators);
        _coordinatorsProt.version++;       // such that others notice our change
        _coordinatorsProt.isValid = true;  // will never be reset to false
      }
      return;
    }
  }
  
  LOG(DEBUG) << "Error while loading " << prefixCurrentCoordinators
             << " httpCode: " << result.httpCode()
             << " errorCode: " << result.errorCode()
             << " errorMessage: " << result.errorMessage()
             << " body: " << result.body();
}

////////////////////////////////////////////////////////////////////////////////
/// @brief (re-)load the information about all DBservers from the agency
/// Usually one does not have to call this directly.
////////////////////////////////////////////////////////////////////////////////

static std::string const prefixCurrentDBServers = "Current/DBServers";

void ClusterInfo::loadCurrentDBServers() {
  uint64_t storedVersion = _DBServersProt.version;
  MUTEX_LOCKER(mutexLocker, _DBServersProt.mutex);
  if (_DBServersProt.version > storedVersion) {
    // Somebody else did, what we intended to do, so just return
    return;
  }

  // Now contact the agency:
  AgencyCommResult result;
  {
    AgencyCommLocker locker("Current", "READ");

    if (locker.successful()) {
      result = _agency.getValues2(prefixCurrentDBServers);
    }
  }

  if (result.successful()) {

    velocypack::Slice currentDBServers =
      result.slice()[0].get(std::vector<std::string>(
            {AgencyComm::prefixStripped(), "Current", "DBServers"}));

    if (!currentDBServers.isNone()) {
      decltype(_DBServers) newDBServers;

      //for (; it != result._values.end(); ++it) {
      for (auto const& dbserver : VPackObjectIterator(currentDBServers)) {
        newDBServers.emplace(
          std::make_pair(dbserver.key.copyString(), dbserver.value.copyString()));
      }

      // Now set the new value:
      {
        WRITE_LOCKER(writeLocker, _DBServersProt.lock);
        _DBServers.swap(newDBServers);
        _DBServersProt.version++;       // such that others notice our change
        _DBServersProt.isValid = true;  // will never be reset to false
      }
      return;
    }
  }

  LOG(DEBUG) << "Error while loading " << prefixCurrentDBServers
             << " httpCode: " << result.httpCode()
             << " errorCode: " << result.errorCode()
             << " errorMessage: " << result.errorMessage()
             << " body: " << result.body();
}

////////////////////////////////////////////////////////////////////////////////
/// @brief return a list of all DBServers in the cluster that have
/// currently registered
////////////////////////////////////////////////////////////////////////////////

std::vector<ServerID> ClusterInfo::getCurrentDBServers() {
  std::vector<ServerID> result;
  int tries = 0;

  if (!_DBServersProt.isValid) {
    loadCurrentDBServers();
    tries++;
  }
  while (true) {
    {
      // return a consistent state of servers
      READ_LOCKER(readLocker, _DBServersProt.lock);

      result.reserve(_DBServers.size());

      for (auto& it : _DBServers) {
        result.emplace_back(it.first);
      }

      return result;
    }

    if (++tries >= 2) {
      break;
    }

    // loadCurrentDBServers needs the write lock
    loadCurrentDBServers();
  }

  // note that the result will be empty if we get here
  return result;
}

////////////////////////////////////////////////////////////////////////////////
/// @brief find the servers who are responsible for a shard (one leader
/// and multiple followers)
/// If it is not found in the cache, the cache is reloaded once, if
/// it is still not there an empty string is returned as an error.
////////////////////////////////////////////////////////////////////////////////

std::shared_ptr<std::vector<ServerID>> ClusterInfo::getResponsibleServer(
    ShardID const& shardID) {

  int tries = 0;
  
  if (!_currentCollectionsProt.isValid) {
    loadCurrentCollections();
    tries++;
  }

  while (true) {
    {
      READ_LOCKER(readLocker, _currentCollectionsProt.lock);
      // _shardIds is a map-type <ShardId,
      // std::shared_ptr<std::vector<ServerId>>>
      auto it = _shardIds.find(shardID);

      if (it != _shardIds.end()) {
        return (*it).second;
      }
    }

    if (++tries >= 2) {
      break;
    }

    // must load collections outside the lock
    loadCurrentCollections();
  }

  return std::make_shared<std::vector<ServerID>>();
}

////////////////////////////////////////////////////////////////////////////////
/// @brief find the shard list of a collection, sorted numerically
////////////////////////////////////////////////////////////////////////////////

std::shared_ptr<std::vector<ShardID>> ClusterInfo::getShardList(
    CollectionID const& collectionID) {
  if (!_planProt.isValid) {
    loadPlan();
  }

  int tries = 0;
  while (true) {
    {
      // Get the sharding keys and the number of shards:
      READ_LOCKER(readLocker, _planProt.lock);
      // _shards is a map-type <CollectionId, shared_ptr<vector<string>>>
      auto it = _shards.find(collectionID);

      if (it != _shards.end()) {
        return it->second;
      }
    }
    if (++tries >= 2) {
      return std::make_shared<std::vector<ShardID>>();
    }
    loadPlan();
  }
}

////////////////////////////////////////////////////////////////////////////////
/// @brief find the shard that is responsible for a document, which is given
/// as a VelocyPackSlice.
///
/// There are two modes, one assumes that the document is given as a
/// whole (`docComplete`==`true`), in this case, the non-existence of
/// values for some of the sharding attributes is silently ignored
/// and treated as if these values were `null`. In the second mode
/// (`docComplete`==false) leads to an error which is reported by
/// returning TRI_ERROR_ARANGO_COLLECTION_NOT_FOUND, which is the only
/// error code that can be returned.
///
/// In either case, if the collection is found, the variable
/// shardID is set to the ID of the responsible shard and the flag
/// `usesDefaultShardingAttributes` is used set to `true` if and only if
/// `_key` is the one and only sharding attribute.
////////////////////////////////////////////////////////////////////////////////

int ClusterInfo::getResponsibleShard(CollectionID const& collectionID,
                                     VPackSlice slice, bool docComplete,
                                     ShardID& shardID,
                                     bool& usesDefaultShardingAttributes,
                                     std::string const& key) {
  // Note that currently we take the number of shards and the shardKeys
  // from Plan, since they are immutable. Later we will have to switch
  // this to Current, when we allow to add and remove shards.
  if (!_planProt.isValid) {
    loadPlan();
  }

  int tries = 0;
  std::shared_ptr<std::vector<std::string>> shardKeysPtr;
  std::shared_ptr<std::vector<ShardID>> shards;
  bool found = false;

  while (true) {
    {
      // Get the sharding keys and the number of shards:
      READ_LOCKER(readLocker, _planProt.lock);
      // _shards is a map-type <CollectionId, shared_ptr<vector<string>>>
      auto it = _shards.find(collectionID);

      if (it != _shards.end()) {
        shards = it->second;
        // _shardKeys is a map-type <CollectionID, shared_ptr<vector<string>>>
        auto it2 = _shardKeys.find(collectionID);
        if (it2 != _shardKeys.end()) {
          shardKeysPtr = it2->second;
          usesDefaultShardingAttributes =
              shardKeysPtr->size() == 1 &&
              shardKeysPtr->at(0) == TRI_VOC_ATTRIBUTE_KEY;
          found = true;
          break;  // all OK
        }
      }
    }
    if (++tries >= 2) {
      break;
    }
    loadPlan();
  }

  if (!found) {
    return TRI_ERROR_ARANGO_COLLECTION_NOT_FOUND;
  }

  int error = TRI_ERROR_NO_ERROR;
  uint64_t hash = arangodb::basics::VelocyPackHelper::hashByAttributes(
      slice, *shardKeysPtr, docComplete, error, key);
  static char const* magicPhrase =
      "Foxx you have stolen the goose, give she back again!";
  static size_t const len = 52;
  // To improve our hash function:
  hash = TRI_FnvHashBlock(hash, magicPhrase, len);

  shardID = shards->at(hash % shards->size());
  return error;
}

////////////////////////////////////////////////////////////////////////////////
/// @brief find the shard that is responsible for a document, which is given
/// as a TRI_json_t const*.
///
/// There are two modes, one assumes that the document is given as a
/// whole (`docComplete`==`true`), in this case, the non-existence of
/// values for some of the sharding attributes is silently ignored
/// and treated as if these values were `null`. In the second mode
/// (`docComplete`==false) leads to an error which is reported by
/// returning TRI_ERROR_ARANGO_COLLECTION_NOT_FOUND, which is the only
/// error code that can be returned.
///
/// In either case, if the collection is found, the variable
/// shardID is set to the ID of the responsible shard and the flag
/// `usesDefaultShardingAttributes` is used set to `true` if and only if
/// `_key` is the one and only sharding attribute.
////////////////////////////////////////////////////////////////////////////////

int ClusterInfo::getResponsibleShard(CollectionID const& collectionID,
                                     TRI_json_t const* json, bool docComplete,
                                     ShardID& shardID,
                                     bool& usesDefaultShardingAttributes) {
  // Note that currently we take the number of shards and the shardKeys
  // from Plan, since they are immutable. Later we will have to switch
  // this to Current, when we allow to add and remove shards.
  if (!_planProt.isValid) {
    loadPlan();
  }

  int tries = 0;
  std::shared_ptr<std::vector<std::string>> shardKeysPtr;
  std::unique_ptr<char const* []> shardKeys;
  std::shared_ptr<std::vector<ShardID>> shards;
  bool found = false;

  while (true) {
    {
      // Get the sharding keys and the number of shards:
        READ_LOCKER(readLocker, _planProt.lock);
      // _shards is a map-type <CollectionId, shared_ptr<vector<string>>>
      auto it = _shards.find(collectionID);

      if (it != _shards.end()) {
        shards = it->second;
        // _shardKeys is a map-type <CollectionID, shared_ptr<vector<string>>>
        auto it2 = _shardKeys.find(collectionID);
        if (it2 != _shardKeys.end()) {
          shardKeysPtr = it2->second;
          shardKeys.reset(new char const*[shardKeysPtr->size()]);
          size_t i;
          for (i = 0; i < shardKeysPtr->size(); ++i) {
            shardKeys[i] = shardKeysPtr->at(i).c_str();
          }
          usesDefaultShardingAttributes =
              shardKeysPtr->size() == 1 &&
              shardKeysPtr->at(0) == TRI_VOC_ATTRIBUTE_KEY;
          found = true;
          break;  // all OK
        }
      }
    }
    if (++tries >= 2) {
      break;
    }
    loadPlan();
  }

  if (!found) {
    return TRI_ERROR_ARANGO_COLLECTION_NOT_FOUND;
  }

  int error;
  uint64_t hash = TRI_HashJsonByAttributes(
      json, shardKeys.get(), (int)shardKeysPtr->size(), docComplete, error);
  static char const* magicPhrase =
      "Foxx you have stolen the goose, give she back again!";
  static size_t const len = 52;
  // To improve our hash function:
  hash = TRI_FnvHashBlock(hash, magicPhrase, len);

  shardID = shards->at(hash % shards->size());
  return error;
}

////////////////////////////////////////////////////////////////////////////////
/// @brief return the list of coordinator server names
////////////////////////////////////////////////////////////////////////////////

std::vector<ServerID> ClusterInfo::getCurrentCoordinators() {
  std::vector<ServerID> result;
  int tries = 0;

  if (!_coordinatorsProt.isValid) {
    loadCurrentCoordinators();
    tries++;
  }
  while (true) {
    {
      // return a consistent state of servers
      READ_LOCKER(readLocker, _coordinatorsProt.lock);

      result.reserve(_coordinators.size());

      for (auto& it : _coordinators) {
        result.emplace_back(it.first);
      }

      return result;
    }

    if (++tries >= 2) {
      break;
    }

    // loadCurrentCoordinators needs the write lock
    loadCurrentCoordinators();
  }

  // note that the result will be empty if we get here
  return result;
}

//////////////////////////////////////////////////////////////////////////////
/// @brief invalidate plan
//////////////////////////////////////////////////////////////////////////////

void ClusterInfo::invalidatePlan() {
  {
    WRITE_LOCKER(writeLocker, _planProt.lock);
    _planProt.isValid = false;
  }
  {
    WRITE_LOCKER(writeLocker, _planProt.lock);
    _planProt.isValid = false;
  }
}

//////////////////////////////////////////////////////////////////////////////
/// @brief invalidate current
//////////////////////////////////////////////////////////////////////////////

void ClusterInfo::invalidateCurrent() {
  {
    WRITE_LOCKER(writeLocker, _serversProt.lock);
    _serversProt.isValid = false;
  }
  {
    WRITE_LOCKER(writeLocker, _DBServersProt.lock);
    _DBServersProt.isValid = false;
  }
  {
    WRITE_LOCKER(writeLocker, _coordinatorsProt.lock);
    _coordinatorsProt.isValid = false;
  }
  {
    WRITE_LOCKER(writeLocker, _currentDatabasesProt.lock);
    _currentDatabasesProt.isValid = false;
  }
  {
    WRITE_LOCKER(writeLocker, _currentCollectionsProt.lock);
    _currentCollectionsProt.isValid = false;
  }
}

////////////////////////////////////////////////////////////////////////////////
/// @brief get information about current followers of a shard.
////////////////////////////////////////////////////////////////////////////////

std::shared_ptr<std::vector<ServerID> const> FollowerInfo::get() {
  MUTEX_LOCKER(locker, _mutex);
  return _followers;
}

////////////////////////////////////////////////////////////////////////////////
/// @brief change JSON under
/// Current/Collection/<DB-name>/<Collection-ID>/<shard-ID>
/// to add or remove a serverID, if add flag is true, the entry is added
/// (if it is not yet there), otherwise the entry is removed (if it was
/// there).
////////////////////////////////////////////////////////////////////////////////

static VPackBuilder newShardEntry(VPackSlice oldValue,
                                  ServerID const& sid,
                                  bool add) {
  VPackBuilder newValue;
  VPackSlice servers;
  {
    VPackObjectBuilder b(&newValue);
    // Now need to find the `servers` attribute, which is a list:
    for (auto const& it : VPackObjectIterator(oldValue)) {
      if (it.key.isEqualString("servers")) {
        servers = it.value;
      } else {
        newValue.add(it.key);
        newValue.add(it.value);
      }
    }
    newValue.add(VPackValue("servers"));
    if (servers.isArray() && servers.length() > 0) {
      VPackArrayBuilder bb(&newValue);
      newValue.add(servers[0]);
      VPackArrayIterator it(servers);
      bool done = false;
      for (++it; it.valid(); ++it) {
        if ((*it).isEqualString(sid)) {
          if (add) {
            newValue.add(*it);
            done = true;
          }
        } else {
          newValue.add(*it);
        }
      }
      if (add && !done) {
        newValue.add(VPackValue(sid));
      }
    } else {
      VPackArrayBuilder bb(&newValue);
      newValue.add(VPackValue(ServerState::instance()->getId()));
      if (add) {
        newValue.add(VPackValue(sid));
      }
    }
  }
  return newValue;
}

////////////////////////////////////////////////////////////////////////////////
/// @brief add a follower to a shard, this is only done by the server side
/// of the "get-in-sync" capabilities. This reports to the agency under
/// `/Current` but in asynchronous "fire-and-forget" way.
////////////////////////////////////////////////////////////////////////////////

void FollowerInfo::add(ServerID const& sid) {
  MUTEX_LOCKER(locker, _mutex);
  
  // Fully copy the vector:
  auto v = std::make_shared<std::vector<ServerID>>(*_followers);
  v->push_back(sid);  // add a single entry
  _followers = v;     // will cast to std::vector<ServerID> const
  // Now tell the agency, path is
  //   Current/Collections/<dbName>/<collectionID>/<shardID>
  std::string path = "Current/Collections/";
  path += _docColl->_vocbase->_name;
  path += "/";
  path += std::to_string(_docColl->_info.planId());
  path += "/";
  path += _docColl->_info.name();
  AgencyComm ac;
  double startTime = TRI_microtime();
  bool success = false;
  do {

    AgencyCommResult res = ac.getValues(path, false);
    if (res.successful()) {
      if (res.parse("", false)) {
        auto it = res._values.begin();
        if (it != res._values.end() && it->first == path) {
          VPackSlice oldValue = it->second._vpack->slice();
          auto newValue = newShardEntry(oldValue, sid, true);
          AgencyCommResult res2 =
              ac.casValue(path, oldValue, newValue.slice(), 0, 0);
          if (res2.successful()) {
            success = true;
            break;  //
          } else {
            LOG(WARN) << "FollowerInfo::add, could not cas key " << path;
          }
        } else {
          LOG(ERR) << "FollowerInfo::add, did not find key " << path
                   << " in agency.";
        }
      } else {
        LOG(ERR) << "FollowerInfo::add, could not parse " << path
                 << " in agency.";
      }
    } else {
      LOG(ERR) << "FollowerInfo::add, could not read " << path << " in agency.";
    }
    usleep(500000);
  } while (TRI_microtime() < startTime + 30);
  if (!success) {
    LOG(ERR) << "FollowerInfo::add, timeout in agency operation for key "
             << path;
  }
}

////////////////////////////////////////////////////////////////////////////////
/// @brief remove a follower from a shard, this is only done by the
/// server if a synchronous replication request fails. This reports to
/// the agency under `/Current` but in asynchronous "fire-and-forget"
/// way. The method fails silently, if the follower information has
/// since been dropped (see `dropFollowerInfo` below).
////////////////////////////////////////////////////////////////////////////////

void FollowerInfo::remove(ServerID const& sid) {
  MUTEX_LOCKER(locker, _mutex);
  
  auto v = std::make_shared<std::vector<ServerID>>();
  v->reserve(_followers->size() - 1);
  for (auto const& i : *_followers) {
    if (i != sid) {
      v->push_back(i);
    }
  }
  _followers = v;  // will cast to std::vector<ServerID> const
  // Now tell the agency, path is
  //   Current/Collections/<dbName>/<collectionID>/<shardID>
  std::string path = "Current/Collections/";
  path += _docColl->_vocbase->_name;
  path += "/";
  path += std::to_string(_docColl->_info.planId());
  path += "/";
  path += _docColl->_info.name();
  AgencyComm ac;
  double startTime = TRI_microtime();
  bool success = false;
  do {

    AgencyCommResult res = ac.getValues(path, false);
    if (res.successful()) {
      if (res.parse("", false)) {
        auto it = res._values.begin();
        if (it != res._values.end() && it->first == path) {
          VPackSlice oldValue = it->second._vpack->slice();
          auto newValue = newShardEntry(oldValue, sid, false);
          AgencyCommResult res2 =
              ac.casValue(path, oldValue, newValue.slice(), 0, 0);
          if (res2.successful()) {
            success = true;
            break;  //
          } else {
            LOG(WARN) << "FollowerInfo::remove, could not cas key " << path;
          }
        } else {
          LOG(ERR) << "FollowerInfo::remove, did not find key " << path
                   << " in agency.";
        }
      } else {
        LOG(ERR) << "FollowerInfo::remove, could not parse " << path
                 << " in agency.";
      }
    } else {
      LOG(ERR) << "FollowerInfo::remove, could not read " << path
               << " in agency.";
    }
    usleep(500000);
  } while (TRI_microtime() < startTime + 30);
  if (!success) {
    LOG(ERR) << "FollowerInfo::remove, timeout in agency operation for key "
             << path;
  }
}<|MERGE_RESOLUTION|>--- conflicted
+++ resolved
@@ -642,118 +642,6 @@
              << " body: " << result.body();
 }
 
-////////////////////////////////////////////////////////////////////////////////
-<<<<<<< HEAD
-=======
-/// @brief (re-)load the information about collections from the agency
-/// Usually one does not have to call this directly.
-////////////////////////////////////////////////////////////////////////////////
-
-static std::string const prefixPlannedCollections = "Plan/Collections";
-
-void ClusterInfo::loadPlannedCollections() {
-  uint64_t storedVersion = _plannedCollectionsProt.version;
-  MUTEX_LOCKER(mutexLocker, _plannedCollectionsProt.mutex);
-  if (_plannedCollectionsProt.version > storedVersion) {
-    // Somebody else did, what we intended to do, so just return
-    return;
-  }
-
-  // Now contact the agency:
-  AgencyCommResult result;
-  {
-    AgencyCommLocker locker("Plan", "READ");
-
-    if (locker.successful()) {
-      result = _agency.getValues2(prefixPlannedCollections);
-    } else {
-      LOG(ERR) << "Error while locking " << prefixPlannedCollections;
-      return;
-    }
-  }
-
-  if (result.successful()) {
-
-    velocypack::Slice databases =
-      result.slice()[0].get(std::vector<std::string>(
-            {AgencyComm::prefixStripped(), "Plan", "Collections"}));
-    
-    if (!databases.isNone()) {
-      decltype(_plannedCollections) newCollections;
-      decltype(_shards) newShards;
-      decltype(_shardKeys) newShardKeys;
-
-      for (auto const& db : VPackObjectIterator(databases)) {
-        std::string const database = db.key.copyString();
-
-        for (auto const& col : VPackObjectIterator(db.value)) {
-          std::string const collection = col.key.copyString();
-
-          // check whether we have created an entry for the database already
-          AllCollections::iterator it2 = newCollections.find(database);
-          
-          if (it2 == newCollections.end()) {
-            // not yet, so create an entry for the database
-            DatabaseCollections empty;
-            newCollections.emplace(std::make_pair(database, empty));
-            it2 = newCollections.find(database);
-          }
-          
-          // TODO: The Collection info has to store VPack instead of JSON
-          TRI_json_t* json = arangodb::basics::VelocyPackHelper::velocyPackToJson(
-            col.value);
-          
-          auto collectionData = std::make_shared<CollectionInfo>(json);
-          auto shardKeys = std::make_shared<std::vector<std::string>>(
-            collectionData->shardKeys());
-          newShardKeys.insert(make_pair(collection, shardKeys));
-          auto shardIDs = collectionData->shardIds();
-          auto shards = std::make_shared<std::vector<std::string>>();
-          for (auto const& p : *shardIDs) {
-            shards->push_back(p.first);
-          }
-          // Sort by the number in the shard ID ("s0000001" for example):
-          std::sort(shards->begin(), shards->end(),
-                    [](std::string const& a, std::string const& b) -> bool {
-                      return std::strtol(a.c_str() + 1, nullptr, 10) <
-                        std::strtol(b.c_str() + 1, nullptr, 10);
-                    });
-          newShards.emplace(std::make_pair(collection, shards));
-          
-          // insert the collection into the existing map, insert it under its
-          // ID as well as under its name, so that a lookup can be done with
-          // either of the two.
-          
-          (*it2).second.emplace(std::make_pair(collection, collectionData));
-          (*it2).second.emplace(
-            std::make_pair(collectionData->name(), collectionData));
-          
-        }
-      }
-
-      // Now set the new value:
-      {
-        WRITE_LOCKER(writeLocker, _plannedCollectionsProt.lock);
-
-        _plannedCollections.swap(newCollections);
-        _shards.swap(newShards);
-        _shardKeys.swap(newShardKeys);
-        _plannedCollectionsProt.version++;  // such that others notice our change
-        _plannedCollectionsProt.isValid = true;  // will never be reset to false
-      }
-      return;
-    }
-  }
-
-  LOG(ERR) << "Error while loading " << prefixPlannedCollections
-           << " httpCode: " << result.httpCode()
-           << " errorCode: " << result.errorCode()
-           << " errorMessage: " << result.errorMessage()
-           << " body: " << result.body();
-}
-
-////////////////////////////////////////////////////////////////////////////////
->>>>>>> b98ea35a
 /// @brief ask about a collection
 /// If it is not found in the cache, the cache is reloaded once
 ////////////////////////////////////////////////////////////////////////////////
