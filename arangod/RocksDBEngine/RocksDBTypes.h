--- conflicted
+++ resolved
@@ -52,16 +52,13 @@
   KeyGeneratorValue = '=',
   View = '>',
   GeoIndexValue = '?',
-<<<<<<< HEAD
-  ZkdIndexValue = 'z',
-  UniqueZkdIndexValue = 'Z',
-=======
   LogEntry = 'L',
->>>>>>> c624b0e8
   // RevisionTreeValue = '@', // pre-3.8 GA revision trees. do not use or reuse!
   // RevisionTreeValue = '/', // pre-3.8 GA revision trees. do not use or reuse!
   RevisionTreeValue = '*',
-  ReplicatedLog = 'l'
+  ReplicatedLog = 'l',
+  ZkdIndexValue = 'z',
+  UniqueZkdIndexValue = 'Z',
 };
 
 char const* rocksDBEntryTypeName(RocksDBEntryType);
