////////////////////////////////////////////////////////////////////////////////
/// DISCLAIMER
///
/// Copyright 2014-2016 ArangoDB GmbH, Cologne, Germany
/// Copyright 2004-2014 triAGENS GmbH, Cologne, Germany
///
/// Licensed under the Apache License, Version 2.0 (the "License");
/// you may not use this file except in compliance with the License.
/// You may obtain a copy of the License at
///
///     http://www.apache.org/licenses/LICENSE-2.0
///
/// Unless required by applicable law or agreed to in writing, software
/// distributed under the License is distributed on an "AS IS" BASIS,
/// WITHOUT WARRANTIES OR CONDITIONS OF ANY KIND, either express or implied.
/// See the License for the specific language governing permissions and
/// limitations under the License.
///
/// Copyright holder is ArangoDB GmbH, Cologne, Germany
///
/// @author Jan Steemann
////////////////////////////////////////////////////////////////////////////////

#ifndef ARANGOD_ROCKSDB_ENGINE_ROCKSDB_INDEX_H
#define ARANGOD_ROCKSDB_ENGINE_ROCKSDB_INDEX_H 1

#include "Basics/AttributeNameParser.h"
#include "Basics/Common.h"
#include "Indexes/Index.h"
#include "RocksDBEngine/RocksDBKeyBounds.h"

namespace rocksdb {
class WriteBatch;
class WriteBatchWithIndex;
}  // namespace rocksdb

namespace arangodb {
namespace cache {
class Cache;
}
class LogicalCollection;
class RocksDBComparator;

class RocksDBIndex : public Index {
 protected:
  RocksDBIndex(TRI_idx_iid_t, LogicalCollection*,
               std::vector<std::vector<arangodb::basics::AttributeName>> const&
                   attributes,
               bool unique, bool sparse, uint64_t objectId = 0);

  RocksDBIndex(TRI_idx_iid_t, LogicalCollection*,
               arangodb::velocypack::Slice const&);

 public:
  ~RocksDBIndex();

  uint64_t objectId() const { return _objectId; }

  bool isPersistent() const override final { return true; }

  /// @brief return a VelocyPack representation of the index
  void toVelocyPack(velocypack::Builder& builder, bool withFigures,
                    bool forPersistence) const override;

  int drop() override;

  int unload() override;

  /// @brief provides a size hint for the index
  int sizeHint(transaction::Methods* /*trx*/, size_t /*size*/) override final {
    // nothing to do here
    return TRI_ERROR_NO_ERROR;
  }

  void load();

  /// insert index elements into the specified write batch. Should be used
  /// as an optimization for the non transactional fillIndex method
  virtual int insertRaw(rocksdb::WriteBatchWithIndex*, TRI_voc_rid_t,
                        arangodb::velocypack::Slice const&) = 0;

  /// remove index elements and put it in the specified write batch. Should be
  /// used as an optimization for the non transactional fillIndex method
  virtual int removeRaw(rocksdb::WriteBatch*, TRI_voc_rid_t,
                        arangodb::velocypack::Slice const&) = 0;

<<<<<<< HEAD
 protected:
=======
>>>>>>> d46d6e5f
  void createCache();
  void disableCache();

 protected:
  inline bool useCache() const { return (_useCache && _cachePresent); }
  void blackListKey(char const* data, std::size_t len);
  void blackListKey(StringRef& ref){
    blackListKey(ref.data(), ref.size());
  };

 protected:
  uint64_t _objectId;
  RocksDBComparator* _cmp;

  mutable std::shared_ptr<cache::Cache> _cache;
  // we use this boolean for testing whether _cache is set.
  // it's quicker than accessing the shared_ptr each time
  bool _cachePresent;
  bool _useCache;
};
}  // namespace arangodb

#endif<|MERGE_RESOLUTION|>--- conflicted
+++ resolved
@@ -84,10 +84,6 @@
   virtual int removeRaw(rocksdb::WriteBatch*, TRI_voc_rid_t,
                         arangodb::velocypack::Slice const&) = 0;
 
-<<<<<<< HEAD
- protected:
-=======
->>>>>>> d46d6e5f
   void createCache();
   void disableCache();
 
