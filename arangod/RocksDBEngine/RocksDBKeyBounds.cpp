////////////////////////////////////////////////////////////////////////////////
/// DISCLAIMER
///
/// Copyright 2014-2021 ArangoDB GmbH, Cologne, Germany
/// Copyright 2004-2014 triAGENS GmbH, Cologne, Germany
///
/// Licensed under the Apache License, Version 2.0 (the "License");
/// you may not use this file except in compliance with the License.
/// You may obtain a copy of the License at
///
///     http://www.apache.org/licenses/LICENSE-2.0
///
/// Unless required by applicable law or agreed to in writing, software
/// distributed under the License is distributed on an "AS IS" BASIS,
/// WITHOUT WARRANTIES OR CONDITIONS OF ANY KIND, either express or implied.
/// See the License for the specific language governing permissions and
/// limitations under the License.
///
/// Copyright holder is ArangoDB GmbH, Cologne, Germany
///
/// @author Jan Steemann
/// @author Dan Larkin-York
////////////////////////////////////////////////////////////////////////////////

#include "RocksDBKeyBounds.h"
#include "Basics/Exceptions.h"
#include "RocksDBEngine/RocksDBColumnFamilyManager.h"
#include "RocksDBEngine/RocksDBFormat.h"
#include "RocksDBEngine/RocksDBTypes.h"

#include <iostream>

using namespace arangodb;
using namespace arangodb::rocksutils;
using namespace arangodb::velocypack;

const char RocksDBKeyBounds::_stringSeparator = '\0';

RocksDBKeyBounds RocksDBKeyBounds::Empty() {
  return RocksDBKeyBounds::PrimaryIndex(0);
}

RocksDBKeyBounds RocksDBKeyBounds::Databases() {
  return RocksDBKeyBounds(RocksDBEntryType::Database);
}

RocksDBKeyBounds RocksDBKeyBounds::DatabaseCollections(TRI_voc_tick_t databaseId) {
  return RocksDBKeyBounds(RocksDBEntryType::Collection, databaseId);
}

RocksDBKeyBounds RocksDBKeyBounds::CollectionDocuments(uint64_t collectionObjectId) {
  return RocksDBKeyBounds(RocksDBEntryType::Document, collectionObjectId);
}

RocksDBKeyBounds RocksDBKeyBounds::CollectionDocumentRange(uint64_t collectionObjectId,
                                                           std::size_t min,
                                                           std::size_t max) {
  return RocksDBKeyBounds(RocksDBEntryType::Document, collectionObjectId, min, max);
}

RocksDBKeyBounds RocksDBKeyBounds::PrimaryIndex(uint64_t indexId) {
  return RocksDBKeyBounds(RocksDBEntryType::PrimaryIndexValue, indexId);
}

RocksDBKeyBounds RocksDBKeyBounds::EdgeIndex(uint64_t indexId) {
  return RocksDBKeyBounds(RocksDBEntryType::EdgeIndexValue, indexId);
}

RocksDBKeyBounds RocksDBKeyBounds::EdgeIndexVertex(uint64_t indexId,
                                                   arangodb::velocypack::StringRef const& vertexId) {
  return RocksDBKeyBounds(RocksDBEntryType::EdgeIndexValue, indexId, vertexId);
}

RocksDBKeyBounds RocksDBKeyBounds::VPackIndex(uint64_t indexId, bool reverse) {
  return RocksDBKeyBounds(RocksDBEntryType::VPackIndexValue, indexId, reverse);
}

RocksDBKeyBounds RocksDBKeyBounds::UniqueVPackIndex(uint64_t indexId, bool reverse) {
  return RocksDBKeyBounds(RocksDBEntryType::UniqueVPackIndexValue, indexId, reverse);
}

RocksDBKeyBounds RocksDBKeyBounds::FulltextIndex(uint64_t indexId) {
  return RocksDBKeyBounds(RocksDBEntryType::FulltextIndexValue, indexId);
}

RocksDBKeyBounds RocksDBKeyBounds::LegacyGeoIndex(uint64_t indexId) {
  return RocksDBKeyBounds(RocksDBEntryType::LegacyGeoIndexValue, indexId);
}

RocksDBKeyBounds RocksDBKeyBounds::GeoIndex(uint64_t indexId) {
  return RocksDBKeyBounds(RocksDBEntryType::GeoIndexValue, indexId);
}

RocksDBKeyBounds RocksDBKeyBounds::GeoIndex(uint64_t indexId, uint64_t minCell,
                                            uint64_t maxCell) {
  return RocksDBKeyBounds(RocksDBEntryType::GeoIndexValue, indexId, minCell, maxCell);
}

RocksDBKeyBounds RocksDBKeyBounds::VPackIndex(uint64_t indexId, VPackSlice const& left,
                                              VPackSlice const& right) {
  return RocksDBKeyBounds(RocksDBEntryType::VPackIndexValue, indexId, left, right);
}

RocksDBKeyBounds RocksDBKeyBounds::ZkdIndex(uint64_t indexId) {
  return RocksDBKeyBounds(RocksDBEntryType::ZkdIndexValue, indexId, false);
}

/// used for seeking lookups
RocksDBKeyBounds RocksDBKeyBounds::UniqueVPackIndex(uint64_t indexId, VPackSlice const& left,
                                                    VPackSlice const& right) {
  return RocksDBKeyBounds(RocksDBEntryType::UniqueVPackIndexValue, indexId, left, right);
}

RocksDBKeyBounds RocksDBKeyBounds::PrimaryIndex(uint64_t indexId, std::string const& left,
                                                std::string const& right) {
  return RocksDBKeyBounds(RocksDBEntryType::PrimaryIndexValue, indexId, left, right);
}

/// used for point lookups
RocksDBKeyBounds RocksDBKeyBounds::UniqueVPackIndex(uint64_t indexId, VPackSlice const& left) {
  return RocksDBKeyBounds(RocksDBEntryType::UniqueVPackIndexValue, indexId, left);
}

RocksDBKeyBounds RocksDBKeyBounds::DatabaseViews(TRI_voc_tick_t databaseId) {
  return RocksDBKeyBounds(RocksDBEntryType::View, databaseId);
}

RocksDBKeyBounds RocksDBKeyBounds::CounterValues() {
  return RocksDBKeyBounds(RocksDBEntryType::CounterValue);
}

RocksDBKeyBounds RocksDBKeyBounds::IndexEstimateValues() {
  return RocksDBKeyBounds(RocksDBEntryType::IndexEstimateValue);
}

RocksDBKeyBounds RocksDBKeyBounds::KeyGenerators() {
  return RocksDBKeyBounds(RocksDBEntryType::KeyGeneratorValue);
}

RocksDBKeyBounds RocksDBKeyBounds::FulltextIndexPrefix(uint64_t objectId,
                                                       arangodb::velocypack::StringRef const& word) {
  // I did not want to pass a bool to the constructor for this
  RocksDBKeyBounds b(RocksDBEntryType::FulltextIndexValue);

  auto& internals = b.internals();
  internals.reserve(2 * (sizeof(uint64_t) + word.size()) + 1);
  uint64ToPersistent(internals.buffer(), objectId);
  internals.buffer().append(word.data(), word.length());
  // no sperator byte, so we match all suffixes

  internals.separate();

  uint64ToPersistent(internals.buffer(), objectId);
  internals.buffer().append(word.data(), word.length());
  internals.push_back(static_cast<char>(0xFFU));
  // 0xFF is higher than any valud utf-8 character
  return b;
}

RocksDBKeyBounds RocksDBKeyBounds::LogRange(uint64_t objectId) {
  return RocksDBKeyBounds(RocksDBEntryType::LogEntry, objectId);
}

RocksDBKeyBounds RocksDBKeyBounds::FulltextIndexComplete(uint64_t indexId,
                                                         arangodb::velocypack::StringRef const& word) {
  return RocksDBKeyBounds(RocksDBEntryType::FulltextIndexValue, indexId, word);
}

// ============================ Member Methods ==============================

RocksDBKeyBounds::RocksDBKeyBounds(RocksDBKeyBounds const& other)
    : _type(other._type), _internals(other._internals) {}

RocksDBKeyBounds::RocksDBKeyBounds(RocksDBKeyBounds&& other) noexcept
    : _type(other._type), _internals(std::move(other._internals)) {}

RocksDBKeyBounds& RocksDBKeyBounds::operator=(RocksDBKeyBounds const& other) {
  if (this != &other) {
    _type = other._type;
    _internals = other._internals;
  }

  return *this;
}

RocksDBKeyBounds& RocksDBKeyBounds::operator=(RocksDBKeyBounds&& other) noexcept {
  if (this != &other) {
    _type = other._type;
    _internals = std::move(other._internals);
  }

  return *this;
}

uint64_t RocksDBKeyBounds::objectId() const {
#ifdef ARANGODB_ENABLE_MAINTAINER_MODE
  switch (_type) {
    case RocksDBEntryType::Document:
    case RocksDBEntryType::PrimaryIndexValue:
    case RocksDBEntryType::EdgeIndexValue:
    case RocksDBEntryType::VPackIndexValue:
    case RocksDBEntryType::UniqueVPackIndexValue:
    case RocksDBEntryType::LegacyGeoIndexValue:
    case RocksDBEntryType::GeoIndexValue:
    case RocksDBEntryType::FulltextIndexValue: {
      TRI_ASSERT(_internals.buffer().size() > sizeof(uint64_t));
      return uint64FromPersistent(_internals.buffer().data());
    }

    default:
      THROW_ARANGO_EXCEPTION(TRI_ERROR_TYPE_ERROR);
  }
#else
  return uint64FromPersistent(_internals.buffer().data());
#endif
}

rocksdb::ColumnFamilyHandle* RocksDBKeyBounds::columnFamily() const {
  switch (_type) {
    case RocksDBEntryType::Placeholder:
      return RocksDBColumnFamilyManager::get(RocksDBColumnFamilyManager::Family::Invalid);
    case RocksDBEntryType::Document:
      return RocksDBColumnFamilyManager::get(RocksDBColumnFamilyManager::Family::Documents);
    case RocksDBEntryType::PrimaryIndexValue:
      return RocksDBColumnFamilyManager::get(RocksDBColumnFamilyManager::Family::PrimaryIndex);
    case RocksDBEntryType::EdgeIndexValue:
      return RocksDBColumnFamilyManager::get(RocksDBColumnFamilyManager::Family::EdgeIndex);
    case RocksDBEntryType::VPackIndexValue:
    case RocksDBEntryType::UniqueVPackIndexValue:
      return RocksDBColumnFamilyManager::get(RocksDBColumnFamilyManager::Family::VPackIndex);
    case RocksDBEntryType::FulltextIndexValue:
      return RocksDBColumnFamilyManager::get(RocksDBColumnFamilyManager::Family::FulltextIndex);
    case RocksDBEntryType::LegacyGeoIndexValue:
    case RocksDBEntryType::GeoIndexValue:
    case RocksDBEntryType::UniqueZkdIndexValue:
      return RocksDBColumnFamilyManager::get(RocksDBColumnFamilyManager::Family::GeoIndex);
<<<<<<< HEAD
    case RocksDBEntryType::ZkdIndexValue:
      return RocksDBColumnFamilyManager::get(RocksDBColumnFamilyManager::Family::ZkdIndex);
=======
    case RocksDBEntryType::LogEntry:
      return RocksDBColumnFamilyManager::get(RocksDBColumnFamilyManager::Family::ReplicatedLogs);
>>>>>>> c624b0e8
    case RocksDBEntryType::Database:
    case RocksDBEntryType::Collection:
    case RocksDBEntryType::CounterValue:
    case RocksDBEntryType::SettingsValue:
    case RocksDBEntryType::ReplicationApplierConfig:
    case RocksDBEntryType::IndexEstimateValue:
    case RocksDBEntryType::KeyGeneratorValue:
    case RocksDBEntryType::RevisionTreeValue:
    case RocksDBEntryType::View:
    case RocksDBEntryType::ReplicatedLog:
      return RocksDBColumnFamilyManager::get(RocksDBColumnFamilyManager::Family::Definitions);
  }
  THROW_ARANGO_EXCEPTION(TRI_ERROR_TYPE_ERROR);
}

/// bounds to iterate over specified word or edge
RocksDBKeyBounds::RocksDBKeyBounds(RocksDBEntryType type, uint64_t id,
                                   std::string const& lower, std::string const& upper)
    : _type(type) {
  switch (_type) {
    case RocksDBEntryType::PrimaryIndexValue: {
      // format: id lower id upper
      //         start    end
      _internals.reserve(sizeof(id) + (lower.size() + sizeof(_stringSeparator)) +
                         sizeof(id) + (upper.size() + sizeof(_stringSeparator)));

      // id - lower
      uint64ToPersistent(_internals.buffer(), id);
      _internals.buffer().append(lower.data(), lower.length());
      _internals.push_back(_stringSeparator);

      // set separator
      _internals.separate();

      // id - upper
      uint64ToPersistent(_internals.buffer(), id);
      _internals.buffer().append(upper.data(), upper.length());
      _internals.push_back(_stringSeparator);

      break;
    }

    default:
      THROW_ARANGO_EXCEPTION(TRI_ERROR_BAD_PARAMETER);
  }
}

// constructor for an empty bound. do not use for anything but to
// default-construct a key bound!
RocksDBKeyBounds::RocksDBKeyBounds()
    : _type(RocksDBEntryType::VPackIndexValue) {}

RocksDBKeyBounds::RocksDBKeyBounds(RocksDBEntryType type) : _type(type) {
  switch (_type) {
    case RocksDBEntryType::Database: {
      _internals.reserve(3 * sizeof(char));
      _internals.push_back(static_cast<char>(_type));

      _internals.separate();
      _internals.push_back(static_cast<char>(_type));
      _internals.push_back(static_cast<char>(0xFFU));
      break;
    }
    case RocksDBEntryType::CounterValue:
    case RocksDBEntryType::IndexEstimateValue:
    case RocksDBEntryType::KeyGeneratorValue: {
      _internals.reserve(2 * (sizeof(char) + sizeof(uint64_t)));
      _internals.push_back(static_cast<char>(_type));
      uint64ToPersistent(_internals.buffer(), 0);

      _internals.separate();
      _internals.push_back(static_cast<char>(_type));
      uint64ToPersistent(_internals.buffer(), UINT64_MAX);
      break;
    }
    case RocksDBEntryType::FulltextIndexValue:
      // intentionally empty
      break;

    default:
      THROW_ARANGO_EXCEPTION(TRI_ERROR_BAD_PARAMETER);
  }
}

/// bounds to iterate over entire index
RocksDBKeyBounds::RocksDBKeyBounds(RocksDBEntryType type, uint64_t first)
    : _type(type) {
  switch (_type) {
    case RocksDBEntryType::Collection:
    case RocksDBEntryType::View: {
      // Collections are stored as follows:
      // Key: 1 + 8-byte ArangoDB database ID + 8-byte ArangoDB collection ID
      _internals.reserve(2 * sizeof(char) + 3 * sizeof(uint64_t));
      _internals.push_back(static_cast<char>(_type));
      uint64ToPersistent(_internals.buffer(), first);
      _internals.separate();
      _internals.push_back(static_cast<char>(_type));
      uint64ToPersistent(_internals.buffer(), first);
      uint64ToPersistent(_internals.buffer(), UINT64_MAX);
      break;
    }
    case RocksDBEntryType::Document:
    case RocksDBEntryType::LogEntry:
    case RocksDBEntryType::LegacyGeoIndexValue:
    case RocksDBEntryType::GeoIndexValue: {
      // Documents are stored as follows:
      // Key: 8-byte object ID of collection + 8-byte document revision ID
      _internals.reserve(3 * sizeof(uint64_t));
      uint64ToPersistent(_internals.buffer(), first);
      _internals.separate();
      uint64ToPersistent(_internals.buffer(), first);
      uint64ToPersistent(_internals.buffer(), UINT64_MAX);
      // 0 - 0xFFFF... no matter the endianess
      break;
    }

    case RocksDBEntryType::PrimaryIndexValue:
    case RocksDBEntryType::EdgeIndexValue:
    case RocksDBEntryType::FulltextIndexValue: {
      size_t length = 2 * sizeof(uint64_t) + 4 * sizeof(char);
      _internals.reserve(length);
      uint64ToPersistent(_internals.buffer(), first);
      if (type == RocksDBEntryType::EdgeIndexValue) {
        _internals.push_back('\0');
        _internals.push_back(_stringSeparator);
      }

      _internals.separate();

      if (type == RocksDBEntryType::PrimaryIndexValue && 
          rocksDBEndianness == RocksDBEndianness::Big) {
        // if we are in big-endian mode, we can cheat a bit...
        // for the upper bound we can use the object id + 1, which will always compare higher in a
        // bytewise comparison
        rocksutils::uintToPersistentBigEndian<uint64_t>(_internals.buffer(), first + 1);
        _internals.push_back(0x00U);  // lower/equal to any ascii char
      } else {
        uint64ToPersistent(_internals.buffer(), first);
        _internals.push_back(0xFFU);  // higher than any ascii char
        if (type == RocksDBEntryType::EdgeIndexValue) {
          _internals.push_back(_stringSeparator);
        }
      }
      break;
    }

    default:
      THROW_ARANGO_EXCEPTION(TRI_ERROR_BAD_PARAMETER);
  }
}

RocksDBKeyBounds::RocksDBKeyBounds(RocksDBEntryType type, uint64_t first, bool second)
    : _type(type) {
  switch (_type) {
    case RocksDBEntryType::ZkdIndexValue:
    case RocksDBEntryType::VPackIndexValue:
    case RocksDBEntryType::UniqueVPackIndexValue: {
      uint8_t const maxSlice[] = {0x02, 0x03, 0x1f};
      VPackSlice max(maxSlice);

      _internals.reserve(2 * sizeof(uint64_t) + (second ? max.byteSize() : 0));
      uint64ToPersistent(_internals.buffer(), first);
      _internals.separate();

      if (second) {
        // in case of reverse iteration, this is our starting point, so it must
        // be in the same prefix, otherwise we'll get no results; so here we
        // use the same objectId and the max vpack slice to make sure we find
        // everything
        uint64ToPersistent(_internals.buffer(), first);
        _internals.buffer().append((char const*)(max.begin()), max.byteSize());
      } else {
        // in case of forward iteration, we can use the next objectId as a quick
        // termination case, as it will be in the next prefix
        uint64ToPersistent(_internals.buffer(), first + 1);
      }
      break;
    }

    default:
      THROW_ARANGO_EXCEPTION(TRI_ERROR_BAD_PARAMETER);
  }
}

/// bounds to iterate over specified word or edge
RocksDBKeyBounds::RocksDBKeyBounds(RocksDBEntryType type, uint64_t first,
                                   arangodb::velocypack::StringRef const& second)
    : _type(type) {
  switch (_type) {
    case RocksDBEntryType::FulltextIndexValue:
    case RocksDBEntryType::EdgeIndexValue: {
      _internals.reserve(2 * (sizeof(uint64_t) + second.size() + 2) + 1);
      uint64ToPersistent(_internals.buffer(), first);
      _internals.buffer().append(second.data(), second.length());
      _internals.push_back(_stringSeparator);

      _internals.separate();

      uint64ToPersistent(_internals.buffer(), first);
      _internals.buffer().append(second.data(), second.length());
      _internals.push_back(_stringSeparator);
      uint64ToPersistent(_internals.buffer(), UINT64_MAX);
      if (type == RocksDBEntryType::EdgeIndexValue) {
        _internals.push_back(0xFFU);  // high-byte for prefix extractor
      }
      break;
    }

    default:
      THROW_ARANGO_EXCEPTION(TRI_ERROR_BAD_PARAMETER);
  }
}

/// point lookups for unique velocypack indexes
RocksDBKeyBounds::RocksDBKeyBounds(RocksDBEntryType type, uint64_t first,
                                   VPackSlice const& second)
    : _type(type) {
  switch (_type) {
    case RocksDBEntryType::UniqueVPackIndexValue: {
      size_t startLength = sizeof(uint64_t) + static_cast<size_t>(second.byteSize());

      _internals.reserve(startLength);
      uint64ToPersistent(_internals.buffer(), first);
      _internals.buffer().append(reinterpret_cast<char const*>(second.begin()),
                                 static_cast<size_t>(second.byteSize()));

      _internals.separate();
      // second bound is intentionally left empty!
      break;
    }

    default:
      THROW_ARANGO_EXCEPTION(TRI_ERROR_BAD_PARAMETER);
  }
}

/// iterate over the specified bounds of the velocypack index
RocksDBKeyBounds::RocksDBKeyBounds(RocksDBEntryType type, uint64_t first,
                                   VPackSlice const& second, VPackSlice const& third)
    : _type(type) {
  switch (_type) {
    case RocksDBEntryType::VPackIndexValue:
    case RocksDBEntryType::UniqueVPackIndexValue: {
      size_t startLength = sizeof(uint64_t) + static_cast<size_t>(second.byteSize());
      size_t endLength = 2 * sizeof(uint64_t) + static_cast<size_t>(third.byteSize());

      _internals.reserve(startLength + endLength);
      uint64ToPersistent(_internals.buffer(), first);
      _internals.buffer().append(reinterpret_cast<char const*>(second.begin()),
                                 static_cast<size_t>(second.byteSize()));

      _internals.separate();

      uint64ToPersistent(_internals.buffer(), first);
      _internals.buffer().append(reinterpret_cast<char const*>(third.begin()),
                                 static_cast<size_t>(third.byteSize()));
      uint64ToPersistent(_internals.buffer(), UINT64_MAX);
      break;
    }

    default:
      THROW_ARANGO_EXCEPTION(TRI_ERROR_BAD_PARAMETER);
  }
}

RocksDBKeyBounds::RocksDBKeyBounds(RocksDBEntryType type, uint64_t first,
                                   uint64_t second, uint64_t third)
    : _type(type) {
  switch (_type) {
    case RocksDBEntryType::Document: {
      // Documents are stored as follows:
      // Key: 8-byte object ID of collection + 8-byte document revision ID
      _internals.reserve(4 * sizeof(uint64_t));
      uint64ToPersistent(_internals.buffer(), first);   // objectid
      uint64ToPersistent(_internals.buffer(), second);  // min revision
      _internals.separate();
      uint64ToPersistent(_internals.buffer(), first);  // objectid
      uint64ToPersistent(_internals.buffer(), third);  // max revision
      break;
    }
    case RocksDBEntryType::GeoIndexValue: {
      _internals.reserve(sizeof(uint64_t) * 3 * 2);
      uint64ToPersistent(_internals.buffer(), first);
      uintToPersistentBigEndian<uint64_t>(_internals.buffer(), second);
      _internals.separate();
      uint64ToPersistent(_internals.buffer(), first);
      uintToPersistentBigEndian<uint64_t>(_internals.buffer(), third);
      uint64ToPersistent(_internals.buffer(), UINT64_MAX);
      break;
    }

    default:
      THROW_ARANGO_EXCEPTION(TRI_ERROR_BAD_PARAMETER);
  }
}

namespace arangodb {

std::ostream& operator<<(std::ostream& stream, RocksDBKeyBounds const& bounds) {
  stream << "[bounds cf: " << RocksDBColumnFamilyManager::name(bounds.columnFamily())
         << " type: " << arangodb::rocksDBEntryTypeName(bounds.type()) << " ";

  auto dump = [&stream](rocksdb::Slice const& slice) {
    size_t const n = slice.size();

    for (size_t i = 0; i < n; ++i) {
      stream << "0x";

      uint8_t const value = static_cast<uint8_t>(slice[i]);
      uint8_t x = value / 16;
      stream << static_cast<char>((x < 10 ? ('0' + x) : ('a' + x - 10)));
      x = value % 16;
      stream << static_cast<char>(x < 10 ? ('0' + x) : ('a' + x - 10));

      if (i + 1 != n) {
        stream << " ";
      }
    }
  };

  dump(bounds.start());
  stream << " - ";
  dump(bounds.end());
  stream << "]";

  return stream;
}
}  // namespace arangodb<|MERGE_RESOLUTION|>--- conflicted
+++ resolved
@@ -234,13 +234,10 @@
     case RocksDBEntryType::GeoIndexValue:
     case RocksDBEntryType::UniqueZkdIndexValue:
       return RocksDBColumnFamilyManager::get(RocksDBColumnFamilyManager::Family::GeoIndex);
-<<<<<<< HEAD
     case RocksDBEntryType::ZkdIndexValue:
       return RocksDBColumnFamilyManager::get(RocksDBColumnFamilyManager::Family::ZkdIndex);
-=======
     case RocksDBEntryType::LogEntry:
       return RocksDBColumnFamilyManager::get(RocksDBColumnFamilyManager::Family::ReplicatedLogs);
->>>>>>> c624b0e8
     case RocksDBEntryType::Database:
     case RocksDBEntryType::Collection:
     case RocksDBEntryType::CounterValue:
