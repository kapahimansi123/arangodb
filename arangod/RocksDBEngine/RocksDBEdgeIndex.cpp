--- conflicted
+++ resolved
@@ -252,11 +252,6 @@
   // aquire rocksdb transaction
   RocksDBTransactionState* state = rocksutils::toRocksTransactionState(trx);
   rocksdb::Transaction* rtrx = state->rocksTransaction();
-<<<<<<< HEAD
-  
-=======
-
->>>>>>> 77c95181
   rocksdb::Status status = rtrx->Delete(rocksdb::Slice(key.string()));
   if (status.ok()) {
     return TRI_ERROR_NO_ERROR;
@@ -272,15 +267,9 @@
     std::vector<std::pair<TRI_voc_rid_t, VPackSlice>> const& documents,
     arangodb::basics::LocalTaskQueue* queue) {
   // aquire rocksdb transaction
-<<<<<<< HEAD
-  RocksDBTransactionState *state = rocksutils::toRocksTransactionState(trx);
-  rocksdb::Transaction* rtrx = state->rocksTransaction();
-  
-=======
   RocksDBTransactionState* state = rocksutils::toRocksTransactionState(trx);
   rocksdb::Transaction* rtrx = state->rocksTransaction();
 
->>>>>>> 77c95181
   for (std::pair<TRI_voc_rid_t, VPackSlice> const& doc : documents) {
     VPackSlice primaryKey = doc.second.get(StaticStrings::KeyString);
     VPackSlice fromTo = doc.second.get(_directionAttr);
