////////////////////////////////////////////////////////////////////////////////
/// DISCLAIMER
///
/// Copyright 2014-2016 ArangoDB GmbH, Cologne, Germany
/// Copyright 2004-2014 triAGENS GmbH, Cologne, Germany
///
/// Licensed under the Apache License, Version 2.0 (the "License");
/// you may not use this file except in compliance with the License.
/// You may obtain a copy of the License at
///
///     http://www.apache.org/licenses/LICENSE-2.0
///
/// Unless required by applicable law or agreed to in writing, software
/// distributed under the License is distributed on an "AS IS" BASIS,
/// WITHOUT WARRANTIES OR CONDITIONS OF ANY KIND, either express or implied.
/// See the License for the specific language governing permissions and
/// limitations under the License.
///
/// Copyright holder is ArangoDB GmbH, Cologne, Germany
///
/// @author Jan Steemann
////////////////////////////////////////////////////////////////////////////////

#include "RocksDBTransactionState.h"

#include "Aql/QueryCache.h"
#include "Basics/Exceptions.h"
#include "Basics/system-compiler.h"
#include "Cache/CacheManagerFeature.h"
#include "Cache/Manager.h"
#include "Cache/Transaction.h"
#include "Logger/LogMacros.h"
#include "Logger/Logger.h"
#include "Logger/LoggerStream.h"
#include "RocksDBEngine/RocksDBCollection.h"
#include "RocksDBEngine/RocksDBCommon.h"
#include "RocksDBEngine/RocksDBEngine.h"
#include "RocksDBEngine/RocksDBLogValue.h"
#include "RocksDBEngine/RocksDBMethods.h"
#include "RocksDBEngine/RocksDBSyncThread.h"
#include "RocksDBEngine/RocksDBTransactionCollection.h"
#include "StorageEngine/EngineSelectorFeature.h"
#include "StorageEngine/StorageEngine.h"
#include "StorageEngine/TransactionCollection.h"
#include "Transaction/Context.h"
#include "Transaction/Manager.h"
#include "Transaction/ManagerFeature.h"
#include "Transaction/Methods.h"
#include "Utils/ExecContext.h"
#include "VocBase/LogicalCollection.h"
#include "VocBase/ticks.h"

#include <rocksdb/options.h>
#include <rocksdb/status.h>
#include <rocksdb/utilities/transaction.h>
#include <rocksdb/utilities/transaction_db.h>
#include <rocksdb/utilities/write_batch_with_index.h>

using namespace arangodb;

/// @brief transaction type
RocksDBTransactionState::RocksDBTransactionState(TRI_vocbase_t& vocbase, TRI_voc_tid_t tid,
                                                 transaction::Options const& options)
    : TransactionState(vocbase, tid, options),
      _rocksTransaction(nullptr),
      _readSnapshot(nullptr),
      _rocksReadOptions(),
      _cacheTx(nullptr),
      _numInserts(0),
      _numUpdates(0),
      _numRemoves(0),
      _parallel(false) {}

/// @brief free a transaction container
RocksDBTransactionState::~RocksDBTransactionState() {
  cleanupTransaction();
}

/// @brief start a transaction
Result RocksDBTransactionState::beginTransaction(transaction::Hints hints) {
  LOG_TRX("0c057", TRACE, this, nestingLevel())
      << "beginning " << AccessMode::typeString(_type) << " transaction";

  TRI_ASSERT(!hasHint(transaction::Hints::Hint::NO_USAGE_LOCK) ||
             !AccessMode::isWriteOrExclusive(_type));

  if (nestingLevel() == 0) {
    _hints = hints;  // set hints before useCollections
  }

  Result res = useCollections(nestingLevel());
  if (res.fail()) {
    // something is wrong
    if (nestingLevel() == 0) {
      updateStatus(transaction::Status::ABORTED);
    }

    // free what we have got so far
    unuseCollections(nestingLevel());

    return res;
  }

  if (nestingLevel() == 0) { // result is valid
    // register with manager
    transaction::ManagerFeature::manager()->registerTransaction(id(), nullptr, isReadOnlyTransaction());
    updateStatus(transaction::Status::RUNNING);

    setRegistered();

    TRI_ASSERT(_rocksTransaction == nullptr);
    TRI_ASSERT(_cacheTx == nullptr);

    // start cache transaction
    if (CacheManagerFeature::MANAGER != nullptr) {
      _cacheTx = CacheManagerFeature::MANAGER->beginTransaction(isReadOnlyTransaction());
    }

    rocksdb::TransactionDB* db = rocksutils::globalRocksDB();
    _rocksReadOptions.prefix_same_as_start = true;  // should always be true

    TRI_ASSERT(_readSnapshot == nullptr);
    if (isReadOnlyTransaction()) {
      // no need to acquire a snapshot for a single op
      if (!isSingleOperation()) {
        _readSnapshot = db->GetSnapshot();  // must call ReleaseSnapshot later
        TRI_ASSERT(_readSnapshot != nullptr);
        _rocksReadOptions.snapshot = _readSnapshot;
      }
      _rocksMethods.reset(new RocksDBReadOnlyMethods(this));
    } else {
      if (isSingleTimeseriesTransaction()) {
        return res;
      }
      
      createTransaction();
      _rocksReadOptions.snapshot = _rocksTransaction->GetSnapshot();
      if (hasHint(transaction::Hints::Hint::INTERMEDIATE_COMMITS)) {
        TRI_ASSERT(_options.intermediateCommitCount != UINT64_MAX ||
                   _options.intermediateCommitSize != UINT64_MAX);
        _readSnapshot = db->GetSnapshot();  // must call ReleaseSnapshot later
        TRI_ASSERT(_readSnapshot != nullptr);
      }

      _rocksMethods.reset(new RocksDBTrxMethods(this));
      if (hasHint(transaction::Hints::Hint::NO_INDEXING)) {
        // do not track our own writes... we can only use this in very
        // specific scenarios, i.e. when we are sure that we will have a
        // single operation transaction or we are sure we are writing
        // unique keys

        // we must check if there is a unique secondary index for any of the
        // collections we write into in case it is, we must disable NO_INDEXING
        // here, as it wouldn't be safe
        bool disableIndexing = true;

        for (auto& trxCollection : _collections) {
          if (!AccessMode::isWriteOrExclusive(trxCollection->accessType())) {
            continue;
          }
          auto indexes = trxCollection->collection()->getIndexes();
          for (auto const& idx : indexes) {
            if (idx->type() == Index::IndexType::TRI_IDX_TYPE_PRIMARY_INDEX) {
              // primary index is unique, but we can ignore it here.
              // we are only looking for secondary indexes
              continue;
            }
            if (idx->unique()) {
              // found secondary unique index. we need to turn off the
              // NO_INDEXING optimization now
              disableIndexing = false;
              break;
            }
          }
        }

        if (disableIndexing) {
          // only turn it on when safe...
          _rocksMethods->DisableIndexing();
        }
      }
    }
  } else {
    TRI_ASSERT(_status == transaction::Status::RUNNING);
  }

  return res;
}

// create a rocksdb transaction. will only be called for write transactions
void RocksDBTransactionState::createTransaction() {
  TRI_ASSERT(!isReadOnlyTransaction());

  // start rocks transaction
  rocksdb::TransactionDB* db = rocksutils::globalRocksDB();
  rocksdb::TransactionOptions trxOpts;
  trxOpts.set_snapshot = true;
  
  // unclear performance implications do not use for now
  // trxOpts.deadlock_detect = !hasHint(transaction::Hints::Hint::NO_DLD);
  if (isOnlyExclusiveTransaction()) {
    // we are exclusively modifying collection data here, so we can turn off
    // all concurrency control checks to save time
    trxOpts.skip_concurrency_control = true;
  }

  TRI_ASSERT(_rocksTransaction == nullptr ||
             _rocksTransaction->GetState() == rocksdb::Transaction::COMMITED ||
             (_rocksTransaction->GetState() == rocksdb::Transaction::STARTED &&
              _rocksTransaction->GetNumKeys() == 0));
  rocksdb::WriteOptions wo;
  _rocksTransaction = db->BeginTransaction(wo, trxOpts, _rocksTransaction);

  // add transaction begin marker
  if (!hasHint(transaction::Hints::Hint::SINGLE_OPERATION)) {
    auto header = RocksDBLogValue::BeginTransaction(_vocbase.id(), _id);

    _rocksTransaction->PutLogData(header.slice());
#ifdef ARANGODB_ENABLE_MAINTAINER_MODE
    TRI_ASSERT(_numLogdata == 0);
    ++_numLogdata;
#endif
  }
}

void RocksDBTransactionState::cleanupTransaction() noexcept {
  delete _rocksTransaction;
  _rocksTransaction = nullptr;
  if (_cacheTx != nullptr) {
    // note: endTransaction() will delete _cacheTrx!
    TRI_ASSERT(CacheManagerFeature::MANAGER != nullptr);
    CacheManagerFeature::MANAGER->endTransaction(_cacheTx);
    _cacheTx = nullptr;
  }
  if (_readSnapshot != nullptr) {
    TRI_ASSERT(isReadOnlyTransaction() ||
               hasHint(transaction::Hints::Hint::INTERMEDIATE_COMMITS));
    rocksdb::TransactionDB* db = rocksutils::globalRocksDB();
    db->ReleaseSnapshot(_readSnapshot);  // calls delete
    _readSnapshot = nullptr;
  }
}

arangodb::Result RocksDBTransactionState::internalCommit() {
  if (!hasOperations()) {
    TRI_ASSERT(_rocksTransaction == nullptr ||
               _rocksTransaction->GetNumKeys() == 0 &&
               _rocksTransaction->GetNumPuts() == 0 &&
               _rocksTransaction->GetNumDeletes() == 0);
    // this is most likely the fill index case
#ifdef ARANGODB_ENABLE_MAINTAINER_MODE
    for (auto& trxColl : _collections) {
      TRI_IF_FAILURE("RocksDBCommitCounts") { continue; }
      auto* rcoll = static_cast<RocksDBTransactionCollection*>(trxColl);
      TRI_ASSERT(!rcoll->hasOperations());
      TRI_ASSERT(rcoll->stealTrackedOperations().empty());
    }
    // don't write anything if the transaction is empty
#endif
    return Result();
  }
  
  // we may need to block intermediate commits
  ExecContext const* exe = ExecContext::CURRENT;
  if (!isReadOnlyTransaction() && exe != nullptr) {
    bool cancelRW = ServerState::readOnly() && !exe->isSuperuser();
    if (exe->isCanceled() || cancelRW) {
      return Result(TRI_ERROR_ARANGO_READ_ONLY, "server is in read-only mode");
    }
  }
  
  auto commitCounts = [this]() {
    TRI_ASSERT(_lastWrittenOperationTick > 0);
    for (auto& trxColl : _collections) {
      auto* coll = static_cast<RocksDBTransactionCollection*>(trxColl);
      // we need this in case of an intermediate commit. The number of
      // initial documents is adjusted and numInserts / removes is set to 0
      // index estimator updates are buffered
      TRI_IF_FAILURE("RocksDBCommitCounts") {
        continue;
      }
      coll->commitCounts(id(), _lastWrittenOperationTick);
    }
  };
  
  if (isSingleTimeseriesTransaction()) {
    _lastWrittenOperationTick = rocksutils::latestSequenceNumber();
    commitCounts();
    return Result();
  }
  
  // we are actually going to attempt a commit
  if (!isSingleOperation()) {
    // add custom commit marker to increase WAL tailing reliability
    auto logValue = RocksDBLogValue::CommitTransaction(_vocbase.id(), id());

    _rocksTransaction->PutLogData(logValue.slice());
#ifdef ARANGODB_ENABLE_MAINTAINER_MODE
    _numLogdata++;
#endif
  }

#ifdef ARANGODB_ENABLE_MAINTAINER_MODE
    // sanity check for our on-disk WAL format
  uint64_t x = _numInserts + _numRemoves + _numUpdates;
  if (hasHint(transaction::Hints::Hint::SINGLE_OPERATION)) {
    TRI_ASSERT(x <= 1 && _numLogdata == x);
  } else {
    if (_numLogdata != (2 + _numRemoves)) {
      LOG_TOPIC("772e1", ERR, Logger::ENGINES) << "_numInserts " << _numInserts << "  "
                                      << "_numRemoves " << _numRemoves << "  "
                                      << "_numUpdates " << _numUpdates << "  "
                                      << "_numLogdata " << _numLogdata;
    }
    // begin transaction + commit transaction + n doc removes
    TRI_ASSERT(_numLogdata == (2 + _numRemoves));
  }
  ++_numCommits;
  TRI_ASSERT(x > 0);
#endif

  // prepare for commit on each collection, e.g. place blockers for estimators
  rocksdb::SequenceNumber preCommitSeq =
      rocksutils::globalRocksDB()->GetLatestSequenceNumber();
  for (auto& trxColl : _collections) {
    auto* coll = static_cast<RocksDBTransactionCollection*>(trxColl);
    coll->prepareCommit(id(), preCommitSeq);
  }
  
  // if we didn't commit, make sure we remove blockers, etc.
  auto cleanupCollTrx = scopeGuard([this]() {
    for (auto& trxColl : _collections) {
      auto* coll = static_cast<RocksDBTransactionCollection*>(trxColl);
      coll->abortCommit(id());
    }
<<<<<<< HEAD
  });
=======
    bool committed = false;
    auto cleanupCollectionTransactions = scopeGuard([this, &committed]() {
      // if we didn't commit, make sure we remove blockers, etc.
      // cppcheck-suppress knownConditionTrueFalse
      if (!committed) {
        for (auto& trxColl : _collections) {
          auto* coll = static_cast<RocksDBTransactionCollection*>(trxColl);
          coll->abortCommit(id());
        }
      }
    });
>>>>>>> 1f37630a

#ifdef _WIN32
  // set wait for sync flag if required
  // we do this only for Windows here, because all other platforms use the
  // RocksDB SyncThread to do the syncing
  if (waitForSync()) {
    rocksdb::WriteOptions wo;
    wo.sync = true;
    _rocksTransaction->SetWriteOptions(wo);
  }
#endif

<<<<<<< HEAD
  // total number of sequence ID consuming records
  uint64_t numOps = _rocksTransaction->GetNumPuts() +
                    _rocksTransaction->GetNumDeletes() +
                    _rocksTransaction->GetNumMerges();
  
  rocksdb::Status s = _rocksTransaction->Commit();
  if (!s.ok()) {
    return rocksutils::convertStatus(s);
  }
  
  TRI_ASSERT(numOps > 0);  // simon: should hold unless we're being stupid
  rocksdb::SequenceNumber postCommitSeq = _rocksTransaction->GetId();
  TRI_ASSERT(postCommitSeq != 0);
  if (ADB_LIKELY(numOps > 0)) {
    postCommitSeq += numOps - 1;  // add to get to the next batch
  }
  TRI_ASSERT(postCommitSeq <= rocksutils::globalRocksDB()->GetLatestSequenceNumber());
  _lastWrittenOperationTick = postCommitSeq;
  
  commitCounts();
  cleanupCollTrx.cancel();
=======
    // total number of sequence ID consuming records
    uint64_t numOps = _rocksTransaction->GetNumPuts() +
                      _rocksTransaction->GetNumDeletes() +
                      _rocksTransaction->GetNumMerges();
    // will invalidate all counts
    result = rocksutils::convertStatus(_rocksTransaction->Commit());

    if (result.ok()) {
      TRI_ASSERT(numOps > 0);  // simon: should hold unless we're being stupid
      rocksdb::SequenceNumber postCommitSeq = _rocksTransaction->GetId();
      TRI_ASSERT(postCommitSeq != 0);
      if (ADB_LIKELY(numOps > 0)) {
        postCommitSeq += numOps - 1;  // add to get to the next batch
      }
      TRI_ASSERT(postCommitSeq <= rocksutils::globalRocksDB()->GetLatestSequenceNumber());
      _lastWrittenOperationTick = postCommitSeq;

      for (auto& trxColl : _collections) {
        auto* coll = static_cast<RocksDBTransactionCollection*>(trxColl);
        // we need this in case of an intermediate commit. The number of
        // initial documents is adjusted and numInserts / removes is set to 0
        // index estimator updates are buffered
        TRI_IF_FAILURE("RocksDBCommitCounts") {
          committed = true;
          continue;
        }
        coll->commitCounts(id(), postCommitSeq);
        // cppcheck-suppress unreadVariable
        committed = true;
      }
>>>>>>> 1f37630a

#ifndef _WIN32
  // wait for sync if required, for all other platforms but Windows
  if (waitForSync()) {
    RocksDBEngine* engine = static_cast<RocksDBEngine*>(EngineSelectorFeature::ENGINE);
    TRI_ASSERT(engine != nullptr);
    if (engine->syncThread()) {
      // we do have a sync thread
      return engine->syncThread()->syncWal();
    } else {
      // no sync thread present... this may be the case if automatic
      // syncing is completely turned off. in this case, use the
      // static sync method
      return RocksDBSyncThread::sync(engine->db()->GetBaseDB());
    }
  }
#endif

  return Result();
}

/// @brief commit a transaction
Result RocksDBTransactionState::commitTransaction(transaction::Methods* activeTrx) {
  LOG_TRX("5cb03", TRACE, this, nestingLevel())
      << "committing " << AccessMode::typeString(_type) << " transaction";

  TRI_ASSERT(_status == transaction::Status::RUNNING);
  TRI_IF_FAILURE("TransactionWriteCommitMarker") {
    return Result(TRI_ERROR_DEBUG);
  }

  arangodb::Result res;
  if (nestingLevel() == 0) {
    res = internalCommit();
    if (res.ok()) {
      updateStatus(transaction::Status::COMMITTED);
      cleanupTransaction();  // deletes trx
    } else {
      abortTransaction(activeTrx);  // deletes trx
    }
    TRI_ASSERT(!_rocksTransaction && !_cacheTx && !_readSnapshot);
  }

  unuseCollections(nestingLevel());
  return res;
}

/// @brief abort and rollback a transaction
Result RocksDBTransactionState::abortTransaction(transaction::Methods* activeTrx) {
  LOG_TRX("5b226", TRACE, this, nestingLevel()) << "aborting " << AccessMode::typeString(_type) << " transaction";
  TRI_ASSERT(_status == transaction::Status::RUNNING);
  Result result;
  if (nestingLevel() == 0) {
    if (_rocksTransaction != nullptr) {
      rocksdb::Status status = _rocksTransaction->Rollback();
      result = rocksutils::convertStatus(status);
    }
    cleanupTransaction();  // deletes trx

    updateStatus(transaction::Status::ABORTED);
    if (hasOperations()) {
      // must clean up the query cache because the transaction
      // may have queried something via AQL that is now rolled back
      clearQueryCache();
    }
    TRI_ASSERT(!_rocksTransaction && !_cacheTx && !_readSnapshot);
  }

  unuseCollections(nestingLevel());
  return result;
}

void RocksDBTransactionState::prepareOperation(TRI_voc_cid_t cid, TRI_voc_rid_t rid,
                                               TRI_voc_document_operation_e operationType) {
  TRI_ASSERT(!isReadOnlyTransaction());
  if (!_rocksTransaction) { // FIXME
    return;
  }

  bool singleOp = hasHint(transaction::Hints::Hint::SINGLE_OPERATION);
  if (singleOp) {
    // singleOp => no modifications yet
    TRI_ASSERT(_rocksTransaction->GetNumPuts() == 0 &&
               _rocksTransaction->GetNumDeletes() == 0);
    switch (operationType) {
      case TRI_VOC_DOCUMENT_OPERATION_UNKNOWN:
        break;

      case TRI_VOC_DOCUMENT_OPERATION_INSERT:
      case TRI_VOC_DOCUMENT_OPERATION_UPDATE:
      case TRI_VOC_DOCUMENT_OPERATION_REPLACE: {
        auto logValue = RocksDBLogValue::SinglePut(_vocbase.id(), cid);

        _rocksTransaction->PutLogData(logValue.slice());
#ifdef ARANGODB_ENABLE_MAINTAINER_MODE
        TRI_ASSERT(_numLogdata == 0);
        _numLogdata++;
#endif
        break;
      }
      case TRI_VOC_DOCUMENT_OPERATION_REMOVE: {
        TRI_ASSERT(rid != 0);

        auto logValue = RocksDBLogValue::SingleRemoveV2(_vocbase.id(), cid, rid);

        _rocksTransaction->PutLogData(logValue.slice());
#ifdef ARANGODB_ENABLE_MAINTAINER_MODE
        TRI_ASSERT(_numLogdata == 0);
        _numLogdata++;
#endif
        break;
      }
    }
  } else {
    if (operationType == TRI_VOC_DOCUMENT_OPERATION_REMOVE) {
      RocksDBLogValue logValue = RocksDBLogValue::DocumentRemoveV2(rid);
      _rocksTransaction->PutLogData(logValue.slice());
#ifdef ARANGODB_ENABLE_MAINTAINER_MODE
      ++_numLogdata;
#endif
    }
  }
}

/// @brief undo the effects of the previous prepareOperation call
void RocksDBTransactionState::rollbackOperation(TRI_voc_document_operation_e operationType) {
  bool singleOp = hasHint(transaction::Hints::Hint::SINGLE_OPERATION);
  if (singleOp) {
    switch (operationType) {
      case TRI_VOC_DOCUMENT_OPERATION_INSERT:
      case TRI_VOC_DOCUMENT_OPERATION_UPDATE:
      case TRI_VOC_DOCUMENT_OPERATION_REPLACE:
      case TRI_VOC_DOCUMENT_OPERATION_REMOVE:
#ifdef ARANGODB_ENABLE_MAINTAINER_MODE
        --_numLogdata;
#endif
        break;
      default: { break; }
    }
  } else {
    if (operationType == TRI_VOC_DOCUMENT_OPERATION_REMOVE) {
#ifdef ARANGODB_ENABLE_MAINTAINER_MODE
      --_numLogdata;
#endif
    }
  }
}

/// @brief add an operation for a transaction collection
Result RocksDBTransactionState::addOperation(TRI_voc_cid_t cid, TRI_voc_rid_t revisionId,
                                             TRI_voc_document_operation_e operationType,
                                             bool& hasPerformedIntermediateCommit) {
  size_t currentSize = 0;
  if (_rocksTransaction) {
    currentSize = _rocksTransaction->GetWriteBatch()->GetWriteBatch()->GetDataSize();
    if (currentSize > _options.maxTransactionSize) {
      // we hit the transaction size limit
      std::string message =
      "aborting transaction because maximal transaction size limit of " +
      std::to_string(_options.maxTransactionSize) + " bytes is reached";
      return Result(Result(TRI_ERROR_RESOURCE_LIMIT, message));
    }
  }

  auto tcoll = static_cast<RocksDBTransactionCollection*>(findCollection(cid));
  if (tcoll == nullptr) {
    std::string message = "collection '" + std::to_string(cid) +
                          "' not found in transaction state";
    THROW_ARANGO_EXCEPTION_MESSAGE(TRI_ERROR_INTERNAL, message);
  }

  // should not fail or fail with exception
  tcoll->addOperation(operationType, revisionId);

  // clear the query cache for this collection
  auto queryCache = arangodb::aql::QueryCache::instance();

  if (queryCache->mayBeActive() && tcoll->collection()) {
    queryCache->invalidate(&_vocbase, tcoll->collection()->guid());
  }

  switch (operationType) {
    case TRI_VOC_DOCUMENT_OPERATION_INSERT:
      ++_numInserts;
      break;
    case TRI_VOC_DOCUMENT_OPERATION_UPDATE:
    case TRI_VOC_DOCUMENT_OPERATION_REPLACE:
      ++_numUpdates;
      break;
    case TRI_VOC_DOCUMENT_OPERATION_REMOVE:
      ++_numRemoves;
      break;
    case TRI_VOC_DOCUMENT_OPERATION_UNKNOWN:
      break;
  }

  // perform an intermediate commit if necessary
  return checkIntermediateCommit(currentSize, hasPerformedIntermediateCommit);
}

uint64_t RocksDBTransactionState::sequenceNumber() const {
  if (_rocksTransaction) {
    return static_cast<uint64_t>(_rocksTransaction->GetSnapshot()->GetSequenceNumber());
  } else if (_readSnapshot != nullptr) {
    return static_cast<uint64_t>(_readSnapshot->GetSequenceNumber());
  } else if (isReadOnlyTransaction() && isSingleOperation()) {
    return rocksutils::latestSequenceNumber();
  }
  TRI_ASSERT(false);
  THROW_ARANGO_EXCEPTION_MESSAGE(TRI_ERROR_INTERNAL, "No snapshot set");
}

/// @brief acquire a database snapshot
bool RocksDBTransactionState::setSnapshotOnReadOnly() {
  if (_readSnapshot == nullptr && isReadOnlyTransaction()) {
    TRI_ASSERT(_rocksTransaction == nullptr);
    TRI_ASSERT(isSingleOperation());
    _readSnapshot = rocksutils::globalRocksDB()->GetSnapshot();
    return true;
  }
  return false;
}

Result RocksDBTransactionState::triggerIntermediateCommit(bool& hasPerformedIntermediateCommit) {
  TRI_ASSERT(!hasPerformedIntermediateCommit);

  TRI_IF_FAILURE("FailBeforeIntermediateCommit") {
    THROW_ARANGO_EXCEPTION(TRI_ERROR_DEBUG);
  }
  TRI_IF_FAILURE("SegfaultBeforeIntermediateCommit") {
    TRI_SegfaultDebugging("SegfaultBeforeIntermediateCommit");
  }

  TRI_ASSERT(!hasHint(transaction::Hints::Hint::SINGLE_OPERATION));
#ifdef ARANGODB_ENABLE_MAINTAINER_MODE
  LOG_TOPIC("0fe63", DEBUG, Logger::ENGINES) << "INTERMEDIATE COMMIT!";
#endif

  Result res = internalCommit();
  if (res.fail()) {
    // FIXME: do we abort the transaction ?
    return res;
  }

  hasPerformedIntermediateCommit = true;

  TRI_IF_FAILURE("FailAfterIntermediateCommit") {
    THROW_ARANGO_EXCEPTION(TRI_ERROR_DEBUG);
  }
  TRI_IF_FAILURE("SegfaultAfterIntermediateCommit") {
    TRI_SegfaultDebugging("SegfaultAfterIntermediateCommit");
  }

  _numInserts = 0;
  _numUpdates = 0;
  _numRemoves = 0;
#ifdef ARANGODB_ENABLE_MAINTAINER_MODE
  _numLogdata = 0;
#endif
  createTransaction();
  _rocksReadOptions.snapshot = _rocksTransaction->GetSnapshot();
  TRI_ASSERT(_readSnapshot != nullptr);  // snapshots for iterators
  TRI_ASSERT(_rocksReadOptions.snapshot != nullptr);
  return TRI_ERROR_NO_ERROR;
}

Result RocksDBTransactionState::checkIntermediateCommit(uint64_t newSize, bool& hasPerformedIntermediateCommit) {
  hasPerformedIntermediateCommit = false;

  if (hasHint(transaction::Hints::Hint::INTERMEDIATE_COMMITS)) {
    auto numOperations = _numInserts + _numUpdates + _numRemoves;
    // perform an intermediate commit
    // this will be done if either the "number of operations" or the
    // "transaction size" counters have reached their limit
    if (_options.intermediateCommitCount <= numOperations ||
        _options.intermediateCommitSize <= newSize) {
      return triggerIntermediateCommit(hasPerformedIntermediateCommit);
    }
  }
  return TRI_ERROR_NO_ERROR;
}

void RocksDBTransactionState::trackIndexInsert(TRI_voc_cid_t cid,
                                               TRI_idx_iid_t idxId, uint64_t hash) {
  auto col = findCollection(cid);
  if (col != nullptr) {
    static_cast<RocksDBTransactionCollection*>(col)->trackIndexInsert(idxId, hash);
  } else {
    TRI_ASSERT(false);
  }
}

void RocksDBTransactionState::trackIndexRemove(TRI_voc_cid_t cid,
                                               TRI_idx_iid_t idxId, uint64_t hash) {
  auto col = findCollection(cid);
  if (col != nullptr) {
    static_cast<RocksDBTransactionCollection*>(col)->trackIndexRemove(idxId, hash);
  } else {
    TRI_ASSERT(false);
  }
}

bool RocksDBTransactionState::isOnlyExclusiveTransaction() const {
  if (!AccessMode::isWriteOrExclusive(_type)) {
    return false;
  }
  for (TransactionCollection* coll : _collections) {
    if (AccessMode::isWrite(coll->accessType())) {
      return false;
    }
  }
  return true;
}

bool RocksDBTransactionState::isSingleTimeseriesTransaction() const {
  return isSingleOperation() && !_collections.empty() &&
          _collections.front()->collection()->type() == TRI_COL_TYPE_TIMESERIES;
}

/// @brief constructor, leases a builder
RocksDBKeyLeaser::RocksDBKeyLeaser(transaction::Methods* trx)
    : _ctx(trx->transactionContextPtr()),
      _key(RocksDBTransactionState::toState(trx)->inParallelMode() ? nullptr : _ctx->leaseString()) {
  TRI_ASSERT(_ctx != nullptr);
  TRI_ASSERT(_key.buffer() != nullptr);
}

/// @brief destructor
RocksDBKeyLeaser::~RocksDBKeyLeaser() {
  if (!_key.usesInlineBuffer()) {
    _ctx->returnString(_key.buffer());
  }
}<|MERGE_RESOLUTION|>--- conflicted
+++ resolved
@@ -333,21 +333,7 @@
       auto* coll = static_cast<RocksDBTransactionCollection*>(trxColl);
       coll->abortCommit(id());
     }
-<<<<<<< HEAD
   });
-=======
-    bool committed = false;
-    auto cleanupCollectionTransactions = scopeGuard([this, &committed]() {
-      // if we didn't commit, make sure we remove blockers, etc.
-      // cppcheck-suppress knownConditionTrueFalse
-      if (!committed) {
-        for (auto& trxColl : _collections) {
-          auto* coll = static_cast<RocksDBTransactionCollection*>(trxColl);
-          coll->abortCommit(id());
-        }
-      }
-    });
->>>>>>> 1f37630a
 
 #ifdef _WIN32
   // set wait for sync flag if required
@@ -360,7 +346,6 @@
   }
 #endif
 
-<<<<<<< HEAD
   // total number of sequence ID consuming records
   uint64_t numOps = _rocksTransaction->GetNumPuts() +
                     _rocksTransaction->GetNumDeletes() +
@@ -382,38 +367,6 @@
   
   commitCounts();
   cleanupCollTrx.cancel();
-=======
-    // total number of sequence ID consuming records
-    uint64_t numOps = _rocksTransaction->GetNumPuts() +
-                      _rocksTransaction->GetNumDeletes() +
-                      _rocksTransaction->GetNumMerges();
-    // will invalidate all counts
-    result = rocksutils::convertStatus(_rocksTransaction->Commit());
-
-    if (result.ok()) {
-      TRI_ASSERT(numOps > 0);  // simon: should hold unless we're being stupid
-      rocksdb::SequenceNumber postCommitSeq = _rocksTransaction->GetId();
-      TRI_ASSERT(postCommitSeq != 0);
-      if (ADB_LIKELY(numOps > 0)) {
-        postCommitSeq += numOps - 1;  // add to get to the next batch
-      }
-      TRI_ASSERT(postCommitSeq <= rocksutils::globalRocksDB()->GetLatestSequenceNumber());
-      _lastWrittenOperationTick = postCommitSeq;
-
-      for (auto& trxColl : _collections) {
-        auto* coll = static_cast<RocksDBTransactionCollection*>(trxColl);
-        // we need this in case of an intermediate commit. The number of
-        // initial documents is adjusted and numInserts / removes is set to 0
-        // index estimator updates are buffered
-        TRI_IF_FAILURE("RocksDBCommitCounts") {
-          committed = true;
-          continue;
-        }
-        coll->commitCounts(id(), postCommitSeq);
-        // cppcheck-suppress unreadVariable
-        committed = true;
-      }
->>>>>>> 1f37630a
 
 #ifndef _WIN32
   // wait for sync if required, for all other platforms but Windows
