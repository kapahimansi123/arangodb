--- conflicted
+++ resolved
@@ -562,16 +562,7 @@
   } while (false);
 
   // cleanup routine
-<<<<<<< HEAD
   if (res.fail()) {  // We could not create the index. Better abort
-    WRITE_LOCKER(guard, _indexesLock);
-    auto it = _indexes.begin();
-    while (it != _indexes.end()) {
-      if ((*it)->id() == idx->id()) {
-        _indexes.erase(it);
-        break;
-=======
-  if (res.fail()) { // We could not create the index. Better abort
     {
       RECURSIVE_WRITE_LOCKER(_indexesLock, _indexesLockWriteOwner);
       auto it = _indexes.begin();
@@ -581,7 +572,6 @@
           break;
         }
         it++;
->>>>>>> 70298028
       }
     }
     idx->drop();
@@ -598,7 +588,6 @@
     return {};
   }
 
-<<<<<<< HEAD
   auto& selector =
       _logicalCollection.vocbase().server().getFeature<EngineSelectorFeature>();
   auto& engine = selector.engine<RocksDBEngine>();
@@ -631,16 +620,6 @@
           batch);
       if (res.fail()) {
         return res;
-=======
-  std::shared_ptr<arangodb::Index> toRemove;
-  {
-    RECURSIVE_WRITE_LOCKER(_indexesLock, _indexesLockWriteOwner);
-    for (auto& it : _indexes) {
-      if (iid == it->id()) {
-        toRemove = it;
-        _indexes.erase(it);
-        break;
->>>>>>> 70298028
       }
     }
 
@@ -651,13 +630,9 @@
       return Result(TRI_ERROR_DEBUG);
     }
 
-<<<<<<< HEAD
     TRI_IF_FAILURE("RocksDBCollectionDropIndex::beforeWrite") {
       TRI_TerminateDebugging("RocksDBCollectionDropIndex::beforeWrite");
     }
-=======
-  RECURSIVE_READ_LOCKER(_indexesLock, _indexesLockWriteOwner);
->>>>>>> 70298028
 
     rocksdb::WriteOptions wo;
     auto s = engine.db()->Write(wo, &batch);
@@ -694,7 +669,7 @@
   auto const dropIndexWorker = [&]() -> Result {
     std::shared_ptr<arangodb::Index> toRemove;
     {
-      WRITE_LOCKER(guard, _indexesLock);
+      RECURSIVE_WRITE_LOCKER(_indexesLock, _indexesLockWriteOwner);
       for (auto& it : _indexes) {
         if (iid == it->id()) {
           toRemove = it;
@@ -712,11 +687,11 @@
     auto res = basics::catchToResult([&] { return deleteIndex(toRemove); });
     if (res.ok()) {
       return cleanupIndex(toRemove);
-    } else {  // res.fail()
-      WRITE_LOCKER(guard, _indexesLock);
-      _indexes.insert(toRemove);
-      return res;
-    }
+    } 
+    // res.fail()
+    RECURSIVE_WRITE_LOCKER(_indexesLock, _indexesLockWriteOwner);
+    _indexes.insert(toRemove);
+    return res;
   };
 
   auto res = dropIndexWorker();
