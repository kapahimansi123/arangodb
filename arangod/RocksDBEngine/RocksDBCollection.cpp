////////////////////////////////////////////////////////////////////////////////
/// DISCLAIMER
///
/// Copyright 2017 ArangoDB GmbH, Cologne, Germany
///
/// Licensed under the Apache License, Version 2.0 (the "License");
/// you may not use this file except in compliance with the License.
/// You may obtain a copy of the License at
///
///     http://www.apache.org/licenses/LICENSE-2.0
///
/// Unless required by applicable law or agreed to in writing, software
/// distributed under the License is distributed on an "AS IS" BASIS,
/// WITHOUT WARRANTIES OR CONDITIONS OF ANY KIND, either express or implied.
/// See the License for the specific language governing permissions and
/// limitations under the License.
///
/// Copyright holder is ArangoDB GmbH, Cologne, Germany
///
/// @author Jan Christoph Uhde
////////////////////////////////////////////////////////////////////////////////

#include "RocksDBCollection.h"

#include "ApplicationFeatures/ApplicationServer.h"
#include "Aql/PlanCache.h"
#include "Basics/Result.h"
#include "Basics/StaticStrings.h"
#include "Basics/StringUtils.h"
#include "Basics/VelocyPackHelper.h"
#include "Basics/hashes.h"
#include "Cache/CacheManagerFeature.h"
#include "Cache/Common.h"
#include "Cache/Manager.h"
#include "Cache/TransactionalCache.h"
#include "Cluster/ClusterMethods.h"
#include "Indexes/Index.h"
#include "Indexes/IndexIterator.h"
#include "RestServer/DatabaseFeature.h"
#include "RocksDBEngine/RocksDBBuilderIndex.h"
#include "RocksDBEngine/RocksDBCommon.h"
#include "RocksDBEngine/RocksDBComparator.h"
#include "RocksDBEngine/RocksDBEngine.h"
#include "RocksDBEngine/RocksDBIterators.h"
#include "RocksDBEngine/RocksDBKey.h"
#include "RocksDBEngine/RocksDBLogValue.h"
#include "RocksDBEngine/RocksDBMethods.h"
#include "RocksDBEngine/RocksDBPrimaryIndex.h"
#include "RocksDBEngine/RocksDBReplicationIterator.h"
#include "RocksDBEngine/RocksDBReplicationManager.h"
#include "RocksDBEngine/RocksDBSettingsManager.h"
#include "RocksDBEngine/RocksDBTransactionState.h"
#include "StorageEngine/EngineSelectorFeature.h"
#include "StorageEngine/StorageEngine.h"
#include "Transaction/Context.h"
#include "Transaction/Helpers.h"
#include "Transaction/Hints.h"
#include "Transaction/StandaloneContext.h"
#include "Utils/CollectionNameResolver.h"
#include "Utils/Events.h"
#include "Utils/OperationOptions.h"
#include "Utils/SingleCollectionTransaction.h"
#include "VocBase/Identifiers/LocalDocumentId.h"
#include "VocBase/KeyGenerator.h"
#include "VocBase/LogicalCollection.h"
#include "VocBase/ManagedDocumentResult.h"
#include "VocBase/Methods/Collections.h"
#include "VocBase/ticks.h"
#include "VocBase/voc-types.h"

#include <rocksdb/utilities/transaction.h>
#include <rocksdb/utilities/transaction_db.h>
#include <velocypack/Iterator.h>
#include <velocypack/velocypack-aliases.h>

namespace {
arangodb::LocalDocumentId generateDocumentId(arangodb::LogicalCollection const& collection,
                                             TRI_voc_rid_t revisionId) {
  bool useRev = collection.usesRevisionsAsDocumentIds();
  return useRev ? arangodb::LocalDocumentId::create(revisionId)
                : arangodb::LocalDocumentId::create();
}

template <typename F>
void reverseIdxOps(arangodb::PhysicalCollection::IndexContainerType const& indexes,
                   arangodb::PhysicalCollection::IndexContainerType::const_iterator& it,
                   F&& op) {
  while (it != indexes.begin()) {
    it--;
    auto* rIdx = static_cast<arangodb::RocksDBIndex*>(it->get());
    if (rIdx->needsReversal()) {
      if (std::forward<F>(op)(rIdx).fail()) {
        // best effort for reverse failed. Let`s trigger full rollback
        // or we will end up with inconsistent storage and indexes
        THROW_ARANGO_EXCEPTION_MESSAGE(TRI_ERROR_INTERNAL,
                                       "Failed to reverse index operation.");
      }
    }
  }
}

using ObjectIdTransformer =
    std::function<std::pair<std::uint64_t, std::uint64_t>(std::uint64_t, std::uint64_t)>;

using IndicesMap =
    std::unordered_map<std::shared_ptr<arangodb::Index>, std::pair<std::uint64_t, std::uint64_t>>;

std::pair<std::uint64_t, std::uint64_t> injectNewTemporaryObjectId(std::uint64_t objectId,
                                                                   std::uint64_t tempObjectId) {
  return {objectId, TRI_NewTickServer()};
}

std::pair<std::uint64_t, std::uint64_t> swapObjectIds(std::uint64_t objectId,
                                                      std::uint64_t tempObjectId) {
  return {tempObjectId, objectId};
}

std::pair<std::uint64_t, std::uint64_t> clearTemporaryObjectId(std::uint64_t objectId,
                                                               std::uint64_t tempObjectId) {
  return {objectId, 0};
}

void handlePropertiesEntryForObjectIdUpdate(arangodb::LogicalCollection& collection,
                                            arangodb::velocypack::Builder& builder,
                                            ::ObjectIdTransformer idFunc,
                                            bool toggleUpgradedProperties,
                                            bool isRollback, ::IndicesMap& indicesMap,
                                            arangodb::velocypack::Slice key,
                                            arangodb::velocypack::Slice value) {
  using arangodb::StaticStrings;
  using arangodb::basics::VelocyPackHelper;

  if (key.isEqualString("indexes")) {
    arangodb::velocypack::ArrayBuilder collectionIndicesArrayGuard(&builder, StaticStrings::Indexes);
    for (auto idxSlice : arangodb::velocypack::ArrayIterator(value)) {
      auto idx = collection.lookupIndex(idxSlice);
      if (!idx || idx->type() == arangodb::Index::IndexType::TRI_IDX_TYPE_IRESEARCH_LINK) {
        builder.add(idxSlice);
        continue;
      }
      arangodb::velocypack::ObjectBuilder indexObjectGuard(&builder);
      std::uint64_t objectIdIdx =
          VelocyPackHelper::stringUInt64(idxSlice, StaticStrings::ObjectId);
      std::uint64_t tempObjectIdIdx =
          VelocyPackHelper::stringUInt64(idxSlice, StaticStrings::TempObjectId);
      auto outputPairIdx = idFunc(objectIdIdx, tempObjectIdIdx);
      for (auto idxPair : arangodb::velocypack::ObjectIterator(idxSlice)) {
        if (idxPair.key.isEqualString(StaticStrings::ObjectId) ||
            idxPair.key.isEqualString(StaticStrings::TempObjectId)) {
          continue;
        }
        builder.add(idxPair.key);
        builder.add(idxPair.value);
      }
      builder.add(StaticStrings::ObjectId,
                  arangodb::velocypack::Value(std::to_string(outputPairIdx.first)));
      builder.add(StaticStrings::TempObjectId,
                  arangodb::velocypack::Value(std::to_string(outputPairIdx.second)));
      indicesMap.emplace(idx, outputPairIdx);
    }
    return;
  }

  if (key.isEqualString(StaticStrings::ObjectId) ||
      key.isEqualString(StaticStrings::TempObjectId)) {
    return;
  }

  if (toggleUpgradedProperties && key.isEqualString(StaticStrings::Version)) {
    arangodb::LogicalCollection::Version targetVersion =
        isRollback ? arangodb::LogicalCollection::Version::v34
                   : arangodb::LogicalCollection::Version::v37;
    builder.add(StaticStrings::Version,
                arangodb::velocypack::Value(static_cast<std::uint32_t>(targetVersion)));
  } else if (toggleUpgradedProperties && key.isEqualString(StaticStrings::SyncByRevision)) {
    builder.add(StaticStrings::SyncByRevision, arangodb::velocypack::Value(!isRollback));
  } else if (toggleUpgradedProperties &&
             key.isEqualString(StaticStrings::UsesRevisionsAsDocumentIds)) {
    builder.add(StaticStrings::UsesRevisionsAsDocumentIds,
                arangodb::velocypack::Value(!isRollback));
  } else {
    builder.add(key);
    builder.add(value);
  }
}

arangodb::Result setObjectIdsForCollection(arangodb::LogicalCollection& collection,
                                           std::pair<std::uint64_t, std::uint64_t> const& outputPair,
                                           ::IndicesMap const& indicesMap) {
  arangodb::Result res;

  auto rcoll = static_cast<arangodb::RocksDBMetaCollection*>(collection.getPhysical());
  TRI_ASSERT(rcoll);
  res = rcoll->setObjectIds(outputPair.first, outputPair.second);
  if (res.fail()) {
    return res;
  }
  for (auto const& idxPair : indicesMap) {
    auto ridx = static_cast<arangodb::RocksDBIndex*>(idxPair.first.get());
    res = ridx->setObjectIds(idxPair.second.first, idxPair.second.second);
    if (res.fail()) {
      return res;
    }
  }

  return res;
}

void toggleUpgradedPropertiesForCollection(arangodb::LogicalCollection& collection,
                                           bool isRollback) {
  arangodb::LogicalCollection::Version targetVersion =
      isRollback ? arangodb::LogicalCollection::Version::v34
                 : arangodb::LogicalCollection::Version::v37;
  collection.setVersion(targetVersion);
  collection.setUsesRevisionsAsDocumentIds(!isRollback);
  collection.setSyncByRevision(!isRollback);
}

arangodb::Result updateObjectIdsForCollection(rocksdb::DB& db,
                                              arangodb::LogicalCollection& collection,
                                              ::ObjectIdTransformer idFunc,
                                              bool toggleUpgradedProperties, bool isRollback) {
  using arangodb::StaticStrings;
  using arangodb::basics::VelocyPackHelper;

  arangodb::Result res;
  rocksdb::WriteOptions wo;
  rocksdb::WriteBatch batch;

  // methods need lock
  arangodb::RocksDBKey key;  // read collection info from database
  key.constructCollection(collection.vocbase().id(), collection.id());
  rocksdb::PinnableSlice ps;
  rocksdb::Status s =
      db.Get(rocksdb::ReadOptions(),
             arangodb::RocksDBColumnFamily::definitions(), key.string(), &ps);
  if (!s.ok()) {
    res.reset(arangodb::rocksutils::convertStatus(s));
    return res;
  }
  arangodb::velocypack::Slice oldProps = arangodb::RocksDBValue::data(ps);

  arangodb::velocypack::Builder builder;
  std::pair<std::uint64_t, std::uint64_t> outputPair;
  ::IndicesMap indicesMap;
  {
    arangodb::velocypack::ObjectBuilder collectionObjectGuard(&builder);
    std::uint64_t objectId =
        VelocyPackHelper::stringUInt64(oldProps, StaticStrings::ObjectId);
    std::uint64_t tempObjectId =
        VelocyPackHelper::stringUInt64(oldProps, StaticStrings::TempObjectId);
    outputPair = idFunc(objectId, tempObjectId);
    for (auto pair : arangodb::velocypack::ObjectIterator(oldProps)) {
      ::handlePropertiesEntryForObjectIdUpdate(collection, builder, idFunc,
                                               toggleUpgradedProperties, isRollback,
                                               indicesMap, pair.key, pair.value);
    }
    builder.add(StaticStrings::ObjectId,
                arangodb::velocypack::Value(std::to_string(outputPair.first)));
    builder.add(StaticStrings::TempObjectId,
                arangodb::velocypack::Value(std::to_string(outputPair.second)));
  }
  auto value = arangodb::RocksDBValue::Collection(builder.slice());
  batch.Put(arangodb::RocksDBColumnFamily::definitions(), key.string(), value.string());
  res = arangodb::rocksutils::convertStatus(db.Write(wo, &batch));
  if (res.fail()) {
    return res;
  }
  auto cleanup = arangodb::scopeGuard([oldProps, &db, &key]() -> void {
    rocksdb::WriteOptions wo;
    rocksdb::WriteBatch batch;
    auto value = arangodb::RocksDBValue::Collection(oldProps);
    batch.Put(arangodb::RocksDBColumnFamily::definitions(), key.string(), value.string());
    db.Write(wo, &batch);
  });

  res = ::setObjectIdsForCollection(collection, outputPair, indicesMap);
  if (res.fail()) {
    return res;
  }
  if (toggleUpgradedProperties) {
    ::toggleUpgradedPropertiesForCollection(collection, isRollback);
  }

  cleanup.cancel();  // succeeded, no cleanup needed

  return res;
}

arangodb::Result commitBatch(rocksdb::WriteOptions& wo,
                             rocksdb::WriteBatch& batch, rocksdb::DB& db) {
  rocksdb::Status r = db.Write(wo, &batch);
  arangodb::Result res = arangodb::rocksutils::convertStatus(r);
  if (res.ok()) {
    batch.Clear();
  }
  return res;
}

void rewriteDocument(rocksdb::WriteBatch& batch, arangodb::RocksDBKey& key,
                     arangodb::RocksDBKeyBounds& bounds,
                     rocksdb::Slice oldValue, std::uint64_t tempObjectId) {
  arangodb::velocypack::Slice document = arangodb::RocksDBValue::data(oldValue);
  arangodb::velocypack::Builder builder;
  arangodb::velocypack::Slice revSlice = document.get(arangodb::StaticStrings::RevString);
  TRI_ASSERT(revSlice.isString());
  arangodb::velocypack::ValueLength l;
  char const* p = revSlice.getString(l);
  TRI_voc_rid_t revision = TRI_StringToRid(p, l, false);

  arangodb::LocalDocumentId newDocumentId{revision};

  key.constructDocument(tempObjectId, newDocumentId);
  batch.Put(bounds.columnFamily(), key.string(), oldValue);
}

arangodb::Result copyCollectionToNewObjectIdSpace(rocksdb::DB& db,
                                                  arangodb::LogicalCollection& collection) {
  arangodb::Result res;
  arangodb::RocksDBKey key;

  auto rcoll = static_cast<arangodb::RocksDBMetaCollection*>(collection.getPhysical());
  TRI_ASSERT(rcoll);
  std::uint64_t objectId = rcoll->objectId();
  std::uint64_t tempObjectId = rcoll->tempObjectId();

  rocksdb::ReadOptions ro;
  auto bounds = arangodb::RocksDBKeyBounds::CollectionDocuments(objectId);
  ro.prefix_same_as_start = true;
  auto iterateBound = bounds.end();
  ro.iterate_upper_bound = &iterateBound;

  std::unique_ptr<rocksdb::Iterator> iter{db.NewIterator(ro, bounds.columnFamily())};
  if (!iter) {
    res.reset(TRI_ERROR_INTERNAL, "could not acquire iterator");
    return res;
  }
  auto cmp = bounds.columnFamily()->GetComparator();

  rocksdb::WriteOptions wo;
  rocksdb::WriteBatch batch;
  for (iter->Seek(bounds.start());
       iter->Valid() && cmp->Compare(iter->key(), bounds.end()) <= 0; iter->Next()) {
    ::rewriteDocument(batch, key, bounds, iter->value(), tempObjectId);

    if (batch.Count() >= 5000) {
      res = commitBatch(wo, batch, db);
      if (res.fail()) {
        return res;
      }
    }
  }

  return commitBatch(wo, batch, db);
}

arangodb::LocalDocumentId extractDocumentIdFromIndexEntry(arangodb::RocksDBIndex& ridx,
                                                          rocksdb::Slice key,
                                                          rocksdb::Slice value) {
  arangodb::LocalDocumentId id = arangodb::LocalDocumentId::none();

  switch (ridx.type()) {
    case arangodb::RocksDBIndex::TRI_IDX_TYPE_PRIMARY_INDEX:
      id = arangodb::RocksDBValue::documentId(value);
      break;
    case arangodb::RocksDBIndex::TRI_IDX_TYPE_EDGE_INDEX:
      id = arangodb::RocksDBKey::edgeDocumentId(value);
      break;
    case arangodb::RocksDBIndex::TRI_IDX_TYPE_HASH_INDEX:
    case arangodb::RocksDBIndex::TRI_IDX_TYPE_SKIPLIST_INDEX:
    case arangodb::RocksDBIndex::TRI_IDX_TYPE_TTL_INDEX:
    case arangodb::RocksDBIndex::TRI_IDX_TYPE_PERSISTENT_INDEX:
      if (ridx.unique()) {
        id = arangodb::RocksDBValue::documentId(value);
        break;
      }
      id = arangodb::RocksDBKey::indexDocumentId(key);
      break;
    case arangodb::RocksDBIndex::TRI_IDX_TYPE_FULLTEXT_INDEX:
    case arangodb::RocksDBIndex::TRI_IDX_TYPE_GEO1_INDEX:
    case arangodb::RocksDBIndex::TRI_IDX_TYPE_GEO2_INDEX:
    case arangodb::RocksDBIndex::TRI_IDX_TYPE_GEO_INDEX:
      id = arangodb::RocksDBKey::indexDocumentId(key);
      break;
    case arangodb::RocksDBIndex::TRI_IDX_TYPE_IRESEARCH_LINK:
    case arangodb::RocksDBIndex::TRI_IDX_TYPE_UNKNOWN:
    default:
      break;
  }

  return id;
}

TRI_voc_rid_t getRevisionFromOldDocumentId(rocksdb::DB& db,
                                           arangodb::RocksDBMetaCollection& rcoll,
                                           arangodb::LocalDocumentId oldId) {
  arangodb::RocksDBKey key;
  key.constructDocument(rcoll.objectId(), oldId);
  rocksdb::PinnableSlice ps;
  rocksdb::Status s =
      db.Get(rocksdb::ReadOptions(), arangodb::RocksDBColumnFamily::documents(),
             key.string(), &ps);
  if (!s.ok()) {
    return TRI_voc_rid_t{0};
  }

  arangodb::velocypack::Slice doc = arangodb::RocksDBValue::data(ps);
  return arangodb::transaction::helpers::extractRevFromDocument(doc);
}

void rewritePrimaryIndexEntry(arangodb::RocksDBIndex& ridx, arangodb::RocksDBKey& key,
                              arangodb::RocksDBValue& buffer, rocksdb::Slice& value,
                              rocksdb::Slice oldKey, rocksdb::Slice oldValue,
                              arangodb::LocalDocumentId const& newId) {
  arangodb::velocypack::StringRef docKey = arangodb::RocksDBKey::primaryKey(oldKey);
  TRI_voc_rid_t revision = arangodb::RocksDBValue::revisionId(oldValue);
  key.constructPrimaryIndexValue(ridx.tempObjectId(), docKey);
  buffer = arangodb::RocksDBValue::PrimaryIndexValue(newId, revision);
  value = {buffer.string().data(), buffer.string().size()};
}

void rewriteEdgeIndexEntry(arangodb::RocksDBIndex& ridx, arangodb::RocksDBKey& key,
                           rocksdb::Slice oldKey, arangodb::LocalDocumentId const& newId) {
  arangodb::velocypack::StringRef vertexId = arangodb::RocksDBKey::vertexId(oldKey);
  key.constructEdgeIndexValue(ridx.tempObjectId(), vertexId, newId);
}

void rewriteVPackIndexEntry(arangodb::RocksDBIndex& ridx, arangodb::RocksDBKey& key,
                            arangodb::RocksDBValue& buffer, rocksdb::Slice& value,
                            rocksdb::Slice oldKey, arangodb::LocalDocumentId const& newId) {
  arangodb::velocypack::Slice indexedValues = arangodb::RocksDBKey::indexedVPack(oldKey);
  if (ridx.unique()) {
    key.constructUniqueVPackIndexValue(ridx.tempObjectId(), indexedValues);
    buffer = arangodb::RocksDBValue::UniqueVPackIndexValue(newId);
    value = {buffer.string().data(), buffer.string().size()};
    return;
  }
  key.constructVPackIndexValue(ridx.tempObjectId(), indexedValues, newId);
}

void rewriteFulltextIndexEntry(arangodb::RocksDBIndex& ridx,
                               arangodb::RocksDBKey& key, rocksdb::Slice oldKey,
                               arangodb::LocalDocumentId const& newId) {
  arangodb::velocypack::Slice indexedValues = arangodb::RocksDBKey::indexedVPack(oldKey);
  key.constructVPackIndexValue(ridx.tempObjectId(), indexedValues, newId);
}

void rewriteGeoIndexEntry(arangodb::RocksDBIndex& ridx, arangodb::RocksDBKey& key,
                          rocksdb::Slice oldKey, arangodb::LocalDocumentId const& newId) {
  uint64_t geoValue = arangodb::RocksDBKey::geoValue(oldKey);
  key.constructGeoIndexValue(ridx.tempObjectId(), geoValue, newId);
}

arangodb::Result rewriteIndexEntry(rocksdb::DB& db, rocksdb::WriteBatch& batch,
                                   arangodb::RocksDBMetaCollection& rcoll,
                                   arangodb::RocksDBIndex& ridx,
                                   rocksdb::Slice oldKey, rocksdb::Slice oldValue) {
  arangodb::LocalDocumentId oldId =
      ::extractDocumentIdFromIndexEntry(ridx, oldKey, oldValue);
  TRI_voc_rid_t revision = ::getRevisionFromOldDocumentId(db, rcoll, oldId);
  arangodb::LocalDocumentId newId = arangodb::LocalDocumentId::create(revision);
  if (!newId.isSet()) {
    return arangodb::Result(TRI_ERROR_INTERNAL,
                            "could not get revision for document " +
                                std::to_string(oldId.id()));
  }

  arangodb::Result res;
  arangodb::RocksDBKey key;
  arangodb::RocksDBValue buffer =
      arangodb::RocksDBValue::Empty(arangodb::RocksDBEntryType::Placeholder);
  rocksdb::Slice value = oldValue;

  switch (ridx.type()) {
    case arangodb::RocksDBIndex::TRI_IDX_TYPE_PRIMARY_INDEX:
      ::rewritePrimaryIndexEntry(ridx, key, buffer, value, oldKey, oldValue, newId);
      break;
    case arangodb::RocksDBIndex::TRI_IDX_TYPE_EDGE_INDEX:
      ::rewriteEdgeIndexEntry(ridx, key, oldKey, newId);
      break;
    case arangodb::RocksDBIndex::TRI_IDX_TYPE_HASH_INDEX:
    case arangodb::RocksDBIndex::TRI_IDX_TYPE_SKIPLIST_INDEX:
    case arangodb::RocksDBIndex::TRI_IDX_TYPE_TTL_INDEX:
    case arangodb::RocksDBIndex::TRI_IDX_TYPE_PERSISTENT_INDEX:
      ::rewriteVPackIndexEntry(ridx, key, buffer, value, oldKey, newId);
      break;
    case arangodb::RocksDBIndex::TRI_IDX_TYPE_FULLTEXT_INDEX:
      ::rewriteFulltextIndexEntry(ridx, key, oldKey, newId);
      break;
    case arangodb::RocksDBIndex::TRI_IDX_TYPE_GEO_INDEX:
      ::rewriteGeoIndexEntry(ridx, key, oldKey, newId);
      break;
    case arangodb::RocksDBIndex::TRI_IDX_TYPE_GEO1_INDEX:  // deprecated
    case arangodb::RocksDBIndex::TRI_IDX_TYPE_GEO2_INDEX:  // deprecated
    case arangodb::RocksDBIndex::TRI_IDX_TYPE_IRESEARCH_LINK:
    case arangodb::RocksDBIndex::TRI_IDX_TYPE_UNKNOWN:
    default:
      res.reset(TRI_ERROR_INTERNAL, "encountered unexpected index type");
      break;
  }

  batch.Put(ridx.columnFamily(), key.string(), value);
  return res;
}

arangodb::Result copyIndexToNewObjectIdSpace(rocksdb::DB& db,
                                             arangodb::LogicalCollection& collection,
                                             arangodb::Index& index) {
  arangodb::Result res;
  arangodb::RocksDBKey key;

  auto rcoll = static_cast<arangodb::RocksDBMetaCollection*>(collection.getPhysical());
  TRI_ASSERT(rcoll);
  auto& ridx = static_cast<arangodb::RocksDBIndex&>(index);

  rocksdb::ReadOptions ro;
  auto bounds = ridx.getBounds();
  ro.prefix_same_as_start = index.type() != arangodb::Index::TRI_IDX_TYPE_EDGE_INDEX;
  auto iterateBound = bounds.end();
  ro.iterate_upper_bound = &iterateBound;

  std::unique_ptr<rocksdb::Iterator> iter{db.NewIterator(ro, bounds.columnFamily())};
  if (!iter) {
    res.reset(TRI_ERROR_INTERNAL, "could not acquire iterator");
    return res;
  }
  auto cmp = bounds.columnFamily()->GetComparator();

  rocksdb::WriteOptions wo;
  rocksdb::WriteBatch batch;
  for (iter->Seek(bounds.start());
       iter->Valid() && cmp->Compare(iter->key(), bounds.end()) <= 0; iter->Next()) {
    res = ::rewriteIndexEntry(db, batch, *rcoll, ridx, iter->key(), iter->value());
    if (res.fail()) {
      return res;
    }

    if (batch.Count() >= 5000) {
      res = commitBatch(wo, batch, db);
      if (res.fail()) {
        return res;
      }
    }
  }

  return commitBatch(wo, batch, db);
}

arangodb::Result cleanupOldIdSpaces(rocksdb::DB& db, arangodb::RocksDBMetaCollection& rcoll) {
  arangodb::Result res;

  if (rcoll.tempObjectId() != 0) {
    auto bounds = arangodb::RocksDBKeyBounds::CollectionDocuments(rcoll.tempObjectId());
    res = arangodb::rocksutils::removeLargeRange(&db, bounds, true, true);
    if (res.fail()) {
      return res;
    }
  }

  std::vector<std::shared_ptr<arangodb::Index>> indices = rcoll.getIndexes();
  for (auto& idx : indices) {
    auto& ridx = static_cast<arangodb::RocksDBIndex&>(*idx);
    if (ridx.tempObjectId() != 0) {
      auto bounds = ridx.getBounds(ridx.tempObjectId());
      res = arangodb::rocksutils::removeLargeRange(&db, bounds, ridx.type() != arangodb::Index::TRI_IDX_TYPE_EDGE_INDEX, true);
      if (res.fail()) {
        return res;
      }
    }
  }

  return res;
}
}  // namespace

namespace arangodb {

RocksDBCollection::RocksDBCollection(LogicalCollection& collection,
                                     arangodb::velocypack::Slice const& info)
    : RocksDBMetaCollection(collection, info),
      _primaryIndex(nullptr),
      _cacheEnabled(
          !collection.system() &&
          basics::VelocyPackHelper::getBooleanValue(info, StaticStrings::CacheEnabled, false) &&
          CacheManagerFeature::MANAGER != nullptr),
      _numIndexCreations(0) {
  TRI_ASSERT(_logicalCollection.isAStub() || objectId() != 0);
  if (_cacheEnabled) {
    createCache();
  }
}

RocksDBCollection::RocksDBCollection(LogicalCollection& collection,
                                     PhysicalCollection const* physical)
    : RocksDBMetaCollection(collection, VPackSlice::emptyObjectSlice()),
      _primaryIndex(nullptr),
      _cacheEnabled(static_cast<RocksDBCollection const*>(physical)->_cacheEnabled &&
                    CacheManagerFeature::MANAGER != nullptr),
      _numIndexCreations(0) {
  if (_cacheEnabled) {
    createCache();
  }
}

RocksDBCollection::~RocksDBCollection() {
  if (useCache()) {
    try {
      destroyCache();
    } catch (...) {
    }
  }
}

Result RocksDBCollection::updateProperties(VPackSlice const& slice, bool doSync) {
  auto isSys = _logicalCollection.system();

  _cacheEnabled =
      !isSys &&
      basics::VelocyPackHelper::getBooleanValue(slice, StaticStrings::CacheEnabled, _cacheEnabled) &&
      CacheManagerFeature::MANAGER != nullptr;
  primaryIndex()->setCacheEnabled(_cacheEnabled);

  if (_cacheEnabled) {
    createCache();
    primaryIndex()->createCache();
  } else {
    // will do nothing if cache is not present
    destroyCache();
    primaryIndex()->destroyCache();
    TRI_ASSERT(_cache.get() == nullptr);
  }

  // nothing else to do
  return {};
}

PhysicalCollection* RocksDBCollection::clone(LogicalCollection& logical) const {
  return new RocksDBCollection(logical, this);
}

/// @brief export properties
void RocksDBCollection::getPropertiesVPack(velocypack::Builder& result) const {
  TRI_ASSERT(result.isOpenObject());
  result.add(StaticStrings::ObjectId, VPackValue(std::to_string(objectId())));
  result.add(StaticStrings::TempObjectId, VPackValue(std::to_string(tempObjectId())));
  result.add(StaticStrings::CacheEnabled, VPackValue(_cacheEnabled));
  TRI_ASSERT(result.isOpenObject());
}

/// @brief closes an open collection
int RocksDBCollection::close() {
  READ_LOCKER(guard, _indexesLock);
  for (auto it : _indexes) {
    it->unload();
  }
  return TRI_ERROR_NO_ERROR;
}

void RocksDBCollection::load() {
  if (_cacheEnabled) {
    createCache();
    if (_cache) {
      uint64_t numDocs = _meta.numberDocuments();
      if (numDocs > 0) {
        _cache->sizeHint(static_cast<uint64_t>(0.3 * numDocs));
      }
    }
  }
  READ_LOCKER(guard, _indexesLock);
  for (auto it : _indexes) {
    it->load();
  }
}

void RocksDBCollection::unload() {
  WRITE_LOCKER(guard, _exclusiveLock);
  if (useCache()) {
    destroyCache();
    TRI_ASSERT(_cache.get() == nullptr);
  }
  READ_LOCKER(indexGuard, _indexesLock);
  for (auto it : _indexes) {
    it->unload();
  }
}

/// return bounds for all documents
RocksDBKeyBounds RocksDBCollection::bounds() const  {
  return RocksDBKeyBounds::CollectionDocuments(objectId());
}

void RocksDBCollection::prepareIndexes(arangodb::velocypack::Slice indexesSlice) {
  TRI_ASSERT(indexesSlice.isArray());

  StorageEngine* engine = EngineSelectorFeature::ENGINE;
  std::vector<std::shared_ptr<Index>> indexes;
  {
    READ_LOCKER(guard, _indexesLock);  // link creation needs read-lock too
    if (indexesSlice.length() == 0 && _indexes.empty()) {
      engine->indexFactory().fillSystemIndexes(_logicalCollection, indexes);
    } else {
      engine->indexFactory().prepareIndexes(_logicalCollection, indexesSlice, indexes);
    }
  }

  WRITE_LOCKER(guard, _indexesLock);
  TRI_ASSERT(_indexes.empty());
  for (std::shared_ptr<Index>& idx : indexes) {
    TRI_ASSERT(idx != nullptr);
    auto const id = idx->id();
    for (auto const& it : _indexes) {
      TRI_ASSERT(it != nullptr);
      if (it->id() == id) {  // index is there twice
        idx.reset();
        break;
      }
    }

    if (idx) {
      TRI_UpdateTickServer(static_cast<TRI_voc_tick_t>(id.id()));
      _indexes.emplace(idx);
      if (idx->type() == Index::TRI_IDX_TYPE_PRIMARY_INDEX) {
        TRI_ASSERT(idx->id().isPrimary());
        _primaryIndex = static_cast<RocksDBPrimaryIndex*>(idx.get());
      }
    }
  }

  auto it = _indexes.cbegin();
  if ((*it)->type() != Index::IndexType::TRI_IDX_TYPE_PRIMARY_INDEX ||
      (TRI_COL_TYPE_EDGE == _logicalCollection.type() &&
       (_indexes.size() < 3 ||
        ((*++it)->type() != Index::IndexType::TRI_IDX_TYPE_EDGE_INDEX ||
         (*++it)->type() != Index::IndexType::TRI_IDX_TYPE_EDGE_INDEX)))) {
    std::string msg =
        "got invalid indexes for collection '" + _logicalCollection.name() + "'";
    LOG_TOPIC("0ef34", ERR, arangodb::Logger::ENGINES) << msg;
#ifdef ARANGODB_ENABLE_MAINTAINER_MODE
    for (auto it : _indexes) {
      LOG_TOPIC("19e0b", ERR, arangodb::Logger::ENGINES) << "- " << it->context();
    }
#endif
    THROW_ARANGO_EXCEPTION_MESSAGE(TRI_ERROR_INTERNAL, msg);
  }

  TRI_ASSERT(!_indexes.empty());
}

std::shared_ptr<Index> RocksDBCollection::createIndex(VPackSlice const& info,
                                                      bool restore, bool& created) {
  TRI_ASSERT(info.isObject());

  // Step 0. Lock all the things
  TRI_vocbase_t& vocbase = _logicalCollection.vocbase();
  TRI_vocbase_col_status_e status;
  if (!vocbase.use()) { // someone dropped the database
    THROW_ARANGO_EXCEPTION(TRI_ERROR_ARANGO_DATABASE_NOT_FOUND);
  }
  Result res = vocbase.useCollection(&_logicalCollection, status);

  if (res.fail()) {
    THROW_ARANGO_EXCEPTION(res);
  }
  _numIndexCreations.fetch_add(1, std::memory_order_release);
  auto colGuard = scopeGuard([&] {
    vocbase.releaseCollection(&_logicalCollection);
    _numIndexCreations.fetch_sub(1, std::memory_order_release);
    vocbase.release();
  });

  RocksDBBuilderIndex::Locker locker(this);
  if (!locker.lock()) {
    THROW_ARANGO_EXCEPTION(TRI_ERROR_LOCK_TIMEOUT);
  }

  std::shared_ptr<Index> idx;
  {  // Step 1. Check for matching index
    READ_LOCKER(guard, _indexesLock);
    if ((idx = findIndex(info, _indexes)) != nullptr) {
      // We already have this index.
      if (idx->type() == arangodb::Index::TRI_IDX_TYPE_TTL_INDEX) {
        // special handling for TTL indexes
        // if there is exactly the same index present, we return it
        if (idx->matchesDefinition(info)) {
          created = false;
          return idx;
        }
        // if there is another TTL index already, we make things abort here
        THROW_ARANGO_EXCEPTION_MESSAGE(
            TRI_ERROR_BAD_PARAMETER,
            "there can only be one ttl index per collection");
      }

      created = false;
      return idx;
    }
  }

  RocksDBEngine* engine = static_cast<RocksDBEngine*>(EngineSelectorFeature::ENGINE);

  // Step 2. We are sure that we do not have an index of this type.
  // We also hold the lock. Create it
  bool const generateKey = !restore;
  try {
    idx = engine->indexFactory().prepareIndexFromSlice(info, generateKey,
                                                       _logicalCollection, false);
  } catch (std::exception const& ex) {
    THROW_ARANGO_EXCEPTION_MESSAGE(TRI_ERROR_ARANGO_INDEX_CREATION_FAILED, ex.what());
  }

  // we cannot persist primary or edge indexes
  TRI_ASSERT(idx->type() != Index::IndexType::TRI_IDX_TYPE_PRIMARY_INDEX);
  TRI_ASSERT(idx->type() != Index::IndexType::TRI_IDX_TYPE_EDGE_INDEX);

  {
    READ_LOCKER(guard, _indexesLock);
    for (auto const& other : _indexes) {  // conflicting index exists
      if (other->id() == idx->id() || other->name() == idx->name()) {
        // definition shares an identifier with an existing index with a
        // different definition
#ifdef ARANGODB_ENABLE_MAINTAINER_MODE
        VPackBuilder builder;
        other->toVelocyPack(builder, static_cast<std::underlying_type<Index::Serialize>::type>(
                                         Index::Serialize::Basics));
        LOG_TOPIC("29d1c", WARN, Logger::ENGINES)
            << "attempted to create index '" << info.toJson()
            << "' but found conflicting index '" << builder.slice().toJson() << "'";
#endif
        THROW_ARANGO_EXCEPTION_MESSAGE(TRI_ERROR_ARANGO_DUPLICATE_IDENTIFIER,
                                       "duplicate value for `" + StaticStrings::IndexId +
                                           "` or `" + StaticStrings::IndexName + "`");
      }
    }
  }

  do {

    // Step 3. add index to collection entry (for removal after a crash)
    auto buildIdx =
    std::make_shared<RocksDBBuilderIndex>(std::static_pointer_cast<RocksDBIndex>(idx));
    if (!engine->inRecovery()) {  // manually modify collection entry, other
      // methods need lock
      RocksDBKey key;             // read collection info from database
      key.constructCollection(_logicalCollection.vocbase().id(),
                              _logicalCollection.id());
      rocksdb::PinnableSlice ps;
      rocksdb::Status s = engine->db()->Get(rocksdb::ReadOptions(),
                                            RocksDBColumnFamily::definitions(),
                                            key.string(), &ps);
      if (!s.ok()) {
        res.reset(rocksutils::convertStatus(s));
        break;
      }

      VPackBuilder builder;
      builder.openObject();
      for (auto pair : VPackObjectIterator(RocksDBValue::data(ps))) {
        if (pair.key.isEqualString("indexes")) {  // append new index
          VPackArrayBuilder arrGuard(&builder, "indexes");
          builder.add(VPackArrayIterator(pair.value));
          buildIdx->toVelocyPack(builder, Index::makeFlags(Index::Serialize::Internals));
          continue;
        }
        builder.add(pair.key);
        builder.add(pair.value);
      }
      builder.close();
      res = engine->writeCreateCollectionMarker(_logicalCollection.vocbase().id(),
                                                _logicalCollection.id(), builder.slice(),
                                                RocksDBLogValue::Empty());
      if (res.fail()) {
        break;
      }
    }

    // Step 4. fill index
    bool const inBackground =
        basics::VelocyPackHelper::getBooleanValue(info, StaticStrings::IndexInBackground, false);
    if (inBackground) {  // allow concurrent inserts into index
      {
        WRITE_LOCKER(guard, _indexesLock);
        _indexes.emplace(buildIdx);
      }
      res = buildIdx->fillIndexBackground(locker);
    } else {
      res = buildIdx->fillIndexForeground();
    }
    if (res.fail()) {
      break;
    }
    locker.lock(); // always lock to avoid inconsistencies

    // Step 5. register in index list
    WRITE_LOCKER(guard, _indexesLock);
    if (inBackground) {  // swap in actual index
      for (auto& it : _indexes) {
        if (it->id() == buildIdx->id()) {
          _indexes.erase(it);
          _indexes.emplace(idx);
          break;
        }
      }
    } else {
      _indexes.emplace(idx);
    }
    guard.unlock();
#if USE_PLAN_CACHE
    arangodb::aql::PlanCache::instance()->invalidate(_logicalCollection.vocbase());
#endif

    // inBackground index might not recover selectivity estimate w/o sync
    if (inBackground && !idx->unique() && idx->hasSelectivityEstimate()) {
      engine->settingsManager()->sync(false);
    }

    // Step 6. persist in rocksdb
    if (!engine->inRecovery()) {  // write new collection marker
      auto builder = _logicalCollection.toVelocyPackIgnore(
          {"path", "statusString"},
          LogicalDataSource::Serialization::PersistenceWithInProgress);
      VPackBuilder indexInfo;
      idx->toVelocyPack(indexInfo, Index::makeFlags(Index::Serialize::Internals));
      res = engine->writeCreateCollectionMarker(_logicalCollection.vocbase().id(),
                                                _logicalCollection.id(), builder.slice(),
                                                RocksDBLogValue::IndexCreate(_logicalCollection.vocbase().id(),
                                                                             _logicalCollection.id(), indexInfo.slice()));
    }
  } while(false);

  // cleanup routine
  if (res.fail()) { // We could not create the index. Better abort
    WRITE_LOCKER(guard, _indexesLock);
    auto it = _indexes.begin();
    while (it != _indexes.end()) {
      if ((*it)->id() == idx->id()) {
        _indexes.erase(it);
        break;
      }
      it++;
    }
    guard.unlock();
    idx->drop();
    THROW_ARANGO_EXCEPTION(res);
  }

  created = true;
  return idx;
}

/// @brief Drop an index with the given iid.
bool RocksDBCollection::dropIndex(IndexId iid) {
  // usually always called when _exclusiveLock is held
  if (iid.empty() || iid.isPrimary()) {
    return true;
  }

  std::shared_ptr<arangodb::Index> toRemove;
  {
    WRITE_LOCKER(guard, _indexesLock);
    for (auto& it : _indexes) {
      if (iid == it->id()) {
        toRemove = it;
        _indexes.erase(it);
        break;
      }
    }
  }

  if (!toRemove) {  // index not found
    // We tried to remove an index that does not exist
    events::DropIndex(_logicalCollection.vocbase().name(), _logicalCollection.name(),
                      std::to_string(iid.id()), TRI_ERROR_ARANGO_INDEX_NOT_FOUND);
    return false;
  }

  READ_LOCKER(guard, _indexesLock);

  RocksDBIndex* cindex = static_cast<RocksDBIndex*>(toRemove.get());
  TRI_ASSERT(cindex != nullptr);

  Result res = cindex->drop();

  if (!res.ok()) {
    return false;
  }

  events::DropIndex(_logicalCollection.vocbase().name(), _logicalCollection.name(),
                    std::to_string(iid.id()), TRI_ERROR_NO_ERROR);

  cindex->compact(); // trigger compaction before deleting the object

  auto* engine = static_cast<RocksDBEngine*>(EngineSelectorFeature::ENGINE);

  if (!engine || engine->inRecovery()) {
    return true; // skip writing WAL marker if inRecovery()
  }

  auto builder =  // RocksDB path
      _logicalCollection.toVelocyPackIgnore(
          {"path", "statusString"},
          LogicalDataSource::Serialization::PersistenceWithInProgress);

  // log this event in the WAL and in the collection meta-data
  res = engine->writeCreateCollectionMarker( // write marker
    _logicalCollection.vocbase().id(), // vocbase id
    _logicalCollection.id(), // collection id
    builder.slice(), // RocksDB path
    RocksDBLogValue::IndexDrop( // marker
      _logicalCollection.vocbase().id(), _logicalCollection.id(), iid // args
    )
  );

  return res.ok();
}

std::unique_ptr<IndexIterator> RocksDBCollection::getAllIterator(transaction::Methods* trx) const {
  return std::make_unique<RocksDBAllIndexIterator>(&_logicalCollection, trx);
}

std::unique_ptr<IndexIterator> RocksDBCollection::getAnyIterator(transaction::Methods* trx) const {
  return std::make_unique<RocksDBAnyIndexIterator>(&_logicalCollection, trx);
}

std::unique_ptr<ReplicationIterator> RocksDBCollection::getReplicationIterator(
    ReplicationIterator::Ordering order, uint64_t batchId) {
  if (order != ReplicationIterator::Ordering::Revision) {
    // not supported
    return nullptr;
  }

  EngineSelectorFeature& selector =
      _logicalCollection.vocbase().server().getFeature<EngineSelectorFeature>();
  RocksDBEngine& engine = selector.engine<RocksDBEngine>();
  RocksDBReplicationManager* manager = engine.replicationManager();
  RocksDBReplicationContext* ctx = batchId == 0 ? nullptr : manager->find(batchId);
  auto guard = scopeGuard([manager, ctx]() -> void {
    if (ctx) {
      manager->release(ctx);
    }
  });
  rocksdb::Snapshot const* snapshot = ctx ? ctx->snapshot() : nullptr;

  return std::make_unique<RocksDBRevisionReplicationIterator>(_logicalCollection, snapshot);
}

std::unique_ptr<ReplicationIterator> RocksDBCollection::getReplicationIterator(
    ReplicationIterator::Ordering order, transaction::Methods& trx) {
  if (order != ReplicationIterator::Ordering::Revision) {
    // not supported
    return nullptr;
  }

  return std::make_unique<RocksDBRevisionReplicationIterator>(_logicalCollection, trx);
}

////////////////////////////////////
// -- SECTION DML Operations --
///////////////////////////////////

Result RocksDBCollection::truncate(transaction::Methods& trx, OperationOptions& options) {
  TRI_ASSERT(objectId() != 0);
  auto state = RocksDBTransactionState::toState(&trx);
  RocksDBMethods* mthds = state->rocksdbMethods();

  if (state->isOnlyExclusiveTransaction() &&
      state->hasHint(transaction::Hints::Hint::ALLOW_RANGE_DELETE) &&
      this->canUseRangeDeleteInWal() && _meta.numberDocuments() >= 32 * 1024) {
    // non-transactional truncate optimization. We perform a bunch of
    // range deletes and circumvent the normal rocksdb::Transaction.
    // no savepoint needed here
    TRI_ASSERT(!state->hasOperations());  // not allowed

    TRI_IF_FAILURE("RocksDBRemoveLargeRangeOn") {
      return Result(TRI_ERROR_DEBUG);
    }

    RocksDBEngine* engine = rocksutils::globalRocksEngine();
    rocksdb::DB* db = engine->db()->GetRootDB();

    TRI_IF_FAILURE("RocksDBCollection::truncate::forceSync") {
      engine->settingsManager()->sync(false);
    }

    // pre commit sequence needed to place a blocker
    rocksdb::SequenceNumber seq = rocksutils::latestSequenceNumber();
    auto guard = scopeGuard([&] {  // remove blocker afterwards
      _meta.removeBlocker(state->id());
    });
    _meta.placeBlocker(state->id(), seq);

    rocksdb::WriteBatch batch;
    // delete documents
    RocksDBKeyBounds bounds = RocksDBKeyBounds::CollectionDocuments(objectId());
    rocksdb::Status s =
    batch.DeleteRange(bounds.columnFamily(), bounds.start(), bounds.end());
    if (!s.ok()) {
      return rocksutils::convertStatus(s);
    }

    // delete indexes, place estimator blockers
    {
      READ_LOCKER(idxGuard, _indexesLock);
      for (std::shared_ptr<Index> const& idx : _indexes) {
        RocksDBIndex* ridx = static_cast<RocksDBIndex*>(idx.get());
        bounds = ridx->getBounds();
        s = batch.DeleteRange(bounds.columnFamily(), bounds.start(), bounds.end());
        if (!s.ok()) {
          return rocksutils::convertStatus(s);
        }
      }
    }

    // add the log entry so we can recover the correct count
    auto log = RocksDBLogValue::CollectionTruncate(trx.vocbase().id(),
                                                   _logicalCollection.id(), objectId());

    s = batch.PutLogData(log.slice());

    if (!s.ok()) {
      return rocksutils::convertStatus(s);
    }

    rocksdb::WriteOptions wo;

    s = db->Write(wo, &batch);

    if (!s.ok()) {
      return rocksutils::convertStatus(s);
    }

    seq = db->GetLatestSequenceNumber() - 1;  // post commit sequence

    uint64_t numDocs = _meta.numberDocuments();
    _meta.adjustNumberDocuments(seq, /*revision*/ newRevisionId(),
                                -static_cast<int64_t>(numDocs));

    {
      READ_LOCKER(idxGuard, _indexesLock);
      for (std::shared_ptr<Index> const& idx : _indexes) {
        idx->afterTruncate(seq);  // clears caches / clears links (if applicable)
      }
    }
    bufferTruncate(seq);

    guard.fire();  // remove blocker

    TRI_ASSERT(!state->hasOperations());  // not allowed
    return Result{};
  }

  TRI_IF_FAILURE("RocksDBRemoveLargeRangeOff") {
    return Result(TRI_ERROR_DEBUG);
  }

  // normal transactional truncate
  RocksDBKeyBounds documentBounds = RocksDBKeyBounds::CollectionDocuments(objectId());
  rocksdb::Comparator const* cmp = RocksDBColumnFamily::documents()->GetComparator();
  // intentionally copy the read options so we can modify them
  rocksdb::ReadOptions ro = mthds->iteratorReadOptions();
  rocksdb::Slice const end = documentBounds.end();
  ro.iterate_upper_bound = &end;
  // we are going to blow away all data anyway. no need to blow up the cache
  ro.fill_cache = false;

  TRI_ASSERT(ro.snapshot);

  // avoid OOM error for truncate by committing earlier
  uint64_t const prvICC = state->options().intermediateCommitCount;
  state->options().intermediateCommitCount = std::min<uint64_t>(prvICC, 10000);

  uint64_t found = 0;
  VPackBuilder docBuffer;
  auto iter = mthds->NewIterator(ro, documentBounds.columnFamily());
  for (iter->Seek(documentBounds.start());
       iter->Valid() && cmp->Compare(iter->key(), end) < 0;
       iter->Next()) {

    ++found;
    TRI_ASSERT(objectId() == RocksDBKey::objectId(iter->key()));
    VPackSlice document(reinterpret_cast<uint8_t const*>(iter->value().data()));
    TRI_ASSERT(document.isObject());

    // tmp may contain a pointer into rocksdb::WriteBuffer::_rep. This is
    // a 'std::string' which might be realloc'ed on any Put/Delete operation
    docBuffer.clear();
    docBuffer.add(document);

    // To print the WAL we need key and RID
    VPackSlice key;
    TRI_voc_rid_t rid = 0;
    transaction::helpers::extractKeyAndRevFromDocument(document, key, rid);
    TRI_ASSERT(key.isString());
    TRI_ASSERT(rid != 0);

    RocksDBSavePoint guard(&trx, TRI_VOC_DOCUMENT_OPERATION_REMOVE);
    state->prepareOperation(_logicalCollection.id(),
                            rid,  // actual revision ID!!
                            TRI_VOC_DOCUMENT_OPERATION_REMOVE);

    LocalDocumentId const docId = RocksDBKey::documentId(iter->key());
    auto res = removeDocument(&trx, docId, docBuffer.slice(), options);

    if (res.fail()) {  // Failed to remove document in truncate.
      return res;
    }

    bool hasPerformedIntermediateCommit = false;
    res = state->addOperation(_logicalCollection.id(), docId.id(), TRI_VOC_DOCUMENT_OPERATION_REMOVE,
                              hasPerformedIntermediateCommit);

    if (res.fail()) {  // This should never happen...
      return res;
    }
    guard.finish(hasPerformedIntermediateCommit);

    trackWaitForSync(&trx, options);

  }

  // reset to previous value after truncate is finished
  state->options().intermediateCommitCount = prvICC;

#ifdef ARANGODB_ENABLE_MAINTAINER_MODE
  if (state->numCommits() == 0) {
    // check IN TRANSACTION if documents have been deleted
    if (mthds->countInBounds(RocksDBKeyBounds::CollectionDocuments(objectId()), true)) {
      THROW_ARANGO_EXCEPTION_MESSAGE(TRI_ERROR_INTERNAL,
                                     "deletion check in collection truncate "
                                     "failed - not all documents have been "
                                     "deleted");
    }
  }
#endif

  TRI_IF_FAILURE("FailAfterAllCommits") { return Result(TRI_ERROR_DEBUG); }
  TRI_IF_FAILURE("SegfaultAfterAllCommits") {
    TRI_TerminateDebugging("SegfaultAfterAllCommits");
  }
  return Result{};
}

Result RocksDBCollection::lookupKey(transaction::Methods* trx,
                                    VPackStringRef key,
                                    std::pair<LocalDocumentId, TRI_voc_rid_t>& result) const {
  result.first = LocalDocumentId::none();
  result.second = 0;
  
  // lookup the revision id in the primary index
  if (!primaryIndex()->lookupRevision(trx, key, result.first, result.second)) {
    // document not found
    TRI_ASSERT(!result.first.isSet());
    TRI_ASSERT(result.second == 0);
    return Result(TRI_ERROR_ARANGO_DOCUMENT_NOT_FOUND);
  }

  // document found, but revisionId may not have been present in the primary
  // index. this can happen for "older" collections
  TRI_ASSERT(result.first.isSet());
  TRI_ASSERT(result.second != 0);
  return Result();
}

bool RocksDBCollection::lookupRevision(transaction::Methods* trx, VPackSlice const& key,
                                       TRI_voc_rid_t& revisionId) const {
  TRI_ASSERT(key.isString());
  LocalDocumentId documentId;
  revisionId = 0;
  // lookup the revision id in the primary index
  if (!primaryIndex()->lookupRevision(trx, arangodb::velocypack::StringRef(key),
                                      documentId, revisionId)) {
    // document not found
    TRI_ASSERT(revisionId == 0);
    return false;
  }

  // document found, and we have a valid revisionId
  TRI_ASSERT(documentId.isSet());
  TRI_ASSERT(revisionId != 0);
  return true;
}

Result RocksDBCollection::read(transaction::Methods* trx,
                               arangodb::velocypack::StringRef const& key,
                               ManagedDocumentResult& result) {
  Result res;
  do {
    LocalDocumentId const documentId = primaryIndex()->lookupKey(trx, key);
    if (!documentId.isSet()) {
      res.reset(TRI_ERROR_ARANGO_DOCUMENT_NOT_FOUND);
      break;
    }  // else found

    std::string* buffer = result.setManaged();
    rocksdb::PinnableSlice ps(buffer);
    res = lookupDocumentVPack(trx, documentId, ps, /*readCache*/true, /*fillCache*/true);
    if (res.ok()) {
      if (ps.IsPinned()) {
        buffer->assign(ps.data(), ps.size());
      } // else value is already assigned
      result.setRevisionId(); // extracts id from buffer
    }
  } while (res.is(TRI_ERROR_ARANGO_DOCUMENT_NOT_FOUND) &&
           RocksDBTransactionState::toState(trx)->setSnapshotOnReadOnly());
  return res;
}

// read using a token!
bool RocksDBCollection::readDocument(transaction::Methods* trx,
                                     LocalDocumentId const& documentId,
                                     ManagedDocumentResult& result) const {
  if (documentId.isSet()) {
    std::string* buffer = result.setManaged();
    rocksdb::PinnableSlice ps(buffer);
    Result res = lookupDocumentVPack(trx, documentId, ps, /*readCache*/true, /*fillCache*/true);
    if (res.ok()) {
      if (ps.IsPinned()) {
        buffer->assign(ps.data(), ps.size());
      } // else value is already assigned
      return true;
    }
  }
  return false;
}

// read using a token!
bool RocksDBCollection::readDocumentWithCallback(transaction::Methods* trx,
                                                 LocalDocumentId const& documentId,
                                                 IndexIterator::DocumentCallback const& cb) const {
  if (documentId.isSet()) {
    return lookupDocumentVPack(trx, documentId, cb, /*withCache*/true);
  }
  return false;
}

Result RocksDBCollection::insert(arangodb::transaction::Methods* trx,
                                 arangodb::velocypack::Slice const slice,
                                 arangodb::ManagedDocumentResult& resultMdr,
                                 OperationOptions& options) {
  bool const isEdgeCollection = (TRI_COL_TYPE_EDGE == _logicalCollection.type());

  transaction::BuilderLeaser builder(trx);
  TRI_voc_tick_t revisionId;
  Result res(newObjectForInsert(trx, slice, isEdgeCollection, *builder.get(),
                                options.isRestore, revisionId));
  if (res.fail()) {
    return res;
  }

  VPackSlice newSlice = builder->slice();

  if (options.validate && 
      !options.isRestore && 
      options.isSynchronousReplicationFrom.empty()) {
    // only do schema validation when we are not restoring/replicating
    res = _logicalCollection.validate(newSlice, trx->transactionContextPtr()->getVPackOptions());

    if (res.fail()) {
      return res;
    }
  }
    
  
  int r = transaction::Methods::validateSmartJoinAttribute(_logicalCollection, newSlice);

  if (r != TRI_ERROR_NO_ERROR) {
    res.reset(r);
    return res;
  }
        

  LocalDocumentId const documentId = ::generateDocumentId(_logicalCollection, revisionId);

  RocksDBSavePoint guard(trx, TRI_VOC_DOCUMENT_OPERATION_INSERT);

  auto* state = RocksDBTransactionState::toState(trx);
  state->prepareOperation(_logicalCollection.id(), revisionId, TRI_VOC_DOCUMENT_OPERATION_INSERT);

  res = insertDocument(trx, documentId, newSlice, options);

  if (res.ok()) {
    trackWaitForSync(trx, options);

    if (options.returnNew) {
      resultMdr.setManaged(newSlice.begin());
      TRI_ASSERT(resultMdr.revisionId() == revisionId);
    } else if (!options.silent) {  //  need to pass revId manually
      transaction::BuilderLeaser keyBuilder(trx);
      keyBuilder->openObject(/*unindexed*/true);
      keyBuilder->add(StaticStrings::KeyString, transaction::helpers::extractKeyFromDocument(newSlice));
      keyBuilder->close();
      resultMdr.setManaged()->assign(reinterpret_cast<char const*>(keyBuilder->start()),
                                     keyBuilder->size());
      resultMdr.setRevisionId(revisionId);
    }

    bool hasPerformedIntermediateCommit = false;
    res = state->addOperation(_logicalCollection.id(), revisionId,
                              TRI_VOC_DOCUMENT_OPERATION_INSERT,
                              hasPerformedIntermediateCommit);

    guard.finish(hasPerformedIntermediateCommit);
  }

  return res;
}

Result RocksDBCollection::update(transaction::Methods* trx,
                                 velocypack::Slice newSlice,
                                 ManagedDocumentResult& resultMdr, OperationOptions& options,
                                 ManagedDocumentResult& previousMdr) {

  VPackSlice keySlice = newSlice.get(StaticStrings::KeyString);
  if (keySlice.isNone()) {
    return TRI_ERROR_ARANGO_DOCUMENT_HANDLE_BAD;
  } else if (!keySlice.isString()) {
    return TRI_ERROR_ARANGO_DOCUMENT_KEY_BAD;
  }

  auto const oldDocumentId = primaryIndex()->lookupKey(trx, VPackStringRef(keySlice));
  if (!oldDocumentId.isSet()) {
    return TRI_ERROR_ARANGO_DOCUMENT_NOT_FOUND;
  }
  std::string* prevBuffer = previousMdr.setManaged();
  // uses either prevBuffer or avoids memcpy (if read hits block cache)
  rocksdb::PinnableSlice previousPS(prevBuffer);
  Result res = lookupDocumentVPack(trx, oldDocumentId, previousPS,
                                   /*readCache*/true, /*fillCache*/false);
  if (res.fail()) {
    return res;
  }

  TRI_ASSERT(previousPS.size() > 0);
  VPackSlice const oldDoc(reinterpret_cast<uint8_t const*>(previousPS.data()));
  previousMdr.setRevisionId(transaction::helpers::extractRevFromDocument(oldDoc));
  TRI_ASSERT(previousMdr.revisionId() != 0);

  if (!options.ignoreRevs) {  // Check old revision:
    TRI_voc_rid_t expectedRev = TRI_ExtractRevisionId(newSlice);
    int result = checkRevision(trx, expectedRev, previousMdr.revisionId());
    if (result != TRI_ERROR_NO_ERROR) {
      return res.reset(result);
    }
  }

  if (newSlice.length() <= 1) {  // TODO move above ?!
    // shortcut. no need to do anything
    resultMdr.setManaged(oldDoc.begin());
    TRI_ASSERT(!resultMdr.empty());

    trackWaitForSync(trx, options);
    return res;
  }

  // merge old and new values
  TRI_voc_rid_t revisionId;
  auto isEdgeCollection = (TRI_COL_TYPE_EDGE == _logicalCollection.type());

  transaction::BuilderLeaser builder(trx);
  res = mergeObjectsForUpdate(trx, oldDoc, newSlice, isEdgeCollection,
                              options.mergeObjects, options.keepNull,
                              *builder.get(), options.isRestore, revisionId);
  if (res.fail()) {
    return res;
  }
  LocalDocumentId const newDocumentId = ::generateDocumentId(_logicalCollection, revisionId);

  if (_isDBServer) {
    // Need to check that no sharding keys have changed:
    if (arangodb::shardKeysChanged(_logicalCollection, oldDoc, builder->slice(), true)) {
      return res.reset(TRI_ERROR_CLUSTER_MUST_NOT_CHANGE_SHARDING_ATTRIBUTES);
    }
    if (arangodb::smartJoinAttributeChanged(_logicalCollection, oldDoc,
                                            builder->slice(), true)) {
      return res.reset(TRI_ERROR_CLUSTER_MUST_NOT_CHANGE_SMART_JOIN_ATTRIBUTE);
    }
  }

  if(options.validate && options.isSynchronousReplicationFrom.empty()) {
    res = _logicalCollection.validate(builder->slice(), oldDoc,
                                      trx->transactionContextPtr()->getVPackOptions());
    if (res.fail()) {
      return res;
    }
  }

  VPackSlice const newDoc(builder->slice());
  RocksDBSavePoint guard(trx, TRI_VOC_DOCUMENT_OPERATION_UPDATE);

  auto* state = RocksDBTransactionState::toState(trx);
  // add possible log statement under guard
  state->prepareOperation(_logicalCollection.id(), revisionId, TRI_VOC_DOCUMENT_OPERATION_UPDATE);
  res = updateDocument(trx, oldDocumentId, oldDoc, newDocumentId, newDoc, options);

  if (res.ok()) {
    trackWaitForSync(trx, options);

    if (options.returnNew) {
      resultMdr.setManaged(newDoc.begin());
      TRI_ASSERT(!resultMdr.empty());
    } else {  //  need to pass revId manually
      resultMdr.setRevisionId(revisionId);
    }
    if (options.returnOld) {
      if (previousPS.IsPinned()) { // value was not copied
        prevBuffer->assign(previousPS.data(), previousPS.size());
      }  // else value is already assigned
      TRI_ASSERT(!previousMdr.empty());
    } else {
      previousMdr.clearData();
    }

    bool hasPerformedIntermediateCommit = false;
    auto result = state->addOperation(_logicalCollection.id(), revisionId,
                                      TRI_VOC_DOCUMENT_OPERATION_UPDATE,
                                      hasPerformedIntermediateCommit);

    if (result.fail()) {
      THROW_ARANGO_EXCEPTION(result);
    }

    guard.finish(hasPerformedIntermediateCommit);
  }

  return res;
}

Result RocksDBCollection::replace(transaction::Methods* trx,
                                  velocypack::Slice newSlice,
                                  ManagedDocumentResult& resultMdr, OperationOptions& options,
                                  ManagedDocumentResult& previousMdr) {

  VPackSlice keySlice = newSlice.get(StaticStrings::KeyString);
  if (keySlice.isNone()) {
    return TRI_ERROR_ARANGO_DOCUMENT_HANDLE_BAD;
  } else if (!keySlice.isString()) {
    return TRI_ERROR_ARANGO_DOCUMENT_KEY_BAD;
  }

  auto const oldDocumentId = primaryIndex()->lookupKey(trx, VPackStringRef(keySlice));
  if (!oldDocumentId.isSet()) {
    return TRI_ERROR_ARANGO_DOCUMENT_NOT_FOUND;
  }
  std::string* prevBuffer = previousMdr.setManaged();
  // uses either prevBuffer or avoids memcpy (if read hits block cache)
  rocksdb::PinnableSlice previousPS(prevBuffer);
  Result res = lookupDocumentVPack(trx, oldDocumentId, previousPS,
                                   /*readCache*/ true, /*fillCache*/ false);
  if (res.fail()) {
    return res;
  }

  TRI_ASSERT(previousPS.size() > 0);
  VPackSlice const oldDoc(reinterpret_cast<uint8_t const*>(previousPS.data()));
  previousMdr.setRevisionId(transaction::helpers::extractRevFromDocument(oldDoc));
  TRI_ASSERT(previousMdr.revisionId() != 0);

  if (!options.ignoreRevs) {  // Check old revision:
    TRI_voc_rid_t expectedRev = TRI_ExtractRevisionId(newSlice);
    res = checkRevision(trx, expectedRev, previousMdr.revisionId());
    if (res.fail()) {
      return res;
    }
  }

  // merge old and new values
  TRI_voc_rid_t revisionId;
  bool const isEdgeCollection = (TRI_COL_TYPE_EDGE == _logicalCollection.type());

  transaction::BuilderLeaser builder(trx);
  res = newObjectForReplace(trx, oldDoc, newSlice, isEdgeCollection,
                            *builder.get(), options.isRestore, revisionId);
  if (res.fail()) {
    return res;
  }
  LocalDocumentId const newDocumentId = ::generateDocumentId(_logicalCollection, revisionId);

  if (_isDBServer) {
    // Need to check that no sharding keys have changed:
    if (arangodb::shardKeysChanged(_logicalCollection, oldDoc, builder->slice(), false)) {
      return res.reset(TRI_ERROR_CLUSTER_MUST_NOT_CHANGE_SHARDING_ATTRIBUTES);
    }
    if (arangodb::smartJoinAttributeChanged(_logicalCollection, oldDoc,
                                            builder->slice(), false)) {
      return Result(TRI_ERROR_CLUSTER_MUST_NOT_CHANGE_SMART_JOIN_ATTRIBUTE);
    }
  }

  VPackSlice const newDoc(builder->slice());

  if (options.validate && options.isSynchronousReplicationFrom.empty()) {
    res = _logicalCollection.validate(newDoc, oldDoc,
                                      trx->transactionContextPtr()->getVPackOptions());
    if (res.fail()) {
      return res;
    }
  }

  RocksDBSavePoint guard(trx, TRI_VOC_DOCUMENT_OPERATION_REPLACE);

  auto* state = RocksDBTransactionState::toState(trx);
  // add possible log statement under guard
  state->prepareOperation(_logicalCollection.id(), revisionId, TRI_VOC_DOCUMENT_OPERATION_REPLACE);
  res = updateDocument(trx, oldDocumentId, oldDoc, newDocumentId, newDoc, options);

  if (res.ok()) {
    trackWaitForSync(trx, options);

    if (options.returnNew) {
      resultMdr.setManaged(newDoc.begin());
      TRI_ASSERT(!resultMdr.empty());
    } else {  //  need to pass revId manually
      resultMdr.setRevisionId(revisionId);
    }
    if (options.returnOld) {
      if (previousPS.IsPinned()) {  // value was not copied
        prevBuffer->assign(previousPS.data(), previousPS.size());
      }  // else value is already assigned
      TRI_ASSERT(!previousMdr.empty());
    } else {
      previousMdr.clearData();
    }

    bool hasPerformedIntermediateCommit = false;
    auto result = state->addOperation(_logicalCollection.id(), revisionId,
                                      TRI_VOC_DOCUMENT_OPERATION_REPLACE,
                                      hasPerformedIntermediateCommit);

    if (result.fail()) {
      THROW_ARANGO_EXCEPTION(result);
    }

    guard.finish(hasPerformedIntermediateCommit);
  }

  return res;
}

Result RocksDBCollection::remove(transaction::Methods& trx, velocypack::Slice slice,
                                 ManagedDocumentResult& previousMdr,
                                 OperationOptions& options) {
  VPackSlice keySlice;
  if (slice.isString()) {
    keySlice = slice;
  } else {
    keySlice = slice.get(StaticStrings::KeyString);
  }
  TRI_ASSERT(!keySlice.isNone());
  if (!keySlice.isString()) {
    return TRI_ERROR_ARANGO_DOCUMENT_KEY_BAD;
  }

  auto const documentId = primaryIndex()->lookupKey(&trx, VPackStringRef(keySlice));
  if (!documentId.isSet()) {
    return TRI_ERROR_ARANGO_DOCUMENT_NOT_FOUND;
  }

  // Check old revision:
  LocalDocumentId expectedId;
  if (!options.ignoreRevs && slice.isObject()) {
    expectedId = LocalDocumentId::create(TRI_ExtractRevisionId(slice));
  }

  return remove(trx, documentId, expectedId, previousMdr, options);
}

Result RocksDBCollection::remove(transaction::Methods& trx, LocalDocumentId documentId,
                                 ManagedDocumentResult& previousMdr,
                                 OperationOptions& options) {
  return remove(trx, documentId, LocalDocumentId(), previousMdr, options);
}

Result RocksDBCollection::remove(transaction::Methods& trx, LocalDocumentId documentId,
                                 LocalDocumentId expectedId, ManagedDocumentResult& previousMdr,
                                 OperationOptions& options) {
  if (!documentId.isSet()) {
    return TRI_ERROR_ARANGO_DOCUMENT_NOT_FOUND;
  }
  std::string* prevBuffer = previousMdr.setManaged();
  // uses either prevBuffer or avoids memcpy (if read hits block cache)
  rocksdb::PinnableSlice previousPS(prevBuffer);
  Result res = lookupDocumentVPack(&trx, documentId, previousPS,
                                   /*readCache*/ true, /*fillCache*/ false);
  if (res.fail()) {
    return res;
  }

  TRI_ASSERT(previousPS.size() > 0);
  VPackSlice const oldDoc(reinterpret_cast<uint8_t const*>(previousPS.data()));
  previousMdr.setRevisionId(transaction::helpers::extractRevFromDocument(oldDoc));
  TRI_ASSERT(previousMdr.revisionId() != 0);

  // Check old revision:
  if (!options.ignoreRevs && expectedId.isSet()) {
    res = checkRevision(&trx, expectedId.id(), previousMdr.revisionId());
    if (res.fail()) {
      return res;
    }
  }

  auto state = RocksDBTransactionState::toState(&trx);
  RocksDBSavePoint guard(&trx, TRI_VOC_DOCUMENT_OPERATION_REMOVE);

  // add possible log statement under guard
  state->prepareOperation(_logicalCollection.id(), previousMdr.revisionId(),
                          TRI_VOC_DOCUMENT_OPERATION_REMOVE);
  res = removeDocument(&trx, documentId, oldDoc, options);

  if (res.ok()) {
    trackWaitForSync(&trx, options);

    if (options.returnOld) {
      if (previousPS.IsPinned()) {  // value was not copied
        prevBuffer->assign(previousPS.data(), previousPS.size());
      }  // else value is already assigned
      TRI_ASSERT(!previousMdr.empty());
    } else {
      previousMdr.clearData();
    }

    bool hasPerformedIntermediateCommit = false;
    res = state->addOperation(_logicalCollection.id(), newRevisionId(),
                              TRI_VOC_DOCUMENT_OPERATION_REMOVE,
                              hasPerformedIntermediateCommit);

    guard.finish(hasPerformedIntermediateCommit);
  }

  return res;
}

void RocksDBCollection::adjustNumberDocuments(transaction::Methods& trx, int64_t diff) {
  auto seq = rocksutils::latestSequenceNumber();
  meta().adjustNumberDocuments(seq, /*revId*/ 0, diff);
}

Result RocksDBCollection::prepareUpgrade() {
  Result res{};
  if (_logicalCollection.version() >= LogicalCollection::Version::v37 ||
      _logicalCollection.syncByRevision() ||
      _logicalCollection.usesRevisionsAsDocumentIds() || tempObjectId() != 0) {
    return res;
  }

  auto& server = _logicalCollection.vocbase().server();
  auto& selector = server.getFeature<EngineSelectorFeature>();
  RocksDBEngine& engine = selector.engine<RocksDBEngine>();

  res = ::updateObjectIdsForCollection(*engine.db(), _logicalCollection,
                                       ::injectNewTemporaryObjectId, false, false);
  if (res.fail()) {
    LOG_TOPIC("ad41c", WARN, Logger::ENGINES)
        << "failed to allocate temporary id for writing while upgrading '"
        << _logicalCollection.name() << "': " << res.errorMessage();
    return res;
  }

  {
<<<<<<< HEAD
=======
    // start an exclusive transaction to block access to the collection
    std::shared_ptr<transaction::Context> context =
        transaction::StandaloneContext::Create(_logicalCollection.vocbase());
    SingleCollectionTransaction trx(context, _logicalCollection, AccessMode::Type::EXCLUSIVE);
    res = trx.begin();
    if (res.fail()) {
      LOG_TOPIC("ad51c", WARN, Logger::ENGINES)
          << "failed to lock collection for writing while upgrading '"
          << _logicalCollection.name() << "': " << res.errorMessage();
      return res;
    }

>>>>>>> 92a249a7
    res = ::copyCollectionToNewObjectIdSpace(*engine.db(), _logicalCollection);
    if (res.fail()) {
      LOG_TOPIC("af51c", WARN, Logger::ENGINES)
          << "failed to upgrade collection data while upgrading '"
          << _logicalCollection.name() << "': " << res.errorMessage();
      return res;
    }

    std::vector<std::shared_ptr<Index>> indices = getIndexes();
    for (auto const& index : indices) {
      res = ::copyIndexToNewObjectIdSpace(*engine.db(), _logicalCollection, *index);
      if (res.fail()) {
        LOG_TOPIC("af61c", WARN, Logger::ENGINES)
            << "failed to upgrade index data while upgrading '"
            << _logicalCollection.name() << "': " << res.errorMessage();
        return res;
      }
    }
  }

<<<<<<< HEAD
  return res;
}

Result RocksDBCollection::finalizeUpgrade() {
  Result res{};
  if (_logicalCollection.version() >= LogicalCollection::Version::v37 ||
      _logicalCollection.syncByRevision() ||
      _logicalCollection.usesRevisionsAsDocumentIds()) {
    return res;
=======
    res = ::updateObjectIdsForCollection(*engine.db(), _logicalCollection,
                                         ::swapObjectIds, true);
    if (res.fail()) {
      LOG_TOPIC("af62c", WARN, Logger::ENGINES)
          << "failed to finalize upgrade while upgrading '"
          << _logicalCollection.name() << "': " << res.errorMessage();
      return res;
    }

    res = rebuildRevisionTree();
    if (res.fail()) {
      LOG_TOPIC("af82c", WARN, Logger::ENGINES)
          << "failed to rebuild revision tree while upgrading '"
          << _logicalCollection.name() << "': " << res.errorMessage();
      return res;
    }
>>>>>>> 92a249a7
  }

  auto& server = _logicalCollection.vocbase().server();
  auto& selector = server.getFeature<EngineSelectorFeature>();
  RocksDBEngine& engine = selector.engine<RocksDBEngine>();

  res = ::updateObjectIdsForCollection(*engine.db(), _logicalCollection,
                                       ::swapObjectIds, true, false);
  if (res.fail()) {
    return res;
  }

  return res;
}

Result RocksDBCollection::rollbackUpgrade() {
  Result res{};
  if (_logicalCollection.version() < LogicalCollection::Version::v37 &&
      !_logicalCollection.syncByRevision() &&
      !_logicalCollection.usesRevisionsAsDocumentIds()) {
    return res;
  }

  // TODO handle any missed updates in old ID-space?

  auto& server = _logicalCollection.vocbase().server();
  auto& selector = server.getFeature<EngineSelectorFeature>();
  RocksDBEngine& engine = selector.engine<RocksDBEngine>();

  res = ::updateObjectIdsForCollection(*engine.db(), _logicalCollection,
                                       ::swapObjectIds, true, true);
  if (res.fail()) {
    return res;
  }

  return res;
}

Result RocksDBCollection::cleanupUpgrade() {
  auto& server = _logicalCollection.vocbase().server();
  auto& selector = server.getFeature<EngineSelectorFeature>();
  RocksDBEngine& engine = selector.engine<RocksDBEngine>();

  auto& rcoll =
      static_cast<arangodb::RocksDBMetaCollection&>(*_logicalCollection.getPhysical());
  Result res = ::cleanupOldIdSpaces(*engine.db(), rcoll);
  if (res.fail()) {
    return res;
  }

  return ::updateObjectIdsForCollection(*engine.db(), _logicalCollection,
                                        ::clearTemporaryObjectId, false, false);
}

bool RocksDBCollection::didPartialUpgrade() {
  if (tempObjectId() != 0) {
    return true;
  }

  for (auto& idx : getIndexes()) {
    if (static_cast<RocksDBIndex&>(*idx).tempObjectId() != 0) {
      return true;
    }
  }

  return false;
}

/// @brief return engine-specific figures
void RocksDBCollection::figuresSpecific(arangodb::velocypack::Builder& builder) {
  rocksdb::TransactionDB* db = rocksutils::globalRocksDB();
  RocksDBKeyBounds bounds = RocksDBKeyBounds::CollectionDocuments(objectId());
  rocksdb::Range r(bounds.start(), bounds.end());

  uint64_t out = 0;
  db->GetApproximateSizes(RocksDBColumnFamily::documents(), &r, 1, &out,
                          static_cast<uint8_t>(
                              rocksdb::DB::SizeApproximationFlags::INCLUDE_MEMTABLES |
                              rocksdb::DB::SizeApproximationFlags::INCLUDE_FILES));

  builder.add("documentsSize", VPackValue(out));
  bool cacheInUse = useCache();
  builder.add("cacheInUse", VPackValue(cacheInUse));
  if (cacheInUse) {
    builder.add("cacheSize", VPackValue(_cache->size()));
    builder.add("cacheUsage", VPackValue(_cache->usage()));
    auto hitRates = _cache->hitRates();
    double rate = hitRates.first;
    rate = std::isnan(rate) ? 0.0 : rate;
    builder.add("cacheLifeTimeHitRate", VPackValue(rate));
    rate = hitRates.second;
    rate = std::isnan(rate) ? 0.0 : rate;
    builder.add("cacheWindowedHitRate", VPackValue(rate));
  } else {
    builder.add("cacheSize", VPackValue(0));
    builder.add("cacheUsage", VPackValue(0));
  }
}

Result RocksDBCollection::insertDocument(arangodb::transaction::Methods* trx,
                                         LocalDocumentId const& documentId,
                                         VPackSlice const& doc,
                                         OperationOptions& options) const {
  // Coordinator doesn't know index internals
  TRI_ASSERT(!ServerState::instance()->isCoordinator());
  TRI_ASSERT(trx->state()->isRunning());
  Result res;

  RocksDBKeyLeaser key(trx);
  key->constructDocument(objectId(), documentId);

  RocksDBTransactionState* state = RocksDBTransactionState::toState(trx);
  if (state->hasHint(transaction::Hints::Hint::GLOBAL_MANAGED)) {
    // blacklist new document to avoid caching without committing first
    blackListKey(key.ref());
  }

  RocksDBMethods* mthds = state->rocksdbMethods();
  // disable indexing in this transaction if we are allowed to
  IndexingDisabler disabler(mthds, state->isSingleOperation());

  TRI_ASSERT(key->containsLocalDocumentId(documentId));
  rocksdb::Status s =
      mthds->PutUntracked(RocksDBColumnFamily::documents(), key.ref(),
                          rocksdb::Slice(doc.startAs<char>(),
                                         static_cast<size_t>(doc.byteSize())));
  if (!s.ok()) {
    return res.reset(rocksutils::convertStatus(s, rocksutils::document));
  }

  READ_LOCKER(guard, _indexesLock);

  bool needReversal = false;
  for (auto it = _indexes.begin(); it != _indexes.end(); it++) {
    RocksDBIndex* rIdx = static_cast<RocksDBIndex*>(it->get());
    res = rIdx->insert(*trx, mthds, documentId, doc, options);
    needReversal = needReversal || rIdx->needsReversal();
    if (res.fail()) {
      if (needReversal && !state->isSingleOperation()) {
        ::reverseIdxOps(_indexes, it, [mthds, trx, &documentId, &doc](RocksDBIndex* rid) {
          return rid->remove(*trx, mthds, documentId, doc, Index::OperationMode::rollback);
        });
      }
      break;
    }
  }

  if (res.ok()) {
    RocksDBTransactionState::toState(trx)->trackInsert(_logicalCollection.id(),
                                                       documentId.id());
  }

  return res;
}

Result RocksDBCollection::removeDocument(arangodb::transaction::Methods* trx,
                                         LocalDocumentId const& documentId,
                                         VPackSlice const& doc,
                                         OperationOptions& options) const {
  // Coordinator doesn't know index internals
  TRI_ASSERT(!ServerState::instance()->isCoordinator());
  TRI_ASSERT(trx->state()->isRunning());
  TRI_ASSERT(objectId() != 0);
  Result res;

  RocksDBKeyLeaser key(trx);
  key->constructDocument(objectId(), documentId);

  blackListKey(key.ref());

  RocksDBMethods* mthds = RocksDBTransactionState::toMethods(trx);

  // disable indexing in this transaction if we are allowed to
  IndexingDisabler disabler(mthds, trx->isSingleOperationTransaction());

  rocksdb::Status s = mthds->SingleDelete(RocksDBColumnFamily::documents(), key.ref());
  if (!s.ok()) {
    return res.reset(rocksutils::convertStatus(s, rocksutils::document));
  }

  /*LOG_TOPIC("17502", ERR, Logger::ENGINES)
      << "Delete rev: " << revisionId << " trx: " << trx->state()->id()
      << " seq: " << mthds->sequenceNumber()
      << " objectID " << objectId() << " name: " << _logicalCollection.name();*/

  READ_LOCKER(guard, _indexesLock);
  bool needReversal = false;
  for (auto it = _indexes.begin(); it != _indexes.end(); it++) {
    RocksDBIndex* rIdx = static_cast<RocksDBIndex*>(it->get());
    res = rIdx->remove(*trx, mthds, documentId, doc, options.indexOperationMode);
    needReversal = needReversal || rIdx->needsReversal();
    if (res.fail()) {
      if (needReversal && !trx->isSingleOperationTransaction()) {
        ::reverseIdxOps(_indexes, it, [mthds, trx, &documentId, &doc](RocksDBIndex* rid) {
          OperationOptions options;
          options.indexOperationMode = Index::OperationMode::rollback;
          return rid->insert(*trx, mthds, documentId, doc, options);
        });
      }
      break;
    }
  }

  if (res.ok()) {
    RocksDBTransactionState::toState(trx)->trackRemove(_logicalCollection.id(),
                                                       documentId.id());
  }

  return res;
}

Result RocksDBCollection::updateDocument(transaction::Methods* trx,
                                         LocalDocumentId const& oldDocumentId,
                                         VPackSlice const& oldDoc,
                                         LocalDocumentId const& newDocumentId,
                                         VPackSlice const& newDoc,
                                         OperationOptions& options) const {
  // Coordinator doesn't know index internals
  TRI_ASSERT(!ServerState::instance()->isCoordinator());
  TRI_ASSERT(trx->state()->isRunning());
  TRI_ASSERT(objectId() != 0);
  Result res;

  RocksDBTransactionState* state = RocksDBTransactionState::toState(trx);
  RocksDBMethods* mthds = state->rocksdbMethods();
  // disable indexing in this transaction if we are allowed to
  IndexingDisabler disabler(mthds, trx->isSingleOperationTransaction());

  RocksDBKeyLeaser key(trx);
  key->constructDocument(objectId(), oldDocumentId);
  TRI_ASSERT(key->containsLocalDocumentId(oldDocumentId));
  blackListKey(key.ref());

  rocksdb::Status s = mthds->SingleDelete(RocksDBColumnFamily::documents(), key.ref());
  if (!s.ok()) {
    return res.reset(rocksutils::convertStatus(s, rocksutils::document));
  }

  key->constructDocument(objectId(), newDocumentId);
  TRI_ASSERT(key->containsLocalDocumentId(newDocumentId));
  s = mthds->PutUntracked(RocksDBColumnFamily::documents(), key.ref(),
                          rocksdb::Slice(newDoc.startAs<char>(),
                                         static_cast<size_t>(newDoc.byteSize())));
  if (!s.ok()) {
    return res.reset(rocksutils::convertStatus(s, rocksutils::document));
  }

  if (state->hasHint(transaction::Hints::Hint::GLOBAL_MANAGED)) {
    // blacklist new document to avoid caching without committing first
    blackListKey(key.ref());
  }

  READ_LOCKER(guard, _indexesLock);
  bool needReversal = false;
  for (auto it = _indexes.begin(); it != _indexes.end(); it++) {
    auto rIdx = static_cast<RocksDBIndex*>(it->get());
    res = rIdx->update(*trx, mthds, oldDocumentId, oldDoc, newDocumentId,
                       newDoc, options.indexOperationMode);
    needReversal = needReversal || rIdx->needsReversal();
    if (!res.ok()) {
      if (needReversal && !trx->isSingleOperationTransaction()) {
        ::reverseIdxOps(_indexes, it,
                        [mthds, trx, &newDocumentId, &newDoc, &oldDocumentId,
                         &oldDoc](RocksDBIndex* rid) {
                          return rid->update(*trx, mthds, newDocumentId, newDoc, oldDocumentId,
                                             oldDoc, Index::OperationMode::rollback);
                        });
      }
      break;
    }
  }

  if (res.ok()) {
    RocksDBTransactionState::toState(trx)->trackRemove(_logicalCollection.id(),
                                                       oldDocumentId.id());
    RocksDBTransactionState::toState(trx)->trackInsert(_logicalCollection.id(),
                                                       newDocumentId.id());
  }

  return res;
}

/// @brief lookup document in cache and / or rocksdb
/// @param readCache attempt to read from cache
/// @param fillCache fill cache with found document
arangodb::Result RocksDBCollection::lookupDocumentVPack(transaction::Methods* trx,
                                                        LocalDocumentId const& documentId,
                                                        rocksdb::PinnableSlice& ps,
                                                        bool readCache, bool fillCache) const {
  TRI_ASSERT(trx->state()->isRunning());
  TRI_ASSERT(objectId() != 0);
  Result res;

  RocksDBKeyLeaser key(trx);
  key->constructDocument(objectId(), documentId);

  bool lockTimeout = false;
  if (readCache && useCache()) {
    TRI_ASSERT(_cache != nullptr);
    // check cache first for fast path
    auto f = _cache->find(key->string().data(),
                          static_cast<uint32_t>(key->string().size()));
    if (f.found()) {  // copy finding into buffer
      ps.PinSelf(rocksdb::Slice(reinterpret_cast<char const*>(f.value()->value()),
                                f.value()->valueSize()));
      // TODO we could potentially use the PinSlice method ?!
      return res;  // all good
    }
    if (f.result().errorNumber() == TRI_ERROR_LOCK_TIMEOUT) {
      // assuming someone is currently holding a write lock, which
      // is why we cannot access the TransactionalBucket.
      lockTimeout = true;  // we skip the insert in this case
    }
  }

  RocksDBMethods* mthd = RocksDBTransactionState::toMethods(trx);
  rocksdb::Status s = mthd->Get(RocksDBColumnFamily::documents(), key->string(), &ps);

  if (!s.ok()) {
    LOG_TOPIC("f63dd", DEBUG, Logger::ENGINES)
        << "NOT FOUND rev: " << documentId.id() << " trx: " << trx->state()->id()
        << " objectID " << objectId() << " name: " << _logicalCollection.name();
    return res.reset(rocksutils::convertStatus(s, rocksutils::document));
  }

  if (fillCache && useCache() && !lockTimeout) {
    TRI_ASSERT(_cache != nullptr);
    // write entry back to cache
    auto entry =
        cache::CachedValue::construct(key->string().data(),
                                      static_cast<uint32_t>(key->string().size()),
                                      ps.data(), static_cast<uint64_t>(ps.size()));
    if (entry) {
      auto status = _cache->insert(entry);
      if (status.errorNumber() == TRI_ERROR_LOCK_TIMEOUT) {
        // the writeLock uses cpu_relax internally, so we can try yield
        std::this_thread::yield();
        status = _cache->insert(entry);
      }
      if (status.fail()) {
        delete entry;
      }
    }
  }

  return res;
}

bool RocksDBCollection::lookupDocumentVPack(transaction::Methods* trx,
                                            LocalDocumentId const& documentId,
                                            IndexIterator::DocumentCallback const& cb,
                                            bool withCache) const {
  TRI_ASSERT(trx->state()->isRunning());
  TRI_ASSERT(objectId() != 0);

  RocksDBKeyLeaser key(trx);
  key->constructDocument(objectId(), documentId);

  if (withCache && useCache()) {
    TRI_ASSERT(_cache != nullptr);
    // check cache first for fast path
    auto f = _cache->find(key->string().data(),
                          static_cast<uint32_t>(key->string().size()));
    if (f.found()) {
      cb(documentId, VPackSlice(reinterpret_cast<uint8_t const*>(f.value()->value())));
      return true;
    }
  }

  transaction::StringLeaser buffer(trx);
  rocksdb::PinnableSlice ps(buffer.get());

  RocksDBMethods* mthd = RocksDBTransactionState::toMethods(trx);
  rocksdb::Status s = mthd->Get(RocksDBColumnFamily::documents(), key->string(), &ps);

  if (!s.ok()) {
    return false;
  }

  TRI_ASSERT(ps.size() > 0);
  cb(documentId, VPackSlice(reinterpret_cast<uint8_t const*>(ps.data())));

  if (withCache && useCache()) {
    TRI_ASSERT(_cache != nullptr);
    // write entry back to cache
    auto entry =
        cache::CachedValue::construct(key->string().data(),
                                      static_cast<uint32_t>(key->string().size()),
                                      ps.data(), static_cast<uint64_t>(ps.size()));
    if (entry) {
      auto status = _cache->insert(entry);
      if (status.errorNumber() == TRI_ERROR_LOCK_TIMEOUT) {
        // the writeLock uses cpu_relax internally, so we can try yield
        std::this_thread::yield();
        status = _cache->insert(entry);
      }
      if (status.fail()) {
        delete entry;
      }
    }
  }

  return true;
}

void RocksDBCollection::createCache() const {
  if (!_cacheEnabled || _cache || _logicalCollection.isAStub() ||
      ServerState::instance()->isCoordinator()) {
    // we leave this if we do not need the cache
    // or if cache already created
    return;
  }

  TRI_ASSERT(_cacheEnabled);
  TRI_ASSERT(_cache.get() == nullptr);
  TRI_ASSERT(CacheManagerFeature::MANAGER != nullptr);
  LOG_TOPIC("f5df2", DEBUG, Logger::CACHE) << "Creating document cache";
  _cache = CacheManagerFeature::MANAGER->createCache(cache::CacheType::Transactional);
  TRI_ASSERT(_cacheEnabled);
}

void RocksDBCollection::destroyCache() const {
  if (!_cache) {
    return;
  }
  TRI_ASSERT(CacheManagerFeature::MANAGER != nullptr);
  // must have a cache...
  TRI_ASSERT(_cache.get() != nullptr);
  LOG_TOPIC("7137b", DEBUG, Logger::CACHE) << "Destroying document cache";
  CacheManagerFeature::MANAGER->destroyCache(_cache);
  _cache.reset();
}

// blacklist given key from transactional cache
void RocksDBCollection::blackListKey(RocksDBKey const& k) const {
  if (useCache()) {
    TRI_ASSERT(_cache != nullptr);
    bool blacklisted = false;
    while (!blacklisted) {
      auto status = _cache->blacklist(k.buffer()->data(),
                                      static_cast<uint32_t>(k.buffer()->size()));
      if (status.ok()) {
        blacklisted = true;
      } else if (status.errorNumber() == TRI_ERROR_SHUTTING_DOWN) {
        destroyCache();
        break;
      }
    }
  }
}

/// @brief can use non transactional range delete in write ahead log
bool RocksDBCollection::canUseRangeDeleteInWal() const {
  if (ServerState::instance()->isSingleServer()) {
    // disableWalFilePruning is used by createIndex
    return _numIndexCreations.load(std::memory_order_acquire) == 0;
  }
  return false;
}

}  // namespace arangodb<|MERGE_RESOLUTION|>--- conflicted
+++ resolved
@@ -1755,21 +1755,6 @@
   }
 
   {
-<<<<<<< HEAD
-=======
-    // start an exclusive transaction to block access to the collection
-    std::shared_ptr<transaction::Context> context =
-        transaction::StandaloneContext::Create(_logicalCollection.vocbase());
-    SingleCollectionTransaction trx(context, _logicalCollection, AccessMode::Type::EXCLUSIVE);
-    res = trx.begin();
-    if (res.fail()) {
-      LOG_TOPIC("ad51c", WARN, Logger::ENGINES)
-          << "failed to lock collection for writing while upgrading '"
-          << _logicalCollection.name() << "': " << res.errorMessage();
-      return res;
-    }
-
->>>>>>> 92a249a7
     res = ::copyCollectionToNewObjectIdSpace(*engine.db(), _logicalCollection);
     if (res.fail()) {
       LOG_TOPIC("af51c", WARN, Logger::ENGINES)
@@ -1790,7 +1775,6 @@
     }
   }
 
-<<<<<<< HEAD
   return res;
 }
 
@@ -1800,24 +1784,6 @@
       _logicalCollection.syncByRevision() ||
       _logicalCollection.usesRevisionsAsDocumentIds()) {
     return res;
-=======
-    res = ::updateObjectIdsForCollection(*engine.db(), _logicalCollection,
-                                         ::swapObjectIds, true);
-    if (res.fail()) {
-      LOG_TOPIC("af62c", WARN, Logger::ENGINES)
-          << "failed to finalize upgrade while upgrading '"
-          << _logicalCollection.name() << "': " << res.errorMessage();
-      return res;
-    }
-
-    res = rebuildRevisionTree();
-    if (res.fail()) {
-      LOG_TOPIC("af82c", WARN, Logger::ENGINES)
-          << "failed to rebuild revision tree while upgrading '"
-          << _logicalCollection.name() << "': " << res.errorMessage();
-      return res;
-    }
->>>>>>> 92a249a7
   }
 
   auto& server = _logicalCollection.vocbase().server();
@@ -1828,6 +1794,13 @@
                                        ::swapObjectIds, true, false);
   if (res.fail()) {
     return res;
+  }
+
+  res = rebuildRevisionTree();
+  if (res.fail()) {
+    LOG_TOPIC("af82c", WARN, Logger::ENGINES)
+        << "failed to rebuild revision tree while upgrading '"
+        << _logicalCollection.name() << "': " << res.errorMessage();
   }
 
   return res;
