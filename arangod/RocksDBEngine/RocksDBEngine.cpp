--- conflicted
+++ resolved
@@ -1392,14 +1392,9 @@
   auto* rcoll = static_cast<RocksDBMetaCollection*>(coll.getPhysical());
   bool const prefixSameAsStart = true;
   bool const useRangeDelete = rcoll->meta().numberDocuments() >= 32 * 1024;
-<<<<<<< HEAD
   bool const scheduleCompaction = useRangeDelete;
   
-  int resLock = rcoll->lockWrite(); // technically not necessary
-=======
-
   auto resLock = rcoll->lockWrite();  // technically not necessary
->>>>>>> 0e41342e
   if (resLock != TRI_ERROR_NO_ERROR) {
     return resLock;
   }
