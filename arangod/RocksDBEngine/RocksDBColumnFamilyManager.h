////////////////////////////////////////////////////////////////////////////////
/// DISCLAIMER
///
/// Copyright 2014-2021 ArangoDB GmbH, Cologne, Germany
/// Copyright 2004-2014 triAGENS GmbH, Cologne, Germany
///
/// Licensed under the Apache License, Version 2.0 (the "License");
/// you may not use this file except in compliance with the License.
/// You may obtain a copy of the License at
///
///     http://www.apache.org/licenses/LICENSE-2.0
///
/// Unless required by applicable law or agreed to in writing, software
/// distributed under the License is distributed on an "AS IS" BASIS,
/// WITHOUT WARRANTIES OR CONDITIONS OF ANY KIND, either express or implied.
/// See the License for the specific language governing permissions and
/// limitations under the License.
///
/// Copyright holder is ArangoDB GmbH, Cologne, Germany
///
/// @author Simon Grätzer
/// @author Dan Larkin-York
////////////////////////////////////////////////////////////////////////////////

#pragma once

#include "RocksDBEngine/RocksDBCommon.h"
#include <rocksdb/db.h>

namespace arangodb {

/// Globally defined column families. If you do change the number of
/// column-families consider if there
/// is a need for an upgrade script. Added column families
/// can be created automatically by rocksdb.
/// Do check the RocksDB WAL tailing code and the
/// counter manager. Maybe the the number of families in the shouldHandle method
/// needs to be changed
struct RocksDBColumnFamilyManager {
  enum class Family : std::size_t {
    Definitions = 0,
    Documents = 1,
    PrimaryIndex = 2,
    EdgeIndex = 3,
    VPackIndex = 4,  // persistent, "skiplist", "hash"
    GeoIndex = 5,
    FulltextIndex = 6,
    ReplicatedLogs = 7,

    Invalid = 1024  // special placeholder
  };

  enum class NameMode {
    Internal,  // for use within RocksDB
    External   // for display to users
  };

<<<<<<< HEAD
  static constexpr size_t minNumberOfColumnFamilies = 8;
=======
  static constexpr size_t minNumberOfColumnFamilies = 7;
>>>>>>> db449c98
  static constexpr size_t numberOfColumnFamilies = 8;

  static void initialize();

  static rocksdb::ColumnFamilyHandle* get(Family family);
  static void set(Family family, rocksdb::ColumnFamilyHandle* handle);

  static char const* name(Family family, NameMode mode = NameMode::Internal);
  static char const* name(rocksdb::ColumnFamilyHandle* handle,
                          NameMode mode = NameMode::External);

  static std::array<rocksdb::ColumnFamilyHandle*, numberOfColumnFamilies> const& allHandles();

 private:
  static std::array<char const*, numberOfColumnFamilies> _internalNames;
  static std::array<char const*, numberOfColumnFamilies> _externalNames;
  static std::array<rocksdb::ColumnFamilyHandle*, numberOfColumnFamilies> _handles;
  static rocksdb::ColumnFamilyHandle* _defaultHandle;
};

}  // namespace arangodb
<|MERGE_RESOLUTION|>--- conflicted
+++ resolved
@@ -55,11 +55,7 @@
     External   // for display to users
   };
 
-<<<<<<< HEAD
-  static constexpr size_t minNumberOfColumnFamilies = 8;
-=======
   static constexpr size_t minNumberOfColumnFamilies = 7;
->>>>>>> db449c98
   static constexpr size_t numberOfColumnFamilies = 8;
 
   static void initialize();
