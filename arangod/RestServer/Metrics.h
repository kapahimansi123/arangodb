--- conflicted
+++ resolved
@@ -25,24 +25,11 @@
 #define ARANGODB_REST_SERVER_METRICS_H 1
 
 #include <atomic>
-<<<<<<< HEAD
-#include <cassert>
 #include <cmath>
 #include <iostream>
 #include <limits>
-#include <map>
-#include <memory>
-#include <string>
-#include <unordered_map>
-#include <variant>
-#include <vector>
-=======
-#include <iostream>
 #include <string>
 #include <vector>
-#include <cmath>
-#include <limits>
->>>>>>> 1da06fc9
 
 #include "Basics/debugging.h"
 
