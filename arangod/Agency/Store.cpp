--- conflicted
+++ resolved
@@ -362,13 +362,8 @@
         LOG_TOPIC("9dbfc", TRACE, Logger::AGENCY) << "Sending callback to " << url;
         Agent* agent = _agent;
         try {
-<<<<<<< HEAD
           network::sendRequest(cp, endpoint, fuerte::RestVerb::Post, path, buffer, reqOpts).thenValue(
-            [=](network::Response r) {
-=======
-          network::sendRequest(cp, endpoint, fuerte::RestVerb::Post, path, *buffer, reqOpts).thenValue(
             [=, this](network::Response r) {
->>>>>>> 7e574f46
                 if (r.fail()) {
                   LOG_TOPIC("9dbf1", TRACE, Logger::AGENCY)
                       << url << "(no response, " << fuerte::to_string(r.error)
