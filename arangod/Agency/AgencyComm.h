////////////////////////////////////////////////////////////////////////////////
/// DISCLAIMER
///
/// Copyright 2014-2018 ArangoDB GmbH, Cologne, Germany
/// Copyright 2004-2014 triAGENS GmbH, Cologne, Germany
///
/// Licensed under the Apache License, Version 2.0 (the "License");
/// you may not use this file except in compliance with the License.
/// You may obtain a copy of the License at
///
///     http://www.apache.org/licenses/LICENSE-2.0
///
/// Unless required by applicable law or agreed to in writing, software
/// distributed under the License is distributed on an "AS IS" BASIS,
/// WITHOUT WARRANTIES OR CONDITIONS OF ANY KIND, either express or implied.
/// See the License for the specific language governing permissions and
/// limitations under the License.
///
/// Copyright holder is ArangoDB GmbH, Cologne, Germany
///
/// @author Jan Steemann
/// @author Max Neunhoeffer
////////////////////////////////////////////////////////////////////////////////

#ifndef ARANGOD_CLUSTER_AGENCY_COMM_H
#define ARANGOD_CLUSTER_AGENCY_COMM_H 1

#include "Basics/Common.h"

#include <list>
#include <deque>

#include <boost/uuid/uuid.hpp>
#include <boost/uuid/uuid_generators.hpp>
#include <boost/uuid/uuid_io.hpp>

#include <velocypack/Slice.h>
#include <velocypack/Builder.h>
#include <velocypack/velocypack-aliases.h>
#include <type_traits>

#include "Basics/Mutex.h"
#include "Rest/HttpRequest.h"
#include "SimpleHttpClient/GeneralClientConnection.h"

namespace arangodb {
class Endpoint;

namespace velocypack {
class Builder;
class Slice;
}  // namespace velocypack

// -----------------------------------------------------------------------------
// --SECTION--                                           AgencyConnectionOptions
// -----------------------------------------------------------------------------

struct AgencyConnectionOptions {
  AgencyConnectionOptions(double ct, double rt, double lt, size_t cr)
      : _connectTimeout(ct), _requestTimeout(rt), _lockTimeout(lt), _connectRetries(cr) {}
  double _connectTimeout;
  double _requestTimeout;
  double _lockTimeout;
  size_t _connectRetries;
};

// -----------------------------------------------------------------------------
// --SECTION--                                             AgencyCommResultEntry
// -----------------------------------------------------------------------------

class AgencyCommResultEntry {
 public:
  uint64_t _index;
  std::shared_ptr<arangodb::velocypack::Builder> _vpack;
  bool _isDir;
};

// -----------------------------------------------------------------------------
// --SECTION--                                          AgencyValueOperationType
// -----------------------------------------------------------------------------

enum class AgencyReadOperationType { READ };

// -----------------------------------------------------------------------------
// --SECTION--                                          AgencyValueOperationType
// -----------------------------------------------------------------------------

enum class AgencyValueOperationType {
  ERASE,
  SET,
  OBSERVE,
  UNOBSERVE,
  PUSH,
  PREPEND,
  REPLACE
};

// -----------------------------------------------------------------------------
// --SECTION--                                         AgencySimpleOperationType
// -----------------------------------------------------------------------------

enum class AgencySimpleOperationType {
  INCREMENT_OP,
  DECREMENT_OP,
  DELETE_OP,
  POP_OP,
  SHIFT_OP
};

// -----------------------------------------------------------------------------
// --SECTION--                                               AgencyOperationType
// -----------------------------------------------------------------------------

class AgencyOperationType {
 public:
  enum class Type { VALUE, SIMPLE, READ };

 public:
  Type type;

  union {
    AgencyValueOperationType value;
    AgencySimpleOperationType simple;
    AgencyReadOperationType read;
  };

 public:
  std::string toString() const {
    switch (type) {
      case Type::VALUE:
        switch (value) {
          case AgencyValueOperationType::SET:
            return "set";
          case AgencyValueOperationType::OBSERVE:
            return "observe";
          case AgencyValueOperationType::UNOBSERVE:
            return "unobserve";
          case AgencyValueOperationType::PUSH:
            return "push";
          case AgencyValueOperationType::PREPEND:
            return "prepend";
          case AgencyValueOperationType::ERASE:
            return "erase";
          case AgencyValueOperationType::REPLACE:
            return "replace";
          default:
            return "unknown_operation_type";
        }
        break;
      case Type::SIMPLE:
        switch (simple) {
          case AgencySimpleOperationType::INCREMENT_OP:
            return "increment";
          case AgencySimpleOperationType::DECREMENT_OP:
            return "decrement";
          case AgencySimpleOperationType::DELETE_OP:
            return "delete";
          case AgencySimpleOperationType::POP_OP:
            return "pop";
          case AgencySimpleOperationType::SHIFT_OP:
            return "shift";
          default:
            return "unknown_operation_type";
        }
        break;
      case Type::READ:
        return "read";
        break;
      default:
        return "unknown_operation_type";
    }
  }
};

// -----------------------------------------------------------------------------
// --SECTION--                                                 AgencyCommManager
// -----------------------------------------------------------------------------

class AgencyCommManager {
 public:
  static std::unique_ptr<AgencyCommManager> MANAGER;
  static AgencyConnectionOptions CONNECTION_OPTIONS;

 public:
  static void initialize(std::string const& prefix);
  static void shutdown();

  static bool isEnabled() { return MANAGER != nullptr; }

  static std::string path();
  static std::string path(std::string const&);
  static std::string path(std::string const&, std::string const&);
  static std::vector<std::string> slicePath(std::string const&);

  static std::string generateStamp();

 public:
  explicit AgencyCommManager(std::string const& prefix) : _prefix(prefix) {}

 public:
  bool start();
  void stop();

  // Get a connection to the current endpoint, which will be filled in to
  // `endpoint`, if that is empty. Otherwise, a connection to the non-empty
  // endpoint `endpoint` is returned, regardless of what is the current
  // endpoint.
  std::unique_ptr<httpclient::GeneralClientConnection> acquire(std::string& endpoint);

  // Returns a connection to the manager. `endpoint` must be the string
  // description under which it was `acquire`d. Call this if you are done
  // using the connection and no error occurred.
  void release(std::unique_ptr<httpclient::GeneralClientConnection>,
               std::string const& endpoint);

  // Returns a connection to the manager. `endpoint` must be the string
  // description under which it was `acquire`d. Call this if you are done
  // using the connection and an error occurred. The connection object will
  // be destroyed and the current endpoint will be rotated.
  void failed(std::unique_ptr<httpclient::GeneralClientConnection>,
              std::string const& endpoint);

  // If a request receives a redirect HTTP 307, one should call the following
  // method to make the new location the current one. The method returns the
  // new endpoint specification. If anything goes wrong (for example, some
  // other thread has in the meantime changed the active endpoint), an empty
  // string is returned, which means that one has to acquire a new endpoint.
  std::string redirect(std::unique_ptr<httpclient::GeneralClientConnection>,
                       std::string const& endpoint, std::string const& location,
                       std::string& url);

  void addEndpoint(std::string const&);
  /// removes old endpoints, adds new ones
  void updateEndpoints(std::vector<std::string> const& endpoints);
  std::string endpointsString() const;
  std::vector<std::string> endpoints() const;
  std::shared_ptr<velocypack::Builder> summery() const;

 private:
  // caller must hold _lock
  void failedNonLocking(std::unique_ptr<httpclient::GeneralClientConnection>,
                        std::string const& endpoint);

  // caller must hold lock
  void releaseNonLocking(std::unique_ptr<httpclient::GeneralClientConnection>,
                         std::string const& endpoint);

  // caller must hold _lock
  std::unique_ptr<httpclient::GeneralClientConnection> createNewConnection();

  // caller must hold _lock
  void switchCurrentEndpoint();

 private:
  std::string const _prefix;

  // protects all the members
  mutable Mutex _lock;

  // The following structure contains a list of string descriptions of the
  // known agency endpoints. The front one is the one currently used for
  // communication. If there is a redirect, we add the redirected one to
  // the list (if not already there) and move it to the front. If we fail
  // with the communication with the front one, we move it to the back and
  // try the next.
  std::deque<std::string> _endpoints;

  // In the following map we cache GeneralClientConnections to the above
  // endpoints. One can acquire one of them for use, in which case it is
  // removed from the corresponding vector. If one calls `release` on it,
  // it is sent back to the ununsed vector. If an error occurs one
  // should call `failed` such that the manager can switch to a new
  // current endpoint. In case a redirect is received, one has to inform
  // the manager by calling `redirect`.
  std::unordered_map<std::string, std::vector<std::unique_ptr<httpclient::GeneralClientConnection>>> _unusedConnections;
};

// -----------------------------------------------------------------------------
// --SECTION--                                                AgencyPrecondition
// -----------------------------------------------------------------------------

class AgencyPrecondition {
 public:
  enum class Type { NONE, EMPTY, VALUE };

 public:
  AgencyPrecondition();
  AgencyPrecondition(std::string const& key, Type, bool e);
  AgencyPrecondition(std::string const& key, Type, VPackSlice const&);
  template<typename T>
  AgencyPrecondition(std::string const& key, Type t, T const& v)
    : key(AgencyCommManager::path(key)), type(t), empty(false),
      builder(std::make_shared<VPackBuilder>()) {
    builder->add(VPackValue(v));
    value = builder->slice();
  };


 public:
  void toVelocyPack(arangodb::velocypack::Builder& builder) const;
  void toGeneralBuilder(arangodb::velocypack::Builder& builder) const;

 public:
  std::string key;
  Type type;
  bool empty;
  VPackSlice value;
  std::shared_ptr<VPackBuilder> builder;
};

// -----------------------------------------------------------------------------
// --SECTION--                                                   AgencyOperation
// -----------------------------------------------------------------------------

class AgencyOperation {
 public:
  explicit AgencyOperation(std::string const& key);

  AgencyOperation(std::string const& key, AgencySimpleOperationType opType);

  AgencyOperation(std::string const& key, AgencyValueOperationType opType,
                  VPackSlice const value);

  template<typename T>
  AgencyOperation(std::string const& key, AgencyValueOperationType opType, T const& value)
    : _key(AgencyCommManager::path(key)), _opType(), _holder(std::make_shared<VPackBuilder>()) {
    _holder->add(VPackValue(value));
    _value = _holder->slice();
    _opType.type = AgencyOperationType::Type::VALUE;
    _opType.value = opType;
  }

  AgencyOperation(std::string const& key, AgencyValueOperationType opType,
                  VPackSlice const newValue, VPackSlice const oldValue);

 public:
  void toVelocyPack(arangodb::velocypack::Builder& builder) const;
  void toGeneralBuilder(arangodb::velocypack::Builder& builder) const;
  AgencyOperationType type() const;

 public:
  uint64_t _ttl = 0;
  VPackSlice _oldValue;

 private:
  std::string const _key;
  AgencyOperationType _opType;
  VPackSlice _value;
  VPackSlice _value2;
  std::shared_ptr<VPackBuilder> _holder;
};

// -----------------------------------------------------------------------------
// --SECTION--                                                  AgencyCommResult
// -----------------------------------------------------------------------------

class AgencyCommResult {
 public:
  AgencyCommResult();
  AgencyCommResult(int code, std::string const& message,
                   std::string const& transactionId = std::string());

  ~AgencyCommResult() = default;

  AgencyCommResult(AgencyCommResult&& other) noexcept;
  AgencyCommResult& operator=(AgencyCommResult&& other) noexcept;

 public:
  void set(int code, std::string const& message);

  bool successful() const { return (_statusCode >= 200 && _statusCode <= 299); }

  bool connected() const;

  int httpCode() const;

  int errorCode() const;

  std::string errorMessage() const;

  std::string errorDetails() const;

  std::string const location() const { return _location; }

  std::string const body() const { return _body; }
  std::string const& bodyRef() const { return _body; }

  bool sent() const;

  void clear();

  VPackSlice slice() const;
  void setVPack(std::shared_ptr<velocypack::Builder> const& vpack) {
    _vpack = vpack;
  }

<<<<<<< HEAD
  Result asResult() {
    if (successful()) {
      return Result{};
    }
    return Result{errorCode(), errorMessage()};
  }
=======
  void toVelocyPack(VPackBuilder& builder) const;

  VPackBuilder toVelocyPack() const;
>>>>>>> 0599a1c7

 public:
  std::string _location;
  std::string _message;
  std::string _body;

  std::unordered_map<std::string, AgencyCommResultEntry> _values;
  int _statusCode;
  bool _connected;
  bool _sent;

 private:
  std::shared_ptr<velocypack::Builder> _vpack;
};

// -----------------------------------------------------------------------------
// --SECTION--                                                 AgencyTransaction
// -----------------------------------------------------------------------------

class AgencyTransaction {
 public:
  virtual ~AgencyTransaction() = default;

  static const std::vector<std::string> TypeUrl;

  std::string toJson() const;
  virtual void toVelocyPack(arangodb::velocypack::Builder&) const = 0;
  virtual std::string const& path() const = 0;
  virtual std::string getClientId() const = 0;

  virtual bool validate(AgencyCommResult const& result) const = 0;
  virtual char const* typeName() const = 0;
};

// -----------------------------------------------------------------------------
// --SECTION--                                          AgencyGeneralTransaction
// -----------------------------------------------------------------------------

/*struct AgencyGeneralTransaction : public AgencyTransaction {

  typedef std::pair<std::vector<AgencyOperation>,std::vector<AgencyPrecondition>> TransactionType;

  explicit AgencyGeneralTransaction(AgencyOperation const& op,
                                    AgencyPrecondition const& pre) :
    clientId(to_string(boost::uuids::random_generator()())) {
    transactions.emplace_back(
    TransactionType(std::vector<AgencyOperation>(1, op),
                    std::vector<AgencyPrecondition>(1, pre)));
  }

  explicit AgencyGeneralTransaction(
    std::vector<std::pair<AgencyOperation,AgencyPrecondition>> const& trxs) :
    clientId(to_string(boost::uuids::random_generator()())) {
    for (const auto& trx : trxs) {
      transactions.emplace_back(
        TransactionType(std::vector<AgencyOperation>(1,trx.first),
                        std::vector<AgencyPrecondition>(1,trx.second)));

    }
  }

  AgencyGeneralTransaction() = default;

  std::vector<TransactionType> transactions;

  void toVelocyPack(
    arangodb::velocypack::Builder& builder) const override final;

  void push_back(AgencyOperation const& op);
  void push_back(std::pair<AgencyOperation, AgencyPrecondition> const&);

  inline virtual std::string const& path() const override final {
    return AgencyTransaction::TypeUrl[2];
  }

  inline virtual std::string getClientId() const override final {
    return clientId;
  }

  virtual bool validate(AgencyCommResult const& result) const override final;
  char const* typeName() const override { return "AgencyGeneralTransaction"; }
  std::string clientId;

};*/

// -----------------------------------------------------------------------------
// --SECTION--                                            AgencyWriteTransaction
// -----------------------------------------------------------------------------

struct AgencyWriteTransaction : public AgencyTransaction {
 public:

  static std::string randomClientId();

  explicit AgencyWriteTransaction(AgencyOperation const& operation)
      : clientId(randomClientId()) {
    operations.push_back(operation);
  }

  explicit AgencyWriteTransaction(std::vector<AgencyOperation> const& _opers)
      : operations(_opers), clientId(randomClientId()) {}

  AgencyWriteTransaction(AgencyOperation const& operation, AgencyPrecondition const& precondition)
      : clientId(randomClientId()) {
    operations.push_back(operation);
    preconditions.push_back(precondition);
  }

  AgencyWriteTransaction(std::vector<AgencyOperation> const& opers,
                         AgencyPrecondition const& precondition)
      : clientId(randomClientId()) {
    std::copy(opers.begin(), opers.end(),
              std::back_inserter(operations));
    preconditions.push_back(precondition);
  }

  AgencyWriteTransaction(AgencyOperation const& operation,
                         std::vector<AgencyPrecondition> const& precs)
      : clientId(randomClientId()) {
    operations.push_back(operation);
    std::copy(precs.begin(), precs.end(),
              std::back_inserter(preconditions));
  }

  AgencyWriteTransaction(std::vector<AgencyOperation> const& opers,
                         std::vector<AgencyPrecondition> const& precs)
      : clientId(randomClientId()) {
    std::copy(opers.begin(), opers.end(),
              std::back_inserter(operations));
    std::copy(precs.begin(), precs.end(),
              std::back_inserter(preconditions));
  }

  AgencyWriteTransaction() : clientId(randomClientId()) {};

  void toVelocyPack(arangodb::velocypack::Builder& builder) const override final;

  inline virtual std::string const& path() const override final {
    return AgencyTransaction::TypeUrl[1];
  }

  inline virtual std::string getClientId() const override final {
    return clientId;
  }

  virtual bool validate(AgencyCommResult const& result) const override final;
  char const* typeName() const override { return "AgencyWriteTransaction"; }

  std::vector<AgencyPrecondition> preconditions;
  std::vector<AgencyOperation> operations;
  std::string clientId;
};

// -----------------------------------------------------------------------------
// --SECTION-- AgencyTransientTransaction
// -----------------------------------------------------------------------------

struct AgencyTransientTransaction : public AgencyTransaction {
 public:
  explicit AgencyTransientTransaction(AgencyOperation const& operation) {
    operations.push_back(operation);
  }

  explicit AgencyTransientTransaction(std::vector<AgencyOperation> const& _operations)
      : operations(_operations) {}

  AgencyTransientTransaction(AgencyOperation const& operation,
                             AgencyPrecondition const& precondition) {
    operations.push_back(operation);
    preconditions.push_back(precondition);
  }

  AgencyTransientTransaction(std::vector<AgencyOperation> const& opers,
                             AgencyPrecondition const& precondition) {
    std::copy(opers.begin(), opers.end(),
              std::back_inserter(operations));
    preconditions.push_back(precondition);
  }

  AgencyTransientTransaction(std::vector<AgencyOperation> const& opers,
                             std::vector<AgencyPrecondition> const& precs) {
    std::copy(opers.begin(), opers.end(),
              std::back_inserter(operations));
    std::copy(precs.begin(), precs.end(),
              std::back_inserter(preconditions));
  }

  AgencyTransientTransaction() = default;

  void toVelocyPack(arangodb::velocypack::Builder& builder) const override final;

  inline std::string const& path() const override final {
    return AgencyTransaction::TypeUrl[3];
  }

  inline virtual std::string getClientId() const override final {
    return std::string();
  }

  virtual bool validate(AgencyCommResult const& result) const override final;
  char const* typeName() const override { return "AgencyTransientTransaction"; }

  std::vector<AgencyPrecondition> preconditions;
  std::vector<AgencyOperation> operations;
};

// -----------------------------------------------------------------------------
// --SECTION--                                             AgencyReadTransaction
// -----------------------------------------------------------------------------

struct AgencyReadTransaction : public AgencyTransaction {
 public:
  explicit AgencyReadTransaction(std::string const& key) {
    keys.push_back(key);
  }

  explicit AgencyReadTransaction(std::vector<std::string>&& k) : keys(k) {}

  AgencyReadTransaction() = default;

  void toVelocyPack(arangodb::velocypack::Builder& builder) const override final;

  inline virtual std::string const& path() const override final {
    return AgencyTransaction::TypeUrl[0];
  }

  inline virtual std::string getClientId() const override final {
    return std::string();
  }

  virtual bool validate(AgencyCommResult const& result) const override final;
  char const* typeName() const override { return "AgencyReadTransaction"; }

  std::vector<std::string> keys;
};

// -----------------------------------------------------------------------------
// --SECTION--                                                        AgencyComm
// -----------------------------------------------------------------------------

class AgencyComm {
 private:
  static std::string const AGENCY_URL_PREFIX;
  static uint64_t const INITIAL_SLEEP_TIME = 5000;
  static uint64_t const MAX_SLEEP_TIME = 50000;

#ifdef DEBUG_SYNC_REPLICATION
 public:
  static bool syncReplDebug;
#endif

 public:
  AgencyCommResult sendServerState(double ttl);

  std::string version();

  AgencyCommResult dump();

  bool increaseVersion(std::string const& key) {
    AgencyCommResult result = increment(key);
    return result.successful();
  }

  AgencyCommResult createDirectory(std::string const&);

  AgencyCommResult setValue(std::string const&, std::string const&, double);

  AgencyCommResult setValue(std::string const&, arangodb::velocypack::Slice const&, double);

  AgencyCommResult setTransient(std::string const&,
                                arangodb::velocypack::Slice const&, double);

  bool exists(std::string const&);

  AgencyCommResult getValues(std::string const&);

  AgencyCommResult removeValues(std::string const&, bool);

  AgencyCommResult increment(std::string const&);

  /// compares and swaps a single value in the backend the CAS condition is
  /// whether or not a previous value existed for the key
  AgencyCommResult casValue(std::string const&, arangodb::velocypack::Slice const&,
                            bool, double, double);

  /// compares and swaps a single value in the back end the CAS condition is
  /// whether or not the previous value for the key was identical to `oldValue`
  AgencyCommResult casValue(std::string const&, arangodb::velocypack::Slice const&,
                            arangodb::velocypack::Slice const&, double, double);

  uint64_t uniqid(uint64_t, double);

  AgencyCommResult registerCallback(std::string const& key, std::string const& endpoint);

  AgencyCommResult unregisterCallback(std::string const& key, std::string const& endpoint);

  bool lockRead(std::string const&, double, double);

  bool lockWrite(std::string const&, double, double);

  bool unlockRead(std::string const&, double);

  bool unlockWrite(std::string const&, double);

  AgencyCommResult sendTransactionWithFailover(AgencyTransaction const&,
                                               double timeout = 0.0);

  bool ensureStructureInitialized();

  AgencyCommResult sendWithFailover(arangodb::rest::RequestType, double,
                                    std::string const&, VPackSlice);

 private:
  bool lock(std::string const&, double, double, arangodb::velocypack::Slice const&);

  bool unlock(std::string const&, arangodb::velocypack::Slice const&, double);

  AgencyCommResult send(httpclient::GeneralClientConnection*, rest::RequestType,
                        double, std::string const&, std::string const&);

  bool tryInitializeStructure();

  bool shouldInitializeStructure();
};
}  // namespace arangodb

namespace std {
ostream& operator<<(ostream& o, arangodb::AgencyCommResult const& a);
}

#endif<|MERGE_RESOLUTION|>--- conflicted
+++ resolved
@@ -394,18 +394,16 @@
     _vpack = vpack;
   }
 
-<<<<<<< HEAD
   Result asResult() {
     if (successful()) {
       return Result{};
     }
     return Result{errorCode(), errorMessage()};
   }
-=======
+  
   void toVelocyPack(VPackBuilder& builder) const;
 
   VPackBuilder toVelocyPack() const;
->>>>>>> 0599a1c7
 
  public:
   std::string _location;
