////////////////////////////////////////////////////////////////////////////////
/// DISCLAIMER
///
/// Copyright 2014-2016 ArangoDB GmbH, Cologne, Germany
/// Copyright 2004-2014 triAGENS GmbH, Cologne, Germany
///
/// Licensed under the Apache License, Version 2.0 (the "License");
/// you may not use this file except in compliance with the License.
/// You may obtain a copy of the License at
///
///     http://www.apache.org/licenses/LICENSE-2.0
///
/// Unless required by applicable law or agreed to in writing, software
/// distributed under the License is distributed on an "AS IS" BASIS,
/// WITHOUT WARRANTIES OR CONDITIONS OF ANY KIND, either express or implied.
/// See the License for the specific language governing permissions and
/// limitations under the License.
///
/// Copyright holder is ArangoDB GmbH, Cologne, Germany
///
/// @author Kaveh Vahedipour
////////////////////////////////////////////////////////////////////////////////

#include "State.h"
#include "Agent.h"

#include <velocypack/Buffer.h>
#include <velocypack/Slice.h>
#include <velocypack/velocypack-aliases.h>

#include <chrono>
#include <iomanip>
#include <sstream>
#include <thread>

#include "Aql/Query.h"
#include "Aql/QueryRegistry.h"
#include "Basics/StaticStrings.h"
#include "Basics/VelocyPackHelper.h"
#include "RestServer/QueryRegistryFeature.h"
#include "Utils/OperationOptions.h"
#include "Utils/OperationResult.h"
#include "Utils/SingleCollectionTransaction.h"
#include "Utils/StandaloneTransactionContext.h"
#include "VocBase/LogicalCollection.h"
#include "VocBase/vocbase.h"

#include <boost/uuid/uuid.hpp>             // uuid class
#include <boost/uuid/uuid_generators.hpp>  // generators
#include <boost/uuid/uuid_io.hpp>          // streaming operators etc.

using namespace arangodb;
using namespace arangodb::application_features;
using namespace arangodb::aql;
using namespace arangodb::consensus;
using namespace arangodb::velocypack;
using namespace arangodb::rest;

/// Construct with endpoint
State::State(std::string const& endpoint)
    : _agent(nullptr),
      _vocbase(nullptr),
      _endpoint(endpoint),
      _collectionsChecked(false),
      _collectionsLoaded(false),
      _queryRegistry(nullptr),
      _cur(0) {}

/// Default dtor
State::~State() {}

inline std::string stringify(arangodb::consensus::index_t index) {
  std::ostringstream i_str;
  i_str << std::setw(20) << std::setfill('0') << index;
  return i_str.str();
}

/// Persist one entry
bool State::persist(arangodb::consensus::index_t index, term_t term,
                    arangodb::velocypack::Slice const& entry) {
  Builder body;
  body.add(VPackValue(VPackValueType::Object));
  body.add("_key", Value(stringify(index)));
  body.add("term", Value(term));
  body.add("request", entry);
  body.close();

  TRI_ASSERT(_vocbase != nullptr);
  auto transactionContext =
      std::make_shared<StandaloneTransactionContext>(_vocbase);
  SingleCollectionTransaction trx(transactionContext, "log",
                                  TRI_TRANSACTION_WRITE);

  int res = trx.begin();
  if (res != TRI_ERROR_NO_ERROR) {
    THROW_ARANGO_EXCEPTION(res);
  }
  OperationResult result;
  try {
    result = trx.insert("log", body.slice(), _options);
  } catch (std::exception const& e) {
    LOG_TOPIC(ERR, Logger::AGENCY) << "Failed to persist log entry:"
                                   << e.what();
  }
  res = trx.finish(result.code);

  return (res == TRI_ERROR_NO_ERROR);
}

/// Log transaction (leader)
std::vector<arangodb::consensus::index_t> State::log(
    query_t const& transaction, std::vector<bool> const& appl, term_t term) {
  std::vector<arangodb::consensus::index_t> idx(appl.size());
  std::vector<bool> good = appl;
  size_t j = 0;
  auto const& slice = transaction->slice();

  if (!slice.isArray()) {
    THROW_ARANGO_EXCEPTION_MESSAGE(30000,
                                   "Agency request syntax is [[<queries>]]");
  }

  if (slice.length() != good.size()) {
    THROW_ARANGO_EXCEPTION_MESSAGE(30000,
                                   "Agency request syntax is [[<queries>]]");
  }

  MUTEX_LOCKER(mutexLocker, _logLock);  // log entries must stay in order
  for (auto const& i : VPackArrayIterator(slice)) {
    TRI_ASSERT(i.isArray());
    if (good[j]) {
      std::shared_ptr<Buffer<uint8_t>> buf =
          std::make_shared<Buffer<uint8_t>>();
      buf->append((char const*)i[0].begin(), i[0].byteSize());
      idx[j] = _log.back().index + 1;
      _log.push_back(log_t(idx[j], term, buf));  // log to RAM
      persist(idx[j], term, i[0]);               // log to disk
      ++j;
    }
  }

  return idx;
}

/// Log transactions (follower)
arangodb::consensus::index_t State::log(query_t const& transactions,
                                        size_t ndups) {
  VPackSlice slices = transactions->slice();

  TRI_ASSERT(slices.isArray());

  size_t nqs = slices.length();

  TRI_ASSERT(nqs > ndups);

  MUTEX_LOCKER(mutexLocker, _logLock);  // log entries must stay in order

  for (size_t i = ndups; i < nqs; ++i) {
    VPackSlice slice = slices[i];

    try {
      auto idx = slice.get("index").getUInt();
      auto trm = slice.get("term").getUInt();
      auto buf = std::make_shared<Buffer<uint8_t>>();

      buf->append((char const*)slice.get("query").begin(),
                  slice.get("query").byteSize());
      // to RAM
      _log.push_back(log_t(idx, trm, buf));
      // to disk
      persist(idx, trm, slice.get("query"));
    } catch (std::exception const& e) {
      LOG_TOPIC(ERR, Logger::AGENCY) << e.what() << " " << __FILE__ << __LINE__;
    }
  }

  TRI_ASSERT(!_log.empty());
  return _log.back().index;
}

size_t State::removeConflicts(query_t const& transactions) {
  VPackSlice slices = transactions->slice();
  TRI_ASSERT(slices.isArray());
  size_t ndups = 0;

  if (slices.length() > 0) {
    auto bindVars = std::make_shared<VPackBuilder>();
    bindVars->openObject();
    bindVars->close();

    try {
      auto idx = slices[0].get("index").getUInt();
      auto pos = idx - _cur;

      if (pos < _log.size()) {
        for (auto const& slice : VPackArrayIterator(slices)) {
          auto trm = slice.get("term").getUInt();
          idx = slice.get("index").getUInt();
          pos = idx - _cur;

          if (pos < _log.size()) {
            if (idx == _log.at(pos).index && trm != _log.at(pos).term) {
              LOG_TOPIC(DEBUG, Logger::AGENCY)
                  << "Removing " << _log.size() - pos
                  << " entries from log starting with " << idx
                  << "==" << _log.at(pos).index << " and " << trm << "="
                  << _log.at(pos).term;

              // persisted logs
<<<<<<< HEAD
              std::string const aql(std::string("FOR l IN log FILTER l._key >= '") + 
                                    stringify(idx) + "' REMOVE l IN log");

              arangodb::aql::Query query(false, _vocbase, aql.c_str(),
                                         aql.size(), bindVars, nullptr,
                                         arangodb::aql::PART_MAIN);
=======
              std::string aql(std::string("FOR l IN log FILTER l._key >= '") +
                              stringify(idx) + "' REMOVE l IN log");
              
              arangodb::aql::Query query(
                false, _vocbase, aql.c_str(), aql.size(), bindVars, nullptr,
                arangodb::aql::PART_MAIN);
>>>>>>> 2a89f6b7

              auto queryResult = query.execute(_queryRegistry);

              if (queryResult.code != TRI_ERROR_NO_ERROR) {
                THROW_ARANGO_EXCEPTION_MESSAGE(queryResult.code,
                                               queryResult.details);
              }

              queryResult.result->slice();

              // volatile logs
              {
                MUTEX_LOCKER(mutexLocker, _logLock);
                _log.erase(_log.begin() + pos, _log.end());
              }

              break;

            } else {
              ++ndups;
            }
          }
        }
      }
    } catch (std::exception const& e) {
      LOG_TOPIC(DEBUG, Logger::AGENCY) << e.what() << " " << __FILE__
                                       << __LINE__;
    }
  }

  return ndups;
}

/// Get log entries from indices "start" to "end"
std::vector<log_t> State::get(arangodb::consensus::index_t start,
                              arangodb::consensus::index_t end) const {
  std::vector<log_t> entries;
  MUTEX_LOCKER(mutexLocker, _logLock);

  if (_log.empty()) {
    return entries;
  }

  if (end == (std::numeric_limits<uint64_t>::max)() || end > _log.size() - 1) {
    end = _log.size() - 1;
  }

  if (start < _log[0].index) {
    start = _log[0].index;
  }

  for (size_t i = start - _cur; i <= end; ++i) {
    entries.push_back(_log[i]);
  }

  return entries;
}

/// Get vector of past transaction from 'start' to 'end'
std::vector<VPackSlice> State::slices(arangodb::consensus::index_t start,
                                      arangodb::consensus::index_t end) const {
  std::vector<VPackSlice> slices;
  MUTEX_LOCKER(mutexLocker, _logLock);

  if (_log.empty()) {
    return slices;
  }

  if (start < _log.front().index) {  // no start specified
    start = _log.front().index;
  }

  if (start > _log.back().index) {  // no end specified
    return slices;
  }

  if (end == (std::numeric_limits<uint64_t>::max)() ||
      end > _log.back().index) {
    end = _log.back().index;
  }

  for (size_t i = start - _cur; i <= end - _cur; ++i) {
    try {
      slices.push_back(VPackSlice(_log.at(i).entry->data()));
    } catch (std::exception const&) {
      break;
    }
  }

  return slices;
}

/// Get log entry by log index
log_t const& State::operator[](arangodb::consensus::index_t index) const {
  MUTEX_LOCKER(mutexLocker, _logLock);
  TRI_ASSERT(index - _cur < _log.size());
  return _log.at(index - _cur);
}

/// Get last log entry
log_t const& State::lastLog() const {
  MUTEX_LOCKER(mutexLocker, _logLock);
  TRI_ASSERT(!_log.empty());
  return _log.back();
}

/// Configure with agent
bool State::configure(Agent* agent) {
  _agent = agent;
  _endpoint = agent->endpoint();
  _collectionsChecked = false;
  return true;
}

/// Check if collections exist otherwise create them
bool State::checkCollections() {
  if (!_collectionsChecked) {
    _collectionsChecked = checkCollection("log") && checkCollection("election");
  }
  return _collectionsChecked;
}

/// Create agency collections
bool State::createCollections() {
  if (!_collectionsChecked) {
    return (createCollection("log") && createCollection("election") &&
            createCollection("compact"));
  }
  return _collectionsChecked;
}

/// Check collection by name
bool State::checkCollection(std::string const& name) {
  if (!_collectionsChecked) {
    return (_vocbase->lookupCollection(name) != nullptr);
  }
  return true;
}

/// Create collection by name
bool State::createCollection(std::string const& name) {
  Builder body;
  body.add(VPackValue(VPackValueType::Object));
  body.add("type", VPackValue(static_cast<int>(TRI_COL_TYPE_DOCUMENT))); 
  body.add("name", VPackValue(name));
  body.add("isSystem", VPackValue(LogicalCollection::IsSystemName(name)));
  body.close();

  TRI_voc_cid_t cid = 0;
  arangodb::LogicalCollection const* collection =
      _vocbase->createCollection(body.slice(), cid, true);

  if (collection == nullptr) {
    THROW_ARANGO_EXCEPTION_MESSAGE(TRI_errno(), "cannot create collection");
  }

  return true;
}

template <class T>
std::ostream& operator<<(std::ostream& o, std::deque<T> const& d) {
  for (auto const& i : d) {
    o << i;
  }
  return o;
}

/// Load collections
bool State::loadCollections(TRI_vocbase_t* vocbase,
                            QueryRegistry* queryRegistry, bool waitForSync) {
  _vocbase = vocbase;
  _queryRegistry = queryRegistry;

  TRI_ASSERT(_vocbase != nullptr);

  _options.waitForSync = waitForSync;
  _options.silent = true;

  if (loadPersisted()) {
    if (_log.empty()) {
      std::shared_ptr<Buffer<uint8_t>> buf =
          std::make_shared<Buffer<uint8_t>>();
      VPackSlice value = arangodb::basics::VelocyPackHelper::EmptyObjectValue();
      buf->append(value.startAs<char const>(), value.byteSize());
      _log.push_back(log_t(arangodb::consensus::index_t(0), term_t(0), buf));
      persist(0, 0, value);
    }
    return true;
  }

  return false;
}

/// Load actually persisted collections
bool State::loadPersisted() {
  TRI_ASSERT(_vocbase != nullptr);

  if (!checkCollection("configuration")) {
    createCollection("configuration");
  }

  loadOrPersistConfiguration();

  if (checkCollection("log") && checkCollection("compact")) {
    return (loadCompacted() && loadRemaining());
  }

  LOG_TOPIC(DEBUG, Logger::AGENCY) << "Couldn't find persisted log";
  createCollections();

  return true;
}

/// Load compaction collection
bool State::loadCompacted() {
  auto bindVars = std::make_shared<VPackBuilder>();
  bindVars->openObject();
  bindVars->close();

  std::string const aql(
      std::string("FOR c IN compact SORT c._key DESC LIMIT 1 RETURN c"));

  arangodb::aql::Query query(false, _vocbase, aql.c_str(), aql.size(), bindVars,
                             nullptr, arangodb::aql::PART_MAIN);

  auto queryResult = query.execute(QueryRegistryFeature::QUERY_REGISTRY);

  if (queryResult.code != TRI_ERROR_NO_ERROR) {
    THROW_ARANGO_EXCEPTION_MESSAGE(queryResult.code, queryResult.details);
  }

  VPackSlice result = queryResult.result->slice();

  if (result.isArray() && result.length()) {
    for (auto const& i : VPackArrayIterator(result)) {
      buffer_t tmp = std::make_shared<arangodb::velocypack::Buffer<uint8_t>>();
      (*_agent) = i;
      try {
        _cur = std::stoul(i.get("_key").copyString());
      } catch (std::exception const& e) {
        LOG_TOPIC(ERR, Logger::AGENCY) << e.what() << " " << __FILE__
                                       << __LINE__;
      }
    }
  }

  return true;
}


/// Load persisted configuration
bool State::loadOrPersistConfiguration() {
  auto bindVars = std::make_shared<VPackBuilder>();
  bindVars->openObject();
  bindVars->close();

  std::string const aql(
      std::string("FOR c in configuration FILTER c._key==\"0\" RETURN c.cfg"));

  arangodb::aql::Query query(false, _vocbase, aql.c_str(), aql.size(), bindVars,
                             nullptr, arangodb::aql::PART_MAIN);

  auto queryResult = query.execute(QueryRegistryFeature::QUERY_REGISTRY);

  if (queryResult.code != TRI_ERROR_NO_ERROR) {
    THROW_ARANGO_EXCEPTION_MESSAGE(queryResult.code, queryResult.details);
  }

  VPackSlice result = queryResult.result->slice();

  if (result.isArray() &&
      result.length()) {  // We already have a persisted conf

    try {
      LOG_TOPIC(DEBUG, Logger::AGENCY) << "Merging configuration " << result[0].toJson();
      _agent->mergeConfiguration(result[0]);
    } catch (std::exception const& e) {
      LOG_TOPIC(ERR, Logger::AGENCY)
          << "Failed to merge persisted configuration into runtime "
             "configuration: "
          << e.what();
      FATAL_ERROR_EXIT();
    }

  } else {  // Fresh start

    LOG_TOPIC(DEBUG, Logger::AGENCY) << "New agency!";

    TRI_ASSERT(_agent != nullptr);
    _agent->id(to_string(boost::uuids::random_generator()()));

    auto transactionContext =
        std::make_shared<StandaloneTransactionContext>(_vocbase);
    SingleCollectionTransaction trx(transactionContext, "configuration",
                                    TRI_TRANSACTION_WRITE);

    int res = trx.begin();
    OperationResult result;

    if (res != TRI_ERROR_NO_ERROR) {
      THROW_ARANGO_EXCEPTION(res);
    }

    Builder doc;
    doc.openObject();
    doc.add("_key", VPackValue("0"));
    doc.add("cfg", _agent->config().toBuilder()->slice());
    doc.close();
    try {
      result = trx.insert("configuration", doc.slice(), _options);
    } catch (std::exception const& e) {
      LOG_TOPIC(ERR, Logger::AGENCY) << "Failed to persist configuration entry:"
                                     << e.what();
      FATAL_ERROR_EXIT();
    }

    res = trx.finish(result.code);

    return (res == TRI_ERROR_NO_ERROR);
  }

  return true;
}

/// Load beyond last compaction
bool State::loadRemaining() {
  auto bindVars = std::make_shared<VPackBuilder>();
  bindVars->openObject();
  bindVars->close();

  std::string const aql(std::string("FOR l IN log SORT l._key RETURN l"));
  arangodb::aql::Query query(false, _vocbase, aql.c_str(), aql.size(), bindVars,
                             nullptr, arangodb::aql::PART_MAIN);

  auto queryResult = query.execute(QueryRegistryFeature::QUERY_REGISTRY);

  if (queryResult.code != TRI_ERROR_NO_ERROR) {
    THROW_ARANGO_EXCEPTION_MESSAGE(queryResult.code, queryResult.details);
  }

  auto result = queryResult.result->slice();

  if (result.isArray()) {
    _log.clear();
    for (auto const& i : VPackArrayIterator(result)) {
      buffer_t tmp = std::make_shared<arangodb::velocypack::Buffer<uint8_t>>();
      auto req = i.get("request");
      tmp->append(req.startAs<char const>(), req.byteSize());
      try {
        _log.push_back(
            log_t(std::stoi(i.get(StaticStrings::KeyString).copyString()),
                  static_cast<term_t>(i.get("term").getUInt()), tmp));
      } catch (std::exception const& e) {
        LOG_TOPIC(ERR, Logger::AGENCY)
            << "Failed to convert " +
                   i.get(StaticStrings::KeyString).copyString() +
                   " to integer via std::stoi."
            << e.what();
      }
    }
  }

  _agent->rebuildDBs();
  _agent->lastCommitted(_log.back().index);

  return true;
}

/// Find entry by index and term
bool State::find(arangodb::consensus::index_t prevIndex, term_t prevTerm) {
  MUTEX_LOCKER(mutexLocker, _logLock);
  if (prevIndex > _log.size()) {
    return false;
  }
  return _log.at(prevIndex).term == prevTerm;
}

/// Log compaction
bool State::compact(arangodb::consensus::index_t cind) {
  bool saved = persistReadDB(cind);

  if (saved) {
    compactVolatile(cind);

    try {
      compactPersisted(cind);
      removeObsolete(cind);
    } catch (std::exception const& e) {
      LOG_TOPIC(ERR, Logger::AGENCY) << "Failed to compact persisted store.";
      LOG_TOPIC(ERR, Logger::AGENCY) << e.what();
    }
    return true;
  } else {
    return false;
  }
}

/// Compact volatile state
bool State::compactVolatile(arangodb::consensus::index_t cind) {
  if (!_log.empty() && cind > _cur && cind - _cur < _log.size()) {
    MUTEX_LOCKER(mutexLocker, _logLock);
    _log.erase(_log.begin(), _log.begin() + (cind - _cur));
    _cur = _log.begin()->index;
  }
  return true;
}

/// Compact persisted state
bool State::compactPersisted(arangodb::consensus::index_t cind) {
  auto bindVars = std::make_shared<VPackBuilder>();
  bindVars->openObject();
  bindVars->close();

  std::stringstream i_str;
  i_str << std::setw(20) << std::setfill('0') << cind;

  std::string const aql(std::string("FOR l IN log FILTER l._key < \"") +
                        i_str.str() + "\" REMOVE l IN log");

  arangodb::aql::Query query(false, _vocbase, aql.c_str(), aql.size(), bindVars,
                             nullptr, arangodb::aql::PART_MAIN);

  auto queryResult = query.execute(QueryRegistryFeature::QUERY_REGISTRY);

  if (queryResult.code != TRI_ERROR_NO_ERROR) {
    THROW_ARANGO_EXCEPTION_MESSAGE(queryResult.code, queryResult.details);
  }

  if (queryResult.code != TRI_ERROR_NO_ERROR) {
    THROW_ARANGO_EXCEPTION_MESSAGE(queryResult.code, queryResult.details);
  }

  return true;
}

/// Remove outdate compactions
bool State::removeObsolete(arangodb::consensus::index_t cind) {
  if (cind > 3 * _agent->config().compactionStepSize()) {
    auto bindVars = std::make_shared<VPackBuilder>();
    bindVars->openObject();
    bindVars->close();

    std::stringstream i_str;
    i_str << std::setw(20) << std::setfill('0')
          << -3 * _agent->config().compactionStepSize() + cind;

    std::string const aql(std::string("FOR c IN compact FILTER c._key < \"") +
                          i_str.str() + "\" REMOVE c IN compact");

    arangodb::aql::Query query(false, _vocbase, aql.c_str(), aql.size(),
                               bindVars, nullptr, arangodb::aql::PART_MAIN);

    auto queryResult = query.execute(QueryRegistryFeature::QUERY_REGISTRY);
    if (queryResult.code != TRI_ERROR_NO_ERROR) {
      THROW_ARANGO_EXCEPTION_MESSAGE(queryResult.code, queryResult.details);
    }
  }
  return true;
}

/// Persist the globally commited truth
bool State::persistReadDB(arangodb::consensus::index_t cind) {
  if (checkCollection("compact")) {
    Builder store;
    store.openObject();
    store.add("readDB", VPackValue(VPackValueType::Array));
    _agent->readDB().dumpToBuilder(store);
    store.close();
    std::stringstream i_str;
    i_str << std::setw(20) << std::setfill('0') << cind;
    store.add("_key", VPackValue(i_str.str()));
    store.close();

    TRI_ASSERT(_vocbase != nullptr);
    auto transactionContext =
        std::make_shared<StandaloneTransactionContext>(_vocbase);
    SingleCollectionTransaction trx(transactionContext, "compact",
                                    TRI_TRANSACTION_WRITE);

    int res = trx.begin();

    if (res != TRI_ERROR_NO_ERROR) {
      THROW_ARANGO_EXCEPTION(res);
    }

    auto result = trx.insert("compact", store.slice(), _options);
    res = trx.finish(result.code);

    return (res == TRI_ERROR_NO_ERROR);
  }

  LOG_TOPIC(ERR, Logger::AGENCY) << "Failed to persist read DB for compaction!";
  return false;
}

bool State::persistActiveAgents(query_t const& active, query_t const& pool) {
  auto bindVars = std::make_shared<VPackBuilder>();
  bindVars->openObject();
  bindVars->close();

  std::stringstream aql;
  aql << "FOR c IN configuration UPDATE {_key:c._key} WITH {cfg:{active:";
  aql << active->slice().toJson();
  aql << ", pool:";
  aql << pool->slice().toJson();
  aql << "}} IN configuration";
  std::string aqlStr = aql.str();

  arangodb::aql::Query query(false, _vocbase, aqlStr.c_str(), aqlStr.size(),
                             bindVars, nullptr, arangodb::aql::PART_MAIN);

  auto queryResult = query.execute(QueryRegistryFeature::QUERY_REGISTRY);
  if (queryResult.code != TRI_ERROR_NO_ERROR) {
    THROW_ARANGO_EXCEPTION_MESSAGE(queryResult.code, queryResult.details);
  }

  return true;
}<|MERGE_RESOLUTION|>--- conflicted
+++ resolved
@@ -207,21 +207,12 @@
                   << _log.at(pos).term;
 
               // persisted logs
-<<<<<<< HEAD
               std::string const aql(std::string("FOR l IN log FILTER l._key >= '") + 
                                     stringify(idx) + "' REMOVE l IN log");
 
-              arangodb::aql::Query query(false, _vocbase, aql.c_str(),
-                                         aql.size(), bindVars, nullptr,
-                                         arangodb::aql::PART_MAIN);
-=======
-              std::string aql(std::string("FOR l IN log FILTER l._key >= '") +
-                              stringify(idx) + "' REMOVE l IN log");
-              
               arangodb::aql::Query query(
                 false, _vocbase, aql.c_str(), aql.size(), bindVars, nullptr,
                 arangodb::aql::PART_MAIN);
->>>>>>> 2a89f6b7
 
               auto queryResult = query.execute(_queryRegistry);
 
