--- conflicted
+++ resolved
@@ -1917,21 +1917,12 @@
   }
 
   // now lookup reboot id
-<<<<<<< HEAD
-  std::pair<uint64_t, bool> rebootID =
+  std::optional<uint64_t> rebootID =
       snapshot().hasAsUInt(curServersKnown + serverID + "/" + StaticStrings::RebootId);
-  LOG_TOPIC("54326", DEBUG, Logger::SUPERVISION)
-      << "verifyServerRebootID: rebootId=" << rebootID.first
-      << " bool=" << rebootID.second;
-  return rebootID.second && rebootID.first == wantedRebootID;
-=======
-  std::optional<uint64_t> rebootID =
-      snapshot().hasAsUInt(curServersKnown + coordinatorID + "/" + StaticStrings::RebootId);
   LOG_TOPIC("54326", DEBUG, Logger::SUPERVISION)
       << "verifyCoordinatorRebootID: rebootId=" << rebootID.value_or(0)
       << " bool=" << rebootID.has_value();
   return rebootID && *rebootID == wantedRebootID;
->>>>>>> d9301278
 }
 
 void Supervision::deleteBrokenDatabase(std::string const& database,
@@ -2123,14 +2114,9 @@
   bool keepResource = true;
   bool coordinatorFound = false;
 
-<<<<<<< HEAD
-  if (rebootIDExists && coordinatorIDExists) {
-    keepResource = Supervision::verifyServerRebootID(coordinatorID, rebootID, coordinatorFound);
-=======
+
   if (rebootID && coordinatorID) {
-    keepResource = Supervision::verifyCoordinatorRebootID(*coordinatorID,
-                                                          *rebootID, coordinatorFound);
->>>>>>> d9301278
+    keepResource = Supervision::verifyServerRebootID(*coordinatorID, *rebootID, coordinatorFound);
     // incomplete data, should not happen
   } else {
     //          v---- Please note this awesome log-id
@@ -2221,13 +2207,8 @@
   _lock.assertLockedByCurrentThread();
 
   // check if snapshot has analyzers
-<<<<<<< HEAD
-  auto const& [node, exists] = snapshot().hasAsNode(planAnalyzersPrefix);
-  if (!exists) {
-=======
   auto node = snapshot().hasAsNode(planAnalyzersPrefix);
   if (!node) {
->>>>>>> d9301278
     return;
   }
 
@@ -2264,8 +2245,8 @@
   };
 
   // check if Plan has replicated logs
-  auto const& [node, exists] = snapshot().hasAsNode(planRepLogPrefix);
-  if (!exists) {
+  auto const& node = snapshot().hasAsNode(planRepLogPrefix);
+  if (!node) {
     return;
   }
 
@@ -2273,13 +2254,13 @@
 
   ParticipantInfo info = std::invoke([&]{
     ParticipantInfo info;
-    Node::Children const& dbservers = snapshot().hasAsChildren(plannedServers).first;
+    auto& dbservers = snapshot().hasAsChildren(plannedServers).value().get();
     for (auto const& [serverId, node]: dbservers) {
       bool const isHealthy = serverHealth(serverId) == HEALTH_STATUS_GOOD;
-      std::pair<uint64_t, bool> rebootID =
+      auto rebootID =
           snapshot().hasAsUInt(curServersKnown + serverId + "/" + StaticStrings::RebootId);
-      if (rebootID.second) {
-        info.emplace(serverId, ParticipantRecord{RebootId{rebootID.first}, isHealthy});
+      if (rebootID) {
+        info.emplace(serverId, ParticipantRecord{RebootId{*rebootID}, isHealthy});
       }
     }
     return info;
@@ -2287,7 +2268,7 @@
 
   auto builder = std::make_shared<Builder>();
   auto envelope = arangodb::agency::envelope::into_builder(*builder);
-  for (auto const& [dbName, db] : node.children()) {
+  for (auto const& [dbName, db] : node->get().children()) {
     for (auto const& [idString, node] : db->children()) {
       auto spec = readPlanSpecification(*node);
       auto current = std::invoke([&, &dbName = dbName, &idString = idString]() -> LogCurrent {
@@ -2298,7 +2279,7 @@
                 ->database(dbName)
                 ->log(idString)
                 ->str(SkipComponents(1) /* skip first path component, i.e. 'arango' */);
-        return readLogCurrent(snapshot().get(currentPath));
+        return readLogCurrent(snapshot().get(currentPath)->get());
       });
       auto newTermSpec = checkReplicatedLog(dbName, spec, current, info);
 
