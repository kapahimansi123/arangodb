////////////////////////////////////////////////////////////////////////////////
/// DISCLAIMER
///
/// Copyright 2014-2016 ArangoDB GmbH, Cologne, Germany
/// Copyright 2004-2014 triAGENS GmbH, Cologne, Germany
///
/// Licensed under the Apache License, Version 2.0 (the "License");
/// you may not use this file except in compliance with the License.
/// You may obtain a copy of the License at
///
///     http://www.apache.org/licenses/LICENSE-2.0
///
/// Unless required by applicable law or agreed to in writing, software
/// distributed under the License is distributed on an "AS IS" BASIS,
/// WITHOUT WARRANTIES OR CONDITIONS OF ANY KIND, either express or implied.
/// See the License for the specific language governing permissions and
/// limitations under the License.
///
/// Copyright holder is ArangoDB GmbH, Cologne, Germany
///
/// @author Kaveh Vahedipour
////////////////////////////////////////////////////////////////////////////////

#include "Supervision.h"

#include <thread>

#include "Agency/AddFollower.h"
#include "Agency/Agent.h"
#include "Agency/CleanOutServer.h"
#include "Agency/FailedServer.h"
#include "Agency/Job.h"
#include "Agency/JobContext.h"
#include "Agency/RemoveFollower.h"
#include "Agency/Store.h"
#include "ApplicationFeatures/ApplicationServer.h"
#include "Basics/ConditionLocker.h"
#include "Basics/MutexLocker.h"

using namespace arangodb;

using namespace arangodb::consensus;
using namespace arangodb::application_features;

// This is initialized in AgencyFeature:
std::string Supervision::_agencyPrefix = "/arango";

Supervision::Supervision()
  : arangodb::Thread("Supervision"),
  _agent(nullptr),
  _snapshot("Supervision"),
  _transient("Transient"),
  _frequency(1.),
  _gracePeriod(5.),
  _jobId(0),
  _jobIdMax(0),
  _selfShutdown(false),
  _upgraded(false) {}

Supervision::~Supervision() {
  if (!isStopping()) {
    shutdown();
  }
<<<<<<< HEAD
};
=======
}
>>>>>>> 40b80b64

static std::string const syncPrefix = "/Sync/ServerStates/";
static std::string const healthPrefix = "/Supervision/Health/";
static std::string const planDBServersPrefix = "/Plan/DBServers";
static std::string const planCoordinatorsPrefix = "/Plan/Coordinators";
static std::string const targetShortID = "/Target/MapUniqueToShortID/";
static std::string const currentServersRegisteredPrefix =
  "/Current/ServersRegistered";
static std::string const foxxmaster = "/Current/Foxxmaster";


void Supervision::upgradeOne(Builder& builder) {
  // "/arango/Agency/Definition" not exists or is 0
  if (!_snapshot.has("Agency/Definition")) {
    { VPackArrayBuilder trx(&builder);
      { VPackObjectBuilder oper(&builder);
        builder.add("/Agency/Definition", VPackValue(1));
        builder.add(VPackValue("/Target/ToDo"));
        { VPackObjectBuilder empty(&builder); }
        builder.add(VPackValue("/Target/Pending"));
        { VPackObjectBuilder empty(&builder); }
      }
      { VPackObjectBuilder o(&builder);
        builder.add(VPackValue("/Agency/Definition"));
        { VPackObjectBuilder prec(&builder);
          builder.add("oldEmpty", VPackValue(true));
        }
      }
    }      
  }
}

void Supervision::upgradeZero(Builder& builder) {
  // "/arango/Target/FailedServers" is still an array
  Slice fails = _snapshot(failedServersPrefix).slice();
  if (_snapshot(failedServersPrefix).slice().isArray()) {
    { VPackArrayBuilder trx(&builder);
      { VPackObjectBuilder o(&builder);
        builder.add(VPackValue(failedServersPrefix));
        { VPackObjectBuilder oo(&builder);
          try {
            for (auto const& fail : VPackArrayIterator(fails)) {
              builder.add(VPackValue(fail.copyString()));
              { VPackObjectBuilder ooo(&builder); }
            }
          } catch (...) {}
        }
      }
    }
  }
}

// Upgrade agency, guarded by wakeUp
void Supervision::upgradeAgency() {

  Builder builder;
  {
    VPackArrayBuilder trxs(&builder);
    upgradeZero(builder);
    fixPrototypeChain(builder);
    upgradeOne(builder);
  }

  if (builder.slice().length() > 0) {
    generalTransaction(_agent, builder);
  }

  _upgraded = true;

  /*if (builder.slice().length() > 0) {
    LOG_TOPIC (DEBUG, Logger::SUPERVISION) << builder.toJson();
    trans_ret_t res = generalTransaction(_agent, builder);
    for (const auto& failed : VPackArrayIterator(res.result->slice())) {
      if (failed.isObject()) { // Precondition failed for this one
        LOG_TOPIC(WARN, Logger::SUPERVISION)
          << "Plan has changed since resolution of distributeShardsLike for " <<
          failed.keyAt(0).copyString();
      }
    }
    }*/
  
}

// Check all DB servers, guarded above doChecks
std::vector<check_t> Supervision::checkDBServers() {

  std::vector<check_t> ret;
  auto const& machinesPlanned = _snapshot(planDBServersPrefix).children();
  auto const& serversRegistered =
      _snapshot(currentServersRegisteredPrefix).children();
  
  std::vector<std::string> todelete;
  for (auto const& machine : _snapshot(healthPrefix).children()) {
    if (machine.first.substr(0, 2) == "PR") {
      todelete.push_back(machine.first);
    }
  }
  
  for (auto const& machine : machinesPlanned) {
    std::string lastHeartbeatTime, lastHeartbeatAcked, lastHeartbeatStatus,
      lastStatus, heartbeatTime, heartbeatStatus, serverID(machine.first),
      shortName("Unknown");
    bool good(false), reportPersistent(false),
      sync(_transient.has(syncPrefix + serverID));
    
    todelete.erase(
      std::remove(todelete.begin(), todelete.end(), serverID), todelete.end());
    shortName = _snapshot(targetShortID + serverID + "/ShortName").toJson();

    if (sync) {
      heartbeatTime = _transient(syncPrefix + serverID + "/time").toJson();
      heartbeatStatus = _transient(syncPrefix + serverID + "/status").toJson();
      lastHeartbeatTime =
        _transient(healthPrefix + serverID + "/LastHeartbeatSent").toJson();
      lastHeartbeatAcked =
        _transient(healthPrefix + serverID + "/LastHeartbeatAcked").toJson();
      lastHeartbeatStatus =
        _transient(healthPrefix + serverID + "/LastHeartbeatStatus").toJson();
      lastStatus = _transient(healthPrefix + serverID + "/Status").toJson();
      if (lastHeartbeatTime != heartbeatTime) {  // Update
        good = true;
      }
    } 

    auto report = std::make_shared<Builder>();
    
    { VPackArrayBuilder transaction(report.get());

      std::shared_ptr<VPackBuilder> envelope;
      { VPackObjectBuilder operation(report.get());

        report->add(VPackValue(healthPrefix + serverID));
        { VPackObjectBuilder oo(report.get());

          report->add("LastHeartbeatSent", VPackValue(heartbeatTime));
          report->add("LastHeartbeatStatus", VPackValue(heartbeatStatus));
          report->add("Role", VPackValue("DBServer"));
          report->add("ShortName", VPackValue(shortName));

          auto endpoint = serversRegistered.find(serverID);
          if (endpoint != serversRegistered.end()) {
            endpoint = endpoint->second->children().find("endpoint");
            if (endpoint != endpoint->second->children().end()) {
              if (endpoint->second->children().size() == 0) {
                VPackSlice epString = endpoint->second->slice();
                if (epString.isString()) {
                  report->add("Endpoint", epString);
                }
              }
            }
          }
          
          if (lastHeartbeatStatus != heartbeatStatus) {
            reportPersistent = true;
          }
          
          if (good) {
            
            if (lastStatus != Supervision::HEALTH_STATUS_GOOD) {
              reportPersistent = true;
            }
            report->add(
              "LastHeartbeatAcked",
              VPackValue(timepointToString(std::chrono::system_clock::now())));
            report->add("Status", VPackValue(Supervision::HEALTH_STATUS_GOOD));
            
            std::string failedServerPath = failedServersPrefix + "/" + serverID;
            if (_snapshot.exists(failedServerPath).size() == 3) {
              Builder del;
              { VPackArrayBuilder c(&del);
                { VPackObjectBuilder cc(&del);
                  del.add(VPackValue(failedServerPath));
                  { VPackObjectBuilder ccc(&del);
                    del.add("op", VPackValue("delete")); }}}
              singleWriteTransaction(_agent, del);
            }
            
          } else {
            
            auto elapsed = std::chrono::duration<double>(
              std::chrono::system_clock::now() -
              stringToTimepoint(lastHeartbeatAcked));
            
            if (elapsed.count() > _gracePeriod) {
              if (lastStatus == Supervision::HEALTH_STATUS_BAD) {
                reportPersistent = true;
                report->add(
                  "Status", VPackValue(Supervision::HEALTH_STATUS_FAILED));
                envelope = std::make_shared<VPackBuilder>();
                FailedServer(_snapshot, _agent, std::to_string(_jobId++),
                             "supervision", serverID).create(envelope);
              }
            } else {
              if (lastStatus != Supervision::HEALTH_STATUS_BAD) {
                reportPersistent = true;
                report->add(
                  "Status", VPackValue(Supervision::HEALTH_STATUS_BAD));
              }
            }
            
          }
          
        } // Supervision/Health
        
        if (envelope != nullptr) { // Failed server operation
          TRI_ASSERT(
            envelope->slice().isArray() && envelope->slice()[0].isObject());
          for (const auto& i : VPackObjectIterator(envelope->slice()[0])) {
            report->add(i.key.copyString(), i.value);
          }
        }
      } // Operation
      
      if (envelope != nullptr) { // Failed server precondition
        TRI_ASSERT(envelope->slice().isArray() && envelope->slice()[1].isObject());
        report->add(envelope->slice()[1]);
      }
      
    } // Transaction
    
    if (!this->isStopping()) {
      transient(_agent, *report);
      if (reportPersistent) {
        singleWriteTransaction(_agent, *report);
      }
    }
    
  }
    
  if (!todelete.empty()) {
    query_t del = std::make_shared<Builder>();

      { VPackArrayBuilder aa(del.get());
        { VPackArrayBuilder aaa(del.get());
          for (auto const& srv : todelete) {
            { VPackObjectBuilder aaaa(del.get());
              del->add(VPackValue(_agencyPrefix + healthPrefix + srv));
              { VPackObjectBuilder aaaaa(del.get());            
                del->add("op", VPackValue("delete")); }}}}}
    _agent->write(del);
  }

  return ret;
}

// Check all coordinators, guarded above doChecks
std::vector<check_t> Supervision::checkCoordinators() {

  std::vector<check_t> ret;
  auto const& machinesPlanned = _snapshot(planCoordinatorsPrefix).children();
  auto const& serversRegistered =
      _snapshot(currentServersRegisteredPrefix).children();
  
  std::string currentFoxxmaster;
  try {
    currentFoxxmaster = _snapshot(foxxmaster).getString();
  } catch (...) {}

  std::string goodServerId;
  bool foxxmasterOk = false;
  std::vector<std::string> todelete;
  for (auto const& machine : _snapshot(healthPrefix).children()) {
    if (machine.first.substr(0, 2) == "CR") {
      todelete.push_back(machine.first);
    }
  }

  for (auto const& machine : machinesPlanned) {
    std::string lastHeartbeatTime, lastHeartbeatAcked, lastHeartbeatStatus,
      lastStatus, heartbeatTime, heartbeatStatus, serverID = machine.first;
    
    bool reportPersistent(false), good(false),
      sync(_transient.has(syncPrefix + serverID));
    
    todelete.erase(std::remove(todelete.begin(), todelete.end(), serverID),
                   todelete.end());
    
    std::string shortName = _snapshot(targetShortID + serverID + "/ShortName").toJson();
    
    if (sync) {
      heartbeatTime = _transient(syncPrefix + serverID + "/time").toJson();
      heartbeatStatus = _transient(syncPrefix + serverID + "/status").toJson();
      lastHeartbeatTime =
        _transient(healthPrefix + serverID + "/LastHeartbeatSent").toJson();
      lastHeartbeatAcked =
        _transient(healthPrefix + serverID + "/LastHeartbeatAcked").toJson();
      lastHeartbeatStatus =
        _transient(healthPrefix + serverID + "/LastHeartbeatStatus").toJson();
      lastStatus = _transient(healthPrefix + serverID + "/Status").toJson();
      if (lastHeartbeatTime != heartbeatTime) {  // Update
        good = true;
      }
    } 
    
    query_t report = std::make_shared<Builder>();

    { VPackArrayBuilder transactions(report.get());
      { VPackArrayBuilder transaction(report.get());
        { VPackObjectBuilder operation(report.get());

          report->add(VPackValue(_agencyPrefix + healthPrefix + serverID));
          { VPackObjectBuilder oo(report.get());

            report->add("LastHeartbeatSent", VPackValue(heartbeatTime));
            report->add("LastHeartbeatStatus", VPackValue(heartbeatStatus));
            report->add("Role", VPackValue("Coordinator"));
            report->add("ShortName", VPackValue(shortName));
            auto endpoint = serversRegistered.find(serverID);
            if (endpoint != serversRegistered.end()) {
              endpoint = endpoint->second->children().find("endpoint");
              if (endpoint != endpoint->second->children().end()) {
                if (endpoint->second->children().size() == 0) {
                  VPackSlice epString = endpoint->second->slice();
                  if (epString.isString()) {
                    report->add("Endpoint", epString);
                  }
                }
              }
            }
            
            if (heartbeatStatus != lastHeartbeatStatus) {
              reportPersistent = true;
            }
            
            if (good) {
              if (lastStatus != Supervision::HEALTH_STATUS_GOOD) {
                reportPersistent = true;
              }
              if (goodServerId.empty()) {
                goodServerId = serverID;
              }
              if (serverID == currentFoxxmaster) {
                foxxmasterOk = true;
              }
              report->add(
                "LastHeartbeatAcked",
                VPackValue(timepointToString(std::chrono::system_clock::now())));
              report->add("Status", VPackValue(Supervision::HEALTH_STATUS_GOOD));
            } else {

              auto elapsed = std::chrono::duration<double>(
                std::chrono::system_clock::now() -
                stringToTimepoint(lastHeartbeatAcked)).count();
              
              if (elapsed > _gracePeriod || !sync) {
                if (lastStatus == Supervision::HEALTH_STATUS_BAD) {
                  report->add(
                    "Status", VPackValue(Supervision::HEALTH_STATUS_FAILED));
                  reportPersistent = true;
                }
              } else {
                report->add(
                  "Status", VPackValue(Supervision::HEALTH_STATUS_BAD));
              }
            }
          }
        }
      }
    }

    if (!this->isStopping()) {
      _agent->transient(report);
      if (reportPersistent) { // STATUS changes should be persisted
        _agent->write(report);
      }
    }
  }

  if (!todelete.empty()) {
    query_t del = std::make_shared<Builder>();
    { VPackArrayBuilder txs(del.get());
      { VPackArrayBuilder tx(del.get());
        { VPackObjectBuilder d(del.get());
          for (auto const& srv : todelete) {
            del->add(VPackValue(_agencyPrefix + healthPrefix + srv));
            { VPackObjectBuilder e(del.get());
              del->add("op", VPackValue("delete")); }}}}}
    _agent->write(del);
  }

  if (!foxxmasterOk && !goodServerId.empty()) {
    query_t create = std::make_shared<Builder>();
    { VPackArrayBuilder txs(create.get());
      { VPackArrayBuilder tx(create.get());
        { VPackObjectBuilder d(create.get());
          create->add(_agencyPrefix + foxxmaster, VPackValue(goodServerId)); }}}
    _agent->write(create);
  }

  return ret;
}

// Update local agency snapshot, guarded by callers
bool Supervision::updateSnapshot() {

  if (_agent == nullptr || this->isStopping()) {
    return false;
  }
  
  try {
    _snapshot = _agent->readDB().get(_agencyPrefix);
    _transient = _agent->transient().get(_agencyPrefix);
  } catch (...) {}
  
  return true;
  
}

// All checks, guarded by main thread
bool Supervision::doChecks() {
  checkDBServers();
  checkCoordinators();
  return true;
}


void Supervision::run() {
  // First wait until somebody has initialized the ArangoDB data, before
  // that running the supervision does not make sense and will indeed
  // lead to horrible errors:
  while (!this->isStopping()) {
    std::this_thread::sleep_for(std::chrono::duration<double>(5.0));
    MUTEX_LOCKER(locker, _lock);
    try {
      _snapshot = _agent->readDB().get(_agencyPrefix);
      if (_snapshot.children().size() > 0) {
        break;
      }
    } catch (...) {
    }
    LOG_TOPIC(DEBUG, Logger::SUPERVISION) << "Waiting for ArangoDB to "
      "initialize its data.";
  }

  bool shutdown = false;
  {
    CONDITION_LOCKER(guard, _cv);
    TRI_ASSERT(_agent != nullptr);

    while (!this->isStopping()) {

      // Get bunch of job IDs from agency for future jobs
      if (_agent->leading() && (_jobId == 0 || _jobId == _jobIdMax)) {
        getUniqueIds();  // cannot fail but only hang
      }

      {
        MUTEX_LOCKER(locker, _lock);

        updateSnapshot();

        if (_agent->leading()) {

          if (!_upgraded) {
            upgradeAgency();
          }

          auto secondsSinceLeader = std::chrono::duration<double>(
            std::chrono::system_clock::now() - _agent->leaderSince()).count();
          if (secondsSinceLeader > _gracePeriod) {
            doChecks();
          }
        }

        if (isShuttingDown()) {
          handleShutdown();
        } else if (_selfShutdown) {
          shutdown = true;
          break;
        } else if (_agent->leading()) {
          if (!handleJobs()) {
            break;
          }
        }
      }
      _cv.wait(static_cast<uint64_t>(1000000 * _frequency));
    }
  }
  if (shutdown) {
    ApplicationServer::server->beginShutdown();
  }
}

// Guarded by caller
bool Supervision::isShuttingDown() {
  try {
    return _snapshot("/Shutdown").getBool();
  } catch (...) {
    return false;
  }
}

// Guarded by caller
std::string Supervision::serverHealth(std::string const& serverName) {
  try {
    std::string const serverStatus(healthPrefix + serverName + "/Status");
    auto const status = _snapshot(serverStatus).getString();
    return status;
  } catch (...) {
    LOG_TOPIC(WARN, Logger::SUPERVISION)
        << "Couldn't read server health status for server " << serverName;
    return "";
  }
}

// Guarded by caller
void Supervision::handleShutdown() {
  _selfShutdown = true;
  LOG_TOPIC(DEBUG, Logger::SUPERVISION) << "Waiting for clients to shut down";
  auto const& serversRegistered =
      _snapshot(currentServersRegisteredPrefix).children();
  bool serversCleared = true;
  for (auto const& server : serversRegistered) {
    if (server.first == "Version") {
      continue;
    }

    LOG_TOPIC(DEBUG, Logger::SUPERVISION)
      << "Waiting for " << server.first << " to shutdown";

    if (serverHealth(server.first) != HEALTH_STATUS_GOOD) {
      LOG_TOPIC(WARN, Logger::SUPERVISION)
        << "Server " << server.first << " did not shutdown properly it seems!";
      continue;
    }
    serversCleared = false;
  }

  if (serversCleared) {
    if (_agent->leading()) {
      auto del = std::make_shared<Builder>();
      { VPackArrayBuilder txs(del.get());
        { VPackArrayBuilder tx(del.get());
          { VPackObjectBuilder o(del.get());
            del->add(VPackValue(_agencyPrefix + "/Shutdown"));
            { VPackObjectBuilder oo(del.get());
              del->add("op", VPackValue("delete")); }}}}
      auto result = _agent->write(del);
      if (result.indices.size() != 1) {
        LOG_TOPIC(ERR, Logger::SUPERVISION)
          << "Invalid resultsize of " << result.indices.size()
          << " found during shutdown";
      } else {
        if (!_agent->waitFor(result.indices.at(0))) {
          LOG_TOPIC(ERR, Logger::SUPERVISION)
            << "Result was not written to followers during shutdown";
        }
      }
    }
  }
}

// Guarded by caller 
bool Supervision::handleJobs() {
  // Do supervision
  
  shrinkCluster();
  enforceReplication();
  workJobs();

  return true;
}

// Guarded by caller
void Supervision::workJobs() {

  for (auto const& todoEnt : _snapshot(toDoPrefix).children()) {
    JobContext(
      TODO, (*todoEnt.second)("jobId").getString(), _snapshot, _agent).run();
  }

  for (auto const& pendEnt : _snapshot(pendingPrefix).children()) {
    JobContext(
      PENDING, (*pendEnt.second)("jobId").getString(), _snapshot, _agent).run();
  }
  
}


void Supervision::enforceReplication() {
  auto const& plannedDBs = _snapshot(planColPrefix).children();

  for (const auto& db_ : plannedDBs) { // Planned databases
    auto const& db = *(db_.second);
    for (const auto& col_ : db.children()) { // Planned collections
      auto const& col = *(col_.second);
      
      size_t replicationFactor;
      try {
        replicationFactor = col("replicationFactor").slice().getUInt();
      } catch (std::exception const&) {
        LOG_TOPIC(DEBUG, Logger::SUPERVISION)
          << "no replicationFactor entry in " << col.toJson();
        continue;
      }

      // mop: satellites => distribute to every server
      if (replicationFactor == 0) {
        auto available = Job::availableServers(_snapshot);
        replicationFactor = available.size();
      }
      
      bool clone = col.has("distributeShardsLike");

      if (!clone) {
        for (auto const& shard_ : col("shards").children()) { // Pl shards
          auto const& shard = *(shard_.second);
          
          size_t actualReplicationFactor = shard.slice().length();
          if (actualReplicationFactor != replicationFactor) {
            // Check that there is not yet an addFollower or removeFollower
            // or moveShard job in ToDo for this shard:
            auto const& todo = _snapshot(toDoPrefix).children();
            bool found = false;
            for (auto const& pair : todo) {
              auto const& job = pair.second;
              if (job->has("type") &&
                  ((*job)("type").getString() == "addFollower" ||
                   (*job)("type").getString() == "removeFollower" ||
                   (*job)("type").getString() == "moveShard") &&
                  job->has("shard") &&
                  (*job)("shard").getString() == shard_.first) {
                found = true;
                LOG_TOPIC(DEBUG, Logger::SUPERVISION) << "already found "
                  "addFollower or removeFollower job in ToDo, not scheduling "
                  "again for shard " << shard_.first;
                break;
              }
            }
            // Check that shard is not locked:
            if (_snapshot.has(blockedShardsPrefix + shard_.first)) {
              found = true;
            }
            if (!found) {
              if (actualReplicationFactor < replicationFactor) {
                AddFollower(
                  _snapshot, _agent, std::to_string(_jobId++), "supervision",
                  db_.first, col_.first, shard_.first).run();
              } else {
                RemoveFollower(
                  _snapshot, _agent, std::to_string(_jobId++), "supervision",
                  db_.first, col_.first, shard_.first).run();
              }
            }
          }
        }
      }
    }
  }
  
}

void Supervision::fixPrototypeChain(Builder& migrate) {

  auto const& snap = _snapshot;

  std::function<std::string (std::string const&, std::string const&)> resolve;
  resolve = [&] (std::string const& db, std::string const& col) {
    Node const& n = snap(planColPrefix + db + "/" + col);
    std::string s;
    if (n.has("distributeShardsLike")) {
      s = n("distributeShardsLike").getString();
    }
    return (s.empty()) ? col : resolve(db, s);
  };
  
  for (auto const& database : _snapshot(planColPrefix).children()) {
    for (auto const& collection : database.second->children()) {
      if (collection.second->has("distributeShardsLike")) {
        auto prototype = (*collection.second)("distributeShardsLike").getString();
        if (!prototype.empty()) {
          std::string u;
          try {
            u = resolve(database.first, prototype);
          } catch (...) {}
          if (u != prototype) {
            { VPackArrayBuilder trx(&migrate);
              { VPackObjectBuilder oper(&migrate);
                migrate.add(
                  planColPrefix + database.first + "/" + collection.first + "/" +
                  "distributeShardsLike", VPackValue(u)); }
              { VPackObjectBuilder prec(&migrate);
                migrate.add(
                  planColPrefix + database.first + "/" + collection.first + "/" +
                  "distributeShardsLike", VPackValue(prototype)); }
            }
          }
        }
      }
    }
  }
}

// Shrink cluster if applicable, guarded by caller
void Supervision::shrinkCluster() {

  auto const& todo = _snapshot(toDoPrefix).children();
  auto const& pending = _snapshot(pendingPrefix).children();

  if (!todo.empty() || !pending.empty()) { // This is low priority
    return;
  }
  
  // Get servers from plan
  auto availServers = Job::availableServers(_snapshot);

  size_t targetNumDBServers;
  try {
    targetNumDBServers = _snapshot("/Target/NumberOfDBServers").getUInt();
  } catch (std::exception const& e) {
    LOG_TOPIC(TRACE, Logger::SUPERVISION)
        << "Targeted number of DB servers not set yet: " << e.what();
    return;
  }

  // Only if number of servers in target is smaller than the available
  if (targetNumDBServers < availServers.size()) {
    // Minimum 1 DB server must remain
    if (availServers.size() == 1) {
      LOG_TOPIC(DEBUG, Logger::SUPERVISION)
          << "Only one db server left for operation";
      return;
    }

    /**
     * mop: TODO instead of using Plan/Collections we should watch out for
     * Plan/ReplicationFactor and Current...when the replicationFactor is not
     * fullfilled we should add a follower to the plan
     * When seeing more servers in Current than replicationFactor we should
     * remove a server.
     * RemoveServer then should be changed so that it really just kills a server
     * after a while...
     * this way we would have implemented changing the replicationFactor and
     * have an awesome new feature
     **/
    // Find greatest replication factor among all collections
    uint64_t maxReplFact = 1;
    auto const& databases = _snapshot(planColPrefix).children();
    for (auto const& database : databases) {
      for (auto const& collptr : database.second->children()) {
        try {
          uint64_t replFact = (*collptr.second)("replicationFactor").getUInt();
          if (replFact > maxReplFact) {
            maxReplFact = replFact;
          }
        } catch (std::exception const& e) {
          LOG_TOPIC(WARN, Logger::SUPERVISION)
            << "Cannot retrieve replication factor for collection "
            << collptr.first << ": " << e.what();
          return;
        }
      }
    }

    // mop: do not account any failedservers in this calculation..the ones
    // having
    // a state of failed still have data of interest to us! We wait indefinately
    // for them to recover or for the user to remove them
    if (maxReplFact < availServers.size()) {
      // Clean out as long as number of available servers is bigger
      // than maxReplFactor and bigger than targeted number of db servers
      if (availServers.size() > maxReplFact &&
          availServers.size() > targetNumDBServers) {
        // Sort servers by name
        std::sort(availServers.begin(), availServers.end());

        // Schedule last server for cleanout
        CleanOutServer(_snapshot, _agent, std::to_string(_jobId++),
                       "supervision", availServers.back()).run();
      }
    }
  }
}

// Start thread
bool Supervision::start() {
  Thread::start();
  return true;
}

// Start thread with agent
bool Supervision::start(Agent* agent) {
  _agent = agent;
  _frequency = _agent->config().supervisionFrequency();
  _gracePeriod = _agent->config().supervisionGracePeriod();
  return start();
}

static std::string const syncLatest = "/Sync/LatestID";

void Supervision::getUniqueIds() {

  size_t n = 10000;

  std::string path = _agencyPrefix + "/Sync/LatestID";
  auto builder = std::make_shared<Builder>();
  { VPackArrayBuilder a(builder.get());
    { VPackArrayBuilder b(builder.get());
      { VPackObjectBuilder c(builder.get());
        {
          builder->add(VPackValue(path));
          VPackObjectBuilder b(builder.get());
          builder->add("op",VPackValue("increment"));
          builder->add("step",VPackValue(n));
        }
      }
    }
    { VPackArrayBuilder a(builder.get());
      builder->add(VPackValue(path)); }
  } // [[{path:{"op":"increment","step":n}}],[path]]
  
  auto ret = _agent->transact(builder);
  if (ret.accepted) {
    try {
      _jobIdMax = ret.result->slice()[1].get(
        std::vector<std::string>(
          {"arango", "Sync", "LatestID"})).getUInt();
      _jobId = _jobIdMax - n;
    } catch (std::exception const& e) {
      LOG_TOPIC(ERR, Logger::SUPERVISION)
        << "Failed to acquire job IDs from agency: "
        << e.what() << __FILE__ << __LINE__; 
    }
  }
  
}


void Supervision::beginShutdown() {
  // Personal hygiene
  Thread::beginShutdown();

  CONDITION_LOCKER(guard, _cv);
  guard.broadcast();
}


void Supervision::missingPrototype() {

  auto const& plannedDBs = _snapshot(planColPrefix).children();
  //auto available = Job::availableServers(_snapshot);
  
  // key: prototype, value: clone
  //std::multimap<std::string, std::string> likeness;
  
  for (const auto& db_ : plannedDBs) { // Planned databases
    auto const& db = *(db_.second);
    
    for (const auto& col_ : db.children()) { // Planned collections
      auto const& col = *(col_.second);
      
      auto prototype = col("distributeShardsLike").slice().copyString();
      if (prototype.empty()) {
        continue;
      }
      
    }
  }
}
<|MERGE_RESOLUTION|>--- conflicted
+++ resolved
@@ -61,11 +61,7 @@
   if (!isStopping()) {
     shutdown();
   }
-<<<<<<< HEAD
-};
-=======
-}
->>>>>>> 40b80b64
+}
 
 static std::string const syncPrefix = "/Sync/ServerStates/";
 static std::string const healthPrefix = "/Supervision/Health/";
