--- conflicted
+++ resolved
@@ -640,7 +640,6 @@
   LOG_TOPIC(DEBUG, Logger::AGENCY) << ss.str();
   ++_version;
   return true;
-<<<<<<< HEAD
 }
 
 
@@ -785,6 +784,4 @@
     _version <= v || std::find(std::begin(_active),std::end(_active),_id)!=_active.end(),
     _version
     );
-=======
->>>>>>> 8e06e2b6
 }