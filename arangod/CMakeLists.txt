--- conflicted
+++ resolved
@@ -755,9 +755,7 @@
   ${LLHTTP_SOURCES}
 )
 
-<<<<<<< HEAD
-target_include_directories(arangoserver PUBLIC "${PROJECT_SOURCE_DIR}/3rdParty/llhttp/include" ${GSS_INCLUDE_DIR})
-=======
+target_include_directories(arangoserver PUBLIC ${GSS_INCLUDE_DIR})
 target_include_directories(llhttp PUBLIC "${PROJECT_SOURCE_DIR}/3rdParty/llhttp/include")
 
 # Note that arango_geo publicly exports the /J compile option for MSVC, because
@@ -859,29 +857,10 @@
 target_link_libraries(arangoserver boost_boost)
 target_link_libraries(arangoserver fuerte)
 target_link_libraries(arangoserver llhttp)
->>>>>>> 8d1b74fc
 
 target_link_libraries(arangoserver
   ${LINENOISE_LIBS} # Is this ever anything but empty?
   ${MSVC_LIBS}
-<<<<<<< HEAD
-  ${V8_LIBS}
-  ${ROCKSDB_LIBS}
-  ${LIB_ARANGO_IRESEARCH}
-  s2
-  fuerte
-  boost_boost
-  boost_system
-  snappy
-  ${GSS_LIBRARIES}
-  ${SYSTEM_LIBRARIES}
-)
-
-if (USE_ENTERPRISE)
-  target_link_directories(arangoserver PUBLIC ${GSS_LINK_DIRECTORIES})
-  target_compile_definitions(arangoserver PUBLIC "-DUSE_ENTERPRISE=1")
-  target_include_directories(arangoserver PUBLIC "${PROJECT_SOURCE_DIR}/${ENTERPRISE_INCLUDE_DIR}")
-=======
 )
 
 if (USE_ENTERPRISE)
@@ -896,8 +875,7 @@
 
 if (USE_ENTERPRISE)
   add_definitions(-DUSE_ENTERPRISE=1)
-
->>>>>>> 8d1b74fc
+  target_link_directories(arangoserver PUBLIC ${GSS_LINK_DIRECTORIES})
   if (MSVC)
     target_link_libraries(arangoserver
       Wldap32.lib
@@ -907,6 +885,7 @@
       ${LDAP_LIB}
       ${LBER_LIB}
       ${OPENSSL_LIBRARIES}
+      ${GSS_LIBRARIES}
     )
   endif()
 endif()
