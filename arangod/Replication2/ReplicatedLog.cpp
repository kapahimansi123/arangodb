////////////////////////////////////////////////////////////////////////////////
/// DISCLAIMER
///
/// Copyright 2021-2021 ArangoDB GmbH, Cologne, Germany
///
/// Licensed under the Apache License, Version 2.0 (the "License");
/// you may not use this file except in compliance with the License.
/// You may obtain a copy of the License at
///
///     http://www.apache.org/licenses/LICENSE-2.0
///
/// Unless required by applicable law or agreed to in writing, software
/// distributed under the License is distributed on an "AS IS" BASIS,
/// WITHOUT WARRANTIES OR CONDITIONS OF ANY KIND, either express or implied.
/// See the License for the specific language governing permissions and
/// limitations under the License.
///
/// Copyright holder is ArangoDB GmbH, Cologne, Germany
///
/// @author Tobias Gödderz
////////////////////////////////////////////////////////////////////////////////

#include "ReplicatedLog.h"

#include "Basics/Exceptions.h"

#include <Basics/application-exit.h>
#include <Basics/overload.h>
#include <velocypack/Iterator.h>
#include <velocypack/velocypack-aliases.h>
#include <utility>

#if (_MSC_VER >= 1)
// suppress warnings:
#pragma warning(push)
// conversion from 'size_t' to 'immer::detail::rbts::count_t', possible loss of data
#pragma warning(disable : 4267)
// result of 32-bit shift implicitly converted to 64 bits (was 64-bit shift intended?)
#pragma warning(disable : 4334)
#endif
#include <immer/flex_vector_transient.hpp>
#if (_MSC_VER >= 1)
#pragma warning(pop)
#endif

using namespace arangodb;
using namespace arangodb::replication2;

template <typename I>
struct ContainerIterator : LogIterator {
  static_assert(std::is_same_v<typename I::value_type, LogEntry>);

  ContainerIterator(I begin, I end) : _current(begin), _end(end) {}

  auto next() -> std::optional<LogEntry> override {
    if (_current == _end) {
      return std::nullopt;
    }
    return *(_current++);
  }

  I _current;
  I _end;
};

class ReplicatedLogIterator : public LogIterator {
 public:
  explicit ReplicatedLogIterator(immer::flex_vector<LogEntry>::const_iterator begin,
                                 immer::flex_vector<LogEntry>::const_iterator end)
      : _begin(std::move(begin)), _end(std::move(end)) {}

  auto next() -> std::optional<LogEntry> override {
    if (_begin != _end) {
      auto const& res = *_begin;
      ++_begin;
      return res;
    }
    return std::nullopt;
  }

 private:
  immer::flex_vector<LogEntry>::const_iterator _begin;
  immer::flex_vector<LogEntry>::const_iterator _end;
};

namespace {
namespace follower {

auto appendEntries(LogTerm const currentTerm, LogIndex& commitIndex,
                   replicated_log::InMemoryLog& inMemoryLog,
                   replicated_log::LogCore& logCore, AppendEntriesRequest const& req)
    -> arangodb::futures::Future<AppendEntriesResult> {
  // TODO does >= suffice here? Maybe we want to do an atomic operation
  // before increasing our term
  if (req.leaderTerm != currentTerm) {
    return AppendEntriesResult{false, currentTerm};
  }
  // TODO This happily modifies all parameters. Can we refactor that to make it a little nicer?

  if (req.prevLogIndex > LogIndex{0}) {
    auto entry = inMemoryLog.getEntryByIndex(req.prevLogIndex);
    if (!entry.has_value() || entry->logTerm() != req.prevLogTerm) {
      return AppendEntriesResult{false, currentTerm};
    }
  }

  auto res = logCore._persistedLog->removeBack(req.prevLogIndex + 1);
  if (!res.ok()) {
    abort();
  }

  auto iter = ContainerIterator<immer::flex_vector<LogEntry>::const_iterator>(
      req.entries.begin(), req.entries.end());
  res = logCore._persistedLog->insert(iter);
  if (!res.ok()) {
    abort();
  }

  auto transientLog = inMemoryLog._log.transient();
  transientLog.take(req.prevLogIndex.value);
  transientLog.append(req.entries.transient());
  inMemoryLog._log = std::move(transientLog).persistent();

  if (commitIndex < req.leaderCommit && !inMemoryLog._log.empty()) {
    commitIndex = std::min(req.leaderCommit, inMemoryLog._log.back().logIndex());
    // TODO Apply operations to state machine here?
  }

  return AppendEntriesResult{true, currentTerm};
}

}  // namespace follower
}  // namespace

auto replicated_log::LogFollower::appendEntries(AppendEntriesRequest req)
    -> arangodb::futures::Future<AppendEntriesResult> {
  auto logFollowerDataGuard = acquireMutex();
  return follower::appendEntries(_currentTerm, logFollowerDataGuard->_commitIndex,
                                 logFollowerDataGuard->_inMemoryLog,
                                 *logFollowerDataGuard->_logCore, req);
}

replicated_log::LogLeader::LogLeader(ParticipantId const& id, LogTerm const term,
                                     std::size_t const writeConcern, InMemoryLog inMemoryLog)
    : _participantId(id),
      _currentTerm(term),
      _writeConcern(writeConcern),
      _guardedLeaderData(*this, std::move(inMemoryLog)) {}

auto replicated_log::LogLeader::instantiateFollowers(
    const std::vector<std::shared_ptr<AbstractFollower>>& follower, LogIndex lastIndex)
    -> std::vector<FollowerInfo> {
  auto initLastIndex =
      lastIndex == LogIndex{0} ? LogIndex{0} : LogIndex{lastIndex.value - 1};
  std::vector<FollowerInfo> follower_vec;
  follower_vec.reserve(follower.size());
  std::transform(follower.cbegin(), follower.cend(), std::back_inserter(follower_vec),
                 [&](std::shared_ptr<AbstractFollower> const& impl) -> FollowerInfo {
                   return FollowerInfo{impl, initLastIndex};
                 });
  return follower_vec;
}

auto replicated_log::LogLeader::construct(
    ParticipantId const& id, std::unique_ptr<LogCore> logCore, LogTerm term,
    std::vector<std::shared_ptr<AbstractFollower>> const& follower,
    std::size_t writeConcern) -> std::shared_ptr<LogLeader> {
  // Workaround to be able to use make_shared, while LogLeader's constructor
  // is actually protected.
  struct MakeSharedLogLeader : LogLeader {
   public:
    MakeSharedLogLeader(ParticipantId const& id, LogTerm const& term,
                        size_t writeConcern, InMemoryLog inMemoryLog)
        : LogLeader(id, term, writeConcern, std::move(inMemoryLog)) {}
  };

  // TODO this is a cheap trick for now. Later we should be aware of the fact
  //      that the log might not start at 1.
  auto iter = logCore->_persistedLog->read(LogIndex{0});
  auto log = InMemoryLog{};
  while (auto entry = iter->next()) {
    log._log = log._log.push_back(std::move(entry).value());
  }

  auto leader = std::make_shared<MakeSharedLogLeader>(id, term, writeConcern, log);

  auto leaderDataGuard = leader->acquireMutex();

  // TODO Additionally, construct a LocalFollower from logCore and add it to the
  //      followers, and save a pointer to a "resign" interface of LocalFollower.
  leaderDataGuard->_follower =
      instantiateFollowers(follower, leaderDataGuard->_inMemoryLog.getLastIndex());

  return leader;
}

auto replicated_log::LogLeader::acquireMutex() -> LogLeader::Guard {
  return _guardedLeaderData.getLockedGuard();
}

auto replicated_log::LogLeader::acquireMutex() const -> LogLeader::ConstGuard {
  return _guardedLeaderData.getLockedGuard();
}

auto replicated_log::LogLeader::resign() && -> std::unique_ptr<LogCore> {
<<<<<<< HEAD
  // TODO Do we need to do more than that, like make sure to refuse future
  //      requests?
  return std::move(*_localFollower).resign();
=======
  return _guardedLeaderData.doUnderLock([](GuardedLeaderData& leaderData) {
    for (auto& [idx, promise] : leaderData._waitForQueue) {
      promise.setException(basics::Exception(TRI_ERROR_REPLICATION_LEADER_CHANGE,
                                             __FILE__, __LINE__));
    }
    return std::move(leaderData._participant._logCore);
  });
>>>>>>> 5e2ee860
}

auto replicated_log::LogLeader::readReplicatedEntryByIndex(LogIndex idx) const
    -> std::optional<LogEntry> {
  return _guardedLeaderData.doUnderLock([&idx](auto& leaderData) -> std::optional<LogEntry> {
    if (auto entry = leaderData._inMemoryLog.getEntryByIndex(idx);
        entry.has_value() && entry->logIndex() <= leaderData._commitIndex) {
      return entry;
    } else {
      return std::nullopt;
    }
  });
}

auto replicated_log::LogFollower::acquireMutex() -> replicated_log::LogFollower::Guard {
  return _guardedFollowerData.getLockedGuard();
}

auto replicated_log::LogFollower::acquireMutex() const
    -> replicated_log::LogFollower::ConstGuard {
  return _guardedFollowerData.getLockedGuard();
}

auto replicated_log::LogFollower::getStatus() const -> LogStatus {
  return _guardedFollowerData.doUnderLock(
      [term = _currentTerm, &leaderId = _leaderId](auto const& followerData) {
        FollowerStatus status;
        status.local = followerData.getLocalStatistics();
        status.leader = leaderId;
        status.term = term;
        return LogStatus{std::move(status)};
      });
}

auto replicated_log::LogFollower::getParticipantId() const noexcept -> ParticipantId const& {
  return _participantId;
}

auto replicated_log::LogFollower::resign() && -> std::unique_ptr<LogCore> {
  return _guardedFollowerData.doUnderLock(
      [](auto& followerData) { return std::move(followerData._logCore); });
}

replicated_log::LogFollower::LogFollower(ParticipantId const& id,
                                         std::unique_ptr<LogCore> logCore,
                                         LogTerm term, ParticipantId leaderId,
                                         replicated_log::InMemoryLog inMemoryLog)
    : _participantId(id),
      _leaderId(std::move(leaderId)),
      _currentTerm(term),
      _guardedFollowerData(*this, std::move(logCore), std::move(inMemoryLog)) {}

auto replicated_log::LogUnconfiguredParticipant::getStatus() const -> LogStatus {
  return LogStatus{UnconfiguredStatus{}};
}

replicated_log::LogUnconfiguredParticipant::LogUnconfiguredParticipant(std::unique_ptr<LogCore> logCore)
    : _logCore(std::move(logCore)) {}

auto replicated_log::LogUnconfiguredParticipant::resign() && -> std::unique_ptr<LogCore> {
  return std::move(_logCore);
}

auto replicated_log::LogLeader::getStatus() const -> LogStatus {
  return _guardedLeaderData.doUnderLock([term = _currentTerm](auto& leaderData) {
    LeaderStatus status;
    status.local = leaderData.getLocalStatistics();
    status.term = term;
    for (auto const& f : leaderData._follower) {
      status.follower[f._impl->getParticipantId()] =
          LogStatistics{f.lastAckedIndex, f.lastAckedCommitIndex};
    }
    return LogStatus{std::move(status)};
  });
}

auto replicated_log::LogLeader::insert(LogPayload payload) -> LogIndex {
  auto self = acquireMutex();
  return self->insert(std::move(payload));
}

auto replicated_log::LogLeader::GuardedLeaderData::insert(LogPayload payload) -> LogIndex {
  // TODO this has to be lock free
  // TODO investigate what order between insert-increaseTerm is required?
  // Currently we use a mutex. Is this the only valid semantic?
  auto const index = _inMemoryLog.getNextIndex();
  _inMemoryLog._log = _inMemoryLog._log.push_back(
      LogEntry{_self._currentTerm, index, std::move(payload)});
  return index;
}

auto replicated_log::LogLeader::waitFor(LogIndex index)
    -> futures::Future<std::shared_ptr<QuorumData>> {
  auto self = acquireMutex();
  return self->waitFor(index);
}

auto replicated_log::LogLeader::GuardedLeaderData::waitFor(LogIndex index)
    -> futures::Future<std::shared_ptr<QuorumData>> {
  if (_commitIndex >= index) {
    return futures::Future<std::shared_ptr<QuorumData>>{std::in_place, _lastQuorum};
  }
  auto it = _waitForQueue.emplace(index, WaitForPromise{});
  auto& promise = it->second;
  auto&& future = promise.getFuture();
  TRI_ASSERT(future.valid());
  return std::move(future);
}

auto replicated_log::LogLeader::getParticipantId() const noexcept -> ParticipantId const& {
  return _participantId;
}

auto replicated_log::LogLeader::runAsyncStep() -> void {
  auto guard = acquireMutex();
  return guard->runAsyncStep(weak_from_this());
}
auto replicated_log::LogLeader::GuardedLeaderData::runAsyncStep(std::weak_ptr<LogLeader> const& leader)
    -> void {
  for (auto& follower : _follower) {
    sendAppendEntries(leader, follower);
  }
}

auto replicated_log::InMemoryLog::getLastIndex() const -> LogIndex {
  return LogIndex{_log.size()};
}

auto replicated_log::InMemoryLog::getNextIndex() const -> LogIndex {
  return LogIndex{_log.size() + 1};
}

auto replicated_log::InMemoryLog::getEntryByIndex(LogIndex const idx) const
    -> std::optional<LogEntry> {
  if (_log.size() < idx.value || idx.value == 0) {
    return std::nullopt;
  }

  auto const& e = _log.at(idx.value - 1);
  TRI_ASSERT(e.logIndex() == idx);
  return e;
}

void replicated_log::LogLeader::GuardedLeaderData::updateCommitIndexLeader(
    std::weak_ptr<LogLeader> const& parentLog, LogIndex newIndex,
    const std::shared_ptr<QuorumData>& quorum) {
  TRI_ASSERT(_commitIndex < newIndex);
  _commitIndex = newIndex;
  _lastQuorum = quorum;
  for (auto& follower : _follower) {
    sendAppendEntries(parentLog, follower);
  }
  auto const end = _waitForQueue.upper_bound(_commitIndex);
  for (auto it = _waitForQueue.begin(); it != end; it = _waitForQueue.erase(it)) {
    it->second.setValue(quorum);
  }
}

void replicated_log::LogLeader::GuardedLeaderData::sendAppendEntries(
    std::weak_ptr<LogLeader> const& parentLog, FollowerInfo& follower) {
  if (follower.requestInFlight) {
    return;  // wait for the request to return
  }

  auto currentCommitIndex = _commitIndex;
  auto lastIndex = _inMemoryLog.getLastIndex();
  if (follower.lastAckedIndex == lastIndex && _commitIndex == follower.lastAckedCommitIndex) {
    return;  // nothing to replicate
  }

  auto const lastAcked = _inMemoryLog.getEntryByIndex(follower.lastAckedIndex);

  AppendEntriesRequest req;
  req.leaderCommit = _commitIndex;
  req.leaderTerm = _self._currentTerm;
  req.leaderId = _self._participantId;

  if (lastAcked) {
    req.prevLogIndex = lastAcked->logIndex();
    req.prevLogTerm = lastAcked->logTerm();
  } else {
    req.prevLogIndex = LogIndex{0};
    req.prevLogTerm = LogTerm{0};
  }

  {
    // TODO maybe put an iterator into the request?
    auto it = getLogIterator(follower.lastAckedIndex);
    auto transientEntries = immer::flex_vector_transient<LogEntry>{};
    while (auto entry = it->next()) {
      transientEntries.push_back(*std::move(entry));
    }
    req.entries = std::move(transientEntries).persistent();
  }

  // Capture self(shared_from_this()) instead of this
  // additionally capture a weak pointer that will be locked
  // when the request returns. If the locking is successful
  // we are still in the same term.
  follower.requestInFlight = true;
  follower._impl->appendEntries(std::move(req))
      .thenFinal([parentLog = parentLog, &follower, lastIndex, currentCommitIndex,
                  currentTerm = _self._currentTerm](futures::Try<AppendEntriesResult>&& res) {
        if (auto self = parentLog.lock()) {
          auto guarded = self->acquireMutex();
          guarded->handleAppendEntriesResponse(parentLog, follower, lastIndex, currentCommitIndex,
                                               currentTerm, std::move(res));
        }
      });
}

void replicated_log::LogLeader::GuardedLeaderData::handleAppendEntriesResponse(
    std::weak_ptr<LogLeader> const& parentLog, FollowerInfo& follower,
    LogIndex lastIndex, LogIndex currentCommitIndex, LogTerm currentTerm,
    futures::Try<AppendEntriesResult>&& res) {
  if (currentTerm != _self._currentTerm) {
    return;
  }
  follower.requestInFlight = false;
  if (res.hasValue()) {
    follower.numErrorsSinceLastAnswer = 0;
    auto& response = res.get();
    if (response.success) {
      follower.lastAckedIndex = lastIndex;
      follower.lastAckedCommitIndex = currentCommitIndex;
      checkCommitIndex(parentLog);
    } else {
      // TODO Optimally, we'd like this condition (lastAckedIndex > 0) to be
      //      assertable here. For that to work, we need to make sure that no
      //      other failures than "I don't have that log entry" can lead to this
      //      branch.
      if (follower.lastAckedIndex > LogIndex{0}) {
        follower.lastAckedIndex = LogIndex{follower.lastAckedIndex.value - 1};
      }
    }
  } else if (res.hasException()) {
    auto const exp = follower.numErrorsSinceLastAnswer;
    ++follower.numErrorsSinceLastAnswer;

    using namespace std::chrono_literals;
    // Capped exponential backoff. Wait for 100us, 200us, 400us, ...
    // until at most 100us * 2 ** 17 == 13.11s.
    auto const sleepFor = 100us * (1 << std::min(exp, std::size_t{17}));

    std::this_thread::sleep_for(sleepFor);

    try {
      res.throwIfFailed();
    } catch (std::exception const& e) {
      LOG_TOPIC("e094b", INFO, Logger::REPLICATION2)
          << "exception in appendEntries to follower "
          << follower._impl->getParticipantId() << ": " << e.what();
    } catch (...) {
      LOG_TOPIC("05608", INFO, Logger::REPLICATION2)
          << "exception in appendEntries to follower "
          << follower._impl->getParticipantId() << ".";
    }
  } else {
    LOG_TOPIC("dc441", FATAL, Logger::REPLICATION2)
        << "in appendEntries to follower " << follower._impl->getParticipantId()
        << ", result future has neither value nor exception.";
    TRI_ASSERT(false);
    using namespace std::chrono_literals;
    std::this_thread::sleep_for(1s);
  }
  // try sending the next batch
  sendAppendEntries(parentLog, follower);
}

auto replicated_log::LogLeader::GuardedLeaderData::getLogIterator(LogIndex fromIdx) const
    -> std::shared_ptr<LogIterator> {
  auto from = _inMemoryLog._log.begin();
  auto const endIdx = _inMemoryLog.getNextIndex();
  TRI_ASSERT(fromIdx < endIdx);
  std::advance(from, fromIdx.value);
  auto to = _inMemoryLog._log.end();
  return std::make_shared<ReplicatedLogIterator>(from, to);
}

void replicated_log::LogLeader::GuardedLeaderData::checkCommitIndex(std::weak_ptr<LogLeader> const& parentLog) {
  auto const quorum_size = _self._writeConcern;

  // TODO make this so that we can place any predicate here
  std::vector<std::pair<LogIndex, ParticipantId>> indexes;
  std::transform(_follower.begin(), _follower.end(),
                 std::back_inserter(indexes), [](FollowerInfo const& f) {
                   return std::make_pair(f.lastAckedIndex, f._impl->getParticipantId());
                 });
  TRI_ASSERT(indexes.size() == _follower.size());

  if (quorum_size <= 0 || quorum_size > indexes.size()) {
    return;
  }

  auto nth = indexes.begin();
  std::advance(nth, quorum_size - 1);

  std::nth_element(indexes.begin(), nth, indexes.end(),
                   [](auto& a, auto& b) { return a.first > b.first; });

  auto& [commitIndex, participant] = indexes.at(quorum_size - 1);
  TRI_ASSERT(commitIndex >= _commitIndex);
  if (commitIndex > _commitIndex) {
    std::vector<ParticipantId> quorum;
    auto last = indexes.begin();
    std::advance(last, quorum_size);
    std::transform(indexes.begin(), last, std::back_inserter(quorum),
                   [](auto& p) { return p.second; });

    auto const quorum_data =
        std::make_shared<QuorumData>(commitIndex, _self._currentTerm, std::move(quorum));
    updateCommitIndexLeader(parentLog, commitIndex, quorum_data);
  }
}

auto replicated_log::LogLeader::GuardedLeaderData::getLocalStatistics() const -> LogStatistics {
  auto result = LogStatistics{};
  result.commitIndex = _commitIndex;
  result.spearHead = _inMemoryLog.getLastIndex();
  return result;
}

auto replicated_log::LogFollower::GuardedFollowerData::getLocalStatistics() const
    -> LogStatistics {
  auto result = LogStatistics{};
  result.commitIndex = _commitIndex;
  result.spearHead = _inMemoryLog.getLastIndex();
  return result;
}

replicated_log::LogLeader::GuardedLeaderData::GuardedLeaderData(replicated_log::LogLeader const& self,
                                                                InMemoryLog inMemoryLog)
    : _self(self), _inMemoryLog(std::move(inMemoryLog)) {}

auto replicated_log::LogLeader::getReplicatedLogSnapshot() const
    -> immer::flex_vector<LogEntry> {
  auto [log, commitIndex] = _guardedLeaderData.doUnderLock([](auto const& leaderData) {
    return std::make_pair(leaderData._inMemoryLog._log, leaderData._commitIndex);
  });
  return log.take(commitIndex.value);
}

QuorumData::QuorumData(const LogIndex& index, LogTerm term, std::vector<ParticipantId> quorum)
    : index(index), term(term), quorum(std::move(quorum)) {}

void AppendEntriesResult::toVelocyPack(velocypack::Builder& builder) const {
  {
    velocypack::ObjectBuilder ob(&builder);
    builder.add("term", VPackValue(logTerm.value));
    builder.add("success", VPackValue(success));
  }
}

auto AppendEntriesResult::fromVelocyPack(velocypack::Slice slice) -> AppendEntriesResult {
  bool success = slice.get("success").getBool();
  auto logTerm = LogTerm{slice.get("term").getNumericValue<size_t>()};

  return AppendEntriesResult{success, logTerm};
}

void AppendEntriesRequest::toVelocyPack(velocypack::Builder& builder) const {
  {
    velocypack::ObjectBuilder ob(&builder);
    builder.add("leaderTerm", VPackValue(leaderTerm.value));
    builder.add("leaderId", VPackValue(leaderId));
    builder.add("prevLogTerm", VPackValue(prevLogTerm.value));
    builder.add("prevLogIndex", VPackValue(prevLogIndex.value));
    builder.add("leaderCommit", VPackValue(leaderCommit.value));
    builder.add("entries", VPackValue(VPackValueType::Array));
    for (auto const& it : entries) {
      it.toVelocyPack(builder);
    }
    builder.close();  // close entries
  }
}

auto AppendEntriesRequest::fromVelocyPack(velocypack::Slice slice) -> AppendEntriesRequest {
  auto leaderTerm = LogTerm{slice.get("leaderTerm").getNumericValue<size_t>()};
  auto leaderId = ParticipantId{slice.get("leaderId").copyString()};
  auto prevLogTerm = LogTerm{slice.get("prevLogTerm").getNumericValue<size_t>()};
  auto prevLogIndex = LogIndex{slice.get("prevLogIndex").getNumericValue<size_t>()};
  auto leaderCommit = LogIndex{slice.get("leaderCommit").getNumericValue<size_t>()};
  auto entries = std::invoke([&] {
    auto entriesVp = velocypack::ArrayIterator(slice.get("entries"));
    auto transientEntries = immer::flex_vector_transient<LogEntry>{};
    std::transform(entriesVp.begin(), entriesVp.end(), std::back_inserter(transientEntries),
                   [](auto const& it) { return LogEntry::fromVelocyPack(it); });
    return std::move(transientEntries).persistent();
  });

  return AppendEntriesRequest{leaderTerm,   leaderId,     prevLogTerm,
                              prevLogIndex, leaderCommit, std::move(entries)};
}

replicated_log::LogCore::LogCore(std::shared_ptr<PersistedLog> persistedLog)
    : _persistedLog(std::move(persistedLog)) {
  if (ADB_UNLIKELY(_persistedLog == nullptr)) {
    TRI_ASSERT(false);
    THROW_ARANGO_EXCEPTION_MESSAGE(TRI_ERROR_INTERNAL,
        "When instantiating ReplicatedLog: "
        "persistedLog must not be a nullptr");
  }
}

auto replicated_log::ReplicatedLog::becomeLeader(
    ParticipantId const& id, LogTerm term,
    std::vector<std::shared_ptr<AbstractFollower>> const& follower,
    std::size_t writeConcern) -> std::shared_ptr<LogLeader> {
  auto logCore = std::move(*_participant).resign();
  auto leader = LogLeader::construct(id, std::move(logCore), term, follower, writeConcern);
  _participant = std::static_pointer_cast<LogParticipantI>(leader);
  return leader;
}

auto replicated_log::ReplicatedLog::becomeFollower(ParticipantId const& id,
                                                   LogTerm term, ParticipantId leaderId)
    -> std::shared_ptr<LogFollower> {
  auto logCore = std::move(*_participant).resign();
  auto follower = std::make_shared<LogFollower>(id, std::move(logCore), term,
                                                std::move(leaderId), InMemoryLog{});
  _participant = std::static_pointer_cast<LogParticipantI>(follower);
  return follower;
}

replicated_log::LogLeader::LocalFollower::LocalFollower(replicated_log::LogLeader& self,
                                                        std::unique_ptr<LogCore> logCore)
    : _self(self), _logCore(std::move(logCore)) {}

auto replicated_log::LogLeader::LocalFollower::getParticipantId() const noexcept
    -> ParticipantId const& {
  return _self.getParticipantId();
}

futures::Future<AppendEntriesResult> replicated_log::LogLeader::LocalFollower::appendEntries(
    AppendEntriesRequest request) {
  // TODO
  TRI_ASSERT(false);
}

auto replicated_log::LogLeader::LocalFollower::resign() && -> std::unique_ptr<LogCore> {
  return std::move(_logCore);
}

replicated_log::LogFollower::GuardedFollowerData::GuardedFollowerData(
    LogFollower const& self, std::unique_ptr<LogCore> logCore, InMemoryLog inMemoryLog)
    : _self(self), _inMemoryLog(std::move(inMemoryLog)), _logCore(std::move(logCore)) {}<|MERGE_RESOLUTION|>--- conflicted
+++ resolved
@@ -191,6 +191,8 @@
   leaderDataGuard->_follower =
       instantiateFollowers(follower, leaderDataGuard->_inMemoryLog.getLastIndex());
 
+  TRI_ASSERT(leaderDataGuard->_follower.size() >= writeConcern);
+
   return leader;
 }
 
@@ -203,19 +205,15 @@
 }
 
 auto replicated_log::LogLeader::resign() && -> std::unique_ptr<LogCore> {
-<<<<<<< HEAD
   // TODO Do we need to do more than that, like make sure to refuse future
   //      requests?
-  return std::move(*_localFollower).resign();
-=======
-  return _guardedLeaderData.doUnderLock([](GuardedLeaderData& leaderData) {
+  return _guardedLeaderData.doUnderLock([&localFollower = *_localFollower](GuardedLeaderData& leaderData) {
     for (auto& [idx, promise] : leaderData._waitForQueue) {
       promise.setException(basics::Exception(TRI_ERROR_REPLICATION_LEADER_CHANGE,
                                              __FILE__, __LINE__));
     }
-    return std::move(leaderData._participant._logCore);
+    return std::move(localFollower).resign();
   });
->>>>>>> 5e2ee860
 }
 
 auto replicated_log::LogLeader::readReplicatedEntryByIndex(LogIndex idx) const
