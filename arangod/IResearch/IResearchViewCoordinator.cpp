////////////////////////////////////////////////////////////////////////////////
/// DISCLAIMER
///
/// Copyright 2018 ArangoDB GmbH, Cologne, Germany
///
/// Licensed under the Apache License, Version 2.0 (the "License");
/// you may not use this file except in compliance with the License.
/// You may obtain a copy of the License at
///
///     http://www.apache.org/licenses/LICENSE-2.0
///
/// Unless required by applicable law or agreed to in writing, software
/// distributed under the License is distributed on an "AS IS" BASIS,
/// WITHOUT WARRANTIES OR CONDITIONS OF ANY KIND, either express or implied.
/// See the License for the specific language governing permissions and
/// limitations under the License.
///
/// Copyright holder is ArangoDB GmbH, Cologne, Germany
///
/// @author Andrey Abramov
/// @author Vasiliy Nabatchikov
////////////////////////////////////////////////////////////////////////////////

#include "IResearchViewCoordinator.h"
#include "IResearchCommon.h"
#include "IResearchLinkHelper.h"

#include <velocypack/Builder.h>
#include <velocypack/Collection.h>
#include <velocypack/Parser.h>

#include "Auth/CollectionResource.h"
#include "Basics/StaticStrings.h"
#include "Basics/StringUtils.h"
#include "Cluster/ClusterFeature.h"
#include "Cluster/ClusterInfo.h"
#include "Cluster/ServerState.h"
#include "IResearch/IResearchFeature.h"
#include "IResearch/IResearchLink.h"
#include "IResearch/VelocyPackHelper.h"
#include "RestServer/ViewTypesFeature.h"
#include "Transaction/Methods.h"
#include "Transaction/StandaloneContext.h"
#include "Utils/ExecContext.h"
#include "VocBase/LogicalCollection.h"
#include "VocBase/Methods/Indexes.h"

namespace {

typedef irs::async_utils::read_write_mutex::read_mutex ReadMutex;
typedef irs::async_utils::read_write_mutex::write_mutex WriteMutex;

void ensureImmutableProperties(
    arangodb::iresearch::IResearchViewMeta& dst,
    arangodb::iresearch::IResearchViewMeta const& src) {
  dst._locale = src._locale;
  dst._version = src._version;
  dst._writebufferActive = src._writebufferActive;
  dst._writebufferIdle = src._writebufferIdle;
  dst._writebufferSizeMax = src._writebufferSizeMax;
  dst._primarySort = src._primarySort;
}

}  // namespace

namespace arangodb {
namespace iresearch {

////////////////////////////////////////////////////////////////////////////////
/// @brief IResearchView-specific implementation of a ViewFactory
////////////////////////////////////////////////////////////////////////////////
struct IResearchViewCoordinator::ViewFactory : public arangodb::ViewFactory {
  virtual arangodb::Result create(arangodb::LogicalView::ptr& view, TRI_vocbase_t& vocbase,
                                  arangodb::velocypack::Slice const& definition) const override {
    if (!vocbase.server().hasFeature<ClusterFeature>()) {
      return arangodb::Result(
          TRI_ERROR_INTERNAL,
          std::string("failure to find 'ClusterInfo' instance while creating "
                      "arangosearch View in database '") +
              vocbase.name() + "'");
    }
    auto& ci = vocbase.server().getFeature<ClusterFeature>().clusterInfo();

    auto& properties = definition.isObject()
                           ? definition
                           : arangodb::velocypack::Slice::emptyObjectSlice();  // if no 'info' then assume defaults
    auto links = properties.hasKey(StaticStrings::LinksField)
                     ? properties.get(StaticStrings::LinksField)
                     : arangodb::velocypack::Slice::emptyObjectSlice();
    auto res = IResearchLinkHelper::validateLinks(vocbase, links);

    if (!res.ok()) {
      return res;
    }

    arangodb::LogicalView::ptr impl;

    res = arangodb::LogicalViewHelperClusterInfo::construct(impl, vocbase, definition);

    if (!res.ok()) {
      return res;
    }

    // create links on a best-effor basis
    // link creation failure does not cause view creation failure
    try {
      std::unordered_set<TRI_voc_cid_t> collections;

      res = IResearchLinkHelper::updateLinks(collections, *impl, links);

      if (!res.ok()) {
        LOG_TOPIC("39d88", WARN, arangodb::iresearch::TOPIC)
            << "failed to create links while creating arangosearch view '"
            << impl->name() << "': " << res.errorNumber() << " " << res.errorMessage();
      }
    } catch (arangodb::basics::Exception const& e) {
      IR_LOG_EXCEPTION();
      LOG_TOPIC("09bb9", WARN, arangodb::iresearch::TOPIC)
          << "caught exception while creating links while creating "
             "arangosearch view '"
          << impl->name() << "': " << e.code() << " " << e.what();
    } catch (std::exception const& e) {
      IR_LOG_EXCEPTION();
      LOG_TOPIC("6b99b", WARN, arangodb::iresearch::TOPIC)
          << "caught exception while creating links while creating "
             "arangosearch view '"
          << impl->name() << "': " << e.what();
    } catch (...) {
      IR_LOG_EXCEPTION();
      LOG_TOPIC("61ae6", WARN, arangodb::iresearch::TOPIC)
          << "caught exception while creating links while creating "
             "arangosearch view '"
          << impl->name() << "'";
    }

    view = ci.getView(vocbase.name(),
                      std::to_string(impl->id()));  // refresh view from Agency

    if (view) {
      view->open();  // open view to match the behavior in
                     // StorageEngine::openExistingDatabase(...) and original
                     // behavior of TRI_vocbase_t::createView(...)
    }

    return arangodb::Result();
  }

  virtual arangodb::Result instantiate(arangodb::LogicalView::ptr& view,
                                       TRI_vocbase_t& vocbase,
                                       arangodb::velocypack::Slice const& definition,
                                       uint64_t planVersion) const override {
    std::string error;
    auto impl = std::shared_ptr<IResearchViewCoordinator>(
        new IResearchViewCoordinator(vocbase, definition, planVersion));

    if (!impl->_meta.init(definition, error)) {
      return arangodb::Result(
          TRI_ERROR_BAD_PARAMETER,
          error.empty()
              ? (std::string("failed to initialize arangosearch View '") +
                 impl->name() + "' from definition: " + definition.toString())
              : (std::string("failed to initialize arangosearch View '") +
                 impl->name() + "' from definition, error in attribute '" +
                 error + "': " + definition.toString()));
    }

    view = impl;

    return arangodb::Result();
  }
};

IResearchViewCoordinator::~IResearchViewCoordinator() {
  arangodb::LogicalViewHelperClusterInfo::destruct(*this);  // cleanup of the storage engine
}

arangodb::Result IResearchViewCoordinator::appendVelocyPackImpl(
    arangodb::velocypack::Builder& builder, std::underlying_type<Serialize>::type flags) const {
  if (hasFlag(flags, Serialize::ForPersistence)) {
    auto res = arangodb::LogicalViewHelperClusterInfo::properties(builder, *this);

    if (!res.ok()) {
      return res;
    }
  }

  if (!hasFlag(flags, Serialize::Detailed)) {
    return arangodb::Result();  // nothing more to output
  }

  if (!builder.isOpenObject()) {
    return arangodb::Result(TRI_ERROR_BAD_PARAMETER,
                            std::string("invalid builder provided for "
                                        "IResearchViewCoordinator definition"));
  }

  static const std::function<bool(irs::string_ref const& key)> acceptor =
      [](irs::string_ref const& key) -> bool {
    return key != StaticStrings::VersionField;  // ignored fields
  };
  static const std::function<bool(irs::string_ref const& key)> persistenceAcceptor =
      [](irs::string_ref const&) -> bool { return true; };
  arangodb::velocypack::Builder sanitizedBuilder;

  sanitizedBuilder.openObject();

  if (!_meta.json(sanitizedBuilder) ||
      !mergeSliceSkipKeys(builder, sanitizedBuilder.close().slice(),
                          hasFlag(flags, Serialize::ForPersistence) ? persistenceAcceptor
                                                                    : acceptor)) {
    return arangodb::Result(
        TRI_ERROR_INTERNAL,
        std::string("failure to generate definition while generating "
                    "properties jSON for IResearch View in database '") +
            vocbase().name() + "'");
  }

  arangodb::velocypack::Builder links;

  // links are not persisted, their definitions are part of the corresponding
  // collections
  if (!hasFlag(flags, Serialize::ForPersistence)) {
    // verify that the current user has access on all linked collections
    ExecContext const& exec = ExecContext::current();

    for (auto& entry : _collections) {
      if (!exec.hasAccess(auth::CollectionResource{vocbase(), entry.second.first}, auth::Level::RO)) {
	return Result(TRI_ERROR_FORBIDDEN);
      }
    }

    ReadMutex mutex(_mutex);
    SCOPED_LOCK(mutex);  // '_collections' can be asynchronously modified

    links.openObject();

    for (auto& entry : _collections) {
      links.add(entry.second.first, entry.second.second.slice());
    }

    links.close();
    builder.add(StaticStrings::LinksField, links.slice());
  }

  return arangodb::Result();
}

/*static*/ arangodb::ViewFactory const& IResearchViewCoordinator::factory() {
  static const ViewFactory factory;

  return factory;
}

arangodb::Result IResearchViewCoordinator::link(IResearchLink const& link) {
  static const std::function<bool(irs::string_ref const& key)> acceptor = []( // acceptor
    irs::string_ref const& key // key
  ) -> bool {
    return key != arangodb::StaticStrings::IndexId // ignore index id
           && key != arangodb::StaticStrings::IndexType // ignore index type
           && key != StaticStrings::ViewIdField; // ignore view id
  };
  arangodb::velocypack::Builder builder;

  builder.openObject();

  auto res = link.properties(builder, false); // generate user-visible definition, agency will not see links

  if (!res.ok()) {
    return res;
  }

  builder.close();

  auto cid = link.collection().id();
  arangodb::velocypack::Builder sanitizedBuilder;

  sanitizedBuilder.openObject();

  // strip internal keys (added in IResearchLink::properties(...)) from externally visible link definition
  if (!mergeSliceSkipKeys(sanitizedBuilder, builder.slice(), acceptor)) {
    return arangodb::Result( // result
      TRI_ERROR_INTERNAL, // code
      std::string("failed to generate externally visible link definition while emplacing collection '") + std::to_string(cid) + "' into arangosearch View '" + name() + "'"
    );
  }

  sanitizedBuilder.close();

  WriteMutex mutex(_mutex); // '_collections' can be asynchronously read
  SCOPED_LOCK(mutex);
  auto entry = _collections.emplace( // emplace definition
    std::piecewise_construct, // piecewise construct
    std::forward_as_tuple(cid), // key
    std::forward_as_tuple( // value
      link.collection().name(), std::move(sanitizedBuilder) // args
    )
  );

  if (!entry.second) {
    return arangodb::Result( // result
      TRI_ERROR_ARANGO_DUPLICATE_IDENTIFIER, // code
      std::string("duplicate entry while emplacing collection '") + std::to_string(cid) + "' into arangosearch View '" + name() + "'"
    );
  }

  return arangodb::Result();
}

arangodb::Result IResearchViewCoordinator::renameImpl(std::string const& oldName) {
  return arangodb::LogicalViewHelperClusterInfo::rename(*this, oldName);
}

arangodb::Result IResearchViewCoordinator::unlink(TRI_voc_cid_t cid) noexcept {
  return arangodb::Result();  // NOOP since no internal store
}

IResearchViewCoordinator::IResearchViewCoordinator(TRI_vocbase_t& vocbase,
                                                   velocypack::Slice info, uint64_t planVersion)
    : LogicalView(vocbase, info, planVersion) {
  TRI_ASSERT(ServerState::instance()->isCoordinator());
}

bool IResearchViewCoordinator::visitCollections(CollectionVisitor const& visitor) const {
  ReadMutex mutex(_mutex);
  SCOPED_LOCK(mutex);  // '_collections' can be asynchronously modified

  for (auto& entry : _collections) {
    if (!visitor(entry.first)) {
      return false;
    }
  }

  return true;
}

arangodb::Result IResearchViewCoordinator::properties(velocypack::Slice const& slice,
                                                      bool partialUpdate) {
  if (!vocbase().server().hasFeature<ClusterFeature>()) {
    return arangodb::Result(TRI_ERROR_INTERNAL,
                            std::string("failure to get storage engine while "
                                        "updating arangosearch view '") +
                                name() + "'");
  }
  auto& engine = vocbase().server().getFeature<ClusterFeature>().clusterInfo();

  try {
    auto links = slice.hasKey(StaticStrings::LinksField)
                     ? slice.get(StaticStrings::LinksField)
                     : arangodb::velocypack::Slice::emptyObjectSlice();
    auto res = IResearchLinkHelper::validateLinks(vocbase(), links);

    if (!res.ok()) {
      return res;
    }

    // check link auth as per https://github.com/arangodb/backlog/issues/459
    ExecContext const& exe = ExecContext::current();
<<<<<<< HEAD

    // check existing links
    for (auto& entry : _collections) {
      auto collection =
	engine->getCollection(vocbase().name(), std::to_string(entry.first));

      if (collection &&
	  !exe.hasAccess(auth::CollectionResource{vocbase(), collection.get()}, arangodb::auth::Level::RO)) {
	return arangodb::Result(
          TRI_ERROR_FORBIDDEN,
            std::string("while updating arangosearch definition, error: "
                        "collection '") +
                collection->name() + "' not authorized for read access");
=======
    if (!exe.isSuperuser()) {
      // check existing links
      for (auto& entry : _collections) {
        auto collection =
            engine.getCollection(vocbase().name(), std::to_string(entry.first));

        if (collection &&
            !exe.canUseCollection(vocbase().name(), collection->name(), arangodb::auth::Level::RO)) {
          return arangodb::Result(
              TRI_ERROR_FORBIDDEN,
              std::string("while updating arangosearch definition, error: "
                          "collection '") +
                  collection->name() + "' not authorized for read access");
        }
>>>>>>> a83c2323
      }
    }

    std::string error;
    IResearchViewMeta meta;

    auto const& defaults = partialUpdate ? _meta : IResearchViewMeta::DEFAULT();

    if (!meta.init(slice, error, defaults)) {
      return arangodb::Result(
          TRI_ERROR_BAD_PARAMETER,
          error.empty() ? (std::string("failed to update arangosearch view '") +
                           name() + "' from definition: " + slice.toString())
                        : (std::string("failed to update arangosearch view '") +
                           name() + "' from definition, error in attribute '" +
                           error + "': " + slice.toString()));
    }

    // reset non-updatable values to match current meta
    ensureImmutableProperties(meta, _meta);

    // only trigger persisting of properties if they have changed
    if (_meta != meta) {
      auto oldMeta = std::move(_meta);

      _meta = std::move(meta);  // update meta for persistence

      auto result = arangodb::LogicalViewHelperClusterInfo::properties(*this);

      _meta = std::move(oldMeta);  // restore meta

      if (!result.ok()) {
        return result;
      }
    }

    if (links.isEmptyObject() && partialUpdate) {
      return arangodb::Result();  // nothing more to do
    }

    // ...........................................................................
    // update links if requested (on a best-effort basis)
    // indexing of collections is done in different threads so no locks can be
    // held and rollback is not possible as a result it's also possible for
    // links to be simultaneously modified via a different callflow (e.g. from
    // collections)
    // ...........................................................................

    arangodb::velocypack::Builder currentLinks;
    std::unordered_set<TRI_voc_cid_t> currentCids;

    {
      ReadMutex mutex(_mutex);
      SCOPED_LOCK(mutex);  // '_collections' can be asynchronously modified

      currentLinks.openObject();

      for (auto& entry : _collections) {
        currentCids.emplace(entry.first);
        currentLinks.add(entry.second.first, entry.second.second.slice());
      }

      currentLinks.close();
    }

    std::unordered_set<TRI_voc_cid_t> collections;

    if (partialUpdate) {
      return IResearchLinkHelper::updateLinks(collections, *this, links);
    }

    return IResearchLinkHelper::updateLinks( // update links
      collections, *this, links, currentCids // args
    );
  } catch (arangodb::basics::Exception& e) {
    LOG_TOPIC("714b3", WARN, iresearch::TOPIC)
        << "caught exception while updating properties for arangosearch view '"
        << name() << "': " << e.code() << " " << e.what();
    IR_LOG_EXCEPTION();

    return arangodb::Result(
        e.code(),
        std::string("error updating properties for arangosearch view '") +
            name() + "'");
  } catch (std::exception const& e) {
    LOG_TOPIC("86a5c", WARN, iresearch::TOPIC)
        << "caught exception while updating properties for arangosearch view '"
        << name() << "': " << e.what();
    IR_LOG_EXCEPTION();

    return arangodb::Result(
        TRI_ERROR_BAD_PARAMETER,
        std::string("error updating properties for arangosearch view '") +
            name() + "'");
  } catch (...) {
    LOG_TOPIC("17b66", WARN, iresearch::TOPIC)
        << "caught exception while updating properties for arangosearch view '"
        << name() << "'";
    IR_LOG_EXCEPTION();

    return arangodb::Result(
        TRI_ERROR_BAD_PARAMETER,
        std::string("error updating properties for arangosearch view '") +
            name() + "'");
  }
}

Result IResearchViewCoordinator::dropImpl() {
  if (!vocbase().server().hasFeature<ClusterFeature>()) {
    return arangodb::Result(TRI_ERROR_INTERNAL,
                            std::string("failure to get storage engine while "
                                        "dropping arangosearch view '") +
                                name() + "'");
  }
  auto& engine = vocbase().server().getFeature<ClusterFeature>().clusterInfo();

  // drop links first
  {
    std::unordered_set<TRI_voc_cid_t> currentCids;

    visitCollections([&currentCids](TRI_voc_cid_t cid) -> bool {
      currentCids.emplace(cid);
      return true;
    });

    // check link auth as per https://github.com/arangodb/backlog/issues/459
    ExecContext const& exe = ExecContext::current();
<<<<<<< HEAD

    for (auto& entry : currentCids) {
      auto collection = engine->getCollection(vocbase().name(), std::to_string(entry));

      if (collection &&
	  !exe.hasAccess(auth::CollectionResource{vocbase(), collection.get()}, arangodb::auth::Level::RO)) {
	return arangodb::Result(TRI_ERROR_FORBIDDEN);
=======
    if (!exe.isSuperuser()) {
      for (auto& entry : currentCids) {
        auto collection = engine.getCollection(vocbase().name(), std::to_string(entry));

        if (collection &&
            !exe.canUseCollection(vocbase().name(), collection->name(), arangodb::auth::Level::RO)) {
          return arangodb::Result(TRI_ERROR_FORBIDDEN);
        }
>>>>>>> a83c2323
      }
    }

    std::unordered_set<TRI_voc_cid_t> collections;
    auto res = IResearchLinkHelper::updateLinks( // update links
      collections, // modified collections
      *this, // view
                                                arangodb::velocypack::Slice::emptyObjectSlice(),
                                                currentCids);

    if (!res.ok()) {
      return arangodb::Result(
          res.errorNumber(),
          std::string(
              "failed to remove links while removing arangosearch view '") +
              name() + "': " + res.errorMessage());
    }
  }

  return arangodb::LogicalViewHelperClusterInfo::drop(*this);
}

}  // namespace iresearch
}  // namespace arangodb

// -----------------------------------------------------------------------------
// --SECTION--                                                       END-OF-FILE
// -----------------------------------------------------------------------------<|MERGE_RESOLUTION|>--- conflicted
+++ resolved
@@ -355,12 +355,11 @@
 
     // check link auth as per https://github.com/arangodb/backlog/issues/459
     ExecContext const& exe = ExecContext::current();
-<<<<<<< HEAD
 
     // check existing links
     for (auto& entry : _collections) {
       auto collection =
-	engine->getCollection(vocbase().name(), std::to_string(entry.first));
+          engine.getCollection(vocbase().name(), std::to_string(entry.first));
 
       if (collection &&
 	  !exe.hasAccess(auth::CollectionResource{vocbase(), collection.get()}, arangodb::auth::Level::RO)) {
@@ -369,22 +368,6 @@
             std::string("while updating arangosearch definition, error: "
                         "collection '") +
                 collection->name() + "' not authorized for read access");
-=======
-    if (!exe.isSuperuser()) {
-      // check existing links
-      for (auto& entry : _collections) {
-        auto collection =
-            engine.getCollection(vocbase().name(), std::to_string(entry.first));
-
-        if (collection &&
-            !exe.canUseCollection(vocbase().name(), collection->name(), arangodb::auth::Level::RO)) {
-          return arangodb::Result(
-              TRI_ERROR_FORBIDDEN,
-              std::string("while updating arangosearch definition, error: "
-                          "collection '") +
-                  collection->name() + "' not authorized for read access");
-        }
->>>>>>> a83c2323
       }
     }
 
@@ -512,24 +495,13 @@
 
     // check link auth as per https://github.com/arangodb/backlog/issues/459
     ExecContext const& exe = ExecContext::current();
-<<<<<<< HEAD
 
     for (auto& entry : currentCids) {
-      auto collection = engine->getCollection(vocbase().name(), std::to_string(entry));
+      auto collection = engine.getCollection(vocbase().name(), std::to_string(entry));
 
       if (collection &&
 	  !exe.hasAccess(auth::CollectionResource{vocbase(), collection.get()}, arangodb::auth::Level::RO)) {
 	return arangodb::Result(TRI_ERROR_FORBIDDEN);
-=======
-    if (!exe.isSuperuser()) {
-      for (auto& entry : currentCids) {
-        auto collection = engine.getCollection(vocbase().name(), std::to_string(entry));
-
-        if (collection &&
-            !exe.canUseCollection(vocbase().name(), collection->name(), arangodb::auth::Level::RO)) {
-          return arangodb::Result(TRI_ERROR_FORBIDDEN);
-        }
->>>>>>> a83c2323
       }
     }
 
