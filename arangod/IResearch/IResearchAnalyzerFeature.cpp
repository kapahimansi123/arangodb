--- conflicted
+++ resolved
@@ -718,11 +718,7 @@
         // TODO FIXME find a better way to retrieve an iResearch Link
         // cannot use static_cast/reinterpret_cast since Index is not related to
         // IResearchLink
-<<<<<<< HEAD
         auto link = std::dynamic_pointer_cast<arangodb::iresearch::IResearchDataStore>(index);
-=======
-        auto link = std::dynamic_pointer_cast<IResearchLink>(index);
->>>>>>> be8b1575
 
         if (!link) {
           continue;
