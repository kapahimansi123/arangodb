--- conflicted
+++ resolved
@@ -401,415 +401,6 @@
   return {};
 }
 
-<<<<<<< HEAD
-=======
-Result IResearchLink::initDataStore(
-    InitCallback const& initCallback,
-    uint32_t version,
-    bool sorted,
-    std::vector<IResearchViewStoredValues::StoredColumn> const& storedColumns,
-    irs::type_info::type_id primarySortCompression) {
-  std::atomic_store(&_flushSubscription, {}); // reset together with '_asyncSelf'
-  _asyncSelf->reset(); // the data-store is being deallocated, link use is no longer valid (wait for all the view users to finish)
-
-  auto& server = _collection.vocbase().server();
-  if (!server.hasFeature<DatabasePathFeature>()) {
-    return {TRI_ERROR_INTERNAL,
-            "failure to find feature 'DatabasePath' while initializing link '" +
-                std::to_string(_id.id()) + "'"};
-  }
-  if (!server.hasFeature<FlushFeature>()) {
-    return {TRI_ERROR_INTERNAL,
-            "failure to find feature 'FlushFeature' while initializing link '" +
-                std::to_string(_id.id()) + "'"};
-  }
-
-  auto& dbPathFeature = server.getFeature<DatabasePathFeature>();
-  auto& flushFeature = server.getFeature<FlushFeature>();
-
-  auto const formatId = getFormat(LinkVersion{version});
-  auto format = irs::formats::get(formatId);
-
-  if (!format) {
-    return {TRI_ERROR_INTERNAL,
-            "failed to get data store codec '"s + formatId.data() +
-             "' while initializing link '" + std::to_string(_id.id()) + "'"};
-  }
-
-  _engine = &server.getFeature<EngineSelectorFeature>().engine();
-
-  bool pathExists;
-
-  _dataStore._path = getPersistedPath(dbPathFeature, *this);
-
-  // must manually ensure that the data store directory exists (since not using
-  // a lockfile)
-  if (_dataStore._path.exists_directory(pathExists)
-      && !pathExists
-      && !_dataStore._path.mkdir()) {
-    return {TRI_ERROR_CANNOT_CREATE_DIRECTORY,
-            "failed to create data store directory with path '" +
-                _dataStore._path.utf8() + "' while initializing link '" +
-                std::to_string(_id.id()) + "'"};
-  }
-
-  _dataStore._directory = std::make_unique<irs::mmap_directory>(_dataStore._path.utf8());
-
-  if (!_dataStore._directory) {
-    return {TRI_ERROR_INTERNAL,
-            "failed to instantiate data store directory with path '" +
-                _dataStore._path.utf8() + "' while initializing link '" +
-                std::to_string(_id.id()) + "'"};
-  }
-
-  if (initCallback) {
-    initCallback(*_dataStore._directory);
-  }
-
-  switch (_engine->recoveryState()) {
-    case RecoveryState::BEFORE: // link is being opened before recovery
-    case RecoveryState::DONE: { // link is being created after recovery
-      _dataStore._inRecovery = true; // will be adjusted in post-recovery callback
-      _dataStore._recoveryTick = _engine->recoveryTick();
-      break;
-    }
-
-    case RecoveryState::IN_PROGRESS: { // link is being created during recovery
-      // both MMFiles and RocksDB will fill out link based on
-      // actual data in linked collections, we can treat recovery as done
-      _createdInRecovery = true;
-
-      _dataStore._inRecovery = false;
-      _dataStore._recoveryTick = _engine->releasedTick();
-      break;
-    }
-  }
-
-  if (pathExists) {
-    try {
-      _dataStore._reader = irs::directory_reader::open(*(_dataStore._directory));
-
-      if (!::readTick(_dataStore._reader.meta().meta.payload(), _dataStore._recoveryTick)) {
-        return {TRI_ERROR_INTERNAL,
-                "failed to get last committed tick while initializing link '" +
-                    std::to_string(id().id()) + "'"};
-      }
-
-      LOG_TOPIC("7e028", TRACE, iresearch::TOPIC)
-          << "successfully opened existing data store data store reader for "
-          << "link '" << id() << "', docs count '" << _dataStore._reader->docs_count()
-          << "', live docs count '" << _dataStore._reader->live_docs_count()
-          << "', recovery tick '" << _dataStore._recoveryTick << "'";
-    } catch (irs::index_not_found const&) {
-      // NOOP
-    }
-  }
-
-  _lastCommittedTick = _dataStore._recoveryTick;
-  _flushSubscription.reset(new IResearchFlushSubscription(_dataStore._recoveryTick));
-
-
-  irs::index_writer::init_options options;
-  options.lock_repository = false; // do not lock index, ArangoDB has its own lock
-  options.comparator = sorted ? &_comparer : nullptr; // set comparator if requested
-  options.features[irs::type<irs::granularity_prefix>::id()] = nullptr;
-  if (LinkVersion(version) < LinkVersion::MAX) {
-    options.features[irs::type<irs::norm>::id()] = &irs::norm::compute;
-  } else {
-    options.features[irs::type<irs::norm2>::id()] = &irs::norm2::compute;
-  }
-  // initialize commit callback
-  options.meta_payload_provider = [this](uint64_t tick, irs::bstring& out) {
-    _lastCommittedTick = std::max(_lastCommittedTick, TRI_voc_tick_t(tick)); // update last tick
-    tick = irs::numeric_utils::hton64(uint64_t(_lastCommittedTick)); // convert to BE
-
-    out.append(reinterpret_cast<irs::byte_type const*>(&tick), sizeof(uint64_t));
-
-    return true;
-  };
-
-  // as meta is still not filled at this moment
-  // we need to store all compression mapping there
-  // as values provided may be temporary
-  std::map<std::string, irs::type_info::type_id> compressionMap;
-  for (auto c : storedColumns) {
-    if (ADB_LIKELY(c.compression != nullptr)) {
-      compressionMap.emplace(c.name, c.compression);
-    } else {
-      TRI_ASSERT(false);
-      compressionMap.emplace(c.name, getDefaultCompression());
-    }
-  }
-  // setup columnstore compression/encryption if requested by storage engine
-  auto const encrypt = (nullptr != irs::get_encryption(_dataStore._directory->attributes()));
-  options.column_info =
-    [encrypt, comprMap = std::move(compressionMap), primarySortCompression](
-        const irs::string_ref& name) -> irs::column_info {
-      if (name.null()) {
-        return { primarySortCompression(), {}, encrypt };
-      }
-      auto compress = comprMap.find(static_cast<std::string>(name)); // FIXME: remove cast after C++20
-      if (compress != comprMap.end()) {
-        // do not waste resources to encrypt primary key column
-        return { compress->second(), {}, encrypt && (DocumentPrimaryKey::PK() != name) };
-      } else {
-        return { getDefaultCompression()(), {}, encrypt && (DocumentPrimaryKey::PK() != name) };
-      }
-    };
-
-  auto openFlags = irs::OM_APPEND;
-  if (!_dataStore._reader) {
-    openFlags |= irs::OM_CREATE;
-  }
-
-  _dataStore._writer = irs::index_writer::make(*(_dataStore._directory), format, openFlags, options);
-
-  if (!_dataStore._writer) {
-    return {TRI_ERROR_INTERNAL,
-            "failed to instantiate data store writer with path '" +
-                _dataStore._path.utf8() + "' while initializing link '" +
-                std::to_string(_id.id()) + "'"};
-  }
-
-  if (!_dataStore._reader) {
-    _dataStore._writer->commit(); // initialize 'store'
-    _dataStore._reader = irs::directory_reader::open(*(_dataStore._directory));
-  }
-
-  if (!_dataStore._reader) {
-    _dataStore._writer.reset();
-
-    return {TRI_ERROR_INTERNAL,
-            "failed to instantiate data store reader with path '" +
-                _dataStore._path.utf8() + "' while initializing link '" +
-                std::to_string(_id.id()) + "'"};
-  }
-
-  if (!::readTick(_dataStore._reader.meta().meta.payload(), _dataStore._recoveryTick)) {
-    return {TRI_ERROR_INTERNAL,
-            "failed to get last committed tick while initializing link '" +
-                std::to_string(id().id()) + "'"};
-  }
-
-  LOG_TOPIC("7e128", TRACE, iresearch::TOPIC)
-      << "data store reader for link '" << id()
-      << "' is initialized with recovery tick '" << _dataStore._recoveryTick << "'";
-
-  // reset data store meta, will be updated at runtime via properties(...)
-  _dataStore._meta._cleanupIntervalStep = 0; // 0 == disable
-  _dataStore._meta._commitIntervalMsec = 0; // 0 == disable
-  _dataStore._meta._consolidationIntervalMsec = 0; // 0 == disable
-  _dataStore._meta._consolidationPolicy = IResearchViewMeta::ConsolidationPolicy(); // disable
-  _dataStore._meta._writebufferActive = options.segment_count_max;
-  _dataStore._meta._writebufferIdle = options.segment_pool_size;
-  _dataStore._meta._writebufferSizeMax = options.segment_memory_max;
-
-  // create a new 'self' (previous was reset during unload() above)
-  _asyncSelf = std::make_shared<AsyncLinkHandle>(this);
-
-  // ...........................................................................
-  // set up in-recovery insertion hooks
-  // ...........................................................................
-
-  if (!server.hasFeature<DatabaseFeature>()) {
-    return {}; // nothing more to do
-  }
-  auto& dbFeature = server.getFeature<DatabaseFeature>();
-
-  return dbFeature.registerPostRecoveryCallback(  // register callback
-      [asyncSelf = _asyncSelf, &flushFeature]() -> Result {
-        auto lock = asyncSelf->lock();  // ensure link does not get deallocated before callback finishes
-        auto* link = asyncSelf->get();
-
-        if (!link) {
-          return {};  // link no longer in recovery state, i.e. during recovery it was created and later dropped
-        }
-
-        if (!link->_flushSubscription) {
-          return {
-              TRI_ERROR_INTERNAL,
-              "failed to register flush subscription for arangosearch link '" +
-                  std::to_string(link->id().id()) + "'"};
-        }
-
-        auto& dataStore = link->_dataStore;
-
-        if (dataStore._recoveryTick > link->_engine->recoveryTick()) {
-          LOG_TOPIC("5b59f", WARN, iresearch::TOPIC)
-              << "arangosearch link '" << link->id() << "' is recovered at tick '"
-              << dataStore._recoveryTick << "' less than storage engine tick '"
-              << link->_engine->recoveryTick() << "', it seems WAL tail was lost and link '"
-              << link->id() << "' is out of sync with the underlying collection '"
-              << link->collection().name() << "', consider to re-create the link in order to synchronize them.";
-        }
-
-        // recovery finished
-        dataStore._inRecovery = link->_engine->inRecovery();
-
-        LOG_TOPIC("5b59c", TRACE, iresearch::TOPIC)
-            << "starting sync for arangosearch link '" << link->id() << "'";
-
-        [[maybe_unused]] CommitResult code;
-        auto res = link->commitUnsafe(true, &code);
-
-        LOG_TOPIC("0e0ca", TRACE, iresearch::TOPIC)
-            << "finished sync for arangosearch link '" << link->id() << "'";
-
-        // register flush subscription
-        flushFeature.registerFlushSubscription(link->_flushSubscription);
-
-        // setup asynchronous tasks for commit, cleanup if enabled
-        if (dataStore._meta._commitIntervalMsec) {
-          link->scheduleCommit(0ms);
-        }
-
-        // setup asynchronous tasks for consolidation if enabled
-        if (dataStore._meta._consolidationIntervalMsec) {
-          link->scheduleConsolidation(0ms);
-        }
-
-        return res;
-      });
-}
-
-void IResearchLink::scheduleCommit(std::chrono::milliseconds delay) {
-  CommitTask task;
-  task.link = _asyncSelf;
-  task.async = _asyncFeature;
-  task.id = id();
-  task.state = _maintenanceState;
-
-  ++_maintenanceState->pendingCommits;
-  task.schedule(delay);
-}
-
-void IResearchLink::scheduleConsolidation(std::chrono::milliseconds delay) {
-  ConsolidationTask task;
-  task.link = _asyncSelf;
-  task.async = _asyncFeature;
-  task.id = id();
-  task.state = _maintenanceState;
-  task.progress = [link = _asyncSelf.get()](){
-    return !link->terminationRequested();
-  };
-
-  ++_maintenanceState->pendingConsolidations;
-  task.schedule(delay);
-}
-
-Result IResearchLink::insert(
-    transaction::Methods& trx,
-    LocalDocumentId const& documentId,
-    velocypack::Slice const doc) {
-  TRI_ASSERT(_engine);
-  TRI_ASSERT(trx.state());
-
-  auto& state = *(trx.state());
-
-  if (_dataStore._inRecovery && _engine->recoveryTick() <= _dataStore._recoveryTick) {
-    LOG_TOPIC("7c228", TRACE, iresearch::TOPIC)
-      << "skipping 'insert', operation tick '" << _engine->recoveryTick()
-      << "', recovery tick '" << _dataStore._recoveryTick << "'";
-
-    return {};
-  }
-
-  auto insertImpl = [this, &trx, &doc, &documentId](
-                        irs::index_writer::documents_context& ctx) -> Result {
-    try {
-      FieldIterator body(trx, _meta._collectionName, _id);
-
-      return insertDocument(ctx, trx, body, doc, documentId, _meta, id());
-    } catch (basics::Exception const& e) {
-      return {
-          e.code(),
-          "caught exception while inserting document into arangosearch link '" +
-              std::to_string(id().id()) + "', revision '" +
-              std::to_string(documentId.id()) + "': " + e.what()};
-    } catch (std::exception const& e) {
-      return {
-          TRI_ERROR_INTERNAL,
-          "caught exception while inserting document into arangosearch link '" +
-              std::to_string(id().id()) + "', revision '" +
-              std::to_string(documentId.id()) + "': " + e.what()};
-    } catch (...) {
-      return {
-          TRI_ERROR_INTERNAL,
-          "caught exception while inserting document into arangosearch link '" +
-              std::to_string(id().id()) + "', revision '" +
-              std::to_string(documentId.id()) + "'"};
-    }
-  };
-
-  TRI_IF_FAILURE("ArangoSearch::BlockInsertsWithoutIndexCreationHint") {
-    if (!state.hasHint(transaction::Hints::Hint::INDEX_CREATION)) {
-      return Result(TRI_ERROR_DEBUG);
-    }
-  }
-
-  if (state.hasHint(transaction::Hints::Hint::INDEX_CREATION)) {
-    auto lock = _asyncSelf->lock();
-    auto ctx = _dataStore._writer->documents();
-
-    TRI_IF_FAILURE("ArangoSearch::MisreportCreationInsertAsFailed") {
-      auto res = insertImpl(ctx); // we need insert to succeed, so  we have things to cleanup in storage
-      if (res.fail()) {
-        return res;
-      }
-      return Result(TRI_ERROR_DEBUG);
-    }
-    return insertImpl(ctx);
-  }
-  auto* key = this;
-
-// TODO FIXME find a better way to look up a ViewState
-#ifdef ARANGODB_ENABLE_MAINTAINER_MODE
-  auto* ctx = dynamic_cast<LinkTrxState*>(state.cookie(key));
-#else
-  auto* ctx = static_cast<LinkTrxState*>(state.cookie(key));
-#endif
-
-  if (!ctx) {
-    // '_dataStore' can be asynchronously modified
-    auto lock = _asyncSelf->lock();
-
-    if (!_asyncSelf.get()) {
-      // the current link is no longer valid (checked after ReadLock acquisition)
-      return {TRI_ERROR_ARANGO_INDEX_HANDLE_BAD,
-              "failed to lock arangosearch link while inserting a "
-              "document into arangosearch link '" +
-                  std::to_string(id().id()) + "'"};
-    }
-
-    TRI_ASSERT(_dataStore); // must be valid if _asyncSelf->get() is valid
-
-//FIXME try to preserve optimization
-//    // optimization for single-document insert-only transactions
-//    if (trx.isSingleOperationTransaction() // only for single-docuemnt transactions
-//        && !_dataStore._inRecovery) {
-//      auto ctx = _dataStore._writer->documents();
-//
-//      return insertImpl(ctx);
-//    }
-
-    auto ptr = std::make_unique<LinkTrxState>(std::move(lock), *(_dataStore._writer));
-
-    ctx = ptr.get();
-    state.cookie(key, std::move(ptr));
-
-    if (!ctx || !trx.addStatusChangeCallback(&_trxCallback)) {
-      return {TRI_ERROR_INTERNAL,
-              "failed to store state into a TransactionState for insert into "
-              "arangosearch link '" +
-                  std::to_string(id().id()) + "', tid '" +
-                  std::to_string(state.id().id()) + "', revision '" +
-                  std::to_string(documentId.id()) + "'"};
-    }
-  }
-
-  return insertImpl(ctx->_ctx);
-}
->>>>>>> be8b1575
 
 bool IResearchLink::isHidden() const {
   return !ServerState::instance()->isDBServer(); // hide links unless we are on a DBServer
@@ -899,6 +490,10 @@
   return shutdownDataStore();
 }
 
+std::string_view IResearchLink::format() const noexcept {
+  return getFormat(LinkVersion{_meta._version});
+}
+
 ////////////////////////////////////////////////////////////////////////////////
 /// @brief lookup referenced analyzer
 ////////////////////////////////////////////////////////////////////////////////
@@ -918,61 +513,6 @@
   return nullptr;
 }
 
-<<<<<<< HEAD
-=======
-IResearchLink::Stats IResearchLink::stats() const {
-  Stats stats;
-
-  // '_dataStore' can be asynchronously modified
-  auto lock = _asyncSelf->lock();
-
-  if (_dataStore) {
-    stats.numBufferedDocs = _dataStore._writer->buffered_docs();
-
-    // copy of 'reader' is important to hold
-    // reference to the current snapshot
-    auto reader = _dataStore._reader;
-
-    if (!reader) {
-      return {};
-    }
-
-    stats.numSegments = reader->size();
-    stats.docsCount = reader->docs_count();
-    stats.liveDocsCount = reader->live_docs_count();
-    stats.numFiles = 1; // +1 for segments file
-
-    auto visitor = [&stats](std::string const& /*name*/,
-                            irs::segment_meta const& segment) noexcept {
-      stats.indexSize += segment.size;
-      stats.numFiles += segment.files.size();
-      return true;
-    };
-
-    reader->meta().meta.visit_segments(visitor);
-  }
-
-  return stats;
-}
-
-void IResearchLink::toVelocyPackStats(VPackBuilder& builder) const {
-  TRI_ASSERT(builder.isOpenObject());
-
-  auto const stats = this->stats();
-
-  builder.add("numBufferedDocs", VPackValue(stats.numBufferedDocs));
-  builder.add("numDocs", VPackValue(stats.docsCount));
-  builder.add("numLiveDocs", VPackValue(stats.liveDocsCount));
-  builder.add("numSegments", VPackValue(stats.numSegments));
-  builder.add("numFiles", VPackValue(stats.numFiles));
-  builder.add("indexSize", VPackValue(stats.indexSize));
-}
-
-std::string_view IResearchLink::format() const noexcept {
-  return getFormat(LinkVersion{_meta._version});
-}
-
->>>>>>> be8b1575
 IResearchViewStoredValues const& IResearchLink::storedValues() const noexcept {
   return _meta._storedValues;
 }
