--- conflicted
+++ resolved
@@ -2311,11 +2311,7 @@
   }
 
   auto rv = ::byRange(filter, *field, *lhsArg, lhsInclude, *rhsArg, rhsInclude, ctx, filterCtx);
-<<<<<<< HEAD
-  if(rv.fail()) {
-=======
   if (rv.fail()) {
->>>>>>> cfce3d8d
     return {rv.errorNumber(), "error in byRange: " + rv.errorMessage()};
   }
   return {};
