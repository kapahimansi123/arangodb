////////////////////////////////////////////////////////////////////////////////
/// DISCLAIMER
///
/// Copyright 2014-2021 ArangoDB GmbH, Cologne, Germany
/// Copyright 2004-2014 triAGENS GmbH, Cologne, Germany
///
/// Licensed under the Apache License, Version 2.0 (the "License");
/// you may not use this file except in compliance with the License.
/// You may obtain a copy of the License at
///
///     http://www.apache.org/licenses/LICENSE-2.0
///
/// Unless required by applicable law or agreed to in writing, software
/// distributed under the License is distributed on an "AS IS" BASIS,
/// WITHOUT WARRANTIES OR CONDITIONS OF ANY KIND, either express or implied.
/// See the License for the specific language governing permissions and
/// limitations under the License.
///
/// Copyright holder is ArangoDB GmbH, Cologne, Germany
///
/// @author Andrey Abramov
/// @author Vasiliy Nabatchikov
////////////////////////////////////////////////////////////////////////////////

// otherwise define conflict between 3rdParty\date\include\date\date.h and
// 3rdParty\iresearch\core\shared.hpp
#if defined(_MSC_VER)
#include "date/date.h"
#endif

#include "IResearch/IResearchFilterFactory.h"

#include "s2/s2latlng.h"
#include "s2/s2point_region.h"
#include "s2/s2region_term_indexer.h"

#include "analysis/token_attributes.hpp"
#include "analysis/token_streams.hpp"
#include "search/all_filter.hpp"
#include "search/boolean_filter.hpp"
#include "search/column_existence_filter.hpp"
#include "search/filter_visitor.hpp"
#include "search/granular_range_filter.hpp"
#include "search/levenshtein_filter.hpp"
#include "search/ngram_similarity_filter.hpp"
#include "search/phrase_filter.hpp"
#include "search/prefix_filter.hpp"
#include "search/range_filter.hpp"
#include "search/term_filter.hpp"
#include "search/top_terms_collector.hpp"
#include "search/wildcard_filter.hpp"

#include "ApplicationFeatures/ApplicationServer.h"
#include "Aql/Ast.h"
#include "Aql/Function.h"
#include "Aql/Quantifier.h"
#include "Aql/Range.h"
#include "Geo/GeoJson.h"
#include "Geo/ShapeContainer.h"
#include "Basics/StringUtils.h"
#include "IResearch/AqlHelper.h"
#include "IResearch/GeoAnalyzer.h"
#include "IResearch/GeoFilter.h"
#include "IResearch/ExpressionFilter.h"
#include "IResearch/IResearchAnalyzerFeature.h"
#include "IResearch/IResearchCommon.h"
#include "IResearch/IResearchFeature.h"
#include "IResearch/IResearchFilterOptimization.h"
#include "IResearch/IResearchKludge.h"
#include "IResearch/IResearchPDP.h"
#include "Logger/LogMacros.h"
#include "RestServer/SystemDatabaseFeature.h"
#include "StorageEngine/TransactionState.h"
#include "Transaction/Methods.h"

using namespace arangodb;
using namespace arangodb::iresearch;
using namespace std::literals::string_literals;

namespace {

constexpr char const* GEO_INTERSECT_FUNC = "GEO_INTERSECTS";
constexpr char const* GEO_DISTANCE_FUNC = "GEO_DISTANCE";
constexpr char const* TERMS_FUNC = "TERMS";

namespace error {

template<size_t Min, size_t Max>
struct Range {
  static constexpr size_t MIN = Min;
  static constexpr size_t MAX = Max;
};

template<typename>
struct isRange : std::false_type { };
template<size_t Min, size_t Max>
struct isRange<Range<Min, Max>> : std::true_type { };

template<bool MaxBound, size_t Value>
struct OpenRange {
  static constexpr bool MAX_BOUND = MaxBound;
  static constexpr size_t VALUE = Value;
};

template<typename>
struct isOpenRange : std::false_type { };
template<bool MaxBound, size_t Value>
struct isOpenRange<OpenRange<MaxBound, Value>> : std::true_type { };

template<size_t Value>
struct ExactValue {
  static constexpr size_t VALUE = Value;
};

template<typename>
struct isExactValue : std::false_type { };
template<size_t Value>
struct isExactValue<ExactValue<Value>> : std::true_type { };

template<typename RangeType>
Result invalidArgsCount(char const* funcName) {
  if constexpr (isRange<RangeType>::value) {
    return {
      TRI_ERROR_BAD_PARAMETER,
      "'"s.append(funcName).append("' AQL function: Invalid number of arguments passed (expected >= ")
               .append(std::to_string(RangeType::MIN)).append(" and <= ").append(std::to_string(RangeType::MAX)).append(")")
    };
  } else if constexpr (isOpenRange<RangeType>::value) {
    if constexpr (RangeType::MAX_BOUND) {
      return {
        TRI_ERROR_BAD_PARAMETER,
        "'"s.append(funcName).append("' AQL function: Invalid number of arguments passed (expected <= ")
                             .append(std::to_string(RangeType::VALUE)).append(")")
      };
    }

    return {
      TRI_ERROR_BAD_PARAMETER,
      "'"s.append(funcName).append("' AQL function: Invalid number of arguments passed (expected >= ")
                           .append(std::to_string(RangeType::VALUE)).append(")")
    };
  } else if constexpr (isExactValue<RangeType>::value) {
    return {
      TRI_ERROR_BAD_PARAMETER,
      "'"s.append(funcName).append("' AQL function: Invalid number of arguments passed (expected ")
               .append(std::to_string(RangeType::VALUE)).append(")")
    };
  }

  return {
    TRI_ERROR_BAD_PARAMETER,
    "'"s.append(funcName).append("' AQL function: Invalid number of arguments passed")
  };
}

Result negativeNumber(char const* funcName, size_t i) {
  return {
    TRI_ERROR_BAD_PARAMETER,
    "'"s.append(funcName).append("' AQL function: argument at position '")
        .append(std::to_string(i)).append("' must be a positive number")
  };
}

Result nondeterministicArgs(char const* funcName) {
  return {
    TRI_ERROR_BAD_PARAMETER,
    "Unable to handle non-deterministic arguments for '"s
        .append(funcName).append("' function")
  };
}

Result nondeterministicArg(char const* funcName, size_t i) {
  return {
    TRI_ERROR_BAD_PARAMETER,
    "'"s.append(funcName).append("' AQL function: argument at position '")
        .append(std::to_string(i)).append("' is intended to be deterministic")
  };
}

Result invalidAttribute(char const* funcName, size_t i) {
  return {
    TRI_ERROR_BAD_PARAMETER,
     "'"s.append(funcName).append("' AQL function: Unable to parse argument at position '")
         .append(std::to_string(i)).append("' as an attribute identifier")
  };
}

Result invalidArgument(char const* funcName, size_t i) {
  return {
    TRI_ERROR_BAD_PARAMETER,
    "'"s.append(funcName).append("' AQL function: argument at position '")
        .append(std::to_string(i)).append("' is invalid")
  };
}

Result failedToEvaluate(const char* funcName, size_t i) {
  return {
    TRI_ERROR_BAD_PARAMETER,
    "'"s.append(funcName).append("' AQL function: Failed to evaluate argument at position '")
        .append(std::to_string(i)).append(("'"))
  };
}

Result typeMismatch(const char* funcName, size_t i,
                    ScopedValueType expectedType,
                    ScopedValueType actualType) {
  return {
    TRI_ERROR_BAD_PARAMETER,
    "'"s.append(funcName).append("' AQL function: argument at position '").append(std::to_string(i))
             .append("' has invalid type '").append(ScopedAqlValue::typeString(actualType).c_str())
             .append("' ('").append(ScopedAqlValue::typeString(expectedType).c_str()).append("' expected)")
  };
}

Result failedToParse(char const* funcName, size_t i, ScopedValueType expectedType) {
  return {
    TRI_ERROR_BAD_PARAMETER,
    "'"s.append(funcName).append("' AQL function: Unable to parse argument at position '")
        .append(std::to_string(i)).append("' as ").append(ScopedAqlValue::typeString(expectedType).c_str())
  };
}

Result failedToGenerateName(char const* funcName, size_t i) {
  return {
    TRI_ERROR_BAD_PARAMETER,
    "'"s.append(funcName).append("' AQL function: Failed to generate field name from the argument at position '")
        .append(std::to_string(i)).append("'")
  };
}

Result malformedNode(aql::AstNodeType type) {
  auto const* typeName = arangodb::iresearch::getNodeTypeName(type);

  std::string message("Can't process malformed AstNode of type '");
  if (typeName) {
    message += *typeName;
  } else {
    message += std::to_string(type);
  }
  message += "'";

  return {TRI_ERROR_BAD_PARAMETER, message};
}

} // namespace error

void setupAllTypedFilter(irs::Or& disjunction, 
                         std::string&& mangledName,
                         irs::boost_t boost) {
  auto& allDocs = disjunction.add<irs::by_column_existence>();
  *allDocs.mutable_field() = std::move(mangledName);
  allDocs.boost(boost);
  auto* opts = allDocs.mutable_options();
  opts->prefix_match = false;
}


bool setupGeoFilter(FieldMeta::Analyzer const& a,
                    S2RegionTermIndexer::Options& opts) {
  if (!a._pool) {
    return false;
  }

  auto& pool = *a._pool;

  if (isGeoAnalyzer(pool.type())) {
    auto stream = pool.get();

    if (!stream) {
      return false;
    }

#ifdef ARANGODB_ENABLE_MAINTAINER_MODE
    auto& impl = dynamic_cast<GeoAnalyzer const&>(*stream);
#else
    auto& impl = static_cast<GeoAnalyzer const&>(*stream);
#endif

    impl.prepare(opts);
    return true;
  }

  return false;
}

template<typename T, bool CheckDeterminism = false>
Result evaluateArg(
    T& out, ScopedAqlValue& value,
    char const* funcName,
    aql::AstNode const& args,
    size_t i,
    bool isFilter,
    QueryContext const& ctx) {
  static_assert(
    std::is_same<T, irs::string_ref>::value ||
    std::is_same<T, int64_t>::value ||
    std::is_same<T, double_t>::value ||
    std::is_same<T, bool>::value);

  auto const* arg = args.getMemberUnchecked(i);

  if (!arg) {
    return error::invalidArgument(funcName, 2);
  }

  if constexpr (CheckDeterminism) {
    if (!arg->isDeterministic()) {
      return error::nondeterministicArg(funcName, i);
    }
  }

  value.reset(*arg);

  if (isFilter || value.isConstant()) {
    if (!value.execute(ctx)) {
      return error::failedToEvaluate(funcName, i + 1);
    }

    ScopedValueType expectedType = ScopedValueType::SCOPED_VALUE_TYPE_INVALID;
    if constexpr (std::is_same<T, irs::string_ref>::value) {
      expectedType = arangodb::iresearch::SCOPED_VALUE_TYPE_STRING;
    } else if constexpr (std::is_same<T, int64_t>::value || std::is_same<T, double_t>::value) {
      expectedType = arangodb::iresearch::SCOPED_VALUE_TYPE_DOUBLE;
    } else if constexpr (std::is_same<T, bool>::value) {
      expectedType = arangodb::iresearch::SCOPED_VALUE_TYPE_BOOL;
    }

    if (expectedType != value.type()) {
      return error::typeMismatch(funcName, i + 1, expectedType, value.type());
    }

    if constexpr (std::is_same<T, irs::string_ref>::value) {
      if (!value.getString(out)) {
        return error::failedToParse(funcName, i + 1, expectedType);
      }
    } else if constexpr (std::is_same<T, int64_t>::value) {
      out = value.getInt64();
    } else if constexpr (std::is_same<T, double>::value) {
      if (!value.getDouble(out)) {
        return error::failedToParse(funcName, i + 1, expectedType);
      }
    } else if constexpr (std::is_same<T, bool>::value) {
      out = value.getBoolean();
    }
  }

  return {};
}

Result getLatLong(
    ScopedAqlValue const& value,
    S2LatLng& point,
    char const* funcName,
    size_t argIdx) {
  switch (value.type()) {
    case SCOPED_VALUE_TYPE_ARRAY: { // [lng, lat] is valid input
      if (value.size() < 2) {
        return error::failedToEvaluate(funcName, argIdx);
      }

      auto const latValue = value.at(1);
      auto const lonValue = value.at(0);

      if (!latValue.isDouble() || !lonValue.isDouble()) {
        return error::failedToEvaluate(funcName, argIdx);
      }

      double_t lat, lon;

      if (!latValue.getDouble(lat) || !lonValue.getDouble(lon)) {
        return error::failedToEvaluate(funcName, argIdx);
      }

      point = S2LatLng::FromDegrees(lat, lon);
      return {};
    }
    case SCOPED_VALUE_TYPE_OBJECT: {
      VPackSlice const json = value.slice();
      geo::ShapeContainer shape;
      Result res;
      if (json.isArray() && json.length() >= 2) {
        res = shape.parseCoordinates(json, /*GeoJson*/ true);
      } else {
        res = geo::geojson::parseRegion(json, shape);
      }
      if (res.fail()) {
        return res;
      }
      point = S2LatLng(shape.centroid());
      return {};
    }
    default: {
      return error::invalidArgument(funcName, argIdx);
    }
  }
}

Result getAnalyzerByName(
    arangodb::iresearch::FieldMeta::Analyzer& out,
    const irs::string_ref& analyzerId,
    char const* funcName,
    QueryContext const& ctx) {
  auto& analyzer = out._pool;
  auto& shortName = out._shortName;

  TRI_ASSERT(ctx.trx);
  auto& server = ctx.trx->vocbase().server();
  if (!server.hasFeature<IResearchAnalyzerFeature>()) {
    return {
      TRI_ERROR_INTERNAL,
      "'"s.append(IResearchAnalyzerFeature::name())
          .append("' feature is not registered, unable to evaluate '")
          .append(funcName).append("' function")
    };
  }
  auto& analyzerFeature = server.getFeature<IResearchAnalyzerFeature>();

  analyzer = analyzerFeature.get(analyzerId, ctx.trx->vocbase(),
                                 ctx.trx->state()->analyzersRevision());
  if (!analyzer) {
    return {
      TRI_ERROR_BAD_PARAMETER,
      "'"s.append("' AQL function: Unable to load requested analyzer '")
          .append(analyzerId.c_str(), analyzerId.size()).append("'")
    };
  }

  shortName = arangodb::iresearch::IResearchAnalyzerFeature::normalize(
    analyzerId, ctx.trx->vocbase().name(), false);

  return {};
}

Result extractAnalyzerFromArg(
    arangodb::iresearch::FieldMeta::Analyzer& out,
    char const* funcName,
    irs::boolean_filter const* filter,
    aql::AstNode const& args,
    size_t i,
    QueryContext const& ctx) {
  auto const* analyzerArg = args.getMemberUnchecked(i);

  if (!analyzerArg) {
    return {
      TRI_ERROR_BAD_PARAMETER,
      "'"s.append(funcName).append("' AQL function: ")
          .append(std::to_string(i + 1)).append(" argument is invalid analyzer")
    };
  }

  ScopedAqlValue analyzerValue(*analyzerArg);
  irs::string_ref analyzerId;

  auto rv = evaluateArg(analyzerId, analyzerValue, funcName, args, i, filter, ctx);

  if (rv.fail()) {
    return rv;
  }

  if (!filter && !analyzerValue.isConstant()) {
    return {};
  }

  return getAnalyzerByName(out, analyzerId, funcName, ctx);
}

struct FilterContext {
  FilterContext(
      arangodb::iresearch::FieldMeta::Analyzer const& analyzer,
      irs::boost_t boost, bool search) noexcept
    : analyzer(analyzer),
      boost(boost),
      isSearchFilter(search) {
    TRI_ASSERT(analyzer._pool);
  }

  FilterContext(FilterContext const&) = default;
  FilterContext& operator=(FilterContext const&) = delete;

  // need shared_ptr since pool could be deleted from the feature
  arangodb::iresearch::FieldMeta::Analyzer const& analyzer;
  irs::boost_t boost;
  bool isSearchFilter; // filter is building for SEARCH clause
};  // FilterContext

using ConvertionHandler = Result(*)(char const* funcName, irs::boolean_filter*,
                                    QueryContext const&, FilterContext const&,
                                    aql::AstNode const&);

// forward declaration
Result filter(irs::boolean_filter* filter,
              QueryContext const& queryctx,
              FilterContext const& filterCtx,
              aql::AstNode const& node);

////////////////////////////////////////////////////////////////////////////////
/// @brief appends value tokens to a phrase filter
////////////////////////////////////////////////////////////////////////////////
void appendTerms(irs::by_phrase& filter, irs::string_ref const& value,
                 irs::analysis::analyzer& stream, size_t firstOffset) {
  // reset stream
  stream.reset(value);

  // get token attribute
  TRI_ASSERT(irs::get<irs::term_attribute>(stream));
  irs::term_attribute const* token = irs::get<irs::term_attribute>(stream);
  TRI_ASSERT(token);

  // add tokens
  for (auto* options = filter.mutable_options(); stream.next(); ) {
    irs::assign(options->push_back<irs::by_term_options>(firstOffset).term,
                token->value);

    firstOffset = 0;
  }
}

FORCE_INLINE void appendExpression(irs::boolean_filter& filter,
                                   aql::AstNode const& node,
                                   QueryContext const& ctx, FilterContext const& filterCtx) {
  auto& exprFilter = filter.add<arangodb::iresearch::ByExpression>();
  exprFilter.init(*ctx.plan, *ctx.ast, const_cast<aql::AstNode&>(node));
  exprFilter.boost(filterCtx.boost);
}

Result byTerm(irs::by_term* filter, std::string&& name,
              ScopedAqlValue const& value, QueryContext const& /*ctx*/,
              FilterContext const& filterCtx) {
  switch (value.type()) {
    case arangodb::iresearch::SCOPED_VALUE_TYPE_NULL:
      if (filter) {
        kludge::mangleNull(name);
        *filter->mutable_field() = std::move(name);
        filter->boost(filterCtx.boost);
        irs::assign(filter->mutable_options()->term,
                    irs::null_token_stream::value_null());
      }
      return {};
    case arangodb::iresearch::SCOPED_VALUE_TYPE_BOOL:
      if (filter) {
        kludge::mangleBool(name);
        *filter->mutable_field() = std::move(name);
        filter->boost(filterCtx.boost);
        irs::assign(filter->mutable_options()->term,
                    irs::boolean_token_stream::value(value.getBoolean()));
      }
      return {};
    case arangodb::iresearch::SCOPED_VALUE_TYPE_DOUBLE:
      if (filter) {
        double_t dblValue;

        if (!value.getDouble(dblValue)) {
          // something went wrong
          return {TRI_ERROR_BAD_PARAMETER, "could not get double value"};
        }

        kludge::mangleNumeric(name);

        irs::numeric_token_stream stream;
        irs::term_attribute const* token = irs::get<irs::term_attribute>(stream);
        TRI_ASSERT(token);
        stream.reset(dblValue);
        stream.next();

        *filter->mutable_field() = std::move(name);
        filter->boost(filterCtx.boost);
        irs::assign(filter->mutable_options()->term,
                    token->value);
      }
      return {};
    case arangodb::iresearch::SCOPED_VALUE_TYPE_STRING:
      if (filter) {
        irs::string_ref strValue;

        if (!value.getString(strValue)) {
          // something went wrong
          return {TRI_ERROR_BAD_PARAMETER, "could not get string value"};
        }

        TRI_ASSERT(filterCtx.analyzer._pool);
        kludge::mangleField(name, filterCtx.isSearchFilter, filterCtx.analyzer);
        *filter->mutable_field() = std::move(name);
        filter->boost(filterCtx.boost);
        irs::assign(filter->mutable_options()->term,
                    irs::ref_cast<irs::byte_type>(strValue));
      }
      return {};
    default:
      // unsupported value type
      return {TRI_ERROR_BAD_PARAMETER, "unsupported type"};
  }
}

Result byTerm(irs::by_term* filter, aql::AstNode const& attribute,
              ScopedAqlValue const& value, QueryContext const& ctx,
              FilterContext const& filterCtx) {
  std::string name;
  if (filter && !arangodb::iresearch::nameFromAttributeAccess(name, attribute, ctx)) {
    return {
      TRI_ERROR_BAD_PARAMETER,
      "Failed to generate field name from node "s.append(aql::AstNode::toString(&attribute))
    };
  }

  return byTerm(filter, std::move(name), value, ctx, filterCtx);
}

Result byTerm(irs::by_term* filter, arangodb::iresearch::NormalizedCmpNode const& node,
              QueryContext const& ctx, FilterContext const& filterCtx) {
  TRI_ASSERT(node.attribute && node.attribute->isDeterministic());
  TRI_ASSERT(node.value && node.value->isDeterministic());

  ScopedAqlValue value(*node.value);

  if (!value.isConstant()) {
    if (!filter) {
      // can't evaluate non constant filter before the execution
      return {};
    }

    if (!value.execute(ctx)) {
      // failed to execute expression
      return {TRI_ERROR_BAD_PARAMETER, "could not execute expression"};
    }
  }

  return byTerm(filter, *node.attribute, value, ctx, filterCtx);
}

Result byRange(irs::boolean_filter* filter, aql::AstNode const& attribute,
               aql::Range const& rangeData, QueryContext const& ctx,
               FilterContext const& filterCtx) {
  TRI_ASSERT(attribute.isDeterministic());

  std::string name;

  if (filter && !nameFromAttributeAccess(name, attribute, ctx)) {
    return {
      TRI_ERROR_BAD_PARAMETER,
      "Failed to generate field name from node "s.append(aql::AstNode::toString(&attribute))
    };
  }

  TRI_ASSERT(filter);
  auto& range = filter->add<irs::by_granular_range>();

  kludge::mangleNumeric(name);
  *range.mutable_field() = std::move(name);
  range.boost(filterCtx.boost);

  irs::numeric_token_stream stream;

  // setup min bound
  stream.reset(static_cast<double_t>(rangeData._low));

  auto* opts = range.mutable_options();
  irs::set_granular_term(opts->range.min, stream);
  opts->range.min_type = irs::BoundType::INCLUSIVE;

  // setup max bound
  stream.reset(static_cast<double_t>(rangeData._high));
  irs::set_granular_term(opts->range.max, stream);
  opts->range.max_type = irs::BoundType::INCLUSIVE;

  return {};
}

Result byRange(irs::boolean_filter* filter, aql::AstNode const& attributeNode,
               ScopedAqlValue const& min, bool const minInclude,
               ScopedAqlValue const& max, bool const maxInclude,
               QueryContext const& ctx, FilterContext const& filterCtx) {
  std::string name;

  if (filter && !nameFromAttributeAccess(name, attributeNode, ctx)) {
    return {
      TRI_ERROR_BAD_PARAMETER,
      "Failed to generate field name from node "s.append(aql::AstNode::toString(&attributeNode))
    };
  }

  switch (min.type()) {
    case arangodb::iresearch::SCOPED_VALUE_TYPE_NULL: {
      if (filter) {
        kludge::mangleNull(name);

        auto& range = filter->add<irs::by_range>();
        *range.mutable_field() = std::move(name);
        range.boost(filterCtx.boost);
        auto* opts = range.mutable_options();
        irs::assign(opts->range.min, irs::null_token_stream::value_null());
        opts->range.min_type = minInclude ? irs::BoundType::INCLUSIVE : irs::BoundType::EXCLUSIVE;
        irs::assign(opts->range.max, irs::null_token_stream::value_null());
        opts->range.max_type = maxInclude ? irs::BoundType::INCLUSIVE : irs::BoundType::EXCLUSIVE;
      }

      return {};
    }
    case arangodb::iresearch::SCOPED_VALUE_TYPE_BOOL: {
      if (filter) {
        kludge::mangleBool(name);

        auto& range = filter->add<irs::by_range>();
        *range.mutable_field() = std::move(name);
        range.boost(filterCtx.boost);
        auto* opts = range.mutable_options();
        irs::assign(opts->range.min, irs::boolean_token_stream::value(min.getBoolean()));
        opts->range.min_type = minInclude ? irs::BoundType::INCLUSIVE : irs::BoundType::EXCLUSIVE;
        irs::assign(opts->range.max, irs::boolean_token_stream::value(max.getBoolean()));
        opts->range.max_type = maxInclude ? irs::BoundType::INCLUSIVE : irs::BoundType::EXCLUSIVE;
      }

      return {};
    }
    case arangodb::iresearch::SCOPED_VALUE_TYPE_DOUBLE: {
      if (filter) {
        double_t minDblValue, maxDblValue;

        if (!min.getDouble(minDblValue) || !max.getDouble(maxDblValue)) {
          // can't parse value as double
          return {TRI_ERROR_BAD_PARAMETER, "can not get double parameter"};
        }

        auto& range = filter->add<irs::by_granular_range>();

        kludge::mangleNumeric(name);
        *range.mutable_field() = std::move(name);
        range.boost(filterCtx.boost);

        irs::numeric_token_stream stream;
        auto* opts = range.mutable_options();

        // setup min bound
        stream.reset(minDblValue);
        irs::set_granular_term(opts->range.min, stream);
        opts->range.min_type = minInclude ? irs::BoundType::INCLUSIVE : irs::BoundType::EXCLUSIVE;

        // setup max bound
        stream.reset(maxDblValue);
        irs::set_granular_term(opts->range.max, stream);
        opts->range.max_type = maxInclude ? irs::BoundType::INCLUSIVE : irs::BoundType::EXCLUSIVE;
      }

      return {};
    }
    case arangodb::iresearch::SCOPED_VALUE_TYPE_STRING: {
      if (filter) {
        irs::string_ref minStrValue, maxStrValue;

        if (!min.getString(minStrValue) || !max.getString(maxStrValue)) {
          // failed to get string value
          return {TRI_ERROR_BAD_PARAMETER, "failed to get string value"};
        }

        auto& range = filter->add<irs::by_range>();

        TRI_ASSERT(filterCtx.analyzer._pool);
        kludge::mangleField(name, filterCtx.isSearchFilter, filterCtx.analyzer);
        *range.mutable_field() = std::move(name);
        range.boost(filterCtx.boost);

        auto* opts = range.mutable_options();
        irs::assign(opts->range.min, irs::ref_cast<irs::byte_type>(minStrValue));
        opts->range.min_type = minInclude ? irs::BoundType::INCLUSIVE : irs::BoundType::EXCLUSIVE;
        irs::assign(opts->range.max, irs::ref_cast<irs::byte_type>(maxStrValue));
        opts->range.max_type = maxInclude ? irs::BoundType::INCLUSIVE : irs::BoundType::EXCLUSIVE;
      }

      return {};
    }
    default:
      // wrong value type
      return {TRI_ERROR_BAD_PARAMETER, "invalid value type"};
  }
}

template<bool Min>
Result byRange(irs::boolean_filter* filter, std::string name, const ScopedAqlValue& value,
               bool const incl, QueryContext const& /*ctx*/, FilterContext const& filterCtx) {

  // ArangoDB type order
  // null  <  bool  <  number  <  string  <  array/list  <  object/document
  switch (value.type()) {
    case arangodb::iresearch::SCOPED_VALUE_TYPE_NULL: {
      if (filter) {
        irs::by_range* range{nullptr};
        if (filterCtx.isSearchFilter || !Min) {
          range = &filter->add<irs::by_range>();
        } else {
          auto& rangeOr  = filter->add<irs::Or>();
          range = &rangeOr.add<irs::by_range>();
          // all number, bool and string fields ae greater by data order
          {
            auto stringName = name;  // intentional copy as mangling is inplace!
            kludge::mangleString(stringName);
            setupAllTypedFilter(rangeOr, std::move(stringName), filterCtx.boost);
          }
          {
            auto numberName = name;  // intentional copy as mangling is inplace!
            kludge::mangleNumeric(numberName);
            setupAllTypedFilter(rangeOr, std::move(numberName), filterCtx.boost);
          }
          {
            auto boolName = name;  // intentional copy as mangling is inplace!
            kludge::mangleBool(boolName);
            setupAllTypedFilter(rangeOr, std::move(boolName), filterCtx.boost);
          }
        }

        kludge::mangleNull(name);
        *range->mutable_field() = std::move(name);
        range->boost(filterCtx.boost);
        auto* opts = range->mutable_options();
        irs::assign(Min ? opts->range.min : opts->range.max,
                    irs::null_token_stream::value_null());
        (Min ? opts->range.min_type : opts->range.max_type) =
            incl ? irs::BoundType::INCLUSIVE  : irs::BoundType::EXCLUSIVE;
      }
      return {};
    }
    case arangodb::iresearch::SCOPED_VALUE_TYPE_BOOL: {
      if (filter) {
        irs::by_range* range{nullptr};
        if (filterCtx.isSearchFilter) {
          range = &filter->add<irs::by_range>();
        } else {
          auto& rangeOr  = filter->add<irs::Or>();
          range = &rangeOr.add<irs::by_range>();
          if constexpr (Min) {
            // all number and string fields ae greater by data order 
            {
              auto stringName = name; // intentional copy as mangling is inplace!
              kludge::mangleString(stringName);
              setupAllTypedFilter(rangeOr, std::move(stringName), filterCtx.boost);
            }
            {
              auto numberName = name; // intentional copy as mangling is inplace!
              kludge::mangleNumeric(numberName);
              setupAllTypedFilter(rangeOr, std::move(numberName), filterCtx.boost);
            }
          } else {
            // all null sub-field is ok )
            auto nullName = name; // intentional copy as mangling is inplace!
            kludge::mangleNull(nullName);
            setupAllTypedFilter(rangeOr, std::move(nullName), filterCtx.boost);
          }
        }
        TRI_ASSERT(range);
        kludge::mangleBool(name);
        *range->mutable_field() = std::move(name);
        range->boost(filterCtx.boost);
        auto* opts = range->mutable_options();
        irs::assign(Min ? opts->range.min : opts->range.max,
                    irs::boolean_token_stream::value(value.getBoolean()));
        (Min ? opts->range.min_type : opts->range.max_type) =
            incl ? irs::BoundType::INCLUSIVE  : irs::BoundType::EXCLUSIVE;
      }

      return {};
    }
    case arangodb::iresearch::SCOPED_VALUE_TYPE_DOUBLE: {
      if (filter) {
        double_t dblValue;

        if (!value.getDouble(dblValue)) {
          // can't parse as double
          return {TRI_ERROR_BAD_PARAMETER, "could not parse double value"};
        }

        irs::by_granular_range* range{nullptr};
        if (filterCtx.isSearchFilter) {
          range = &filter->add<irs::by_granular_range>();
        } else {
          auto& rangeOr = filter->add<irs::Or>();
          range = &rangeOr.add<irs::by_granular_range>();
          if constexpr (Min) {
            auto stringName = name;  // intentional copy as mangling is inplace!
            kludge::mangleString(stringName);
            setupAllTypedFilter(rangeOr, std::move(stringName), filterCtx.boost);
          } else {
            {
              auto boolName = name;  // intentional copy as mangling is inplace!
              kludge::mangleBool(boolName);
              setupAllTypedFilter(rangeOr, std::move(boolName), filterCtx.boost);
            }
            {
              // all null sub-field is ok )
              auto nullName = name;  // intentional copy as mangling is inplace!
              kludge::mangleNull(nullName);
              setupAllTypedFilter(rangeOr, std::move(nullName), filterCtx.boost);
            }
          }
        }
        irs::numeric_token_stream stream;

        kludge::mangleNumeric(name);
        *range->mutable_field() = std::move(name);
        range->boost(filterCtx.boost);

        stream.reset(dblValue);
        auto* opts = range->mutable_options();
        irs::set_granular_term(Min ? opts->range.min : opts->range.max,
                               stream);
        (Min ? opts->range.min_type : opts->range.max_type) =
            incl ? irs::BoundType::INCLUSIVE  : irs::BoundType::EXCLUSIVE;
      }

      return {};
    }
    case arangodb::iresearch::SCOPED_VALUE_TYPE_STRING: {
      if (filter) {
        irs::string_ref strValue;

        if (!value.getString(strValue)) {
          // can't parse as string
          return {TRI_ERROR_BAD_PARAMETER, "could not parse string value"};
        }

        irs::by_range* range{nullptr};
        if (filterCtx.isSearchFilter || Min) {
          range = &filter->add<irs::by_range>();
        } else {
          auto& rangeOr = filter->add<irs::Or>();
          range = &rangeOr.add<irs::by_range>();
          {
            auto boolName = name;  // intentional copy as mangling is inplace!
            kludge::mangleBool(boolName);
            setupAllTypedFilter(rangeOr, std::move(boolName), filterCtx.boost);
          }
          {
            // all null sub-field is ok )
            auto nullName = name;  // intentional copy as mangling is inplace!
            kludge::mangleNull(nullName);
            setupAllTypedFilter(rangeOr, std::move(nullName), filterCtx.boost);
          }
          {
            auto numberName = name;  // intentional copy as mangling is inplace!
            kludge::mangleNumeric(numberName);
            setupAllTypedFilter(rangeOr, std::move(numberName), filterCtx.boost);
          }
        }

        TRI_ASSERT(filterCtx.analyzer._pool);
        kludge::mangleField(name, filterCtx.isSearchFilter, filterCtx.analyzer);
        *range->mutable_field() = std::move(name);
        range->boost(filterCtx.boost);
        auto* opts = range->mutable_options();
        irs::assign(Min ? opts->range.min : opts->range.max,
                    irs::ref_cast<irs::byte_type>(strValue));
        (Min ? opts->range.min_type : opts->range.max_type) =
            incl ? irs::BoundType::INCLUSIVE  : irs::BoundType::EXCLUSIVE;
      }

      return {};
    }
    default:
      // wrong value type
      return {TRI_ERROR_BAD_PARAMETER, "invalid value type"};
  }
}

template<bool Min>
Result byRange(irs::boolean_filter* filter,
               arangodb::iresearch::NormalizedCmpNode const& node, bool const incl,
               QueryContext const& ctx, FilterContext const& filterCtx) {
  TRI_ASSERT(node.attribute && node.attribute->isDeterministic());
  TRI_ASSERT(node.value && node.value->isDeterministic());

  std::string name;
  if (filter && !nameFromAttributeAccess(name, *node.attribute, ctx)) {
    return {
      TRI_ERROR_BAD_PARAMETER,
      "Failed to generate field name from node "s.append(aql::AstNode::toString(node.attribute))
    };
  }
  auto value = ScopedAqlValue(*node.value);
  if (!value.isConstant()) {
    if (!filter) {
      // can't evaluate non constant filter before the execution
      return {};
    }

    if (!value.execute(ctx)) {
      // could not execute expression
      return { TRI_ERROR_BAD_PARAMETER, "can not execute expression" };
    }
  }
  return byRange<Min>(filter, name, value, incl, ctx, filterCtx);
}

Result fromExpression(irs::boolean_filter* filter, QueryContext const& ctx,
                      FilterContext const& filterCtx, aql::AstNode const& node) {

  // non-deterministic condition or self-referenced variable
  if (!node.isDeterministic() || arangodb::iresearch::findReference(node, *ctx.ref)) {
    // not supported by IResearch, but could be handled by ArangoDB
    if (filterCtx.isSearchFilter) {
      if (filter) {
        appendExpression(*filter, node, ctx, filterCtx);
        return {};
      }
    } else {
      return {TRI_ERROR_NOT_IMPLEMENTED, "ByExpression filter is supported for SEARCH only"};
    }
  }

  if (!filter) {
    return {};
  }

  bool result;

  if (node.isConstant()) {
    result = node.isTrue();
  } else {  // deterministic expression
    ScopedAqlValue value(node);

    if (!value.execute(ctx)) {
      // can't execute expression
      return {TRI_ERROR_BAD_PARAMETER, "can not execute expression"};
    }

    result = value.getBoolean();
  }

  if (result) {
    filter->add<irs::all>().boost(filterCtx.boost);
  } else {
    filter->add<irs::empty>();
  }

  return {};
}

Result fromExpression(irs::boolean_filter* filter, QueryContext const& ctx,
                    FilterContext const& filterCtx,
                    std::shared_ptr<aql::AstNode>&& node) {
  // redirect to existing function for AstNode const& nodes to
  // avoid coding the logic twice
  return fromExpression(filter, ctx, filterCtx, *node);
}


// GEO_IN_RANGE(attribute, shape, lower, upper[, includeLower = true, includeUpper = true])
Result fromFuncGeoInRange(
    char const* funcName,
    irs::boolean_filter* filter,
    QueryContext const& ctx,
    FilterContext const& filterCtx,
    aql::AstNode const& args) {
  TRI_ASSERT(funcName);
  using ArgsRange = error::Range<4, 6>;

  if (!args.isDeterministic()) {
    return error::nondeterministicArgs(funcName);
  }

  auto const argc = args.numMembers();


  if (argc < ArgsRange::MIN || argc > ArgsRange::MAX) {
    return error::invalidArgsCount<ArgsRange>(funcName);
  }

  auto const* fieldNode = args.getMemberUnchecked(0);
  auto const* centroidNode = args.getMemberUnchecked(1);
  size_t fieldNodeIdx = 1;
  size_t centroidNodeIdx = 2;

  if (!arangodb::iresearch::checkAttributeAccess(fieldNode, *ctx.ref)) {
    if (!arangodb::iresearch::checkAttributeAccess(centroidNode, *ctx.ref)) {
      return {
        TRI_ERROR_BAD_PARAMETER,
         "'"s.append(funcName)
             .append("' AQL function: Unable to find argument denoting an attribute identifier")
      };
    }

    std::swap(fieldNode, centroidNode);
    fieldNodeIdx = 2;
    centroidNodeIdx = 1;
  }

  if (!fieldNode) {
    return error::invalidAttribute(funcName, fieldNodeIdx);
  }

  if (!centroidNode) {
    return error::invalidAttribute(funcName, centroidNodeIdx);
  }

  bool const buildFilter = filter;

  S2LatLng centroid;
  ScopedAqlValue tmpValue(*centroidNode);
  if (buildFilter || tmpValue.isConstant()) {
    if (!tmpValue.execute(ctx)) {
      return error::failedToEvaluate(funcName, centroidNodeIdx);
    }

    auto const res = getLatLong(tmpValue, centroid, funcName, centroidNodeIdx);

    if (res.fail()) {
      return res;
    }
  }

  double_t minDistance = 0;

  auto rv = evaluateArg(minDistance, tmpValue, funcName, args, 2, buildFilter, ctx);

  if (rv.fail()) {
    return rv;
  }

  double_t maxDistance = 0;

  rv = evaluateArg(maxDistance, tmpValue, funcName, args, 3, buildFilter, ctx);

  if (rv.fail()) {
    return rv;
  }

  bool includeMin = true;
  bool includeMax = true;

  if (argc > 4) {
    rv = evaluateArg(includeMin, tmpValue, funcName, args, 4, buildFilter, ctx);

    if (rv.fail()) {
      return rv;
    }

    if (argc > 5) {
      rv = evaluateArg(includeMax, tmpValue, funcName, args, 5, buildFilter, ctx);

      if (rv.fail()) {
        return rv;
      }
    }
  }

  if (filter) {
    std::string name;

    if (!nameFromAttributeAccess(name, *fieldNode, ctx)) {
      return error::failedToGenerateName(funcName, fieldNodeIdx);
    }

    auto& geo_filter = filter->add<GeoDistanceFilter>();
    geo_filter.boost(filterCtx.boost);

    auto* options = geo_filter.mutable_options();
    setupGeoFilter(filterCtx.analyzer, options->options);

    options->origin = centroid.ToPoint();
    if (minDistance != 0.) {
      options->range.min = minDistance;
      options->range.min_type = includeMin
        ? irs::BoundType::INCLUSIVE
        : irs::BoundType::EXCLUSIVE;
    }
    options->range.max = maxDistance;
    options->range.max_type = includeMax
      ? irs::BoundType::INCLUSIVE
      : irs::BoundType::EXCLUSIVE;

    TRI_ASSERT(filterCtx.analyzer);
    kludge::mangleField(name, filterCtx.isSearchFilter, filterCtx.analyzer);
    *geo_filter.mutable_field() = std::move(name);
  }

  return {};
}

// GEO_DISTANCE(.. , ..) <|<=|==|>|>= Distance
Result fromGeoDistanceInterval(
    irs::boolean_filter* filter,
    arangodb::iresearch::NormalizedCmpNode const& node,
    QueryContext const& ctx, FilterContext const& filterCtx) {

  TRI_ASSERT(node.attribute &&
             node.attribute->isDeterministic() &&
             aql::NODE_TYPE_FCALL == node.attribute->type &&
             &aql::Functions::GeoDistance ==
               reinterpret_cast<aql::Function const*>(node.attribute->getData())->implementation);
  TRI_ASSERT(node.value && node.value->isDeterministic());

  auto* args = node.attribute->getMemberUnchecked(0);
  TRI_ASSERT(args);

  if (args->numMembers() != 2) {
    return {TRI_ERROR_QUERY_FUNCTION_ARGUMENT_NUMBER_MISMATCH};
  }

  auto* fieldNode = args->getMemberUnchecked(0);
  auto* centroidNode = args->getMemberUnchecked(1);
  size_t fieldNodeIdx = 1;
  size_t centroidNodeIdx = 2;

  if (!arangodb::iresearch::checkAttributeAccess(fieldNode, *ctx.ref)) {
    if (!arangodb::iresearch::checkAttributeAccess(centroidNode, *ctx.ref)) {
      return {TRI_ERROR_BAD_PARAMETER};
    }

    std::swap(fieldNode, centroidNode);
    centroidNodeIdx = 1;
    fieldNodeIdx = 2;
  }

  if (arangodb::iresearch::findReference(*centroidNode, *ctx.ref)) {
    // centroid contains referenced variable
    return {TRI_ERROR_BAD_PARAMETER};
  }

  S2LatLng centroid;
  ScopedAqlValue centroidValue(*centroidNode);
  if (filter || centroidValue.isConstant()) {
    if (!centroidValue.execute(ctx)) {
      return error::failedToEvaluate(GEO_DISTANCE_FUNC, centroidNodeIdx);
    }

    auto const res = getLatLong(centroidValue, centroid, GEO_DISTANCE_FUNC, centroidNodeIdx);

    if (res.fail()) {
      return res;
    }
  }

  double_t distance{};
  ScopedAqlValue distanceValue(*node.value);
  if (filter || distanceValue.isConstant()) {
    if (!distanceValue.execute(ctx)) {
      return {
        TRI_ERROR_BAD_PARAMETER,
        "Failed to evaluate an argument denoting a distance near '"s +
        GEO_DISTANCE_FUNC + "' function"
      };
    }

    if (SCOPED_VALUE_TYPE_DOUBLE != distanceValue.type() ||
        !distanceValue.getDouble(distance)) {
      return {
        TRI_ERROR_BAD_PARAMETER,
        "Failed to parse an argument denoting a distance as a number near '"s +
        GEO_DISTANCE_FUNC + "' function"
      };
    }
  }

  if (filter) {
    std::string name;

    if (!nameFromAttributeAccess(name, *fieldNode, ctx)) {
      return error::failedToGenerateName(GEO_DISTANCE_FUNC, fieldNodeIdx);
    }

    auto& geo_filter = (aql::NODE_TYPE_OPERATOR_BINARY_NE == node.cmp
                       ? filter->add<irs::Not>().filter<GeoDistanceFilter>()
                       : filter->add<GeoDistanceFilter>());

    geo_filter.boost(filterCtx.boost);

    auto* options = geo_filter.mutable_options();
    setupGeoFilter(filterCtx.analyzer, options->options);

    options->origin = centroid.ToPoint();

    switch (node.cmp) {
      case aql::NODE_TYPE_OPERATOR_BINARY_EQ:
      case aql::NODE_TYPE_OPERATOR_BINARY_NE:
        options->range.min = distance;
        options->range.min_type = irs::BoundType::INCLUSIVE;
        options->range.max = distance;
        options->range.max_type = irs::BoundType::INCLUSIVE;
        break;
      case aql::NODE_TYPE_OPERATOR_BINARY_LT:
      case aql::NODE_TYPE_OPERATOR_BINARY_LE:
        options->range.max = distance;
        options->range.max_type = aql::NODE_TYPE_OPERATOR_BINARY_LE == node.cmp
          ? irs::BoundType::INCLUSIVE
          : irs::BoundType::EXCLUSIVE;
        break;
      case aql::NODE_TYPE_OPERATOR_BINARY_GT:
      case aql::NODE_TYPE_OPERATOR_BINARY_GE:
        options->range.min = distance;
        options->range.min_type = aql::NODE_TYPE_OPERATOR_BINARY_GE == node.cmp
          ? irs::BoundType::INCLUSIVE
          : irs::BoundType::EXCLUSIVE;
        break;
      default:
        TRI_ASSERT(false);
        return {TRI_ERROR_BAD_PARAMETER};
    }

    TRI_ASSERT(filterCtx.analyzer);
    kludge::mangleField(name, filterCtx.isSearchFilter, filterCtx.analyzer);
    *geo_filter.mutable_field() = std::move(name);
  }

  return {};
}

Result fromInterval(irs::boolean_filter* filter, QueryContext const& ctx,
                    FilterContext const& filterCtx, aql::AstNode const& node) {
  TRI_ASSERT(arangodb::aql::NODE_TYPE_OPERATOR_BINARY_LT == node.type ||
             arangodb::aql::NODE_TYPE_OPERATOR_BINARY_LE == node.type ||
             arangodb::aql::NODE_TYPE_OPERATOR_BINARY_GT == node.type ||
             arangodb::aql::NODE_TYPE_OPERATOR_BINARY_GE == node.type);

  arangodb::iresearch::NormalizedCmpNode normNode;

  if (!arangodb::iresearch::normalizeCmpNode(node, *ctx.ref, normNode)) {
    if (arangodb::iresearch::normalizeGeoDistanceCmpNode(node, *ctx.ref, normNode)) {
      if (fromGeoDistanceInterval(filter, normNode, ctx, filterCtx).ok()) {
        return {};
      }
    }

    return fromExpression(filter, ctx, filterCtx, node);
  }

  bool const incl = aql::NODE_TYPE_OPERATOR_BINARY_GE == normNode.cmp ||
                    aql::NODE_TYPE_OPERATOR_BINARY_LE == normNode.cmp;

  bool const min = aql::NODE_TYPE_OPERATOR_BINARY_GT == normNode.cmp ||
                   aql::NODE_TYPE_OPERATOR_BINARY_GE == normNode.cmp;

  return min ? byRange<true>(filter, normNode, incl, ctx, filterCtx)
             : byRange<false>(filter, normNode, incl, ctx, filterCtx);
}

Result fromBinaryEq(irs::boolean_filter* filter, QueryContext const& ctx,
                  FilterContext const& filterCtx, aql::AstNode const& node) {
  TRI_ASSERT(aql::NODE_TYPE_OPERATOR_BINARY_EQ == node.type ||
             aql::NODE_TYPE_OPERATOR_BINARY_NE == node.type);

  arangodb::iresearch::NormalizedCmpNode normalized;

  if (!arangodb::iresearch::normalizeCmpNode(node, *ctx.ref, normalized)) {
    if (arangodb::iresearch::normalizeGeoDistanceCmpNode(node, *ctx.ref, normalized)) {
      if (fromGeoDistanceInterval(filter, normalized, ctx, filterCtx).ok()) {
        return {};
      }
    }

    auto rv = fromExpression(filter, ctx, filterCtx, node);
    return rv.withError([&](result::Error& err) {
      err.resetErrorMessage(
          arangodb::basics::StringUtils::concatT("in from binary equation",
                                                 rv.errorMessage()));
    });
  }

  irs::by_term* termFilter = nullptr;

  if (filter) {
    termFilter = &(aql::NODE_TYPE_OPERATOR_BINARY_NE == node.type
                       ? filter->add<irs::Not>().filter<irs::by_term>()
                       : filter->add<irs::by_term>());
  }

  return byTerm(termFilter, normalized, ctx, filterCtx);
}

Result fromRange(irs::boolean_filter* filter, QueryContext const& /*ctx*/,
                 FilterContext const& filterCtx, aql::AstNode const& node) {
  TRI_ASSERT(aql::NODE_TYPE_RANGE == node.type);

  if (node.numMembers() != 2) {
    auto rv = error::malformedNode(node.type);
    return rv.reset(TRI_ERROR_BAD_PARAMETER,
                    arangodb::basics::StringUtils::concatT(
                        "wrong number of arguments in range expression: ", rv.errorMessage()));
  }

  // ranges are always true
  if (filter) {
    filter->add<irs::all>().boost(filterCtx.boost);
  }

  return {};
}

std::pair<Result, aql::AstNodeType> buildBinaryArrayComparisonPreFilter(
    irs::boolean_filter* &filter, aql::AstNodeType arrayComparison,
    const aql::AstNode* qualifierNode, size_t arraySize) {
  TRI_ASSERT(qualifierNode);
  auto qualifierType = qualifierNode->getIntValue(true);
  aql::AstNodeType expansionNodeType = aql::NODE_TYPE_ROOT;
  if (0 == arraySize) {
    expansionNodeType = aql::NODE_TYPE_ROOT; // no subfilters expansion needed
    switch (qualifierType) {
      case aql::Quantifier::ANY:
        if (filter) {
          filter->add<irs::empty>();
        }
        break;
      case aql::Quantifier::ALL:
      case aql::Quantifier::NONE:
        if (filter) {
          filter->add<irs::all>();
        }
        break;
      default:
        TRI_ASSERT(false); // new qualifier added ?
        return std::make_pair(
            Result(TRI_ERROR_NOT_IMPLEMENTED, "Unknown qualifier in Array comparison operator"),
            aql::AstNodeType::NODE_TYPE_ROOT);
    }
  } else {
    // NONE is inverted ALL so do conversion
    if (aql::Quantifier::NONE == qualifierType) {
      qualifierType = aql::Quantifier::ALL;
      switch (arrayComparison) {
        case aql::NODE_TYPE_OPERATOR_BINARY_ARRAY_NIN:
        case aql::NODE_TYPE_OPERATOR_BINARY_ARRAY_NE:
          arrayComparison = aql::NODE_TYPE_OPERATOR_BINARY_ARRAY_IN;
          break;
        case aql::NODE_TYPE_OPERATOR_BINARY_ARRAY_IN:
        case aql::NODE_TYPE_OPERATOR_BINARY_ARRAY_EQ:
          arrayComparison = aql::NODE_TYPE_OPERATOR_BINARY_ARRAY_NIN;
          break;
        case aql::NODE_TYPE_OPERATOR_BINARY_ARRAY_GE:
          arrayComparison = aql::NODE_TYPE_OPERATOR_BINARY_ARRAY_LT;
          break;
        case aql::NODE_TYPE_OPERATOR_BINARY_ARRAY_GT:
          arrayComparison = aql::NODE_TYPE_OPERATOR_BINARY_ARRAY_LE;
          break;
        case aql::NODE_TYPE_OPERATOR_BINARY_ARRAY_LE:
          arrayComparison = aql::NODE_TYPE_OPERATOR_BINARY_ARRAY_GT;
          break;
        case aql::NODE_TYPE_OPERATOR_BINARY_ARRAY_LT:
          arrayComparison = aql::NODE_TYPE_OPERATOR_BINARY_ARRAY_GE;
          break;
        default:
          TRI_ASSERT(false); // new array comparison operator?
          return std::make_pair(
              Result(TRI_ERROR_NOT_IMPLEMENTED, "Unknown Array NONE comparison operator"),
              aql::AstNodeType::NODE_TYPE_ROOT);
      }
    }
    switch (qualifierType) {
      case aql::Quantifier::ALL:
        // calculate node type for expanding operation
        // As soon as array is left argument but for filter we place document to the left
        // we reverse comparison operation
        switch (arrayComparison) {
          case aql::NODE_TYPE_OPERATOR_BINARY_ARRAY_IN:
          case aql::NODE_TYPE_OPERATOR_BINARY_ARRAY_EQ:
            if (filter) {
              filter = static_cast<irs::boolean_filter*>(&filter->add<irs::And>());
            }
            expansionNodeType = aql::NODE_TYPE_OPERATOR_BINARY_EQ;
            break;
          case aql::NODE_TYPE_OPERATOR_BINARY_ARRAY_NIN:
          case aql::NODE_TYPE_OPERATOR_BINARY_ARRAY_NE:
            if (filter) {
              filter = static_cast<irs::boolean_filter*>(&filter->add<irs::Not>().filter<irs::Or>());
            }
            expansionNodeType = aql::NODE_TYPE_OPERATOR_BINARY_EQ;
            break;
          case aql::NODE_TYPE_OPERATOR_BINARY_ARRAY_LT:
            if (filter) {
              filter = static_cast<irs::boolean_filter*>(&filter->add<irs::And>());
            }
            expansionNodeType = aql::NODE_TYPE_OPERATOR_BINARY_GT;
            break;
          case aql::NODE_TYPE_OPERATOR_BINARY_ARRAY_LE:
            if (filter) {
              filter = static_cast<irs::boolean_filter*>(&filter->add<irs::And>());
            }
            expansionNodeType = aql::NODE_TYPE_OPERATOR_BINARY_GE;
            break;
          case aql::NODE_TYPE_OPERATOR_BINARY_ARRAY_GT:
            if (filter) {
              filter = static_cast<irs::boolean_filter*>(&filter->add<irs::And>());
            }
            expansionNodeType = aql::NODE_TYPE_OPERATOR_BINARY_LT;
            break;
          case aql::NODE_TYPE_OPERATOR_BINARY_ARRAY_GE:
            if (filter) {
              filter = static_cast<irs::boolean_filter*>(&filter->add<irs::And>());
            }
            expansionNodeType = aql::NODE_TYPE_OPERATOR_BINARY_LE;
            break;
          default:
            TRI_ASSERT(false); // new array comparison operator?
            return std::make_pair(
                Result(TRI_ERROR_NOT_IMPLEMENTED, "Unknown Array ALL/NONE comparison operator"),
                aql::AstNodeType::NODE_TYPE_ROOT);
        }
        break;
      case aql::Quantifier::ANY: {
        switch (arrayComparison) {
          case aql::NODE_TYPE_OPERATOR_BINARY_ARRAY_IN:
          case aql::NODE_TYPE_OPERATOR_BINARY_ARRAY_EQ:
            if (filter) {
              filter = static_cast<irs::boolean_filter*>(&filter->add<irs::Or>());
            }
            expansionNodeType = aql::NODE_TYPE_OPERATOR_BINARY_EQ;
            break;
          case aql::NODE_TYPE_OPERATOR_BINARY_ARRAY_NIN:
          case aql::NODE_TYPE_OPERATOR_BINARY_ARRAY_NE:
            if (filter) {
              filter = static_cast<irs::boolean_filter*>(&filter->add<irs::Not>().filter<irs::And>());
            }
            expansionNodeType = aql::NODE_TYPE_OPERATOR_BINARY_EQ;
            break;
          case aql::NODE_TYPE_OPERATOR_BINARY_ARRAY_GT:
            if (filter) {
              filter = static_cast<irs::boolean_filter*>(&filter->add<irs::Or>());
            }
            expansionNodeType = aql::NODE_TYPE_OPERATOR_BINARY_LT;
            break;
          case aql::NODE_TYPE_OPERATOR_BINARY_ARRAY_GE:
            if (filter) {
              filter = static_cast<irs::boolean_filter*>(&filter->add<irs::Or>());
            }
            expansionNodeType = aql::NODE_TYPE_OPERATOR_BINARY_LE;
            break;
          case aql::NODE_TYPE_OPERATOR_BINARY_ARRAY_LT:
            if (filter) {
              filter = static_cast<irs::boolean_filter*>(&filter->add<irs::Or>());
            }
            expansionNodeType = aql::NODE_TYPE_OPERATOR_BINARY_GT;
            break;
          case aql::NODE_TYPE_OPERATOR_BINARY_ARRAY_LE:
            if (filter) {
              filter = static_cast<irs::boolean_filter*>(&filter->add<irs::Or>());
            }
            expansionNodeType = aql::NODE_TYPE_OPERATOR_BINARY_GE;
            break;
          default:
            TRI_ASSERT(false); // new array comparison operator?
            return std::make_pair(
                Result(TRI_ERROR_NOT_IMPLEMENTED, "Unknown Array ANY comparison operator"),
                aql::AstNodeType::NODE_TYPE_ROOT);
        }
        break;
      }
      default:
        TRI_ASSERT(false); // new qualifier added ?
        return std::make_pair(
            Result(TRI_ERROR_NOT_IMPLEMENTED, "Unknown qualifier in Array comparison operator"),
            aql::AstNodeType::NODE_TYPE_ROOT);
    }
  }
  return std::make_pair(TRI_ERROR_NO_ERROR, expansionNodeType);
}

class ByTermSubFilterFactory {
 public:
  static Result byNodeSubFilter(irs::boolean_filter* filter,
                                arangodb::iresearch::NormalizedCmpNode const& node,
                                QueryContext const& ctx, FilterContext const& filterCtx) {
    TRI_ASSERT(aql::NODE_TYPE_OPERATOR_BINARY_EQ == node.cmp);
    irs::by_term* termFilter =  nullptr;
    if (filter) {
      termFilter = &filter->add<irs::by_term>();
    }
    return byTerm(termFilter, node, ctx, filterCtx);
  }

  static Result byValueSubFilter(irs::boolean_filter* filter, std::string fieldName, const ScopedAqlValue& value,
                                 aql::AstNodeType arrayExpansionNodeType,
                                 QueryContext const& ctx, FilterContext const& filterCtx) {
    TRI_ASSERT(aql::NODE_TYPE_OPERATOR_BINARY_EQ == arrayExpansionNodeType);
    irs::by_term* termFilter =  nullptr;
    if (filter) {
      termFilter = &filter->add<irs::by_term>();
    }
    return byTerm(termFilter, std::move(fieldName), value, ctx, filterCtx);
  }
};

class ByRangeSubFilterFactory {
 public:
  static Result byNodeSubFilter(irs::boolean_filter* filter,
                                arangodb::iresearch::NormalizedCmpNode const& node,
                                QueryContext const& ctx, FilterContext const& filterCtx) {
    bool incl, min;
    std::tie(min, incl) = calcMinInclude(node.cmp);
    return min ? byRange<true>(filter, node, incl, ctx, filterCtx)
               : byRange<false>(filter, node, incl, ctx, filterCtx);
  }

  static Result byValueSubFilter(irs::boolean_filter* filter, std::string fieldName, const ScopedAqlValue& value,
                                 aql::AstNodeType arrayExpansionNodeType,
                                 QueryContext const& ctx, FilterContext const& filterCtx) {
    bool incl, min;
    std::tie(min, incl) = calcMinInclude(arrayExpansionNodeType);
    return min ? byRange<true>(filter, fieldName, value, incl, ctx, filterCtx)
               : byRange<false>(filter, fieldName, value, incl, ctx, filterCtx);
  }

 private:
  static std::pair<bool, bool> calcMinInclude(aql::AstNodeType arrayExpansionNodeType) {
    TRI_ASSERT(aql::NODE_TYPE_OPERATOR_BINARY_LT == arrayExpansionNodeType ||
               aql::NODE_TYPE_OPERATOR_BINARY_LE == arrayExpansionNodeType ||
               aql::NODE_TYPE_OPERATOR_BINARY_GT == arrayExpansionNodeType ||
               aql::NODE_TYPE_OPERATOR_BINARY_GE == arrayExpansionNodeType);
    return std::pair<bool, bool>(
        // min
        aql::NODE_TYPE_OPERATOR_BINARY_GT == arrayExpansionNodeType ||
        aql::NODE_TYPE_OPERATOR_BINARY_GE == arrayExpansionNodeType,
        // incl
        aql::NODE_TYPE_OPERATOR_BINARY_GE == arrayExpansionNodeType ||
        aql::NODE_TYPE_OPERATOR_BINARY_LE == arrayExpansionNodeType);
  }
};


template<typename SubFilterFactory>
Result fromArrayComparison(irs::boolean_filter*& filter, QueryContext const& ctx,
                           FilterContext const& filterCtx, aql::AstNode const& node) {
  TRI_ASSERT(aql::NODE_TYPE_OPERATOR_BINARY_ARRAY_LT == node.type ||
             aql::NODE_TYPE_OPERATOR_BINARY_ARRAY_LE == node.type ||
             aql::NODE_TYPE_OPERATOR_BINARY_ARRAY_GT == node.type ||
             aql::NODE_TYPE_OPERATOR_BINARY_ARRAY_GE == node.type ||
             aql::NODE_TYPE_OPERATOR_BINARY_ARRAY_EQ == node.type ||
             aql::NODE_TYPE_OPERATOR_BINARY_ARRAY_NE == node.type ||
             aql::NODE_TYPE_OPERATOR_BINARY_ARRAY_IN == node.type ||
             aql::NODE_TYPE_OPERATOR_BINARY_ARRAY_NIN == node.type);
  if (node.numMembers() != 3) {
    auto rv = error::malformedNode(node.type);
    return rv.reset(rv.errorNumber(),
                    arangodb::basics::StringUtils::concatT(
                        "error in Array comparison operator: ", rv.errorMessage()));
  }

  auto const* valueNode = node.getMemberUnchecked(0);
  TRI_ASSERT(valueNode);

  auto const* attributeNode = node.getMemberUnchecked(1);
  TRI_ASSERT(attributeNode);

  auto const* qualifierNode = node.getMemberUnchecked(2);
  TRI_ASSERT(qualifierNode);

  if (qualifierNode->type != aql::NODE_TYPE_QUANTIFIER) {
    return { TRI_ERROR_BAD_PARAMETER, "wrong qualifier node type for Array comparison operator" };
  }
    if (aql::NODE_TYPE_ARRAY == valueNode->type) {
    if (!attributeNode->isDeterministic()) {
      // not supported by IResearch, but could be handled by ArangoDB
      return fromExpression(filter, ctx, filterCtx, node);
    }
    size_t const n = valueNode->numMembers();
    if (!arangodb::iresearch::checkAttributeAccess(attributeNode, *ctx.ref)) {
      // no attribute access specified in attribute node, try to
      // find it in value node
      bool attributeAccessFound = false;
      for (size_t i = 0; i < n; ++i) {
        attributeAccessFound |=
            (nullptr != arangodb::iresearch::checkAttributeAccess(valueNode->getMemberUnchecked(i),
                                                                *ctx.ref));
      }
      if (!attributeAccessFound) {
        return fromExpression(filter, ctx, filterCtx, node);
      }
    }
    Result buildRes;
    aql::AstNodeType arrayExpansionNodeType;
    std::tie(buildRes, arrayExpansionNodeType) = buildBinaryArrayComparisonPreFilter(filter, node.type, qualifierNode, n);
    if (!buildRes.ok()) {
      return buildRes;
    }
    if (filter) {
      filter->boost(filterCtx.boost);
    }
    if (aql::NODE_TYPE_ROOT == arrayExpansionNodeType) {
      // nothing to do more
      return {};
    }
    FilterContext const subFilterCtx{
      filterCtx.analyzer,
      irs::no_boost(), // reset boost
      filterCtx.isSearchFilter};
    // Expand array interval as several binaryInterval nodes ('array' feature is ensured by pre-filter)
    arangodb::iresearch::NormalizedCmpNode normalized;
    aql::AstNode toNormalize(arrayExpansionNodeType);
    toNormalize.reserve(2);
    for (size_t i = 0; i < n; ++i) {
      auto const* member = valueNode->getMemberUnchecked(i);
      TRI_ASSERT(member);

      // edit in place for now; TODO change so we can replace instead
      TEMPORARILY_UNLOCK_NODE(&toNormalize);
      toNormalize.clearMembers();
      toNormalize.addMember(attributeNode);
      toNormalize.addMember(member);
      toNormalize.flags = member->flags;
      if (!arangodb::iresearch::normalizeCmpNode(toNormalize, *ctx.ref, normalized)) {
        if (!filter) {
          // can't evaluate non constant filter before the execution
          if (filterCtx.isSearchFilter) {
            return {};
          } else {
            return {TRI_ERROR_NOT_IMPLEMENTED, "ByExpression filter is supported for SEARCH only"};
          }
        }
        // use std::shared_ptr since AstNode is not copyable/moveable
        auto exprNode = std::make_shared<aql::AstNode>(arrayExpansionNodeType);
        exprNode->reserve(2);
        exprNode->addMember(attributeNode);
        exprNode->addMember(member);

        // not supported by IResearch, but could be handled by ArangoDB
        auto rv = fromExpression(filter, ctx, subFilterCtx, std::move(exprNode));
        if (rv.fail()) {
          return rv.reset(rv.errorNumber(),
                          arangodb::basics::StringUtils::concatT(
                              "while getting array: ", rv.errorMessage()));
        }
      } else {
        auto rv = SubFilterFactory::byNodeSubFilter(filter, normalized, ctx, subFilterCtx);
        if (rv.fail()) {
          return rv.reset(rv.errorNumber(),
                          arangodb::basics::StringUtils::concatT(
                              "while getting array: ", rv.errorMessage()));
        }
      }
    }
    return {};
  }

  if (!node.isDeterministic() ||
      !arangodb::iresearch::checkAttributeAccess(attributeNode, *ctx.ref) ||
      arangodb::iresearch::findReference(*valueNode, *ctx.ref)) {
    return fromExpression(filter, ctx, filterCtx, node);
  }

  if (!filter) {
    // can't evaluate non constant filter before the execution
    return {};
  }

  ScopedAqlValue value(*valueNode);
  if (!value.execute(ctx)) {
    // can't execute expression
    return {TRI_ERROR_BAD_PARAMETER, "Unable to extract value from Array comparison operator"};
  }

  switch (value.type()) {
    case arangodb::iresearch::SCOPED_VALUE_TYPE_ARRAY: {
      size_t const n = value.size();
      Result buildRes;
      aql::AstNodeType arrayExpansionNodeType;
      std::tie(buildRes, arrayExpansionNodeType) = buildBinaryArrayComparisonPreFilter(filter, node.type, qualifierNode, n);
      if (!buildRes.ok()) {
        return buildRes;
      }
      filter->boost(filterCtx.boost);
      if (aql::NODE_TYPE_ROOT == arrayExpansionNodeType) {
        // nothing to do more
        return {};
      }
      FilterContext const subFilterCtx{
          filterCtx.analyzer,
          irs::no_boost(),  // reset boost
          filterCtx.isSearchFilter
      };

      std::string fieldName;
      if (filter && !nameFromAttributeAccess(fieldName, *attributeNode, ctx)) {
        return {
          TRI_ERROR_BAD_PARAMETER,
          "Failed to generate field name from node " + aql::AstNode::toString(attributeNode)
        };
      }
      for (size_t i = 0; i < n; ++i) {
        auto rv = SubFilterFactory::byValueSubFilter(filter, fieldName, value.at(i), arrayExpansionNodeType, ctx, subFilterCtx);
        if (rv.fail()) {
          return rv.reset(rv.errorNumber(),
                          arangodb::basics::StringUtils::concatT(
                              "failed to create filter because: ", rv.errorMessage()));
        }
      }
      return {};
    }
    default:
      break;
  }

  // wrong value node type
  return {TRI_ERROR_BAD_PARAMETER, "wrong value node type for Array comparison operator"};
}

Result fromInArray(irs::boolean_filter* filter, QueryContext const& ctx,
                   FilterContext const& filterCtx, aql::AstNode const& node) {
  TRI_ASSERT(aql::NODE_TYPE_OPERATOR_BINARY_IN == node.type ||
             aql::NODE_TYPE_OPERATOR_BINARY_NIN == node.type);

  // `attributeNode` IN `valueNode`
  auto const* attributeNode = node.getMemberUnchecked(0);
  TRI_ASSERT(attributeNode);
  auto const* valueNode = node.getMemberUnchecked(1);
  TRI_ASSERT(valueNode && aql::NODE_TYPE_ARRAY == valueNode->type);

  if (!attributeNode->isDeterministic()) {
    // not supported by IResearch, but could be handled by ArangoDB
    return fromExpression(filter, ctx, filterCtx, node);
  }

  size_t const n = valueNode->numMembers();

  if (!arangodb::iresearch::checkAttributeAccess(attributeNode, *ctx.ref)) {
    // no attribute access specified in attribute node, try to
    // find it in value node

    bool attributeAccessFound = false;
    for (size_t i = 0; i < n; ++i) {
      attributeAccessFound |=
          (nullptr != arangodb::iresearch::checkAttributeAccess(valueNode->getMemberUnchecked(i),
                                                                *ctx.ref));
    }

    if (!attributeAccessFound) {
      return fromExpression(filter, ctx, filterCtx, node);
    }
  }

  if (!n) {
    if (filter) {
      if (aql::NODE_TYPE_OPERATOR_BINARY_NIN == node.type) {
        filter->add<irs::all>().boost(filterCtx.boost);  // not in [] means 'all'
      } else {
        filter->add<irs::empty>();
      }
    }

    // nothing to do more
    return {};
  }

  if (filter) {
    filter = aql::NODE_TYPE_OPERATOR_BINARY_NIN == node.type
                 ? &static_cast<irs::boolean_filter&>(
                       filter->add<irs::Not>().filter<irs::Or>())
                 : &static_cast<irs::boolean_filter&>(filter->add<irs::Or>());
    filter->boost(filterCtx.boost);
  }

  FilterContext const subFilterCtx{
      filterCtx.analyzer,
      irs::no_boost(),  // reset boost
      filterCtx.isSearchFilter
  };

  arangodb::iresearch::NormalizedCmpNode normalized;
  aql::AstNode toNormalize(aql::NODE_TYPE_OPERATOR_BINARY_EQ);
  toNormalize.reserve(2);

  // FIXME better to rewrite expression the following way but there is no place
  // to store created `AstNode` d.a IN [1,RAND(),'3'+RAND()] -> (d.a == 1) OR
  // d.a IN [RAND(),'3'+RAND()]

  for (size_t i = 0; i < n; ++i) {
    auto const* member = valueNode->getMemberUnchecked(i);
    TRI_ASSERT(member);

    // edit in place for now; TODO change so we can replace instead
    TEMPORARILY_UNLOCK_NODE(&toNormalize);
    toNormalize.clearMembers();
    toNormalize.addMember(attributeNode);
    toNormalize.addMember(member);
    toNormalize.flags = member->flags;  // attributeNode is deterministic here

    if (!arangodb::iresearch::normalizeCmpNode(toNormalize, *ctx.ref, normalized)) {
      if (!filter) {
        // can't evaluate non constant filter before the execution
        if (filterCtx.isSearchFilter) {
          return {};
        } else {
          return {TRI_ERROR_NOT_IMPLEMENTED, "ByExpression filter is supported for SEARCH only"};
        }
      }

      // use std::shared_ptr since AstNode is not copyable/moveable
      auto exprNode = std::make_shared<aql::AstNode>(aql::NODE_TYPE_OPERATOR_BINARY_EQ);
      exprNode->reserve(2);
      exprNode->addMember(attributeNode);
      exprNode->addMember(member);

      // not supported by IResearch, but could be handled by ArangoDB
      auto rv = fromExpression(filter, ctx, subFilterCtx, std::move(exprNode));
      if (rv.fail()) {
        return rv.reset(rv.errorNumber(), arangodb::basics::StringUtils::concatT(
                                              "while getting array: ", rv.errorMessage()));
      }
    } else {
      auto* termFilter = filter ? &filter->add<irs::by_term>() : nullptr;

      auto rv = byTerm(termFilter, normalized, ctx, subFilterCtx);
      if (rv.fail()) {
        return rv.reset(rv.errorNumber(), arangodb::basics::StringUtils::concatT(
                                              "while getting array: ", rv.errorMessage()));
      }
    }
  }

  return {};
}

Result fromIn(irs::boolean_filter* filter, QueryContext const& ctx,
              FilterContext const& filterCtx, aql::AstNode const& node) {
  TRI_ASSERT(aql::NODE_TYPE_OPERATOR_BINARY_IN == node.type ||
             aql::NODE_TYPE_OPERATOR_BINARY_NIN == node.type);

  if (node.numMembers() != 2) {
    auto rv = error::malformedNode(node.type);
    return rv.reset(rv.errorNumber(),
                    arangodb::basics::StringUtils::concatT("error in from In",
                                                           rv.errorMessage()));
  }

  auto const* valueNode = node.getMemberUnchecked(1);
  TRI_ASSERT(valueNode);

  if (aql::NODE_TYPE_ARRAY == valueNode->type) {
    return fromInArray(filter, ctx, filterCtx, node);
  }

  auto* attributeNode = node.getMemberUnchecked(0);
  TRI_ASSERT(attributeNode);

  if (!node.isDeterministic() ||
      !arangodb::iresearch::checkAttributeAccess(attributeNode, *ctx.ref) ||
      arangodb::iresearch::findReference(*valueNode, *ctx.ref)) {
    return fromExpression(filter, ctx, filterCtx, node);
  }

  if (!filter) {
    // can't evaluate non constant filter before the execution
    return {};
  }

  if (aql::NODE_TYPE_RANGE == valueNode->type) {
    ScopedAqlValue value(*valueNode);

    if (!value.execute(ctx)) {
      // con't execute expression
      return {TRI_ERROR_BAD_PARAMETER, "Unable to extract value from 'IN' operator"};
    }

    // range
    auto const* range = value.getRange();
    if (!range) {
      return {TRI_ERROR_BAD_PARAMETER, "no valid range"};
    }

    if (aql::NODE_TYPE_OPERATOR_BINARY_NIN == node.type) {
      // handle negation
      filter = &filter->add<irs::Not>().filter<irs::Or>();
    }

    return byRange(filter, *attributeNode, *range, ctx, filterCtx);
  }

  ScopedAqlValue value(*valueNode);

  if (!value.execute(ctx)) {
    // con't execute expression
    return {TRI_ERROR_BAD_PARAMETER, "Unable to extract value from 'IN' operator"};
  }

  switch (value.type()) {
    case arangodb::iresearch::SCOPED_VALUE_TYPE_ARRAY: {
      size_t const n = value.size();

      if (!n) {
        if (aql::NODE_TYPE_OPERATOR_BINARY_NIN == node.type) {
          filter->add<irs::all>().boost(filterCtx.boost);  // not in [] means 'all'
        } else {
          filter->add<irs::empty>();
        }

        // nothing to do more
        return {};
      }

      filter = aql::NODE_TYPE_OPERATOR_BINARY_NIN == node.type
                   ? &static_cast<irs::boolean_filter&>(
                         filter->add<irs::Not>().filter<irs::Or>())
                   : &static_cast<irs::boolean_filter&>(filter->add<irs::Or>());
      filter->boost(filterCtx.boost);

      FilterContext const subFilterCtx{
          filterCtx.analyzer,
          irs::no_boost(),  // reset boost
          filterCtx.isSearchFilter
      };

      for (size_t i = 0; i < n; ++i) {
        // failed to create a filter
        auto rv = byTerm(&filter->add<irs::by_term>(), *attributeNode, value.at(i), ctx, subFilterCtx);
        if (rv.fail()) {
          return rv.reset(rv.errorNumber(),
                          arangodb::basics::StringUtils::concatT(
                              "failed to create filter because: ", rv.errorMessage()));
        }
      }

      return {};
    }
    case arangodb::iresearch::SCOPED_VALUE_TYPE_RANGE: {
      // range
      auto const* range = value.getRange();

      if (!range) {
        return {TRI_ERROR_BAD_PARAMETER, "no valid range"};
      }

      if (aql::NODE_TYPE_OPERATOR_BINARY_NIN == node.type) {
        // handle negation
        filter = &filter->add<irs::Not>().filter<irs::Or>();
      }

      return byRange(filter, *attributeNode, *range, ctx, filterCtx);
    }
    default:
      break;
  }

  // wrong value node type
  return {TRI_ERROR_BAD_PARAMETER, "wrong value node type"};
}

Result fromNegation(irs::boolean_filter* filter, QueryContext const& ctx,
                    FilterContext const& filterCtx, aql::AstNode const& node) {
  TRI_ASSERT(aql::NODE_TYPE_OPERATOR_UNARY_NOT == node.type);

  if (node.numMembers() != 1) {
    auto rv = error::malformedNode(node.type);
    return rv.reset(rv.errorNumber(), arangodb::basics::StringUtils::concatT(
                                          "Bad node in negation", rv.errorMessage()));
  }

  auto const* member = node.getMemberUnchecked(0);
  TRI_ASSERT(member);

  if (filter) {
    auto& notFilter = filter->add<irs::Not>();
    notFilter.boost(filterCtx.boost);

    filter = &notFilter.filter<irs::And>();
  }

  FilterContext const subFilterCtx{
      filterCtx.analyzer,
      irs::no_boost(),  // reset boost
      filterCtx.isSearchFilter
  };

  return ::filter(filter, ctx, subFilterCtx, *member);
}

/*
bool rangeFromBinaryAnd(irs::boolean_filter* filter, QueryContext const& ctx,
                        FilterContext const& filterCtx,
                        aql::AstNode const& node) {
  TRI_ASSERT(aql::NODE_TYPE_OPERATOR_BINARY_AND == node.type ||
             aql::NODE_TYPE_OPERATOR_NARY_AND == node.type);

  if (node.numMembers() != 2) {
    logMalformedNode(node.type);
    return false;  // wrong number of members
  }

  auto const* lhsNode = node.getMemberUnchecked(0);
  TRI_ASSERT(lhsNode);
  auto const* rhsNode = node.getMemberUnchecked(1);
  TRI_ASSERT(rhsNode);

  arangodb::iresearch::NormalizedCmpNode lhsNormNode, rhsNormNode;

  if (arangodb::iresearch::normalizeCmpNode(*lhsNode, *ctx.ref, lhsNormNode) &&
      arangodb::iresearch::normalizeCmpNode(*rhsNode, *ctx.ref, rhsNormNode)) {
    bool const lhsInclude =
        aql::NODE_TYPE_OPERATOR_BINARY_GE == lhsNormNode.cmp;
    bool const rhsInclude =
        aql::NODE_TYPE_OPERATOR_BINARY_LE == rhsNormNode.cmp;

    if ((lhsInclude ||
         aql::NODE_TYPE_OPERATOR_BINARY_GT == lhsNormNode.cmp) &&
        (rhsInclude ||
         aql::NODE_TYPE_OPERATOR_BINARY_LT == rhsNormNode.cmp)) {
      auto const* lhsAttr = lhsNormNode.attribute;
      auto const* rhsAttr = rhsNormNode.attribute;

      if (arangodb::iresearch::attributeAccessEqual(lhsAttr, rhsAttr, filter ? &ctx : nullptr)) {
        auto const* lhsValue = lhsNormNode.value;
        auto const* rhsValue = rhsNormNode.value;

        if (byRange(filter, *lhsAttr, *lhsValue, lhsInclude, *rhsValue,
                    rhsInclude, ctx, filterCtx)) {
          // successsfully parsed as range
          return true;
        }
      }
    }
  }

  // unable to create range
  return false;
}
*/

template <typename Filter>
Result fromGroup(irs::boolean_filter* filter, QueryContext const& ctx,
                 FilterContext const& filterCtx, aql::AstNode const& node) {
  TRI_ASSERT(aql::NODE_TYPE_OPERATOR_BINARY_AND == node.type ||
             aql::NODE_TYPE_OPERATOR_BINARY_OR == node.type ||
             aql::NODE_TYPE_OPERATOR_NARY_AND == node.type ||
             aql::NODE_TYPE_OPERATOR_NARY_OR == node.type);

  size_t const n = node.numMembers();

  if (!n) {
    // nothing to do
    return {};
  }

  // Note: cannot optimize for single member in AND/OR since 'a OR NOT b'
  // translates to 'a OR (OR NOT b)'

  if (filter) {
    filter = &filter->add<Filter>();
    filter->boost(filterCtx.boost);
  }

  FilterContext const subFilterCtx{
      filterCtx.analyzer,
      irs::no_boost(),  // reset boost
      filterCtx.isSearchFilter
  };

  for (size_t i = 0; i < n; ++i) {
    auto const* valueNode = node.getMemberUnchecked(i);
    TRI_ASSERT(valueNode);

    auto const rv = ::filter(filter, ctx, subFilterCtx, *valueNode);
    if (rv.fail()) {
      return rv;
    }
  }

  return {};
}

// ANALYZER(<filter-expression>, analyzer)
Result fromFuncAnalyzer(
    char const* funcName,
    irs::boolean_filter* filter,
    QueryContext const& ctx,
    FilterContext const& filterCtx,
    aql::AstNode const& args) {
  TRI_ASSERT(funcName);

  if (!filterCtx.isSearchFilter) {
    return {TRI_ERROR_NOT_IMPLEMENTED, "ANALYZER is supported for SEARCH only"};
  }

  auto const argc = args.numMembers();

  if (argc != 2) {
    return error::invalidArgsCount<error::ExactValue<2>>(funcName);
  }

  // 1st argument defines filter expression
  auto expressionArg = args.getMemberUnchecked(0);

  if (!expressionArg) {
    return error::invalidArgument(funcName, 1);
  }

  // 2nd argument defines an analyzer
  irs::string_ref analyzerId;
  ScopedAqlValue analyzerIdValue;

  auto rv = evaluateArg<decltype(analyzerId), true>(
        analyzerId, analyzerIdValue, funcName,
        args, 1, filter != nullptr, ctx);

  if (rv.fail()) {
    return rv;
  }

  arangodb::iresearch::FieldMeta::Analyzer analyzerValue; // default analyzer
  auto& analyzer = analyzerValue._pool;
  auto& shortName = analyzerValue._shortName;

  if (filter || analyzerIdValue.isConstant()) {
    TRI_ASSERT(ctx.trx);
    auto& server = ctx.trx->vocbase().server();
    if (!server.hasFeature<IResearchAnalyzerFeature>()) {
      return {
        TRI_ERROR_ARANGO_DATA_SOURCE_NOT_FOUND,
        "'"s.append(IResearchAnalyzerFeature::name())
            .append("' feature is not registered, unable to evaluate '")
            .append(funcName).append("' function")
      };
    }

    auto& analyzerFeature = server.getFeature<IResearchAnalyzerFeature>();
    analyzer = analyzerFeature.get(analyzerId, ctx.trx->vocbase(),
                                   ctx.trx->state()->analyzersRevision());
    if (!analyzer) {
      return {
        TRI_ERROR_BAD_PARAMETER,
        "'"s.append(funcName).append("' AQL function: Unable to lookup analyzer '")
            .append(analyzerId.c_str()).append("'")
      };
    }

    shortName = arangodb::iresearch::IResearchAnalyzerFeature::normalize(  // normalize
      analyzerId, ctx.trx->vocbase().name(), false);  // args
  }

  FilterContext const subFilterContext(analyzerValue, filterCtx.boost, filterCtx.isSearchFilter); // override analyzer

  rv = ::filter(filter, ctx, subFilterContext, *expressionArg);

  if (rv.fail()) {
    return {
      rv.errorNumber(),
      "failed to get filter for analyzer: "s
          .append(analyzer->name()).append(" : ").append(rv.errorMessage())
    };
  }
  return rv;
}

// BOOST(<filter-expression>, boost)
Result fromFuncBoost(
    char const* funcName,
    irs::boolean_filter* filter,
    QueryContext const& ctx,
    FilterContext const& filterCtx,
    aql::AstNode const& args) {
  TRI_ASSERT(funcName);

  if (!filterCtx.isSearchFilter) {
     return {TRI_ERROR_NOT_IMPLEMENTED, "BOOST is supported for SEARCH only"};
  }

  auto const argc = args.numMembers();

  if (argc != 2) {
    return error::invalidArgsCount<error::ExactValue<2>>(funcName);
  }

  // 1st argument defines filter expression
  auto expressionArg = args.getMemberUnchecked(0);

  if (!expressionArg) {
    return error::invalidArgument(funcName, 1);
  }

  ScopedAqlValue tmpValue;

  // 2nd argument defines a boost
  double_t boostValue = 0;
  auto rv = evaluateArg<decltype(boostValue), true>(
        boostValue, tmpValue, funcName, args, 1, filter != nullptr, ctx);

  if (rv.fail()) {
    return rv;
  }

  FilterContext const subFilterContext{filterCtx.analyzer,
                                       filterCtx.boost * static_cast<float_t>(boostValue),
                                       filterCtx.isSearchFilter};

  rv = ::filter(filter, ctx, subFilterContext, *expressionArg);

  if (rv.fail()) {
    return {rv.errorNumber(), arangodb::basics::StringUtils::concatT(
                                  "error in sub-filter context: ", rv.errorMessage())};
  }

  return {};
}

// EXISTS(<attribute>, <"analyzer">, <"analyzer-name">)
// EXISTS(<attribute>, <"string"|"null"|"bool"|"numeric">)
Result fromFuncExists(
    char const* funcName,
    irs::boolean_filter* filter,
    QueryContext const& ctx,
    FilterContext const& filterCtx,
    aql::AstNode const& args) {
  TRI_ASSERT(funcName);

  if (!args.isDeterministic()) {
    return error::nondeterministicArgs(funcName);
  }

  if (!filterCtx.isSearchFilter) {
    return {TRI_ERROR_NOT_IMPLEMENTED, "EXISTS is supported for SEARCH only"};
  }

  auto const argc = args.numMembers();

  if (argc < 1 || argc > 3) {
    return error::invalidArgsCount<error::Range<1, 3>>(funcName);
  }

  // 1st argument defines a field
  auto const* fieldArg =
      arangodb::iresearch::checkAttributeAccess(args.getMemberUnchecked(0), *ctx.ref);

  if (!fieldArg) {
    return error::invalidAttribute(funcName, 1);
  }

  bool prefixMatch = true;
  std::string fieldName;
  auto analyzer = filterCtx.analyzer;
  auto const isIndexFilter =  filterCtx.isSearchFilter;

  if (filter && !arangodb::iresearch::nameFromAttributeAccess(fieldName, *fieldArg, ctx)) {
    return error::failedToGenerateName(funcName, 1);
  }

  if (argc > 1) {
    // 2nd argument defines a type (if present)
    ScopedAqlValue argValue;
    irs::string_ref arg;
    auto rv = evaluateArg(arg, argValue, funcName, args, 1, filter != nullptr, ctx);

    if (rv.fail()) {
      return rv;
    }

    if (filter || argValue.isConstant()) { // arg is constant
      std::string strArg(arg);
      basics::StringUtils::tolowerInPlace(strArg);  // normalize user input
      irs::string_ref const TypeAnalyzer("analyzer");

      typedef bool (*TypeHandler)(std::string&, bool isIndexFilter, arangodb::iresearch::FieldMeta::Analyzer const&);

      static std::map<irs::string_ref, TypeHandler> const TypeHandlers{
          // any string
          {irs::string_ref("string"),
           [](std::string& name, bool, arangodb::iresearch::FieldMeta::Analyzer const&)->bool {
             kludge::mangleAnalyzer(name);
             return true;  // a prefix match
           }},
          // any non-string type
          {irs::string_ref("type"),
           [](std::string& name, bool, arangodb::iresearch::FieldMeta::Analyzer const&)->bool {
             kludge::mangleType(name);
             return true;  // a prefix match
           }},
          // concrete analyzer from the context
          {TypeAnalyzer,
           [](std::string& name, bool isIndexFilter, arangodb::iresearch::FieldMeta::Analyzer const& analyzer)->bool {
             kludge::mangleField(name, isIndexFilter, analyzer);
             return false;  // not a prefix match
           }},
          {irs::string_ref("numeric"),
           [](std::string& name, bool, arangodb::iresearch::FieldMeta::Analyzer const&)->bool {
             kludge::mangleNumeric(name);
             return false;  // not a prefix match
           }},
          {irs::string_ref("bool"),
           [](std::string& name, bool, arangodb::iresearch::FieldMeta::Analyzer const&)->bool {
             kludge::mangleBool(name);
             return false;  // not a prefix match
           }},
          {irs::string_ref("boolean"),
           [](std::string& name, bool,  arangodb::iresearch::FieldMeta::Analyzer const&)->bool {
             kludge::mangleBool(name);
             return false;  // not a prefix match
           }},
          {irs::string_ref("null"),
           [](std::string& name, bool, arangodb::iresearch::FieldMeta::Analyzer const&)->bool {
             kludge::mangleNull(name);
             return false;  // not a prefix match
           }}};

      auto const typeHandler = TypeHandlers.find(strArg);

      if (TypeHandlers.end() == typeHandler) {
        return {
          TRI_ERROR_BAD_PARAMETER,
          "'"s.append("' AQL function: 2nd argument must be equal to one of the following: "
                      "'string', 'type', 'analyzer', 'numeric', 'bool', 'boolean', 'null', but got '")
             .append(arg.c_str()).append("'")
        };
      }

      if (argc > 2) {
        if (TypeAnalyzer.c_str() != typeHandler->first.c_str()) {
          return {
            TRI_ERROR_BAD_PARAMETER,
            "'"s.append(funcName).append("' AQL function: 3rd argument is intended to be used with 'analyzer' type only")
          };
        }

        rv = extractAnalyzerFromArg(analyzer, funcName, filter, args, 2, ctx);

        if (rv.fail()) {
          return rv;
        }

        TRI_ASSERT(analyzer._pool);
        if (!analyzer._pool) {
          return {TRI_ERROR_INTERNAL, "analyzer not found"};
        }
      }

      prefixMatch = typeHandler->second(fieldName, isIndexFilter, analyzer);
    }
  }

  if (filter) {
    auto& exists = filter->add<irs::by_column_existence>();
    *exists.mutable_field() = std::move(fieldName);
    exists.boost(filterCtx.boost);
    auto* opts = exists.mutable_options();
    opts->prefix_match = prefixMatch;
  }

  return {};
}

// MIN_MATCH(<filter-expression>[, <filter-expression>,...], <min-match-count>)
Result fromFuncMinMatch(
    char const* funcName,
    irs::boolean_filter* filter,
    QueryContext const& ctx,
    FilterContext const& filterCtx,
    aql::AstNode const& args) {
  TRI_ASSERT(funcName);

  auto const argc = args.numMembers();

  if (argc < 2) {
    return error::invalidArgsCount<error::OpenRange<false, 2>>(funcName);
  }

  // ...........................................................................
  // last argument defines min match count
  // ...........................................................................

  auto const lastArg = argc - 1;
  ScopedAqlValue minMatchCountValue;
  int64_t minMatchCount = 0;

  auto rv = evaluateArg<decltype(minMatchCount), true>(
        minMatchCount, minMatchCountValue, funcName, args, lastArg, filter != nullptr, ctx);

  if (rv.fail()) {
    return rv;
  }

  if (minMatchCount < 0) {
    return error::negativeNumber(funcName, argc);
  }

  if (filter) {
    auto& minMatchFilter = filter->add<irs::Or>();
    minMatchFilter.min_match_count(static_cast<size_t>(minMatchCount));
    minMatchFilter.boost(filterCtx.boost);

    // become a new root
    filter = &minMatchFilter;
  }

  FilterContext const subFilterCtx{
    filterCtx.analyzer,
    irs::no_boost(), // reset boost
    filterCtx.isSearchFilter
  };

  for (size_t i = 0; i < lastArg; ++i) {
    auto subFilterExpression = args.getMemberUnchecked(i);

    if (!subFilterExpression) {
      return {
        TRI_ERROR_BAD_PARAMETER,
        "'"s.append(funcName).append("' AQL function: Failed to evaluate argument at position '")
            .append(std::to_string(i)).append("'")
      };
    }

    irs::boolean_filter* subFilter = filter ? &filter->add<irs::Or>() : nullptr;

    rv = ::filter(subFilter, ctx, subFilterCtx, *subFilterExpression);
    if (rv.fail()) {
      return {
        TRI_ERROR_BAD_PARAMETER,
        "'"s.append(funcName).append("' AQL function: Failed to instantiate sub-filter for argument at position '")
            .append(std::to_string(i)).append("': ").append(rv.errorMessage())
      };
    }
  }

  return {};
}

template<typename ElementType>
class ArgsTraits;

template<>
class ArgsTraits<aql::AstNode> {
 public:
  using ValueType = ScopedAqlValue;

  static ScopedValueType scopedType(ValueType const& v) {
    return v.type();
  }

  static VPackSlice valueSlice(ValueType const& v) {
    return v.slice();
  }

  static size_t numValueMembers(ValueType const& v) {
    return v.size();
  }

  static bool isValueNumber(ValueType const& v) noexcept {
    return v.isDouble();
  }

  static int64_t getValueInt64(ValueType const& v) {
    TRI_ASSERT(v.isDouble());
    return v.getInt64();
  }

  static bool getValueString(ValueType const& v, irs::string_ref& str) {
    return v.getString(str);
  }

  static bool isDeterministic(aql::AstNode const& arg) {
    return arg.isDeterministic();
  }

  static auto numMembers(aql::AstNode const& arg) {
    return arg.numMembers();
  }

  static Result getMemberValue(aql::AstNode const& arg, size_t idx,
                               char const* funcName, ValueType& value,
                               bool isFilter, QueryContext const& ctx,
                               bool& skippedEvaluation) {
    TRI_ASSERT(arg.isArray());
    TRI_ASSERT(arg.numMembers() > idx);
    auto member = arg.getMemberUnchecked(idx);
    if (member) {
      value.reset(*member);
      if (!member->isConstant()) {
        if (isFilter) {
          if (!value.execute(ctx)) {
            return error::failedToEvaluate(funcName, idx);
          }
        } else {
          skippedEvaluation = true;
        }
      }
    } else {
      return error::invalidArgument(funcName, idx);
    }
    return {};
  }

  template<typename T, bool CheckDeterminism = false>
  static Result evaluateArg(T& out, ValueType& value, char const* funcName,
                                      aql::AstNode const& args, size_t i, bool isFilter,
                                      QueryContext const& ctx) {
    return ::evaluateArg<T, CheckDeterminism>(out, value, funcName, args, i, isFilter, ctx);
  }
};

template<>
class ArgsTraits<VPackSlice> {
 public:
  using ValueType = VPackSlice;

  static ScopedValueType scopedType(ValueType const& v) {
    if (v.isNumber()) {
      return SCOPED_VALUE_TYPE_DOUBLE;
    }
    switch (v.type()) {
      case VPackValueType::String:
        return SCOPED_VALUE_TYPE_STRING;
      case VPackValueType::Bool:
        return SCOPED_VALUE_TYPE_BOOL;
      case VPackValueType::Array:
        return SCOPED_VALUE_TYPE_ARRAY;
      case VPackValueType::Object:
        return SCOPED_VALUE_TYPE_OBJECT;
      case VPackValueType::Null:
        return SCOPED_VALUE_TYPE_NULL;
      default:
        break; // Make Clang happy
    }
    return SCOPED_VALUE_TYPE_INVALID;
  }

  static ValueType valueSlice(ValueType v) noexcept {
    return v;
  }

  static size_t numValueMembers(ValueType const& v) {
    TRI_ASSERT(v.isArray());
    return v.length();
  }

  static bool isValueNumber(ValueType const& v) noexcept {
    return v.isNumber();
  }

  static int64_t getValueInt64(ValueType const& v) {
    TRI_ASSERT(v.isNumber());
    return v.getNumber<int64_t>();
  }

  static bool getValueString(ValueType const& v, irs::string_ref& str) {
    if (v.isString()) {
      str = ::getStringRef(v);
      return true;
    }
    return false;
  }

  constexpr static bool isDeterministic(VPackSlice) {
    return true;
  }

  static size_t numMembers(VPackSlice arg) {
    if (arg.isArray()) {
      return arg.length();
    }
    return 1;
  }

  static Result getMemberValue(VPackSlice arg, size_t idx,
                                         char const* funcName, ValueType& value,
                                         bool, QueryContext const&, bool&) {
    TRI_ASSERT(arg.isArray());
    TRI_ASSERT(arg.length() > idx);
    value = arg.at(idx);
    return {};
  }

  template<typename T>
  static Result evaluateArg(T& out, ValueType& value, char const* funcName,
    VPackSlice args, size_t i, bool isFilter, QueryContext const& ctx) {
    static_assert(
      std::is_same<T, irs::string_ref>::value ||
      std::is_same<T, int64_t>::value ||
      std::is_same<T, double_t>::value ||
      std::is_same<T, bool>::value);

    if (!args.isArray() || args.length() <= i) {
      return {
        TRI_ERROR_BAD_PARAMETER,
        "'"s.append(funcName).append("' AQL function: invalid argument index ")
        .append(std::to_string(i))
      };
    }
    value = args.at(i);
    if constexpr (std::is_same<T, irs::string_ref>::value) {
      if (value.isString()) {
        out = getStringRef(value);
        return {};
      }
    } else if constexpr (std::is_same<T, int64_t>::value) {
      if (value.isNumber()) {
        out = value.getInt();
        return {};
      }
    } else if constexpr (std::is_same<T, double>::value) {
      if (value.getDouble(out)) {
        return {};
      }
    } else if constexpr (std::is_same<T, bool>::value) {
      if (value.isBoolean()) {
        out = value.getBoolean();
        return {};
      }
    }
    return {
      TRI_ERROR_BAD_PARAMETER,
      "'"s.append(funcName).append("' AQL function: argument at position '").append(std::to_string(i+1))
      .append("' has invalid type '").append(value.typeName()).append("'")
    };
  }
};

typedef std::function<
  Result(char const*,
         size_t const,
         char const*,
         irs::by_phrase*,
         QueryContext const&,
         VPackSlice,
         size_t,
         irs::analysis::analyzer*)
> ConversionPhraseHandler;

std::string getSubFuncErrorSuffix(char const* funcName, size_t const funcArgumentPosition) {
  return " (in '"s.append(funcName).append("' AQL function at position '")
      .append(std::to_string(funcArgumentPosition + 1)).append("')");
}

Result oneArgumentfromFuncPhrase(char const* funcName, size_t const funcArgumentPosition,
                                 char const* subFuncName, VPackSlice elem,
                                 irs::string_ref& term) {
  if (elem.isArray() && elem.length() != 1) {
    return error::invalidArgsCount<error::ExactValue<1>>(subFuncName).withError([&](result::Error& err) {
      err.appendErrorMessage(getSubFuncErrorSuffix(funcName, funcArgumentPosition));
    });
  }
  auto actualArg = elem.isArray() ? elem.at(0) : elem;

  if (!actualArg.isString()) {
    return error::typeMismatch(subFuncName, funcArgumentPosition, SCOPED_VALUE_TYPE_STRING,
                               ArgsTraits<VPackSlice>::scopedType(actualArg));
  }
  term = getStringRef(actualArg);
  return {};
}

// {<TERM>: [ '[' ] <term> [ ']' ] }
Result fromFuncPhraseTerm(char const* funcName,
                          size_t funcArgumentPosition,
                          char const* subFuncName,
                          irs::by_phrase* filter,
                          QueryContext const& ctx,
                          VPackSlice elem,
                          size_t firstOffset,
                          irs::analysis::analyzer* /*analyzer*/ = nullptr) {
  irs::string_ref term;
  auto res = oneArgumentfromFuncPhrase(funcName, funcArgumentPosition, subFuncName,
                                       elem, term);
  if (res.fail()) {
    return res;
  }

  if (filter) {
    auto* opts = filter->mutable_options();
    irs::assign(opts->push_back<irs::by_term_options>(firstOffset).term,
                irs::ref_cast<irs::byte_type>(term));
  }

  return {};
}

// {<STARTS_WITH>: [ '[' ] <term> [ ']' ] }
Result fromFuncPhraseStartsWith(char const* funcName,
                                size_t funcArgumentPosition,
                                char const* subFuncName,
                                irs::by_phrase* filter,
                                QueryContext const& ctx,
                                VPackSlice elem,
                                size_t firstOffset,
                                irs::analysis::analyzer* /*analyzer*/ = nullptr) {
  irs::string_ref term;
  auto res = oneArgumentfromFuncPhrase(funcName, funcArgumentPosition, subFuncName,
                                       elem, term);
  if (res.fail()) {
    return res;
  }
  if (filter) {
    auto& prefix = filter->mutable_options()->push_back<irs::by_prefix_options>(firstOffset);
    irs::assign(prefix.term, irs::ref_cast<irs::byte_type>(term));
    prefix.scored_terms_limit = FilterConstants::DefaultScoringTermsLimit;
  }
  return {};
}

// {<WILDCARD>: [ '[' ] <term> [ ']' ] }
Result fromFuncPhraseLike(char const* funcName,
                          size_t const funcArgumentPosition,
                          char const* subFuncName,
                          irs::by_phrase* filter,
                          QueryContext const& ctx,
                          VPackSlice elem,
                          size_t firstOffset,
                          irs::analysis::analyzer* /*analyzer*/ = nullptr) {
  irs::string_ref term;
  auto res = oneArgumentfromFuncPhrase(funcName, funcArgumentPosition, subFuncName,
                                       elem, term);
  if (res.fail()) {
    return res;
  }
  if (filter) {
    auto& wildcard = filter->mutable_options()->push_back<irs::by_wildcard_options>(firstOffset);
    irs::assign(wildcard.term, irs::ref_cast<irs::byte_type>(term));
    wildcard.scored_terms_limit = FilterConstants::DefaultScoringTermsLimit;
  }
  return {};
}

template <size_t First, typename ElementType, typename ElementTraits = ArgsTraits<ElementType>>
Result getLevenshteinArguments(char const* funcName, bool isFilter, QueryContext const& ctx,
                               ElementType const& args, aql::AstNode const** field,
                               typename ElementTraits::ValueType& targetValue,
                               irs::by_edit_distance_options& opts,
                               std::string const& errorSuffix = std::string()) {
  if (!ElementTraits::isDeterministic(args)) {
    return error::nondeterministicArgs(funcName).withError(
        [&](result::Error& err) { err.appendErrorMessage(errorSuffix); });
  }
  auto const argc = ElementTraits::numMembers(args);
  constexpr size_t min = 3 - First;
  constexpr size_t max = 6 - First;
  if (argc < min || argc > max) {
    return error::invalidArgsCount<error::Range<min, max>>(funcName).withError(
        [&](result::Error& err) { err.appendErrorMessage(errorSuffix); });
  }

  if constexpr (0 == First) {  // this is done only for AstNode so don`t bother with traits
    static_assert(std::is_same_v<aql::AstNode, ElementType>, "Only AstNode supported for parsing attribute");
    TRI_ASSERT(field);
    // (0 - First) argument defines a field
    *field = arangodb::iresearch::checkAttributeAccess(args.getMemberUnchecked(0), *ctx.ref);

    if (!*field) {
      return error::invalidAttribute(funcName, 1);
    }
  }

  // (1 - First) argument defines a target
  irs::string_ref target;
  auto res = ElementTraits::evaluateArg(target, targetValue, funcName, args,
                                        1 - First, isFilter, ctx);

  if (res.fail()) {
    return res.withError(
        [&](result::Error& err) { err.appendErrorMessage(errorSuffix); });
  }

  typename ElementTraits::ValueType tmpValue;  // can reuse value for int64_t and bool

  // (2 - First) argument defines a max distance
  int64_t maxDistance = 0;
  res = ElementTraits::evaluateArg(maxDistance, tmpValue, funcName, args,
                                   2 - First, isFilter, ctx);

  if (res.fail()) {
    return res.withError(
        [&](result::Error& err) { err.appendErrorMessage(errorSuffix); });
  }

  if (maxDistance < 0) {
    return {
      TRI_ERROR_BAD_PARAMETER, "'"s.append(funcName)
          .append("' AQL function: max distance must be a non-negative number")
          .append(errorSuffix)
    };
  }

  // optional (3 - First) argument defines transpositions
  bool withTranspositions = true;
  if (3 - First < argc) {
    res = ElementTraits::evaluateArg(withTranspositions, tmpValue, funcName,
                                     args, 3 - First, isFilter, ctx);

    if (res.fail()) {
      return res.withError(
          [&](result::Error& err) { err.appendErrorMessage(errorSuffix); });
    }
  }

  if (!withTranspositions && maxDistance > MAX_LEVENSHTEIN_DISTANCE) {
    return {
      TRI_ERROR_BAD_PARAMETER,
      "'"s.append(funcName)
          .append("' AQL function: max Levenshtein distance must be a number in range [0, ")
          .append(std::to_string(MAX_LEVENSHTEIN_DISTANCE)).append("]")
          .append(errorSuffix)
    };
  } else if (withTranspositions && maxDistance > MAX_DAMERAU_LEVENSHTEIN_DISTANCE) {
    return {
      TRI_ERROR_BAD_PARAMETER,
      "'"s.append(funcName)
          .append("' AQL function: max Damerau-Levenshtein distance must be a number in range [0, ")
          .append(std::to_string(MAX_DAMERAU_LEVENSHTEIN_DISTANCE)).append("]")
          .append(errorSuffix)
    };
  }

  // optional (4 - First) argument defines terms limit
  int64_t maxTerms = FilterConstants::DefaultLevenshteinTermsLimit;
  if (4 - First < argc) {
    res = ElementTraits::evaluateArg(maxTerms, tmpValue, funcName, args,
                                     4 - First, isFilter, ctx);

    if (res.fail()) {
      return res.withError(
          [&](result::Error& err) { err.appendErrorMessage(errorSuffix); });
    }
  }

  // optional (5 - First) argument defines prefix for target
  irs::string_ref prefix = irs::string_ref::EMPTY;
  if (5 - First < argc) {
    res = ElementTraits::evaluateArg(prefix, tmpValue, funcName,
                                     args, 5 - First, isFilter, ctx);

    if (res.fail()) {
      return res.withError(
          [&](result::Error& err) { err.appendErrorMessage(errorSuffix); });
    }
  }

  irs::assign(opts.term, irs::ref_cast<irs::byte_type>(target));
  opts.with_transpositions = withTranspositions;
  opts.max_distance = static_cast<irs::byte_type>(maxDistance);
  opts.max_terms = static_cast<size_t>(maxTerms);
  opts.provider = &arangodb::iresearch::getParametricDescription;
  irs::assign(opts.prefix, irs::ref_cast<irs::byte_type>(prefix));

  return {};
}

// {<LEVENSHTEIN_MATCH>: '[' <term>, <max_distance> [, <with_transpositions>, <prefix> ] ']'}
Result fromFuncPhraseLevenshteinMatch(char const* funcName,
                                      size_t const funcArgumentPosition,
                                      char const* subFuncName,
                                      irs::by_phrase* filter,
                                      QueryContext const& ctx,
                                      VPackSlice array,
                                      size_t firstOffset,
                                      irs::analysis::analyzer* /*analyzer*/ = nullptr) {
  if (!array.isArray()) {
    return {
      TRI_ERROR_BAD_PARAMETER,
      "'"s.append(funcName).append("' AQL function: '")
          .append(subFuncName)
          .append("' arguments must be in an array at position '")
          .append(std::to_string(funcArgumentPosition + 1)).append("'")
    };
  }

  VPackSlice targetValue;
  irs::by_edit_distance_options opts;
  auto res = getLevenshteinArguments<1>(subFuncName, filter != nullptr, ctx,
                                        array, nullptr, targetValue, opts,
                                        getSubFuncErrorSuffix(funcName, funcArgumentPosition));
  if (res.fail()) {
    return res;
  }

  if (filter) {
    auto* phrase = filter->mutable_options();

    if (0 != opts.max_terms) {
      TRI_ASSERT(ctx.index);

      struct top_term_visitor final : irs::filter_visitor {
        explicit top_term_visitor(size_t size)
          : collector(size) {
        }

        virtual void prepare(const irs::sub_reader& segment,
                             const irs::term_reader& field,
                             const irs::seek_term_iterator& terms) override {
          collector.prepare(segment, field, terms);
        }

        virtual void visit(irs::boost_t boost) override {
          collector.visit(boost);
        }

        irs::top_terms_collector<irs::top_term<irs::boost_t>> collector;
      } collector(opts.max_terms);

      irs::visit(*ctx.index, filter->field(),
                 irs::by_edit_distance::visitor(opts),
                 collector);

      auto& terms = phrase->push_back<irs::by_terms_options>(firstOffset).terms;
      collector.collector.visit([&terms](const irs::top_term<irs::boost_t>& term) {
        terms.emplace(term.term, term.key);
      });
    } else {
      phrase->push_back<irs::by_edit_distance_filter_options>(std::move(opts), firstOffset);
    }
  }
  return {};
}



// {<TERMS>: '[' <term0> [, <term1>, ...] ']'}
template<typename ElementType, typename ElementTraits = ArgsTraits<ElementType>>
Result fromFuncPhraseTerms(char const* funcName,
                           size_t const funcArgumentPosition,
                           char const* subFuncName,
                           irs::by_phrase* filter,
                           QueryContext const& ctx,
                           ElementType const& array,
                           size_t firstOffset,
                           irs::analysis::analyzer* analyzer = nullptr) {
  if (!array.isArray()) {
    return {
      TRI_ERROR_BAD_PARAMETER,
      "'"s.append(funcName).append("' AQL function: '")
          .append(subFuncName)
          .append("' arguments must be in an array at position '")
          .append(std::to_string(funcArgumentPosition + 1)).append("'")
    };
  }

  if (!ElementTraits::isDeterministic(array)) {
    return error::nondeterministicArgs(subFuncName).withError([&](result::Error& err) {
      err.appendErrorMessage(getSubFuncErrorSuffix(funcName, funcArgumentPosition));
    });
  }

  auto const argc = ElementTraits::numMembers(array);
  if (0 == argc) {
    return error::invalidArgsCount<error::OpenRange<false, 1>>(subFuncName)
        .withError([&](result::Error& err) {
          err.appendErrorMessage(getSubFuncErrorSuffix(funcName, funcArgumentPosition));
        });
  }

  irs::by_terms_options::search_terms terms;
  typename ElementTraits::ValueType termValue;
  irs::string_ref term;
  for (size_t i = 0; i < argc; ++i) {
    auto res = ElementTraits::evaluateArg(term, termValue, subFuncName, array,
                                          i, filter != nullptr, ctx);

    if (res.fail()) {
      return res.withError([&](result::Error& err) {
        err.appendErrorMessage(getSubFuncErrorSuffix(funcName, funcArgumentPosition));
      });
    }
    if (analyzer != nullptr) {
      // reset analyzer
      analyzer->reset(term);
      // get token attribute
      irs::term_attribute const* token = irs::get<irs::term_attribute>(*analyzer);
      TRI_ASSERT(token);
      // add tokens
      while (analyzer->next()) {
        terms.emplace(token->value);
      }
    } else {
      terms.emplace(irs::ref_cast<irs::byte_type>(term));
    }
  }
  if (filter) {
    auto& opts = filter->mutable_options()->push_back<irs::by_terms_options>(firstOffset);
    opts.terms = std::move(terms);
  }
  return {};
}

template <size_t First, typename ElementType, typename ElementTraits = ArgsTraits<ElementType>>
Result getInRangeArguments(char const* funcName, bool isFilter, QueryContext const& ctx,
                           ElementType const& args, aql::AstNode const** field,
                           typename ElementTraits::ValueType& min, bool& minInclude,
                           typename ElementTraits::ValueType& max, bool& maxInclude,
                           bool& ret, std::string const& errorSuffix = std::string()) {
  if (!ElementTraits::isDeterministic(args)) {
    return error::nondeterministicArgs(funcName).withError(
        [&](result::Error& err) { err.appendErrorMessage(errorSuffix); });
  }
  auto const argc = ElementTraits::numMembers(args);

  if (5 - First != argc) {
    return error::invalidArgsCount<error::ExactValue<5 - First>>(funcName).withError(
        [&](result::Error& err) { err.appendErrorMessage(errorSuffix); });
  }

  if constexpr (0 == First) {
    TRI_ASSERT(field);
    // (0 - First) argument defines a field
    *field = arangodb::iresearch::checkAttributeAccess(args.getMemberUnchecked(0), *ctx.ref);

    if (!*field) {
      return error::invalidAttribute(funcName, 1);
    }
    TRI_ASSERT((*field)->isDeterministic());
  }

  // (3 - First) argument defines inclusion of lower boundary
  typename ElementTraits::ValueType includeValue;
  auto res = ElementTraits::evaluateArg(minInclude, includeValue, funcName,
                                        args, 3 - First, isFilter, ctx);
  if (res.fail()) {
    return res.withError(
        [&](result::Error& err) { err.appendErrorMessage(errorSuffix); });
  }

  // (4 - First) argument defines inclusion of upper boundary
  res = ElementTraits::evaluateArg(maxInclude, includeValue, funcName, args,
                                   4 - First, isFilter, ctx);
  if (res.fail()) {
    return res.withError(
        [&](result::Error& err) { err.appendErrorMessage(errorSuffix); });
  }

  // (1 - First) argument defines a lower boundary
  {
    auto res = ElementTraits::getMemberValue(args, 1 - First, funcName, min,
                                             isFilter, ctx, ret);
    if (res.fail()) {
      return res.withError(
          [&](result::Error& err) { err.appendErrorMessage(errorSuffix); });
    }
  }
  // (2 - First) argument defines an upper boundary
  {
    auto res = ElementTraits::getMemberValue(args, 2 - First, funcName, max,
                                             isFilter, ctx, ret);
    if (res.fail()) {
      return res.withError(
          [&](result::Error& err) { err.appendErrorMessage(errorSuffix); });
    }
  }

  if (ret) {
    return {};
  }

  if (ElementTraits::scopedType(min) != ElementTraits::scopedType(max)) {
    return {
      TRI_ERROR_BAD_PARAMETER,
      "Failed to build range query, lower boundary mismatches upper boundary. "s.append(errorSuffix)
    };
  }
  return {};
}

// {<IN_RANGE>: '[' <term-low>, <term-high>, <include-low>, <include-high> ']'}
Result fromFuncPhraseInRange(char const* funcName,
                             size_t const funcArgumentPosition,
                             char const* subFuncName,
                             irs::by_phrase* filter,
                             QueryContext const& ctx,
                             VPackSlice array,
                             size_t firstOffset,
                             irs::analysis::analyzer* /*analyzer*/ = nullptr) {
  if (!array.isArray()) {
    return {
      TRI_ERROR_BAD_PARAMETER,
      "'"s.append(funcName).append("' AQL function: '")
          .append(subFuncName)
          .append("' arguments must be in an array at position '")
          .append(std::to_string(funcArgumentPosition + 1)).append("'")
    };
  }

  std::string const errorSuffix = getSubFuncErrorSuffix(funcName, funcArgumentPosition);

  VPackSlice min, max;
  auto minInclude = false;
  auto maxInclude = false;
  auto ret = false;
  auto res = getInRangeArguments<1>(subFuncName, filter != nullptr, ctx, array, nullptr,
                                    min, minInclude, max, maxInclude, ret, errorSuffix);
  if (res.fail() || ret) {
    return res;
  }

  if (!min.isString()) {
    return error::typeMismatch(subFuncName, 1, arangodb::iresearch::SCOPED_VALUE_TYPE_STRING,
                               ArgsTraits<VPackSlice>::scopedType(min))
        .withError(
            [&](result::Error& err) { err.appendErrorMessage(errorSuffix); });
  }
  irs::string_ref const minStrValue = getStringRef(min);

  if (!max.isString()) {
    return error::typeMismatch(subFuncName, 2, arangodb::iresearch::SCOPED_VALUE_TYPE_STRING,
                               ArgsTraits<VPackSlice>::scopedType(max))
        .withError(
            [&](result::Error& err) { err.appendErrorMessage(errorSuffix); });
  }
  irs::string_ref const maxStrValue = getStringRef(max);

  if (filter) {
    auto& opts = filter->mutable_options()->push_back<irs::by_range_options>(firstOffset);
    irs::assign(opts.range.min, irs::ref_cast<irs::byte_type>(minStrValue));
    opts.range.min_type = minInclude ? irs::BoundType::INCLUSIVE : irs::BoundType::EXCLUSIVE;
    irs::assign(opts.range.max, irs::ref_cast<irs::byte_type>(maxStrValue));
    opts.range.max_type = maxInclude ? irs::BoundType::INCLUSIVE : irs::BoundType::EXCLUSIVE;
    opts.scored_terms_limit = FilterConstants::DefaultScoringTermsLimit;
  }
  return {};
}

std::map<irs::string_ref, ConversionPhraseHandler> const FCallSystemConversionPhraseHandlers {
  {"TERM", fromFuncPhraseTerm},
  {"STARTS_WITH", fromFuncPhraseStartsWith},
  {"WILDCARD", fromFuncPhraseLike}, // 'LIKE' is a key word
  {"LEVENSHTEIN_MATCH", fromFuncPhraseLevenshteinMatch},
  {TERMS_FUNC, fromFuncPhraseTerms<VPackSlice>},
  {"IN_RANGE", fromFuncPhraseInRange}
};
Result processPhraseArgObjectType(char const* funcName,
                                  size_t const funcArgumentPosition,
                                  irs::by_phrase* filter,
                                  QueryContext const& ctx,
                                  VPackSlice object,
                                  size_t firstOffset,
                                  irs::analysis::analyzer* analyzer = nullptr) {
  TRI_ASSERT(object.isObject());
  VPackObjectIterator itr(object);
  if (ADB_LIKELY(itr.valid())) {
    auto key = itr.key();
    auto value = itr.value();
    if (!key.isString()) {
      return {
        TRI_ERROR_BAD_PARAMETER,
        "'"s.append(funcName).append("' AQL function: Unexpected object key type '"
        "' at position '").append(std::to_string(funcArgumentPosition + 1)).append("'")
      };
    }
    auto name = key.copyString();
    basics::StringUtils::toupperInPlace(name);
    auto const entry = FCallSystemConversionPhraseHandlers.find(name);
    if (FCallSystemConversionPhraseHandlers.cend() == entry) {
      return {
        TRI_ERROR_BAD_PARAMETER,
        "'"s.append(funcName).append("' AQL function: Unknown '")
        .append(key.copyString()).append("' at position '")
        .append(std::to_string(funcArgumentPosition + 1)).append("'")
      };
    }
    return entry->second(funcName, funcArgumentPosition, entry->first.c_str(), filter, ctx, value, firstOffset, analyzer);
  } else {
    return {
      TRI_ERROR_BAD_PARAMETER,
      "'"s.append(funcName).append("' AQL function: empty object at position '")
      .append(std::to_string(funcArgumentPosition + 1)).append("'")
    };
  }
}

template<typename ElementType, typename ElementTraits = ArgsTraits<ElementType>>
Result processPhraseArgs(char const* funcName,
                         irs::by_phrase* phrase,
                         QueryContext const& ctx,
                         FilterContext const& filterCtx,
                         ElementType const& valueArgs,
                         size_t valueArgsBegin, size_t valueArgsEnd,
                         irs::analysis::analyzer* analyzer,
                         size_t offset,
                         bool allowDefaultOffset,
                         bool isInArray) {
  irs::string_ref value;
  bool expectingOffset = false;
  for (size_t idx = valueArgsBegin; idx < valueArgsEnd; ++idx) {
    typename ElementTraits::ValueType valueArg;
    {
      bool skippedEvaluation{ false };
      auto res = ElementTraits::getMemberValue(valueArgs, idx, funcName, valueArg,
                                               phrase != nullptr, ctx, skippedEvaluation);
      if (res.fail())
        return res;
      if (skippedEvaluation) {
        // non-const argument. we can`t decide on parse/optimize
        // if it is ok. So just say it is ok for now and deal with it
        // at execution
        return {};
      }
    }
    if (valueArg.isArray()) {
      // '[' <term0> [, <term1>, ...] ']'
      auto const valueSize = ElementTraits::numValueMembers(valueArg);
      if (!expectingOffset || allowDefaultOffset) {
        if (0 == valueSize) {
          expectingOffset = true;
          // do not reset offset here as we should accumulate it
          continue; // just skip empty arrays. This is not error anymore as this case may arise while working with autocomplete
        }
        // array arg is processed with possible default 0 offsets - to be easily compatible with TOKENS function
        if (!isInArray) {
          auto subRes = processPhraseArgs(funcName, phrase, ctx, filterCtx, ElementTraits::valueSlice(valueArg), 0,
                                          valueSize, analyzer, offset, true, true);
          if (subRes.fail()) {
            return subRes;
          }
          expectingOffset = true;
          offset = 0;
          continue;
        } else {
          auto res = fromFuncPhraseTerms(funcName, idx, TERMS_FUNC, phrase, ctx, ElementTraits::valueSlice(valueArg),
                                         offset, analyzer);
          if (res.fail()) {
            return res;
          }
          expectingOffset = true;
          offset = 0;
          continue;
        }
      }
    } else if (valueArg.isObject()) {
      auto res = processPhraseArgObjectType(funcName, idx, phrase, ctx, ElementTraits::valueSlice(valueArg), offset);
      if (res.fail()) {
        return res;
      }
      offset = 0;
      expectingOffset = true;
      continue;
    }
    if (ElementTraits::isValueNumber(valueArg) && expectingOffset) {
      offset += static_cast<uint64_t>(ElementTraits::getValueInt64(valueArg));
      expectingOffset = false;
      continue; // got offset let`s go search for value
    } else if ( (!valueArg.isString() || !ElementTraits::getValueString(valueArg, value)) || // value is not a string at all
      (expectingOffset && !allowDefaultOffset)) { // offset is expected mandatory but got value
      std::string expectedValue;
      if (expectingOffset && allowDefaultOffset) {
        expectedValue = " as a value or offset";
      } else if (expectingOffset) {
        expectedValue = " as an offset";
      } else {
        expectedValue = " as a value";
      }

      return {
        TRI_ERROR_BAD_PARAMETER,
        "'"s.append(funcName).append("' AQL function: Unable to parse argument at position ")
        .append(std::to_string(idx)).append(expectedValue)
      };
    }

    if (phrase) {
      TRI_ASSERT(analyzer);
      appendTerms(*phrase, value, *analyzer, offset);
    }
    offset = 0;
    expectingOffset = true;
  }

  if (!expectingOffset) { // that means last arg is numeric - this is error as no term to apply offset to
    return {
      TRI_ERROR_BAD_PARAMETER,
      "'"s.append(funcName).append("' AQL function : Unable to parse argument at position ")
      .append(std::to_string(valueArgsEnd - 1)).append("as a value")
    };
  }
  return {};
}

// note: <value> could be either string ether array of strings with offsets inbetween . Inside array
// 0 offset could be omitted e.g. [term1, term2, 2, term3] is equal to: [term1, 0, term2, 2, term3]
// PHRASE(<attribute>, <value> [, <offset>, <value>, ...] [, <analyzer>])
// PHRASE(<attribute>, '[' <value> [, <offset>, <value>, ...] ']' [,<analyzer>])
Result fromFuncPhrase(
    char const* funcName,
    irs::boolean_filter* filter,
    QueryContext const& ctx,
    FilterContext const& filterCtx,
    aql::AstNode const& args) {
  TRI_ASSERT(funcName);

  if (!args.isDeterministic()) {
    return error::nondeterministicArgs(funcName);
  }

  auto argc = args.numMembers();

  if (argc < 2) {
    return error::invalidArgsCount<error::OpenRange<false, 2>>(funcName);
  }

  // ...........................................................................
  // last odd argument defines an analyzer
  // ...........................................................................

  auto analyzerPool = filterCtx.analyzer;

  if (0 != (argc & 1)) {  // override analyzer
    --argc;

    auto rv = extractAnalyzerFromArg(analyzerPool, funcName, filter, args, argc, ctx);

    if (rv.fail()) {
      return rv;
    }

    TRI_ASSERT(analyzerPool._pool);
    if (!analyzerPool._pool) {
      return {TRI_ERROR_BAD_PARAMETER};
    }
  }

  // ...........................................................................
  // 1st argument defines a field
  // ...........................................................................

  auto const* fieldArg =
      arangodb::iresearch::checkAttributeAccess(args.getMemberUnchecked(0), *ctx.ref);

  if (!fieldArg) {
    return error::invalidAttribute(funcName, 1);
  }

  // ...........................................................................
  // 2nd argument and later defines a values
  // ...........................................................................
  auto* valueArgs = &args;
  size_t valueArgsBegin = 1;
  size_t valueArgsEnd = argc;

  irs::by_phrase* phrase = nullptr;
  AnalyzerPool::CacheType::ptr analyzer;
  // prepare filter if execution phase
  if (filter) {
    std::string name;

    if (!arangodb::iresearch::nameFromAttributeAccess(name, *fieldArg, ctx)) {
      return error::failedToGenerateName(funcName, 1);
    }

    TRI_ASSERT(analyzerPool._pool);
    analyzer = analyzerPool._pool->get();

    if (!analyzer) {
      return {
        TRI_ERROR_INTERNAL,
        "'"s.append("' AQL function: Unable to instantiate analyzer '")
            .append(analyzerPool._pool->name()).append("'")
      };
    }

    kludge::mangleField(name, filterCtx.isSearchFilter, analyzerPool);

    phrase = &filter->add<irs::by_phrase>();
    *phrase->mutable_field() = std::move(name);
    phrase->boost(filterCtx.boost);
  }
  // on top level we require explicit offsets - to be backward compatible and be able to distinguish last argument as analyzer or value
  // Also we allow recursion inside array to support older syntax (one array arg) and add ability to pass several arrays as args
  return processPhraseArgs(funcName, phrase, ctx, filterCtx, *valueArgs, valueArgsBegin, valueArgsEnd, analyzer.get(), 0, false, false);
}

// NGRAM_MATCH (attribute, target, threshold [, analyzer])
// NGRAM_MATCH (attribute, target [, analyzer]) // default threshold is set to 0.7
Result fromFuncNgramMatch(
    char const* funcName,
    irs::boolean_filter* filter, QueryContext const& ctx,
    FilterContext const& filterCtx,
    aql::AstNode const& args) {

  if (!args.isDeterministic()) {
    return error::nondeterministicArgs(funcName);
  }

  auto const argc = args.numMembers();

  if (argc < 2 || argc > 4) {
    return error::invalidArgsCount<error::Range<2, 4>>(funcName);
  }

  // 1st argument defines a field
  auto const* field =
    arangodb::iresearch::checkAttributeAccess(args.getMemberUnchecked(0), *ctx.ref);

  if (!field) {
    return error::invalidAttribute(funcName, 1);
  }

  // 2nd argument defines a value
  ScopedAqlValue matchAqlValue;
  irs::string_ref matchValue;
  {
    auto res = evaluateArg(matchValue, matchAqlValue, funcName, args, 1, filter, ctx);
    if (!res.ok()) {
      return res;
    }
  }

  auto threshold = FilterConstants::DefaultNgramMatchThreshold;
  TRI_ASSERT(filterCtx.analyzer);
  auto analyzerPool = filterCtx.analyzer;

  if (argc > 3) {// 4 args given. 3rd is threshold
    ScopedAqlValue tmpValue;
    auto res = evaluateArg(threshold, tmpValue, funcName, args, 2, filter, ctx);

    if (!res.ok()) {
      return res;
    }
  } else if (argc > 2) {  //3 args given  -  3rd argument defines a threshold (if double) or analyzer (if string)
    auto const* arg = args.getMemberUnchecked(2);

    if (!arg) {
      return error::invalidArgument(funcName, 3);
    }

    if (!arg->isDeterministic()) {
      return error::nondeterministicArg(funcName, 3);
    }
    ScopedAqlValue tmpValue(*arg);
    if (filter || tmpValue.isConstant()) {
      if (!tmpValue.execute(ctx)) {
        return error::failedToEvaluate(funcName, 3);
      }
      if (arangodb::iresearch::SCOPED_VALUE_TYPE_STRING == tmpValue.type()) { // this is analyzer
        irs::string_ref analyzerId;
        if (!tmpValue.getString(analyzerId)) {
          return error::failedToParse(funcName, 3, arangodb::iresearch::SCOPED_VALUE_TYPE_STRING);
        }
        if (filter || tmpValue.isConstant()) {
          auto analyzerRes = getAnalyzerByName(analyzerPool, analyzerId, funcName, ctx);
          if (!analyzerRes.ok()) {
            return analyzerRes;
          }
        }
      } else if (arangodb::iresearch::SCOPED_VALUE_TYPE_DOUBLE == tmpValue.type()) {
        if (!tmpValue.getDouble(threshold)) {
          return error::failedToParse(funcName, 3, arangodb::iresearch::SCOPED_VALUE_TYPE_DOUBLE);
        }
      } else {
        return {
            TRI_ERROR_BAD_PARAMETER,
            "'"s.append(funcName).append("' AQL function: argument at position '").append(std::to_string(3))
           .append("' has invalid type '").append(ScopedAqlValue::typeString(tmpValue.type()).c_str())
           .append("' ('").append(ScopedAqlValue::typeString(arangodb::iresearch::SCOPED_VALUE_TYPE_DOUBLE).c_str())
           .append("' or '").append(ScopedAqlValue::typeString(arangodb::iresearch::SCOPED_VALUE_TYPE_STRING).c_str())
           .append("' expected)")
        };
      }
    }
  }

  if (threshold <= 0 || threshold > 1) {
    return {
      TRI_ERROR_BAD_PARAMETER,
      "'"s.append(funcName)
      .append("' AQL function: threshold must be between 0 and 1")
    };
  }

  // 4th optional argument defines an analyzer
  if (argc > 3) {
      auto rv = extractAnalyzerFromArg(analyzerPool, funcName, filter, args, 3, ctx);

      if (rv.fail()) {
        return rv;
      }
      TRI_ASSERT(analyzerPool._pool);
      if (!analyzerPool._pool) {
        return { TRI_ERROR_BAD_PARAMETER };
      }
  }

  if (filter) {
    std::string name;

    if (!nameFromAttributeAccess(name, *field, ctx)) {
      auto message = "'"s.append(funcName).append("' AQL function: Failed to generate field name from the 1st argument");
      LOG_TOPIC("91862", WARN, arangodb::iresearch::TOPIC) << message;
      return { TRI_ERROR_BAD_PARAMETER, message };
    }

    TRI_ASSERT(analyzerPool._pool);
    auto analyzer = analyzerPool._pool->get();

    if (!analyzer) {
      return {
        TRI_ERROR_INTERNAL,
        "'"s.append(funcName).append("' AQL function: Unable to instantiate analyzer '")
            .append(analyzerPool._pool->name()).append("'")
      };
    }


    kludge::mangleField(name, filterCtx.isSearchFilter, analyzerPool);

    auto& ngramFilter = filter->add<irs::by_ngram_similarity>();
    *ngramFilter.mutable_field() = std::move(name);
    auto* opts = ngramFilter.mutable_options();
    opts->threshold = static_cast<float_t>(threshold);
    ngramFilter.boost(filterCtx.boost);

    analyzer->reset(matchValue);
    irs::term_attribute const* token = irs::get<irs::term_attribute>(*analyzer);
    TRI_ASSERT(token);
    while (analyzer->next()) {
      opts->ngrams.emplace_back(token->value.c_str(), token->value.size());
    }
  }
  return {};
}

// STARTS_WITH(<attribute>, [ '[' ] <prefix> [, <prefix>, ... ']' ], [ <scoring-limit>|<min-match-count> ] [, <scoring-limit> ])
Result fromFuncStartsWith(
    char const* funcName,
    irs::boolean_filter* filter,
    QueryContext const& ctx,
    FilterContext const& filterCtx,
    aql::AstNode const& args) {
  TRI_ASSERT(funcName);

  if (!args.isDeterministic()) {
    return error::nondeterministicArgs(funcName);
  }

  auto const argc = args.numMembers();

  if (argc < 2 || argc > 4) {
    return error::invalidArgsCount<error::Range<2, 4>>(funcName);
  }

  size_t currentArgNum = 0;

  // 1st argument defines a field
  auto const* field =
      arangodb::iresearch::checkAttributeAccess(args.getMemberUnchecked(currentArgNum), *ctx.ref);

  if (!field) {
    return error::invalidAttribute(funcName, currentArgNum + 1);
  }
  ++currentArgNum;

  // 2nd argument defines a value or array of values
  auto const* prefixesNode = args.getMemberUnchecked(currentArgNum);

  if (!prefixesNode) {
    return error::invalidAttribute(funcName, currentArgNum + 1);
  }

  ScopedAqlValue prefixesValue(*prefixesNode);

  if (!filter && !prefixesValue.isConstant()) {
    return {};
  }

  if (!prefixesValue.execute(ctx)) {
    return error::failedToEvaluate(funcName, currentArgNum + 1);
  }

  std::vector<std::pair<ScopedAqlValue, irs::string_ref>> prefixes;
  ScopedAqlValue minMatchCountValue;
  auto minMatchCount = FilterConstants::DefaultStartsWithMinMatchCount;
  bool const isMultiPrefix = prefixesValue.isArray();
  if (isMultiPrefix) {
    auto const size = prefixesValue.size();
    if (size > 0) {
      prefixes.reserve(size);
      for (size_t i = 0; i < size; ++i) {
        prefixes.emplace_back(prefixesValue.at(i), irs::string_ref::NIL);
        auto& value = prefixes.back();

        if (!value.first.getString(value.second)) {
          return error::invalidArgument(funcName, currentArgNum + 1);
        }
      }
    }
    ++currentArgNum;

    if (argc > currentArgNum) {
      // 3rd argument defines minimum match count
      auto rv = evaluateArg<decltype(minMatchCount), true>(
            minMatchCount, minMatchCountValue, funcName, args, currentArgNum, filter != nullptr, ctx);

      if (rv.fail()) {
        return rv;
      }

      if (minMatchCount < 0) {
        return error::negativeNumber(funcName, currentArgNum + 1);
      }
    }
  } else if (prefixesValue.isString()) {
    if (argc > 3) {
      return error::invalidArgsCount<error::Range<2, 3>>(funcName);
    }

    prefixes.emplace_back();
    auto& value = prefixes.back();

    if (!prefixesValue.getString(value.second)) {
      return error::invalidArgument(funcName, currentArgNum + 1);
    }
  } else {
    return error::invalidArgument(funcName, currentArgNum + 1);
  }
  ++currentArgNum;

  auto scoringLimit = FilterConstants::DefaultScoringTermsLimit;

  if (argc > currentArgNum) {
    // 3rd or 4th (optional) argument defines a number of scored terms
    ScopedAqlValue scoringLimitValueBuf;
    auto scoringLimitValue = static_cast<int64_t>(scoringLimit);
    auto rv = evaluateArg(scoringLimitValue, scoringLimitValueBuf, funcName, args, currentArgNum, filter != nullptr, ctx);

    if (rv.fail()) {
      return rv;
    }

    if (scoringLimitValue < 0) {
      return error::negativeNumber(funcName, currentArgNum + 1);
    }

    scoringLimit = static_cast<size_t>(scoringLimitValue);
  }

  if (filter) {
    std::string name;

    if (!nameFromAttributeAccess(name, *field, ctx)) {
      return error::failedToGenerateName(funcName, 1);
    }

    TRI_ASSERT(filterCtx.analyzer);
<<<<<<< HEAD
    kludge::mangleField(name, filterCtx.isSearchFilter, filterCtx.analyzer);
    filter->boost(filterCtx.boost);
=======
    kludge::mangleField(name, filterCtx.analyzer);

    // Try to optimize us away
    if (!isMultiPrefix && !prefixes.empty() &&
        ctx.filterOptimization != FilterOptimization::NONE  && 
        arangodb::iresearch::includeStartsWithInLevenshtein(filter, name,
                                                            prefixes.back().second)) {
      return {};
    }
>>>>>>> 244ddd20

    if (isMultiPrefix) {
      auto& minMatchFilter = filter->add<irs::Or>();
      minMatchFilter.min_match_count(static_cast<size_t>(minMatchCount));
      minMatchFilter.boost(filterCtx.boost);
      // become a new root
      filter = &minMatchFilter;
    }

    for (size_t i = 0, size = prefixes.size(); i < size; ++i) {
      auto& prefixFilter = filter->add<irs::by_prefix>();
      if (!isMultiPrefix) {
        TRI_ASSERT(prefixes.size() == 1);
        prefixFilter.boost(filterCtx.boost);
      }
      if (i + 1 < size) {
        *prefixFilter.mutable_field() = name;
      } else {
        *prefixFilter.mutable_field() = std::move(name);
      }
      auto* opts = prefixFilter.mutable_options();
      opts->scored_terms_limit = scoringLimit;
      irs::assign(opts->term, irs::ref_cast<irs::byte_type>(prefixes[i].second));
    }
  }

  return {};
}

// IN_RANGE(<attribute>, <low>, <high>, <include-low>, <include-high>)
Result fromFuncInRange(
    char const* funcName,
    irs::boolean_filter* filter,
    QueryContext const& ctx,
    FilterContext const& filterCtx,
    aql::AstNode const& args) {
  TRI_ASSERT(funcName);
  aql::AstNode const* field = nullptr;
  ScopedAqlValue min, max;
  auto minInclude = false;
  auto maxInclude = false;
  auto ret = false;
  auto res = getInRangeArguments<0>(funcName, filter != nullptr, ctx, args, &field,
                                    min, minInclude, max, maxInclude, ret);
  if (res.fail() || ret) {
    return res;
  }

  TRI_ASSERT(field);

  res = ::byRange(filter, *field, min, minInclude, max, maxInclude, ctx, filterCtx);
  if (res.fail()) {
    return {res.errorNumber(),
            arangodb::basics::StringUtils::concatT("error in byRange: ", res.errorMessage())};
  }
  return {};
}

// LIKE(<attribute>, <pattern>)
Result fromFuncLike(
    char const* funcName,
    irs::boolean_filter* filter,
    QueryContext const& ctx,
    FilterContext const& filterCtx,
    aql::AstNode const& args) {
  TRI_ASSERT(funcName);

  if (!args.isDeterministic()) {
    return error::nondeterministicArgs(funcName);
  }

  auto const argc = args.numMembers();

  if (argc != 2) {
    return error::invalidArgsCount<error::ExactValue<2>>(funcName);
  }

  // 1st argument defines a field
  auto const* field =
      arangodb::iresearch::checkAttributeAccess(args.getMemberUnchecked(0), *ctx.ref);

  if (!field) {
    return error::invalidAttribute(funcName, 1);
  }

  // 2nd argument defines a matching pattern
  ScopedAqlValue patternValue;
  irs::string_ref pattern;
  Result res = evaluateArg(pattern, patternValue, funcName, args, 1, filter != nullptr, ctx);

  if (!res.ok()) {
    return res;
  }

  const auto scoringLimit = FilterConstants::DefaultScoringTermsLimit;

  if (filter) {
    std::string name;

    if (!nameFromAttributeAccess(name, *field, ctx)) {
      return error::failedToGenerateName(funcName, 1);
    }

    TRI_ASSERT(filterCtx.analyzer);
    kludge::mangleField(name, filterCtx.isSearchFilter, filterCtx.analyzer);

    auto& wildcardFilter = filter->add<irs::by_wildcard>();
    *wildcardFilter.mutable_field() = std::move(name);
    wildcardFilter.boost(filterCtx.boost);
    auto* opts = wildcardFilter.mutable_options();
    opts->scored_terms_limit = scoringLimit;
    irs::assign(opts->term, irs::ref_cast<irs::byte_type>(pattern));
  }

  return {};
}

// LEVENSHTEIN_MATCH(<attribute>, <target>, <max-distance> [, <include-transpositions>, <max-terms>])
Result fromFuncLevenshteinMatch(
    char const* funcName,
    irs::boolean_filter* filter,
    QueryContext const& ctx,
    FilterContext const& filterCtx,
    aql::AstNode const& args) {
  TRI_ASSERT(funcName);

  aql::AstNode const* field = nullptr;
  ScopedAqlValue targetValue;
  irs::by_edit_distance_options opts;
  auto res = getLevenshteinArguments<0>(funcName, filter != nullptr, ctx, args, &field,
                                        targetValue, opts);
  if (res.fail()) {
    return res;
  }

  if (filter) {
    std::string name;

    if (!nameFromAttributeAccess(name, *field, ctx)) {
      return error::failedToGenerateName(funcName, 1);
    }

    TRI_ASSERT(filterCtx.analyzer);
    kludge::mangleField(name, filterCtx.isSearchFilter, filterCtx.analyzer);

    auto& levenshtein_filter = filter->add<irs::by_edit_distance>();
    levenshtein_filter.boost(filterCtx.boost);
    *levenshtein_filter.mutable_field() = std::move(name);
    *levenshtein_filter.mutable_options() = std::move(opts);
  }

  return {};
}

Result fromFuncGeoContainsIntersect(
    char const* funcName,
    irs::boolean_filter* filter,
    QueryContext const& ctx,
    FilterContext const& filterCtx,
    aql::AstNode const& args) {
  TRI_ASSERT(funcName);

  if (!args.isDeterministic()) {
    return error::nondeterministicArgs(funcName);
  }

  auto const argc = args.numMembers();

  if (argc != 2) {
    return error::invalidArgsCount<error::ExactValue<2>>(funcName);
  }

  auto const* fieldNode = args.getMemberUnchecked(0);
  auto const* shapeNode = args.getMemberUnchecked(1);
  size_t fieldNodeIdx = 1;
  size_t shapeNodeIdx = 2;

  if (!arangodb::iresearch::checkAttributeAccess(fieldNode, *ctx.ref)) {
    if (!arangodb::iresearch::checkAttributeAccess(shapeNode, *ctx.ref)) {
      return {
        TRI_ERROR_BAD_PARAMETER,
         "'"s.append(funcName)
             .append("' AQL function: Unable to find argument denoting an attribute identifier")
      };
    }

    std::swap(fieldNode, shapeNode);
    fieldNodeIdx = 2;
    shapeNodeIdx = 1;
  }

  if (!fieldNode) {
    return error::invalidAttribute(funcName, fieldNodeIdx);
  }

  if (!shapeNode) {
    return error::invalidAttribute(funcName, shapeNodeIdx);
  }

  ScopedAqlValue shapeValue(*shapeNode);
  geo::ShapeContainer shape;

  if (filter || shapeValue.isConstant()) {
    if (!shapeValue.execute(ctx)) {
      return error::failedToEvaluate(funcName, shapeNodeIdx);
    }

    Result res;
    if (shapeValue.isObject()) {
      res = geo::geojson::parseRegion(shapeValue.slice(), shape);
    } else if (shapeValue.isArray()) {
      auto const slice = shapeValue.slice();

      if (slice.isArray() && slice.length() >= 2) {
        res = shape.parseCoordinates(slice, /*geoJson*/ true);
      }
    } else {
      return {
          TRI_ERROR_BAD_PARAMETER,
          "'"s.append(funcName).append("' AQL function: argument at position '").append(std::to_string(shapeNodeIdx))
         .append("' has invalid type '").append(ScopedAqlValue::typeString(shapeValue.type()).c_str())
         .append("' ('").append(ScopedAqlValue::typeString(arangodb::iresearch::SCOPED_VALUE_TYPE_OBJECT).c_str())
         .append("' or '").append(ScopedAqlValue::typeString(arangodb::iresearch::SCOPED_VALUE_TYPE_ARRAY).c_str())
         .append("' expected)")
      };
    }

    if (res.fail()) {
      return {
          TRI_ERROR_BAD_PARAMETER,
          "'"s.append(funcName).append("' AQL function: failed to parse argument at position '")
              .append(std::to_string(shapeNodeIdx)).append("' due to the following error '")
              .append(res.errorMessage()).append("'")
      };
    }
  }

  if (filter) {
    std::string name;

    if (!nameFromAttributeAccess(name, *fieldNode, ctx)) {
      return error::failedToGenerateName(funcName, fieldNodeIdx);
    }

    auto& geo_filter = filter->add<GeoFilter>();
    geo_filter.boost(filterCtx.boost);

    auto* options = geo_filter.mutable_options();
    setupGeoFilter(filterCtx.analyzer, options->options);

    options->type = GEO_INTERSECT_FUNC == funcName
      ? GeoFilterType::INTERSECTS
      : (1 == shapeNodeIdx ? GeoFilterType::CONTAINS
                           : GeoFilterType::IS_CONTAINED);
    options->shape = std::move(shape);

    TRI_ASSERT(filterCtx.analyzer);
    kludge::mangleField(name, filterCtx.isSearchFilter, filterCtx.analyzer);
    *geo_filter.mutable_field() = std::move(name);
  }

  return {};
}

frozen::map<irs::string_ref, ConvertionHandler, 0> constexpr FCallUserConvertionHandlers{};

Result fromFCallUser(irs::boolean_filter* filter, QueryContext const& ctx,
                     FilterContext const& filterCtx, aql::AstNode const& node) {
  TRI_ASSERT(aql::NODE_TYPE_FCALL_USER == node.type);

  if (node.numMembers() != 1) {
    return error::malformedNode(node.type);
  }

  auto const* args = arangodb::iresearch::getNode(node, 0, aql::NODE_TYPE_ARRAY);

  if (!args) {
    return {
      TRI_ERROR_BAD_PARAMETER,
      "Unable to parse user function arguments as an array'"
    };
  }

  irs::string_ref name;

  if (!arangodb::iresearch::parseValue(name, node)) {
    return {
      TRI_ERROR_BAD_PARAMETER,
      "Unable to parse user function name"
    };
  }

  auto const entry = FCallUserConvertionHandlers.find(name);

  if (entry == FCallUserConvertionHandlers.end()) {
    return fromExpression(filter, ctx, filterCtx, node);
  }

  if (!args->isDeterministic()) {
    return {
      TRI_ERROR_BAD_PARAMETER,
      "Unable to handle non-deterministic function '"s.append(name.c_str(), name.size()).append("' arguments")
    };
  }

  return entry->second(entry->first.c_str(), filter, ctx, filterCtx, *args);
}

frozen::map<irs::string_ref, ConvertionHandler, 13> constexpr FCallSystemConvertionHandlers{
  // filter functions
  {"PHRASE", fromFuncPhrase},
  {"STARTS_WITH", fromFuncStartsWith},
  {"EXISTS", fromFuncExists},
  {"MIN_MATCH", fromFuncMinMatch},
  {"IN_RANGE", fromFuncInRange},
  {"LIKE", fromFuncLike },
  {"LEVENSHTEIN_MATCH", fromFuncLevenshteinMatch},
  {"NGRAM_MATCH", fromFuncNgramMatch},
  // geo function
  {GEO_INTERSECT_FUNC, fromFuncGeoContainsIntersect},
  {"GEO_IN_RANGE", fromFuncGeoInRange},
  {"GEO_CONTAINS", fromFuncGeoContainsIntersect},
  // context functions
  {"BOOST", fromFuncBoost},
  {"ANALYZER", fromFuncAnalyzer},
};

Result fromFCall(
    irs::boolean_filter* filter,
    QueryContext const& ctx,
    FilterContext const& filterCtx,
    aql::AstNode const& node) {
  TRI_ASSERT(aql::NODE_TYPE_FCALL == node.type);

  auto const* fn = static_cast<aql::Function*>(node.getData());

  if (!fn || node.numMembers() != 1) {
    return error::malformedNode(node.type);
  }

  if (!arangodb::iresearch::isFilter(*fn)) {
    // not a filter function
    return fromExpression(filter, ctx, filterCtx, node);
  }

  auto const entry = FCallSystemConvertionHandlers.find(fn->name);

  if (entry == FCallSystemConvertionHandlers.end()) {
    return fromExpression(filter, ctx, filterCtx, node);
  }

  auto const* args = arangodb::iresearch::getNode(node, 0, aql::NODE_TYPE_ARRAY);

  if (!args) {
    return {
      TRI_ERROR_BAD_PARAMETER,
      "Unable to parse arguments of system function '"s.append(fn->name).append("' as an array'")
    };
  }

  return entry->second(entry->first.c_str(), filter, ctx, filterCtx, *args);
}

Result fromFilter(irs::boolean_filter* filter, QueryContext const& ctx,
                  FilterContext const& filterCtx, aql::AstNode const& node) {
  TRI_ASSERT(aql::NODE_TYPE_FILTER == node.type);

  if (node.numMembers() != 1) {
    auto rv = error::malformedNode(node.type);
    return rv.reset(rv.errorNumber(),
                    arangodb::basics::StringUtils::concatT(
                        "wrong number of parameters: ", rv.errorMessage()));
  }

  auto const* member = node.getMemberUnchecked(0);

  if (member) {
    return ::filter(filter, ctx, filterCtx, *member);
  } else {
    return {TRI_ERROR_INTERNAL, "could not get node member"};  // wrong number of members
  }
}

Result filter(irs::boolean_filter* filter, QueryContext const& queryCtx,
              FilterContext const& filterCtx, aql::AstNode const& node) {
  switch (node.type) {
    case aql::NODE_TYPE_FILTER:  // FILTER
      return fromFilter(filter, queryCtx, filterCtx, node);
    case aql::NODE_TYPE_VARIABLE:  // variable
      return fromExpression(filter, queryCtx, filterCtx, node);
    case aql::NODE_TYPE_OPERATOR_UNARY_NOT:  // unary minus
      return fromNegation(filter, queryCtx, filterCtx, node);
    case aql::NODE_TYPE_OPERATOR_BINARY_AND:  // logical and
      return fromGroup<irs::And>(filter, queryCtx, filterCtx, node);
    case aql::NODE_TYPE_OPERATOR_BINARY_OR:  // logical or
      return fromGroup<irs::Or>(filter, queryCtx, filterCtx, node);
    case aql::NODE_TYPE_OPERATOR_BINARY_EQ:  // compare ==
    case aql::NODE_TYPE_OPERATOR_BINARY_NE:  // compare !=
      return fromBinaryEq(filter, queryCtx, filterCtx, node);
    case aql::NODE_TYPE_OPERATOR_BINARY_LT:  // compare <
    case aql::NODE_TYPE_OPERATOR_BINARY_LE:  // compare <=
    case aql::NODE_TYPE_OPERATOR_BINARY_GT:  // compare >
    case aql::NODE_TYPE_OPERATOR_BINARY_GE:  // compare >=
      return fromInterval(filter, queryCtx, filterCtx, node);
    case aql::NODE_TYPE_OPERATOR_BINARY_IN:   // compare in
    case aql::NODE_TYPE_OPERATOR_BINARY_NIN:  // compare not in
      return fromIn(filter, queryCtx, filterCtx, node);
    case aql::NODE_TYPE_OPERATOR_TERNARY:  // ternary
    case aql::NODE_TYPE_ATTRIBUTE_ACCESS:  // attribute access
    case aql::NODE_TYPE_VALUE:             // value
    case aql::NODE_TYPE_ARRAY:             // array
    case aql::NODE_TYPE_OBJECT:            // object
    case aql::NODE_TYPE_REFERENCE:         // reference
    case aql::NODE_TYPE_PARAMETER:         // bind parameter
      return fromExpression(filter, queryCtx, filterCtx, node);
    case aql::NODE_TYPE_FCALL:  // function call
      return fromFCall(filter, queryCtx, filterCtx, node);
    case aql::NODE_TYPE_FCALL_USER:  // user function call
      return fromFCallUser(filter, queryCtx, filterCtx, node);
    case aql::NODE_TYPE_RANGE:  // range
      return fromRange(filter, queryCtx, filterCtx, node);
    case aql::NODE_TYPE_OPERATOR_NARY_AND:  // n-ary and
      return fromGroup<irs::And>(filter, queryCtx, filterCtx, node);
    case aql::NODE_TYPE_OPERATOR_NARY_OR:  // n-ary or
      return fromGroup<irs::Or>(filter, queryCtx, filterCtx, node);
    case aql::NODE_TYPE_OPERATOR_BINARY_ARRAY_IN:   // compare ARRAY in
    case aql::NODE_TYPE_OPERATOR_BINARY_ARRAY_NIN:  // compare ARRAY not in
    // for iresearch filters IN and EQ queries will be actually the same
    case aql::NODE_TYPE_OPERATOR_BINARY_ARRAY_EQ:  // compare ARRAY ==
    case aql::NODE_TYPE_OPERATOR_BINARY_ARRAY_NE:  // compare ARRAY !=
      return fromArrayComparison<ByTermSubFilterFactory>(filter, queryCtx, filterCtx, node);
    case aql::NODE_TYPE_OPERATOR_BINARY_ARRAY_LT:  // compare ARRAY <
    case aql::NODE_TYPE_OPERATOR_BINARY_ARRAY_LE:  // compare ARRAY <=
    case aql::NODE_TYPE_OPERATOR_BINARY_ARRAY_GT:  // compare ARRAY >
    case aql::NODE_TYPE_OPERATOR_BINARY_ARRAY_GE:  // compare ARRAY >=
      return fromArrayComparison<ByRangeSubFilterFactory>(filter, queryCtx, filterCtx, node);
    default:
      return fromExpression(filter, queryCtx, filterCtx, node);
  }
}

} // namespace

namespace arangodb {
namespace iresearch {

// ----------------------------------------------------------------------------
// --SECTION--                                      FilerFactory implementation
// ----------------------------------------------------------------------------

/*static*/ Result FilterFactory::filter(
    irs::boolean_filter* filter,
    QueryContext const& ctx,
    aql::AstNode const& node,
    bool forSearch /*= true*/) {
  if (node.willUseV8()) {
    return {
      TRI_ERROR_NOT_IMPLEMENTED,
      "using V8 dependent function is not allowed in SEARCH statement"
    };
  }

  // The analyzer is referenced in the FilterContext and used during the
  // following ::filter() call, so may not be a temporary.
  FieldMeta::Analyzer analyzer = FieldMeta::Analyzer();
  FilterContext const filterCtx(analyzer, irs::no_boost(), forSearch);

  const auto res = ::filter(filter, ctx, filterCtx, node);

  if (res.fail()) {
    LOG_TOPIC("dfa15", WARN, arangodb::iresearch::TOPIC) << res.errorMessage();
  }

  return res;
}

}  // namespace iresearch
}  // namespace arangodb

// -----------------------------------------------------------------------------
// --SECTION--                                                       END-OF-FILE
// -----------------------------------------------------------------------------<|MERGE_RESOLUTION|>--- conflicted
+++ resolved
@@ -3710,11 +3710,7 @@
     }
 
     TRI_ASSERT(filterCtx.analyzer);
-<<<<<<< HEAD
     kludge::mangleField(name, filterCtx.isSearchFilter, filterCtx.analyzer);
-    filter->boost(filterCtx.boost);
-=======
-    kludge::mangleField(name, filterCtx.analyzer);
 
     // Try to optimize us away
     if (!isMultiPrefix && !prefixes.empty() &&
@@ -3723,7 +3719,6 @@
                                                             prefixes.back().second)) {
       return {};
     }
->>>>>>> 244ddd20
 
     if (isMultiPrefix) {
       auto& minMatchFilter = filter->add<irs::Or>();
