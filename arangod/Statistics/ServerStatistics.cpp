////////////////////////////////////////////////////////////////////////////////
/// DISCLAIMER
///
/// Copyright 2014-2021 ArangoDB GmbH, Cologne, Germany
/// Copyright 2004-2014 triAGENS GmbH, Cologne, Germany
///
/// Licensed under the Apache License, Version 2.0 (the "License");
/// you may not use this file except in compliance with the License.
/// You may obtain a copy of the License at
///
///     http://www.apache.org/licenses/LICENSE-2.0
///
/// Unless required by applicable law or agreed to in writing, software
/// distributed under the License is distributed on an "AS IS" BASIS,
/// WITHOUT WARRANTIES OR CONDITIONS OF ANY KIND, either express or implied.
/// See the License for the specific language governing permissions and
/// limitations under the License.
///
/// Copyright holder is ArangoDB GmbH, Cologne, Germany
///
/// @author Dr. Frank Celler
////////////////////////////////////////////////////////////////////////////////

#include "ServerStatistics.h"
#include "ApplicationFeatures/ApplicationFeature.h"
#include "Statistics/StatisticsFeature.h"
#include "RestServer/MetricsFeature.h"

using namespace arangodb;

DECLARE_METRIC(arangodb_collection_lock_acquisition_micros);
DECLARE_METRIC(arangodb_collection_lock_acquisition_time);
DECLARE_METRIC(arangodb_collection_lock_sequential_mode);
DECLARE_METRIC(arangodb_collection_lock_timeouts_exclusive);
DECLARE_METRIC(arangodb_collection_lock_timeouts_write);
DECLARE_METRIC(arangodb_collection_truncates);
DECLARE_METRIC(arangodb_collection_truncates_replication);
DECLARE_METRIC(arangodb_document_writes);
DECLARE_METRIC(arangodb_document_writes_replication);
DECLARE_METRIC(arangodb_transactions_aborted);
DECLARE_METRIC(arangodb_transactions_committed);
DECLARE_METRIC(arangodb_transactions_started);
DECLARE_METRIC(arangodb_intermediate_commits);

TransactionStatistics::TransactionStatistics(MetricsFeature& metrics)
    : _metrics(metrics),
      _transactionsStarted(
        _metrics.counter<arangodb_transactions_started>(0, "Number of transactions started")),
      _transactionsAborted(
        _metrics.counter<arangodb_transactions_aborted>(0, "Number of transactions aborted")),
      _transactionsCommitted(
        _metrics.counter<arangodb_transactions_committed>(0, "Number of transactions committed")),
      _intermediateCommits(
        _metrics.counter<arangodb_intermediate_commits>(0, "Number of intermediate commits performed in transactions")),
      _exclusiveLockTimeouts(
        _metrics.counter<arangodb_collection_lock_timeouts_exclusive>(
          0, "Number of timeouts when trying to acquire collection exclusive locks")),
      _writeLockTimeouts(
        _metrics.counter<arangodb_collection_lock_timeouts_write>(
          0, "Number of timeouts when trying to acquire collection write locks")),
      _lockTimeMicros(
        _metrics.counter<arangodb_collection_lock_acquisition_micros>(
          0, "Total amount of collection lock acquisition time [μs]")),
      _lockTimes(
        _metrics.histogram<arangodb_collection_lock_acquisition_time>(
          log_scale_t(10., 0.0, 1000.0, 11), "Collection lock acquisition time histogram [s]")),
      _sequentialLocks(
        _metrics.counter<arangodb_collection_lock_sequential_mode>(
          0, "Number of transactions using sequential locking of collections to avoid deadlocking")),
      _exportReadWriteMetrics(/*may be updated later*/ false) {}


DECLARE_METRIC(arangodb_document_read_time);
DECLARE_METRIC(arangodb_document_insert_time);
DECLARE_METRIC(arangodb_document_replace_time);
DECLARE_METRIC(arangodb_document_remove_time);
DECLARE_METRIC(arangodb_document_update_time);
DECLARE_METRIC(arangodb_collection_truncate_time);

void TransactionStatistics::setupDocumentMetrics() {
  // the following metrics are conditional, so we don't initialize them in the constructor
  _exportReadWriteMetrics = true;
  
  _numWrites = 
    _metrics.counter<arangodb_document_writes>(
      0, "Total number of document write operations (excl. synchronous replication)");
  _numWritesReplication = 
    _metrics.counter<arangodb_document_writes_replication>(
      0, "Total number of document write oprations by synchronous replication");
  _numTruncates = 
    _metrics.counter<arangodb_collection_truncates>(0,
                     "Total number of collection truncate operations (excl. synchronous replication)");
  _numTruncatesReplication = 
    _metrics.counter<arangodb_collection_truncates_replication>(
      0, "Total number of collection truncate operations by synchronous replication");
  _rocksdb_read_sec = 
    _metrics.histogram<arangodb_document_read_time>(
      log_scale_t<float>(10., 0.0, 1000.0, 11), "Total time spent in document read operations [s]");
  _rocksdb_insert_sec = 
    _metrics.histogram<arangodb_document_insert_time>(
      log_scale_t<float>(10., 0.0, 1000.0, 11), "Total time spent in document insert operations [s]");
  _rocksdb_replace_sec =
    _metrics.histogram<arangodb_document_replace_time>(
      log_scale_t<float>(10., 0.0, 1000.0, 11), "Total time spent in document replace operations [s]");
  _rocksdb_remove_sec =
    _metrics.histogram<arangodb_document_remove_time>(
      log_scale_t<float>(10., 0.0, 1000.0, 11), "Total time spent in document remove operations [s]");
  _rocksdb_update_sec =
    _metrics.histogram<arangodb_document_update_time>(
      log_scale_t<float>(10., 0.0, 1000.0, 11), "Total time spent in document update operations [s]");
  _rocksdb_truncate_sec =
<<<<<<< HEAD
    _metrics.histogram("arangodb_collection_truncate_time",
                       log_scale_t<float>(10., 0.0, 1000.0, 11),
                       "Total time spent in collection truncate operations [s]");
=======
    _metrics.histogram<arangodb_collection_truncate_time>(
      log_scale_t<float>(10., 0.0, 1000.0, 11), "Total time spent in collection truncate operations [s]");
>>>>>>> c8c2d8a2
}

void ServerStatistics::setupDocumentMetrics() {
  _transactionsStatistics.setupDocumentMetrics();
}

double ServerStatistics::uptime() const noexcept {
  return StatisticsFeature::time() - _startTime;
}<|MERGE_RESOLUTION|>--- conflicted
+++ resolved
@@ -109,14 +109,8 @@
     _metrics.histogram<arangodb_document_update_time>(
       log_scale_t<float>(10., 0.0, 1000.0, 11), "Total time spent in document update operations [s]");
   _rocksdb_truncate_sec =
-<<<<<<< HEAD
-    _metrics.histogram("arangodb_collection_truncate_time",
-                       log_scale_t<float>(10., 0.0, 1000.0, 11),
-                       "Total time spent in collection truncate operations [s]");
-=======
     _metrics.histogram<arangodb_collection_truncate_time>(
       log_scale_t<float>(10., 0.0, 1000.0, 11), "Total time spent in collection truncate operations [s]");
->>>>>>> c8c2d8a2
 }
 
 void ServerStatistics::setupDocumentMetrics() {
