--- conflicted
+++ resolved
@@ -115,26 +115,14 @@
         isError = false;
 #ifdef USE_ENTERPRISE
       } else if (_replicationFactor == 0) {
-<<<<<<< HEAD
-        auto pair = markAsSatellite();
-        isError = pair.first;
-        isASatellite = pair.second;
-=======
         std::tie(isError, isASatellite) = makeSatellite();
->>>>>>> 61e7ac62
 #endif
       }
     }
 #ifdef USE_ENTERPRISE
     else if (replicationFactorSlice.isString() &&
              replicationFactorSlice.copyString() == StaticStrings::Satellite) {
-<<<<<<< HEAD
-      auto pair = markAsSatellite();
-      isError = pair.first;
-      isASatellite = pair.second;
-=======
         std::tie(isError, isASatellite) = makeSatellite();
->>>>>>> 61e7ac62
     }
 
     if (isSmart && isASatellite) {
@@ -438,11 +426,7 @@
 
 bool ShardingInfo::isSatellite() const { return _replicationFactor == 0; }
 
-<<<<<<< HEAD
-std::pair<bool, bool> ShardingInfo::markAsSatellite() {
-=======
 std::pair<bool, bool> ShardingInfo::makeSatellite() {
->>>>>>> 61e7ac62
   _replicationFactor = 0;
   _writeConcern = 0;
   _numberOfShards = 1;
