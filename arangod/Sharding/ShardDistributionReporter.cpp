////////////////////////////////////////////////////////////////////////////////
/// DISCLAIMER
///
/// Copyright 2014-2021 ArangoDB GmbH, Cologne, Germany
/// Copyright 2004-2014 triAGENS GmbH, Cologne, Germany
///
/// Licensed under the Apache License, Version 2.0 (the "License");
/// you may not use this file except in compliance with the License.
/// You may obtain a copy of the License at
///
///     http://www.apache.org/licenses/LICENSE-2.0
///
/// Unless required by applicable law or agreed to in writing, software
/// distributed under the License is distributed on an "AS IS" BASIS,
/// WITHOUT WARRANTIES OR CONDITIONS OF ANY KIND, either express or implied.
/// See the License for the specific language governing permissions and
/// limitations under the License.
///
/// Copyright holder is ArangoDB GmbH, Cologne, Germany
///
/// @author Michael Hackstein
////////////////////////////////////////////////////////////////////////////////

#include <queue>

#include <velocypack/Builder.h>
#include <velocypack/velocypack-aliases.h>

#include "ApplicationFeatures/ApplicationServer.h"
#include "Basics/StringUtils.h"
#include "Basics/system-functions.h"
#include "Cluster/ClusterFeature.h"
#include "Cluster/ClusterInfo.h"
#include "Futures/Utilities.h"
#include "Logger/LogMacros.h"
#include "Network/Methods.h"
#include "Network/NetworkFeature.h"
#include "Network/Utils.h"
#include "ShardDistributionReporter.h"
#include "VocBase/LogicalCollection.h"

using namespace arangodb;
using namespace arangodb::cluster;

struct SyncCountInfo {
  bool insync;

  // number of followers _currently_ performing syncing operations
  uint32_t followersSyncing;

  // number of documents on leader
  uint64_t total;
  // number of documents on follower(s). 
  // if there is more than one follower, then this contains the
  // minimum value from all followers
  uint64_t current;
  // percent value (max. value 100) as leader progress, calculated as
  // 100.0 * (sum(num docs on followers) / num followers) / num docs on leader
  // a negative value will mean that the value has not been calculated, or
  // cannot be calculated (e.g. because of division by zero)
  double followerPercent;
  std::vector<ServerID> followers;

  SyncCountInfo() 
    : insync(false), 
      followersSyncing(0),
      total(1), 
      current(0),
      followerPercent(-1.0) {}
  ~SyncCountInfo() = default;
};

//////////////////////////////////////////////////////////////////////////////
/// @brief Static helper functions
//////////////////////////////////////////////////////////////////////////////

//////////////////////////////////////////////////////////////////////////////
/// @brief Test if one shard is in sync by comparing plan and current
//////////////////////////////////////////////////////////////////////////////

static inline bool TestIsShardInSync(std::vector<ServerID> plannedServers,
                                     std::vector<ServerID> realServers) {
  // The leader at [0] must be the same, while the order of the followers must
  // be ignored.
  TRI_ASSERT(!plannedServers.empty());
  TRI_ASSERT(!realServers.empty());

  std::sort(plannedServers.begin() + 1, plannedServers.end());
  std::sort(realServers.begin() + 1, realServers.end());

  return plannedServers == realServers;
}

//////////////////////////////////////////////////////////////////////////////
/// @brief Report a single shard without progress
//////////////////////////////////////////////////////////////////////////////

static void ReportShardNoProgress(std::string const& shardId,
                                  std::vector<ServerID> const& respServers,
                                  std::unordered_map<ServerID, std::string> const& aliases,
                                  VPackBuilder& result) {
  TRI_ASSERT(result.isOpenObject());
  result.add(VPackValue(shardId));
  result.openObject();
  // We always have at least the leader
  TRI_ASSERT(!respServers.empty());
  auto respServerIt = respServers.begin();
  auto al = aliases.find(*respServerIt);
  if (al != aliases.end()) {
    result.add("leader", VPackValue(al->second));
  } else {
    result.add("leader", VPackValue(*respServerIt));
  }
  ++respServerIt;

  result.add(VPackValue("followers"));
  result.openArray();
  while (respServerIt != respServers.end()) {
    auto al = aliases.find(*respServerIt);
    if (al != aliases.end()) {
      result.add(VPackValue(al->second));
    } else {
      result.add(VPackValue(*respServerIt));
    }
    ++respServerIt;
  }
  result.close();  // followers

  result.close();  // shard
}

//////////////////////////////////////////////////////////////////////////////
/// @brief Report a single shard with progress
//////////////////////////////////////////////////////////////////////////////

static void ReportShardProgress(std::string const& shardId,
                                std::vector<ServerID> const& respServers,
                                std::unordered_map<ServerID, std::string> const& aliases,
                                uint64_t total, uint64_t current, 
                                double followerPercent, uint32_t followersSyncing,
                                VPackBuilder& result) {
  TRI_ASSERT(result.isOpenObject());
  result.add(VPackValue(shardId));
  result.openObject();
  // We always have at least the leader
  TRI_ASSERT(!respServers.empty());
  auto respServerIt = respServers.begin();
  auto al = aliases.find(*respServerIt);
  if (al != aliases.end()) {
    result.add("leader", VPackValue(al->second));
  } else {
    result.add("leader", VPackValue(*respServerIt));
  }
  ++respServerIt;

  result.add(VPackValue("followers"));
  result.openArray();
  while (respServerIt != respServers.end()) {
    auto al = aliases.find(*respServerIt);
    if (al != aliases.end()) {
      result.add(VPackValue(al->second));
    } else {
      result.add(VPackValue(*respServerIt));
    }
    ++respServerIt;
  }
  result.close();  // followers

  result.add(VPackValue("progress"));

  // We have somehow invalid, most likely no shard has responded in time
  if (total == current) {
    // Reset current
    current = 0;
  }
  result.openObject();
  result.add("total", VPackValue(total));
  result.add("current", VPackValue(current));
  if (followerPercent >= 0.0) {
    result.add("followerPercent", VPackValue(followerPercent));
  } else {
    result.add("followerPercent", VPackSlice::nullSlice());
  }
  // number of followers _currently_ syncing this shard
  result.add("followersSyncing", VPackValue(followersSyncing));

  result.close();  // progress

  result.close();  // shard
}

//////////////////////////////////////////////////////////////////////////////
/// @brief Report a list of leader and follower based on shardMap
//////////////////////////////////////////////////////////////////////////////

static void ReportPartialNoProgress(ShardMap const* shardIds,
                                    std::unordered_map<ServerID, std::string> const& aliases,
                                    VPackBuilder& result) {
  TRI_ASSERT(result.isOpenObject());
  for (auto const& s : *shardIds) {
    ReportShardNoProgress(s.first, s.second, aliases, result);
  }
}

//////////////////////////////////////////////////////////////////////////////
/// @brief Report a complete collection an the insync format
//////////////////////////////////////////////////////////////////////////////

static void ReportInSync(LogicalCollection const* col, ShardMap const* shardIds,
                         std::unordered_map<ServerID, std::string> const& aliases,
                         VPackBuilder& result) {
  TRI_ASSERT(result.isOpenObject());

  result.add(VPackValue(col->name()));

  // In this report Plan and Current are identical
  result.openObject();
  {
    // Add Plan
    result.add(VPackValue("Plan"));
    result.openObject();
    ReportPartialNoProgress(shardIds, aliases, result);
    result.close();
  }

  {
    // Add Current
    result.add(VPackValue("Current"));
    result.openObject();
    ReportPartialNoProgress(shardIds, aliases, result);
    result.close();
  }
  result.close();
}

//////////////////////////////////////////////////////////////////////////////
/// @brief Report a complete collection in the offsync format, with eventually
/// known counts
//////////////////////////////////////////////////////////////////////////////

static void ReportOffSync(LogicalCollection const* col, ShardMap const* shardIds,
                          std::unordered_map<ShardID, SyncCountInfo>& counters,
                          std::unordered_map<ServerID, std::string> const& aliases,
                          VPackBuilder& result, bool progress) {
  TRI_ASSERT(result.isOpenObject());

  result.add(VPackValue(col->name()));

  // In this report Plan and Current are identical
  result.openObject();
  {
    // Add Plan
    result.add(VPackValue("Plan"));
    result.openObject();
    for (auto const& s : *shardIds) {
      TRI_ASSERT(counters.find(s.first) != counters.end());
      auto const& c = counters[s.first];

      if (c.insync || !progress) {
        ReportShardNoProgress(s.first, s.second, aliases, result);
      } else {
        TRI_ASSERT(!c.insync);
        TRI_ASSERT(progress);
        ReportShardProgress(s.first, s.second, aliases, c.total, c.current, c.followerPercent, c.followersSyncing, result);
      }
    }
    result.close();
  }

  {
    // Add Current
    result.add(VPackValue("Current"));
    result.openObject();
    for (auto const& s : *shardIds) {
      TRI_ASSERT(counters.find(s.first) != counters.end());
      auto const& c = counters[s.first];
      if (c.insync) {
        ReportShardNoProgress(s.first, s.second, aliases, result);
      } else if (!c.followers.empty()) {
        ReportShardNoProgress(s.first, c.followers, aliases, result);
      }
    }
    result.close();
  }
  result.close();
}

ShardDistributionReporter::ShardDistributionReporter(ClusterInfo* ci, network::Sender sender)
    : _ci(ci), _send(sender) {
  TRI_ASSERT(_ci != nullptr);
}

ShardDistributionReporter::~ShardDistributionReporter() = default;

std::shared_ptr<ShardDistributionReporter> ShardDistributionReporter::instance(
    application_features::ApplicationServer& server) {
  auto& ci = server.getFeature<ClusterFeature>().clusterInfo();
  auto& nf = server.getFeature<NetworkFeature>();
  auto* pool = nf.pool();
  return std::make_shared<ShardDistributionReporter>(
      &ci,
      [pool](network::DestinationId const& d, arangodb::fuerte::RestVerb v,
             std::string const& u, velocypack::Buffer<uint8_t> b,
             network::RequestOptions const& opts, network::Headers h) -> network::FutureRes {
        return sendRequest(pool, d, v, u, std::move(b), opts, std::move(h));
      });
}

void ShardDistributionReporter::helperDistributionForDatabase(
    std::string const& dbName, VPackBuilder& result,
    std::queue<std::shared_ptr<LogicalCollection>>& todoSyncStateCheck, double endtime,
    std::unordered_map<std::string, std::string>& aliases, bool progress) {
  if (!todoSyncStateCheck.empty()) {
    std::unordered_map<ShardID, SyncCountInfo> counters;
    std::vector<ServerID> serversToAsk;
    while (!todoSyncStateCheck.empty()) {
      counters.clear();

      auto const col = todoSyncStateCheck.front();
      auto allShards = col->shardIds();
      auto cic = _ci->getCollectionCurrent(dbName, std::to_string(col->id().id()));

      // Send requests
      for (auto const& s : *(allShards.get())) {
        double timeleft = endtime - TRI_microtime();
        
        serversToAsk.clear();
        auto curServers = cic->servers(s.first);
        auto& entry = counters[s.first];  // Emplaces a new SyncCountInfo
        if (curServers.empty() || s.second.empty()) {
          // either of the two vectors is empty...
          entry.insync = false;
        } else if (TestIsShardInSync(s.second, curServers)) {
          entry.insync = true;
        } else {
          entry.followers = curServers;
          if (timeleft > 0.0) {
            std::string path = "/_api/collection/" +
                               basics::StringUtils::urlEncode(s.first) +
                               "/count";
            VPackBuffer<uint8_t> body;
            network::RequestOptions reqOpts;
            reqOpts.database = dbName;
            reqOpts.timeout = network::Timeout(timeleft);

            // First Ask the leader
            network::Headers headers;
            auto leaderF = _send("server:" + s.second.at(0), fuerte::RestVerb::Get,
                                 path, body, reqOpts, headers);

            // Now figure out which servers need to be asked
            for (auto const& planned : s.second) {
              bool found = false;
              for (auto const& current : entry.followers) {
                if (current == planned) {
                  found = true;
                  break;
                }
              }
              if (!found) {
                serversToAsk.emplace_back(planned);
              }
            }

            // Ask them

            // do not only query the collection counts, but also query the shard sync job status
            // from the maintenance. note older versions will simply ignore the URL parameter and
            // will not report the sync status. the code here is prepared for this.
            reqOpts.param("checkSyncStatus", "true");
            std::vector<network::FutureRes> futures;
            futures.reserve(serversToAsk.size());
            for (auto const& server : serversToAsk) {
              auto f = _send("server:" + server, fuerte::RestVerb::Get, path,
                             body, reqOpts, headers);
              futures.emplace_back(std::move(f));
            }

            // Wait for responses
            // First wait for Leader
            {
              auto const& res = leaderF.get();
              if (res.fail()) {
                // We did not even get count for leader, use defaults
                continue;
              }

              VPackSlice slice = res.slice();
              if (!slice.isObject()) {
                LOG_TOPIC("c02b2", WARN, arangodb::Logger::CLUSTER)
                    << "Received invalid response for count. Shard "
                    << "distribution inaccurate";
                continue;
              }

              VPackSlice response = slice.get("count");
              if (!response.isNumber()) {
                LOG_TOPIC("fe868", WARN, arangodb::Logger::CLUSTER)
                    << "Received invalid response for count. Shard "
                    << "distribution inaccurate";
                continue;
              }

              entry.total = response.getNumber<uint64_t>();
              entry.current = entry.total;  // << We use this to flip around min/max test
              entry.followerPercent = -1.0; // negative values mean "unknown"
              entry.followersSyncing = 0;
            }

            {
              // for in-sync followers, pretend that they have the correct number of docs
              TRI_ASSERT(!s.second.empty());
              TRI_ASSERT((s.second.size() - 1) >= serversToAsk.size());
              uint64_t followersInSync = (s.second.size() - 1) - serversToAsk.size();
              uint64_t followerResponses = followersInSync;
              uint64_t followerTotal = followersInSync * entry.total;

              auto responses = futures::collectAll(futures).get();
              for (futures::Try<network::Response> const& response : responses) {
                if (!response.hasValue() || response.get().fail()) {
                  // We do not care for errors of any kind.
                  // We can continue here because all other requests will be
                  // handled by the accumulated timeout
                  continue;
                }

                auto const& res = response.get();
                VPackSlice slice = res.slice();
                if (!slice.isObject()) {
                  LOG_TOPIC("fcbb3", WARN, arangodb::Logger::CLUSTER)
                      << "Received invalid response for count. Shard "
                      << "distribution inaccurate";
                  continue;
                }

                VPackSlice answer = slice.get("count");
                if (!answer.isNumber()) {
                  LOG_TOPIC("8d7b0", WARN, arangodb::Logger::CLUSTER)
                      << "Received invalid response for count. Shard "
                      << "distribution inaccurate";
                  continue;
                }
              
                uint64_t other = answer.getNumber<uint64_t>();
                followerTotal += other;
                ++followerResponses;

                if (other < entry.total) {
                  // If we have more in total we need the minimum of other
                  // counts
                  if (other < entry.current) {
                    entry.current = other;
                  }
                } else {
                  // If we only have more in total we take the maximum of other
                  // counts
                  if (entry.total <= entry.current && other > entry.current) {
                    entry.current = other;
                  }
                }
               
                // check if the follower is actively working on replicating the shard.
                // note: 3.7 will not provide the "syncing" attribute. it must there
                // be treated as optional in 3.8.
                if (VPackSlice syncing = slice.get("syncing"); syncing.isBoolean() && syncing.getBoolean()) {
                  ++entry.followersSyncing;
                }
              }

              // if leader has documents and at least one follower has documents, report
              // the average percentage of follower docs / leader docs
<<<<<<< HEAD
              if (followerResponses > 0 && entry.total > 0) {
                entry.followerPercent = std::min<double>(
                    100.0, 
                    100.0 * static_cast<double>(followerTotal / followerResponses) / static_cast<double>(entry.total)
=======

              if (followerResponses > 0 && entry.total > 0) {
                entry.followerPercent = std::min<double>(
                    100.0, 
                    100.0 * static_cast<double>(followerTotal) / static_cast<double>(followerResponses) / static_cast<double>(entry.total)
>>>>>>> 9b5db739
                );
              }
            }
          }
        }
      }

      ReportOffSync(col.get(), allShards.get(), counters, aliases, result, progress);
      todoSyncStateCheck.pop();
    }
  }
}

/// @brief fetch distribution for a single collection in db
void ShardDistributionReporter::getCollectionDistributionForDatabase(
    std::string const& dbName, std::string const& colName, VPackBuilder& result) {
  std::vector<std::shared_ptr<LogicalCollection>> cols{ _ci->getCollection(dbName, colName) };
  getCollectionDistribution(dbName, cols, result, true);
}

/// @brief fetch distributions for all collections in db
void ShardDistributionReporter::getDistributionForDatabase(std::string const& dbName,
                                                           VPackBuilder& result) {
  auto cols = _ci->getCollections(dbName);
  getCollectionDistribution(dbName, cols, result, false);
}

/// @brief internal helper function to fetch distributions
void ShardDistributionReporter::getCollectionDistribution(
    std::string const& dbName, std::vector<std::shared_ptr<LogicalCollection>> const& cols, 
    VPackBuilder& result, bool progress) {

  double endtime = TRI_microtime() + 2.0;  // We add two seconds

  auto aliases = _ci->getServerAliases();
  std::queue<std::shared_ptr<LogicalCollection>> todoSyncStateCheck;

  result.openObject();
  for (auto col : cols) {
    auto allShards = col->shardIds();
    if (testAllShardsInSync(dbName, col.get(), allShards.get())) {
      ReportInSync(col.get(), allShards.get(), aliases, result);
    } else {
      todoSyncStateCheck.push(col);
    }
  }

  helperDistributionForDatabase(dbName, result, todoSyncStateCheck, endtime, aliases, progress);
  result.close();
}

bool ShardDistributionReporter::testAllShardsInSync(std::string const& dbName,
                                                    LogicalCollection const* col,
                                                    ShardMap const* shardIds) {
  TRI_ASSERT(col != nullptr);
  TRI_ASSERT(shardIds != nullptr);

  auto cic = _ci->getCollectionCurrent(dbName, std::to_string(col->id().id()));

  for (auto const& s : *shardIds) {
    auto curServers = cic->servers(s.first);

    if (s.second.empty() || curServers.empty() || !TestIsShardInSync(s.second, curServers)) {
      return false;
    }
  }

  return true;
}<|MERGE_RESOLUTION|>--- conflicted
+++ resolved
@@ -469,18 +469,11 @@
 
               // if leader has documents and at least one follower has documents, report
               // the average percentage of follower docs / leader docs
-<<<<<<< HEAD
-              if (followerResponses > 0 && entry.total > 0) {
-                entry.followerPercent = std::min<double>(
-                    100.0, 
-                    100.0 * static_cast<double>(followerTotal / followerResponses) / static_cast<double>(entry.total)
-=======
 
               if (followerResponses > 0 && entry.total > 0) {
                 entry.followerPercent = std::min<double>(
                     100.0, 
                     100.0 * static_cast<double>(followerTotal) / static_cast<double>(followerResponses) / static_cast<double>(entry.total)
->>>>>>> 9b5db739
                 );
               }
             }
