////////////////////////////////////////////////////////////////////////////////
/// DISCLAIMER
///
/// Copyright 2014-2017 ArangoDB GmbH, Cologne, Germany
/// Copyright 2004-2014 triAGENS GmbH, Cologne, Germany
///
/// Licensed under the Apache License, Version 2.0 (the "License");
/// you may not use this file except in compliance with the License.
/// You may obtain a copy of the License at
///
///     http://www.apache.org/licenses/LICENSE-2.0
///
/// Unless required by applicable law or agreed to in writing, software
/// distributed under the License is distributed on an "AS IS" BASIS,
/// WITHOUT WARRANTIES OR CONDITIONS OF ANY KIND, either express or implied.
/// See the License for the specific language governing permissions and
/// limitations under the License.
///
/// Copyright holder is ArangoDB GmbH, Cologne, Germany
///
/// @author Max Neunhoeffer
////////////////////////////////////////////////////////////////////////////////

#include "Methods.h"

#include "ApplicationFeatures/ApplicationServer.h"
#include "Aql/Ast.h"
#include "Aql/AstNode.h"
#include "Aql/Condition.h"
#include "Aql/SortCondition.h"
#include "Basics/AttributeNameParser.h"
#include "Basics/Exceptions.h"
#include "Basics/NumberUtils.h"
#include "Basics/SmallVector.h"
#include "Basics/StaticStrings.h"
#include "Basics/StringUtils.h"
#include "Basics/VelocyPackHelper.h"
#include "Basics/encoding.h"
#include "Basics/system-compiler.h"
#include "Cluster/ClusterComm.h"
#include "Cluster/ClusterFeature.h"
#include "Cluster/ClusterMethods.h"
#include "Cluster/ClusterTrxMethods.h"
#include "Cluster/FollowerInfo.h"
#include "Cluster/ReplicationTimeoutFeature.h"
#include "Cluster/ServerState.h"
#include "ClusterEngine/ClusterEngine.h"
#include "Futures/Utilities.h"
#include "Indexes/Index.h"
#include "Logger/Logger.h"
#include "Network/Methods.h"
#include "Network/NetworkFeature.h"
#include "Network/Utils.h"
#include "RocksDBEngine/RocksDBEngine.h"
#include "StorageEngine/EngineSelectorFeature.h"
#include "StorageEngine/PhysicalCollection.h"
#include "StorageEngine/StorageEngine.h"
#include "StorageEngine/TransactionCollection.h"
#include "StorageEngine/TransactionState.h"
#include "Transaction/Context.h"
#include "Transaction/Helpers.h"
#include "Transaction/Options.h"
#include "Utils/CollectionNameResolver.h"
#include "Utils/Events.h"
#include "Utils/ExecContext.h"
#include "Utils/OperationCursor.h"
#include "Utils/OperationOptions.h"
#include "VocBase/KeyLockInfo.h"
#include "VocBase/LogicalCollection.h"
#include "VocBase/ManagedDocumentResult.h"
#include "VocBase/Methods/Indexes.h"
#include "VocBase/ticks.h"

#include <velocypack/Builder.h>
#include <velocypack/Collection.h>
#include <velocypack/Options.h>
#include <velocypack/Slice.h>
#include <velocypack/velocypack-aliases.h>

using namespace arangodb;
using namespace arangodb::transaction;
using namespace arangodb::transaction::helpers;

template<typename T>
using Future = futures::Future<T>;

namespace {

enum class ReplicationType { NONE, LEADER, FOLLOWER };

// wrap vector inside a static function to ensure proper initialization order
std::vector<arangodb::transaction::Methods::DataSourceRegistrationCallback>& getDataSourceRegistrationCallbacks() {
  static std::vector<arangodb::transaction::Methods::DataSourceRegistrationCallback> callbacks;

  return callbacks;
}

/// @return the status change callbacks stored in state
///         or nullptr if none and !create
std::vector<arangodb::transaction::Methods::StatusChangeCallback const*>* getStatusChangeCallbacks(
    arangodb::TransactionState& state, bool create = false) {
  struct CookieType : public arangodb::TransactionState::Cookie {
    std::vector<arangodb::transaction::Methods::StatusChangeCallback const*> _callbacks;
  };

  static const int key = 0;  // arbitrary location in memory, common for all

// TODO FIXME find a better way to look up a ViewState
#ifdef ARANGODB_ENABLE_MAINTAINER_MODE
  auto* cookie = dynamic_cast<CookieType*>(state.cookie(&key));
#else
  auto* cookie = static_cast<CookieType*>(state.cookie(&key));
#endif

  if (!cookie && create) {
    auto ptr = std::make_unique<CookieType>();

    cookie = ptr.get();
    state.cookie(&key, std::move(ptr));
  }

  return cookie ? &(cookie->_callbacks) : nullptr;
}

/// @brief notify callbacks of association of 'cid' with this TransactionState
/// @note done separately from addCollection() to avoid creating a
///       TransactionCollection instance for virtual entities, e.g. View
arangodb::Result applyDataSourceRegistrationCallbacks(LogicalDataSource& dataSource,
                                                      arangodb::transaction::Methods& trx) {
  for (auto& callback : getDataSourceRegistrationCallbacks()) {
    TRI_ASSERT(callback);  // addDataSourceRegistrationCallback(...) ensures valid

    try {
      auto res = callback(dataSource, trx);

      if (res.fail()) {
        return res;
      }
    } catch (...) {
      return arangodb::Result(TRI_ERROR_INTERNAL);
    }
  }

  return arangodb::Result();
}

/// @brief notify callbacks of association of 'cid' with this TransactionState
/// @note done separately from addCollection() to avoid creating a
///       TransactionCollection instance for virtual entities, e.g. View
void applyStatusChangeCallbacks(arangodb::transaction::Methods& trx,
                                arangodb::transaction::Status status) noexcept {
  TRI_ASSERT(arangodb::transaction::Status::ABORTED == status ||
             arangodb::transaction::Status::COMMITTED == status ||
             arangodb::transaction::Status::RUNNING == status);
  TRI_ASSERT(!trx.state()  // for embeded transactions status is not always updated
             || (trx.state()->isTopLevelTransaction() && trx.state()->status() == status) ||
             (!trx.state()->isTopLevelTransaction() &&
              arangodb::transaction::Status::RUNNING == trx.state()->status()));

  auto* state = trx.state();

  if (!state) {
    return;  // nothing to apply
  }

  auto* callbacks = getStatusChangeCallbacks(*state);

  if (!callbacks) {
    return;  // no callbacks to apply
  }

  // no need to lock since transactions are single-threaded
  for (auto& callback : *callbacks) {
    TRI_ASSERT(callback);  // addStatusChangeCallback(...) ensures valid

    try {
      (*callback)(trx, status);
    } catch (...) {
      // we must not propagate exceptions from here
    }
  }
}

static void throwCollectionNotFound(char const* name) {
  if (name == nullptr) {
    THROW_ARANGO_EXCEPTION(TRI_ERROR_ARANGO_DATA_SOURCE_NOT_FOUND);
  }
  THROW_ARANGO_EXCEPTION_MESSAGE(TRI_ERROR_ARANGO_DATA_SOURCE_NOT_FOUND,
                                 std::string(TRI_errno_string(TRI_ERROR_ARANGO_DATA_SOURCE_NOT_FOUND)) +
                                     ": " + name);
}

/// @brief Insert an error reported instead of the new document
static void createBabiesError(VPackBuilder& builder,
                              std::unordered_map<int, size_t>& countErrorCodes,
                              Result const& error) {
  builder.openObject();
  builder.add(StaticStrings::Error, VPackValue(true));
  builder.add(StaticStrings::ErrorNum, VPackValue(error.errorNumber()));
  builder.add(StaticStrings::ErrorMessage, VPackValue(error.errorMessage()));
  builder.close();

  auto it = countErrorCodes.find(error.errorNumber());
  if (it == countErrorCodes.end()) {
    countErrorCodes.emplace(error.errorNumber(), 1);
  } else {
    it->second++;
  }
}

static OperationResult emptyResult(OperationOptions const& options) {
  VPackBuilder resultBuilder;
  resultBuilder.openArray();
  resultBuilder.close();
  return OperationResult(Result(), resultBuilder.steal(), options);
}
}  // namespace

/*static*/ void transaction::Methods::addDataSourceRegistrationCallback(
    DataSourceRegistrationCallback const& callback) {
  if (callback) {
    getDataSourceRegistrationCallbacks().emplace_back(callback);
  }
}

bool transaction::Methods::addStatusChangeCallback(StatusChangeCallback const* callback) {
  if (!callback || !*callback) {
    return true;  // nothing to call back
  } else if (!_state) {
    return false;  // nothing to add to
  }

  auto* statusChangeCallbacks = getStatusChangeCallbacks(*_state, true);

  TRI_ASSERT(nullptr != statusChangeCallbacks);  // 'create' was specified

  // no need to lock since transactions are single-threaded
  statusChangeCallbacks->emplace_back(callback);

  return true;
}

bool transaction::Methods::removeStatusChangeCallback(StatusChangeCallback const* callback) {
  if (!callback || !*callback) {
    return true;  // nothing to call back
  } else if (!_state) {
    return false;  // nothing to add to
  }

  auto* statusChangeCallbacks = getStatusChangeCallbacks(*_state, false);
  if (statusChangeCallbacks) {
    auto it = std::find(statusChangeCallbacks->begin(),
                        statusChangeCallbacks->end(), callback);
    TRI_ASSERT(it != statusChangeCallbacks->end());
    if (ADB_LIKELY(it != statusChangeCallbacks->end())) {
      statusChangeCallbacks->erase(it);
    }
  }
  return true;
}

/*static*/ void transaction::Methods::clearDataSourceRegistrationCallbacks() {
  getDataSourceRegistrationCallbacks().clear();
}

/// @brief Get the field names of the used index
std::vector<std::vector<std::string>> transaction::Methods::IndexHandle::fieldNames() const {
  return _index->fieldNames();
}

/// @brief IndexHandle getter method
std::shared_ptr<arangodb::Index> transaction::Methods::IndexHandle::getIndex() const {
  return _index;
}

/// @brief IndexHandle toVelocyPack method passthrough
void transaction::Methods::IndexHandle::toVelocyPack(
    arangodb::velocypack::Builder& builder,
    std::underlying_type<Index::Serialize>::type flags) const {
  _index->toVelocyPack(builder, flags);
}

TRI_vocbase_t& transaction::Methods::vocbase() const {
  return _state->vocbase();
}

/// @brief whether or not the transaction consists of a single operation only
bool transaction::Methods::isSingleOperationTransaction() const {
  return _state->isSingleOperation();
}

/// @brief get the status of the transaction
transaction::Status transaction::Methods::status() const {
  return _state->status();
}

/// @brief sort ORs for the same attribute so they are in ascending value
/// order. this will only work if the condition is for a single attribute
/// the usedIndexes vector may also be re-sorted
bool transaction::Methods::sortOrs(arangodb::aql::Ast* ast, arangodb::aql::AstNode* root,
                                   arangodb::aql::Variable const* variable,
                                   std::vector<transaction::Methods::IndexHandle>& usedIndexes) {
  if (root == nullptr) {
    return true;
  }

  size_t const n = root->numMembers();

  if (n < 2) {
    return true;
  }

  if (n != usedIndexes.size()) {
    // sorting will break if the number of ORs is unequal to the number of
    // indexes but we shouldn't have got here then
    TRI_ASSERT(false);
    return false;
  }

  typedef std::pair<arangodb::aql::AstNode*, transaction::Methods::IndexHandle> ConditionData;
  SmallVector<ConditionData*>::allocator_type::arena_type a;
  SmallVector<ConditionData*> conditionData{a};

  auto cleanup = [&conditionData]() -> void {
    for (auto& it : conditionData) {
      delete it;
    }
  };

  TRI_DEFER(cleanup());

  std::vector<arangodb::aql::ConditionPart> parts;
  parts.reserve(n);

  std::pair<arangodb::aql::Variable const*, std::vector<arangodb::basics::AttributeName>> result;

  for (size_t i = 0; i < n; ++i) {
    // sort the conditions of each AND
    auto sub = root->getMemberUnchecked(i);

    TRI_ASSERT(sub != nullptr && sub->type == arangodb::aql::AstNodeType::NODE_TYPE_OPERATOR_NARY_AND);
    size_t const nAnd = sub->numMembers();

    if (nAnd != 1) {
      // we can't handle this one
      return false;
    }

    auto operand = sub->getMemberUnchecked(0);

    if (!operand->isComparisonOperator()) {
      return false;
    }

    if (operand->type == arangodb::aql::AstNodeType::NODE_TYPE_OPERATOR_BINARY_NE ||
        operand->type == arangodb::aql::AstNodeType::NODE_TYPE_OPERATOR_BINARY_NIN) {
      return false;
    }

    auto lhs = operand->getMember(0);
    auto rhs = operand->getMember(1);

    if (lhs->type == arangodb::aql::AstNodeType::NODE_TYPE_ATTRIBUTE_ACCESS) {
      result.first = nullptr;
      result.second.clear();

      if (rhs->isConstant() && lhs->isAttributeAccessForVariable(result) &&
          result.first == variable &&
          (operand->type != arangodb::aql::AstNodeType::NODE_TYPE_OPERATOR_BINARY_IN ||
           rhs->isArray())) {
        // create the condition data struct on the heap
        auto data = std::make_unique<ConditionData>(sub, usedIndexes[i]);
        // push it into an owning vector
        conditionData.emplace_back(data.get());
        // vector is now responsible for data
        auto p = data.release();
        // also add the pointer to the (non-owning) parts vector
        parts.emplace_back(result.first, result.second, operand,
                           arangodb::aql::AttributeSideType::ATTRIBUTE_LEFT, p);
      }
    }

    if (rhs->type == arangodb::aql::AstNodeType::NODE_TYPE_ATTRIBUTE_ACCESS ||
        rhs->type == arangodb::aql::AstNodeType::NODE_TYPE_EXPANSION) {
      result.first = nullptr;
      result.second.clear();

      if (lhs->isConstant() && rhs->isAttributeAccessForVariable(result) &&
          result.first == variable) {
        // create the condition data struct on the heap
        auto data = std::make_unique<ConditionData>(sub, usedIndexes[i]);
        // push it into an owning vector
        conditionData.emplace_back(data.get());
        // vector is now responsible for data
        auto p = data.release();
        // also add the pointer to the (non-owning) parts vector
        parts.emplace_back(result.first, result.second, operand,
                           arangodb::aql::AttributeSideType::ATTRIBUTE_RIGHT, p);
      }
    }
  }

  if (parts.size() != root->numMembers()) {
    return false;
  }

  // check if all parts use the same variable and attribute
  for (size_t i = 1; i < n; ++i) {
    auto const& lhs = parts[i - 1];
    auto const& rhs = parts[i];

    if (lhs.variable != rhs.variable || lhs.attributeName != rhs.attributeName) {
      // oops, the different OR parts are on different variables or attributes
      return false;
    }
  }

  size_t previousIn = SIZE_MAX;

  for (size_t i = 0; i < n; ++i) {
    auto& p = parts[i];

    if (p.operatorType == arangodb::aql::AstNodeType::NODE_TYPE_OPERATOR_BINARY_IN &&
        p.valueNode->isArray()) {
      TRI_ASSERT(p.valueNode->isConstant());

      if (previousIn != SIZE_MAX) {
        // merge IN with IN
        TRI_ASSERT(previousIn < i);
        auto emptyArray = ast->createNodeArray();
        auto mergedIn =
            ast->createNodeUnionizedArray(parts[previousIn].valueNode, p.valueNode);

        arangodb::aql::AstNode* clone = ast->clone(root->getMember(previousIn));
        root->changeMember(previousIn, clone);
        static_cast<ConditionData*>(parts[previousIn].data)->first = clone;

        clone = ast->clone(root->getMember(i));
        root->changeMember(i, clone);
        static_cast<ConditionData*>(parts[i].data)->first = clone;

        // can now edit nodes in place...
        parts[previousIn].valueNode = mergedIn;
        {
          auto n1 = root->getMember(previousIn)->getMember(0);
          TRI_ASSERT(n1->type == arangodb::aql::AstNodeType::NODE_TYPE_OPERATOR_BINARY_IN);
          TEMPORARILY_UNLOCK_NODE(n1);
          n1->changeMember(1, mergedIn);
        }

        p.valueNode = emptyArray;
        {
          auto n2 = root->getMember(i)->getMember(0);
          TRI_ASSERT(n2->type == arangodb::aql::AstNodeType::NODE_TYPE_OPERATOR_BINARY_IN);
          TEMPORARILY_UNLOCK_NODE(n2);
          n2->changeMember(1, emptyArray);
        }

      } else {
        // note first IN
        previousIn = i;
      }
    }
  }

  // now sort all conditions by variable name, attribute name, attribute value
  std::sort(parts.begin(), parts.end(),
            [](arangodb::aql::ConditionPart const& lhs,
               arangodb::aql::ConditionPart const& rhs) -> bool {
              // compare variable names first
              auto res = lhs.variable->name.compare(rhs.variable->name);

              if (res != 0) {
                return res < 0;
              }

              // compare attribute names next
              res = lhs.attributeName.compare(rhs.attributeName);

              if (res != 0) {
                return res < 0;
              }

              // compare attribute values next
              auto ll = lhs.lowerBound();
              auto lr = rhs.lowerBound();

              if (ll == nullptr && lr != nullptr) {
                // left lower bound is not set but right
                return true;
              } else if (ll != nullptr && lr == nullptr) {
                // left lower bound is set but not right
                return false;
              }

              if (ll != nullptr && lr != nullptr) {
                // both lower bounds are set
                res = CompareAstNodes(ll, lr, true);

                if (res != 0) {
                  return res < 0;
                }
              }

              if (lhs.isLowerInclusive() && !rhs.isLowerInclusive()) {
                return true;
              }
              if (rhs.isLowerInclusive() && !lhs.isLowerInclusive()) {
                return false;
              }

              // all things equal
              return false;
            });

  TRI_ASSERT(parts.size() == conditionData.size());

  // clean up
  while (root->numMembers()) {
    root->removeMemberUnchecked(0);
  }

  usedIndexes.clear();
  std::unordered_set<std::string> seenIndexConditions;

  // and rebuild
  for (size_t i = 0; i < n; ++i) {
    if (parts[i].operatorType == arangodb::aql::AstNodeType::NODE_TYPE_OPERATOR_BINARY_IN &&
        parts[i].valueNode->isArray() && parts[i].valueNode->numMembers() == 0) {
      // can optimize away empty IN array
      continue;
    }

    auto conditionData = static_cast<ConditionData*>(parts[i].data);
    bool isUnique = true;

    if (!usedIndexes.empty()) {
      // try to find duplicate condition parts, and only return each
      // unique condition part once
      try {
        std::string conditionString =
            conditionData->first->toString() + " - " +
            std::to_string(conditionData->second.getIndex()->id());
        isUnique = seenIndexConditions.emplace(std::move(conditionString)).second;
        // we already saw the same combination of index & condition
        // don't add it again
      } catch (...) {
        // condition stringification may fail. in this case, we simply carry own
        // without simplifying the condition
      }
    }

    if (isUnique) {
      root->addMember(conditionData->first);
      usedIndexes.emplace_back(conditionData->second);
    }
  }

  return true;
}

std::pair<bool, bool> transaction::Methods::findIndexHandleForAndNode(
    std::vector<std::shared_ptr<Index>> const& indexes,
    arangodb::aql::AstNode* node, arangodb::aql::Variable const* reference,
    arangodb::aql::SortCondition const& sortCondition, size_t itemsInCollection,
    aql::IndexHint const& hint, std::vector<transaction::Methods::IndexHandle>& usedIndexes,
    arangodb::aql::AstNode*& specializedCondition, bool& isSparse) const {
  std::shared_ptr<Index> bestIndex;
  double bestCost = 0.0;
  bool bestSupportsFilter = false;
  bool bestSupportsSort = false;

  auto considerIndex = [&bestIndex, &bestCost, &bestSupportsFilter, &bestSupportsSort,
                        &indexes, node, reference, itemsInCollection,
                        &sortCondition](std::shared_ptr<Index> const& idx) -> void {
    double filterCost = 0.0;
    double sortCost = 0.0;
    size_t itemsInIndex = itemsInCollection;
    size_t coveredAttributes = 0;

    bool supportsFilter = false;
    bool supportsSort = false;

    // check if the index supports the filter condition
    Index::FilterCosts costs =
        idx->supportsFilterCondition(indexes, node, reference, itemsInIndex);

    if (costs.supportsCondition) {
      // index supports the filter condition
      filterCost = costs.estimatedCosts;
      // this reduces the number of items left
      itemsInIndex = costs.estimatedItems;
      supportsFilter = true;
    } else {
      // index does not support the filter condition
      filterCost = itemsInIndex * 1.5;
    }

    bool const isOnlyAttributeAccess =
        (!sortCondition.isEmpty() && sortCondition.isOnlyAttributeAccess());

    if (sortCondition.isUnidirectional()) {
      // only go in here if we actually have a sort condition and it can in
      // general be supported by an index. for this, a sort condition must not
      // be empty, must consist only of attribute access, and all attributes
      // must be sorted in the direction
      Index::SortCosts costs =
          idx->supportsSortCondition(&sortCondition, reference, itemsInIndex);
      if (costs.supportsCondition) {
        supportsSort = true;
      }
      sortCost = costs.estimatedCosts;
      coveredAttributes = costs.coveredAttributes;
    }

    if (!supportsSort && isOnlyAttributeAccess && node->isOnlyEqualityMatch()) {
      // index cannot be used for sorting, but the filter condition consists
      // only of equality lookups (==)
      // now check if the index fields are the same as the sort condition fields
      // e.g. FILTER c.value1 == 1 && c.value2 == 42 SORT c.value1, c.value2
      if (coveredAttributes == sortCondition.numAttributes() &&
          (idx->isSorted() || idx->fields().size() == sortCondition.numAttributes())) {
        // no sorting needed
        sortCost = 0.0;
      }
    }

    if (!supportsFilter && !supportsSort) {
      return;
    }

    double totalCost = filterCost;
    if (!sortCondition.isEmpty()) {
      // only take into account the costs for sorting if there is actually
      // something to sort
      if (supportsSort) {
        totalCost += sortCost;
      } else {
        totalCost +=
            Index::SortCosts::defaultCosts(itemsInIndex, idx->isPersistent()).estimatedCosts;
      }
    }

    LOG_TOPIC("7278d", TRACE, Logger::FIXME)
        << "looking at index: " << idx.get()
        << ", isSorted: " << idx->isSorted()
        << ", isSparse: " << idx->sparse()
        << ", fields: " << idx->fields().size()
        << ", supportsFilter: " << supportsFilter
        << ", supportsSort: " << supportsSort
        << ", filterCost: " << (supportsFilter ? filterCost : 0.0)
        << ", sortCost: " << (supportsSort ? sortCost : 0.0)
        << ", totalCost: " << totalCost
        << ", isOnlyAttributeAccess: " << isOnlyAttributeAccess
        << ", isUnidirectional: " << sortCondition.isUnidirectional()
        << ", isOnlyEqualityMatch: " << node->isOnlyEqualityMatch()
        << ", itemsInIndex/estimatedItems: " << itemsInIndex;

    if (bestIndex == nullptr || totalCost < bestCost) {
      bestIndex = idx;
      bestCost = totalCost;
      bestSupportsFilter = supportsFilter;
      bestSupportsSort = supportsSort;
    }
  };

  if (hint.type() == aql::IndexHint::HintType::Simple) {
    std::vector<std::string> const& hintedIndices = hint.hint();
    for (std::string const& hinted : hintedIndices) {
      std::shared_ptr<Index> matched;
      for (std::shared_ptr<Index> const& idx : indexes) {
        if (idx->name() == hinted) {
          matched = idx;
          break;
        }
      }

      if (matched != nullptr) {
        considerIndex(matched);
        if (bestIndex != nullptr) {
          break;
        }
      }
    }

    if (hint.isForced() && bestIndex == nullptr) {
      THROW_ARANGO_EXCEPTION_MESSAGE(
          TRI_ERROR_QUERY_FORCED_INDEX_HINT_UNUSABLE,
          "could not use index hint to serve query; " + hint.toString());
    }
  }

  if (bestIndex == nullptr) {
    for (auto const& idx : indexes) {
      considerIndex(idx);
    }
  }

  if (bestIndex == nullptr) {
    return std::make_pair(false, false);
  }

  specializedCondition = bestIndex->specializeCondition(node, reference);

  usedIndexes.emplace_back(bestIndex);
  isSparse = bestIndex->sparse();

  return std::make_pair(bestSupportsFilter, bestSupportsSort);
}

/// @brief Find out if any of the given requests has ended in a refusal
static bool findRefusal(std::vector<ClusterCommRequest> const& requests) {
  for (auto const& it : requests) {
    if (it.done && it.result.status == CL_COMM_RECEIVED &&
        it.result.answer_code == rest::ResponseCode::NOT_ACCEPTABLE) {
      return true;
    }
  }
  return false;
}

transaction::Methods::Methods(std::shared_ptr<transaction::Context> const& transactionContext,
                              transaction::Options const& options)
    : _state(nullptr),
      _transactionContext(transactionContext),
      _transactionContextPtr(transactionContext.get()) {
  TRI_ASSERT(_transactionContextPtr != nullptr);

  // brief initialize the transaction
  // this will first check if the transaction is embedded in a parent
  // transaction. if not, it will create a transaction of its own
  // check in the context if we are running embedded
  TransactionState* parent = _transactionContextPtr->getParentTransaction();

  if (parent != nullptr) {  // yes, we are embedded
    if (!_transactionContextPtr->isEmbeddable()) {
      // we are embedded but this is disallowed...
      THROW_ARANGO_EXCEPTION(TRI_ERROR_TRANSACTION_NESTED);
    }

    _state = parent;
    TRI_ASSERT(_state != nullptr);
    _state->increaseNesting();
  } else {  // non-embedded
    // now start our own transaction
    StorageEngine* engine = EngineSelectorFeature::ENGINE;

    _state = engine
                 ->createTransactionState(_transactionContextPtr->vocbase(),
                                          _transactionContextPtr->generateId(), options)
                 .release();
    TRI_ASSERT(_state != nullptr && _state->isTopLevelTransaction());

    // register the transaction in the context
    _transactionContextPtr->registerTransaction(_state);
  }

  TRI_ASSERT(_state != nullptr);
}

/// @brief create the transaction, used to be UserTransaction
transaction::Methods::Methods(std::shared_ptr<transaction::Context> const& ctx,
                              std::vector<std::string> const& readCollections,
                              std::vector<std::string> const& writeCollections,
                              std::vector<std::string> const& exclusiveCollections,
                              transaction::Options const& options)
    : transaction::Methods(ctx, options) {
  addHint(transaction::Hints::Hint::LOCK_ENTIRELY);

  Result res;
  for (auto const& it : exclusiveCollections) {
    res = Methods::addCollection(it, AccessMode::Type::EXCLUSIVE);
    if (res.fail()) {
      THROW_ARANGO_EXCEPTION(res);
    }
  }
  for (auto const& it : writeCollections) {
    res = Methods::addCollection(it, AccessMode::Type::WRITE);
    if (res.fail()) {
      THROW_ARANGO_EXCEPTION(res);
    }
  }
  for (auto const& it : readCollections) {
    res = Methods::addCollection(it, AccessMode::Type::READ);
    if (res.fail()) {
      THROW_ARANGO_EXCEPTION(res);
    }
  }
}

/// @brief destroy the transaction
transaction::Methods::~Methods() {
  if (_state->isTopLevelTransaction()) {  // _nestingLevel == 0
    // unregister transaction from context
    _transactionContextPtr->unregisterTransaction();

    if (_state->status() == transaction::Status::RUNNING) {
      // auto abort a running transaction
      try {
        this->abort();
        TRI_ASSERT(_state->status() != transaction::Status::RUNNING);
      } catch (...) {
        // must never throw because we are in a dtor
      }
    }

    // free the state associated with the transaction
    TRI_ASSERT(_state->status() != transaction::Status::RUNNING);

    // store result in context
    _transactionContextPtr->storeTransactionResult(_state->id(),
                                                   _state->hasFailedOperations(),
                                                   _state->wasRegistered(),
                                                   _state->isReadOnlyTransaction());

    delete _state;
    _state = nullptr;
  } else {
    _state->decreaseNesting();  // return transaction
  }
}

/// @brief return the collection name resolver
CollectionNameResolver const* transaction::Methods::resolver() const {
  return &(_transactionContextPtr->resolver());
}

/// @brief return the transaction collection for a document collection
TransactionCollection* transaction::Methods::trxCollection(TRI_voc_cid_t cid,
                                                           AccessMode::Type type) const {
  TRI_ASSERT(_state != nullptr);
  TRI_ASSERT(_state->status() == transaction::Status::RUNNING ||
             _state->status() == transaction::Status::CREATED);
  return _state->collection(cid, type);
}

/// @brief return the transaction collection for a document collection
TransactionCollection* transaction::Methods::trxCollection(std::string const& name,
                                                           AccessMode::Type type) const {
  TRI_ASSERT(_state != nullptr);
  TRI_ASSERT(_state->status() == transaction::Status::RUNNING ||
             _state->status() == transaction::Status::CREATED);
  return _state->collection(name, type);
}

/// @brief order a ditch for a collection
void transaction::Methods::pinData(TRI_voc_cid_t cid) {
  TRI_ASSERT(_state != nullptr);
  TRI_ASSERT(_state->status() == transaction::Status::RUNNING ||
             _state->status() == transaction::Status::CREATED);

  TransactionCollection* trxColl = trxCollection(cid, AccessMode::Type::READ);
  if (trxColl == nullptr) {
    THROW_ARANGO_EXCEPTION_MESSAGE(
        TRI_ERROR_INTERNAL, "unable to determine transaction collection");
  }

  TRI_ASSERT(trxColl->collection() != nullptr);
  _transactionContextPtr->pinData(trxColl->collection().get());
}

/// @brief whether or not a ditch has been created for the collection
bool transaction::Methods::isPinned(TRI_voc_cid_t cid) const {
  return _transactionContextPtr->isPinned(cid);
}

/// @brief extract the _id attribute from a slice, and convert it into a
/// string
std::string transaction::Methods::extractIdString(VPackSlice slice) {
  return transaction::helpers::extractIdString(resolver(), slice, VPackSlice());
}

/// @brief build a VPack object with _id, _key and _rev, the result is
/// added to the builder in the argument as a single object.
void transaction::Methods::buildDocumentIdentity(
    LogicalCollection* collection, VPackBuilder& builder, TRI_voc_cid_t cid,
    arangodb::velocypack::StringRef const& key, TRI_voc_rid_t rid, TRI_voc_rid_t oldRid,
    ManagedDocumentResult const* oldDoc, ManagedDocumentResult const* newDoc) {
  StringLeaser leased(_transactionContextPtr);
  std::string& temp(*leased.get());
  temp.reserve(64);

  if (_state->isRunningInCluster()) {
    std::string resolved = resolver()->getCollectionNameCluster(cid);
#ifdef USE_ENTERPRISE
    if (resolved.compare(0, 7, "_local_") == 0) {
      resolved.erase(0, 7);
    } else if (resolved.compare(0, 6, "_from_") == 0) {
      resolved.erase(0, 6);
    } else if (resolved.compare(0, 4, "_to_") == 0) {
      resolved.erase(0, 4);
    }
#endif
    // build collection name
    temp.append(resolved);
  } else {
    // build collection name
    temp.append(collection->name());
  }

  // append / and key part
  temp.push_back('/');
  temp.append(key.data(), key.size());

  builder.openObject();
  builder.add(StaticStrings::IdString, VPackValue(temp));

  builder.add(StaticStrings::KeyString,
              VPackValuePair(key.data(), key.length(), VPackValueType::String));

  char ridBuffer[21];
  builder.add(StaticStrings::RevString, TRI_RidToValuePair(rid, &ridBuffer[0]));

  if (oldRid != 0) {
    builder.add("_oldRev", VPackValue(TRI_RidToString(oldRid)));
  }
  if (oldDoc != nullptr) {
    builder.add(VPackValue("old"));
    oldDoc->addToBuilder(builder, true);
  }
  if (newDoc != nullptr) {
    builder.add(VPackValue("new"));
    newDoc->addToBuilder(builder, true);
  }
  builder.close();
}

/// @brief begin the transaction
Result transaction::Methods::begin() {
  if (_state == nullptr) {
    THROW_ARANGO_EXCEPTION_MESSAGE(TRI_ERROR_INTERNAL,
                                   "invalid transaction state");
  }

#ifdef ARANGODB_ENABLE_MAINTAINER_MODE
  bool a = _localHints.has(transaction::Hints::Hint::FROM_TOPLEVEL_AQL);
  bool b = _localHints.has(transaction::Hints::Hint::GLOBAL_MANAGED);
  TRI_ASSERT(!(a && b));
#endif

  auto res = _state->beginTransaction(_localHints);
  if (res.fail()) {
    return res;
  }

  applyStatusChangeCallbacks(*this, Status::RUNNING);

  return Result();
}

/// @brief commit / finish the transaction
Future<Result> transaction::Methods::commitAsync() {
  TRI_IF_FAILURE("TransactionCommitFail") { return Result(TRI_ERROR_DEBUG); }

  if (_state == nullptr || _state->status() != transaction::Status::RUNNING) {
    // transaction not created or not running
    return Result(TRI_ERROR_TRANSACTION_INTERNAL,
                  "transaction not running on commit");
  }

  if (!_state->isReadOnlyTransaction()) {
<<<<<<< HEAD
    bool cancelRW = ServerState::readOnly() && !exec.hasAccess(auth::InternalWritesPrivilege{});
=======
    auto const& exec = ExecContext::current();
    bool cancelRW = ServerState::readOnly() && !exec.isSuperuser();
>>>>>>> a83c2323
    if (exec.isCanceled() || cancelRW) {
      return Result(TRI_ERROR_ARANGO_READ_ONLY, "server is in read-only mode");
    }
  }

  auto f = futures::makeFuture(Result());
  if (_state->isRunningInCluster() && _state->isTopLevelTransaction()) {
    // first commit transaction on subordinate servers
    f = ClusterTrxMethods::commitTransaction(*this);
  }

  return std::move(f).thenValue([this](Result res) -> Result {
    if (res.fail()) {  // do not commit locally
      LOG_TOPIC("5743a", WARN, Logger::TRANSACTIONS)
          << "failed to commit on subordinates: '" << res.errorMessage() << "'";
      return res;
    }

    res = _state->commitTransaction(this);
    if (res.ok()) {
      applyStatusChangeCallbacks(*this, Status::COMMITTED);
    }

    return res;
  });
}

/// @brief abort the transaction
Future<Result> transaction::Methods::abortAsync() {
  if (_state == nullptr || _state->status() != transaction::Status::RUNNING) {
    // transaction not created or not running
    return Result(TRI_ERROR_TRANSACTION_INTERNAL,
                  "transaction not running on abort");
  }

  auto f = futures::makeFuture(Result());
  if (_state->isRunningInCluster() && _state->isTopLevelTransaction()) {
    // first commit transaction on subordinate servers
    f = ClusterTrxMethods::abortTransaction(*this);
  }

  return std::move(f).thenValue([this](Result res) -> Result {
    if (res.fail()) {  // do not commit locally
      LOG_TOPIC("d89a8", WARN, Logger::TRANSACTIONS)
          << "failed to abort on subordinates: " << res.errorMessage();
    }  // abort locally anyway

    res = _state->abortTransaction(this);
    if (res.ok()) {
      applyStatusChangeCallbacks(*this, Status::ABORTED);
    }

    return res;
  });
}

/// @brief finish a transaction (commit or abort), based on the previous state
Future<Result> transaction::Methods::finishAsync(Result const& res) {
  if (res.ok()) {
    // there was no previous error, so we'll commit
    return this->commitAsync();
  }

  // there was a previous error, so we'll abort
  return this->abortAsync().thenValue([res](Result ignore) {
    return res;  // return original error
  });
}

/// @brief return the transaction id
TRI_voc_tid_t transaction::Methods::tid() const {
  TRI_ASSERT(_state != nullptr);
  return _state->id();
}

std::string transaction::Methods::name(TRI_voc_cid_t cid) const {
  auto c = trxCollection(cid);
  if (c == nullptr) {
    THROW_ARANGO_EXCEPTION(TRI_ERROR_ARANGO_DATA_SOURCE_NOT_FOUND);
  }
  return c->collectionName();
}

/// @brief read all master pointers, using skip and limit.
/// The resualt guarantees that all documents are contained exactly once
/// as long as the collection is not modified.
OperationResult transaction::Methods::any(std::string const& collectionName) {
  if (_state->isCoordinator()) {
    return anyCoordinator(collectionName);
  }
  return anyLocal(collectionName);
}

/// @brief fetches documents in a collection in random order, coordinator
OperationResult transaction::Methods::anyCoordinator(std::string const&) {
  THROW_ARANGO_EXCEPTION(TRI_ERROR_NOT_IMPLEMENTED);
}

/// @brief fetches documents in a collection in random order, local
OperationResult transaction::Methods::anyLocal(std::string const& collectionName) {
  TRI_voc_cid_t cid = resolver()->getCollectionIdLocal(collectionName);

  if (cid == 0) {
    throwCollectionNotFound(collectionName.c_str());
  }

  pinData(cid);  // will throw when it fails

  VPackBuilder resultBuilder;
  resultBuilder.openArray();

  Result lockResult = lockRecursive(cid, AccessMode::Type::READ);

  if (!lockResult.ok() && !lockResult.is(TRI_ERROR_LOCKED)) {
    return OperationResult(lockResult);
  }

  OperationCursor cursor(indexScan(collectionName, transaction::Methods::CursorType::ANY));

  cursor.nextDocument(
      [&resultBuilder](LocalDocumentId const& token, VPackSlice slice) {
        resultBuilder.add(slice);
      },
      1);

  if (lockResult.is(TRI_ERROR_LOCKED)) {
    Result res = unlockRecursive(cid, AccessMode::Type::READ);

    if (res.fail()) {
      return OperationResult(res);
    }
  }

  resultBuilder.close();

  return OperationResult(Result(), resultBuilder.steal());
}

TRI_voc_cid_t transaction::Methods::addCollectionAtRuntime(TRI_voc_cid_t cid,
                                                           std::string const& cname,
                                                           AccessMode::Type type) {
  auto collection = trxCollection(cid);

  if (collection == nullptr) {
    Result res = _state->addCollection(cid, cname, type, _state->nestingLevel(), true);

    if (res.fail()) {
      THROW_ARANGO_EXCEPTION(res);
    }

    auto dataSource = resolver()->getDataSource(cid);

    if (!dataSource) {
      THROW_ARANGO_EXCEPTION(TRI_ERROR_ARANGO_DATA_SOURCE_NOT_FOUND);
    }

    res = applyDataSourceRegistrationCallbacks(*dataSource, *this);

    if (res.ok()) {
      res = _state->ensureCollections(_state->nestingLevel());
    }
    if (res.fail()) {
      THROW_ARANGO_EXCEPTION(res);
    }
    collection = trxCollection(cid);

    if (collection == nullptr) {
      throwCollectionNotFound(cname.c_str());
    }
  } else {
    AccessMode::Type collectionAccessType = collection->accessType();
    if (AccessMode::isRead(collectionAccessType) && !AccessMode::isRead(type)) {
      THROW_ARANGO_EXCEPTION_MESSAGE(TRI_ERROR_TRANSACTION_UNREGISTERED_COLLECTION,
                                     std::string(TRI_errno_string(TRI_ERROR_TRANSACTION_UNREGISTERED_COLLECTION)) + ": " + cname +
                                     " [" + AccessMode::typeString(type) + "]");
    }
  }

  TRI_ASSERT(collection != nullptr);
  return cid;
}

/// @brief add a collection to the transaction for read, at runtime
TRI_voc_cid_t transaction::Methods::addCollectionAtRuntime(std::string const& collectionName,
                                                           AccessMode::Type type) {
  if (collectionName == _collectionCache.name && !collectionName.empty()) {
    return _collectionCache.cid;
  }

  auto cid = resolver()->getCollectionIdLocal(collectionName);

  if (cid == 0) {
    throwCollectionNotFound(collectionName.c_str());
  }
  addCollectionAtRuntime(cid, collectionName, type);
  _collectionCache.cid = cid;
  _collectionCache.name = collectionName;
  return cid;
}

/// @brief return the type of a collection
bool transaction::Methods::isEdgeCollection(std::string const& collectionName) const {
  return getCollectionType(collectionName) == TRI_COL_TYPE_EDGE;
}

/// @brief return the type of a collection
bool transaction::Methods::isDocumentCollection(std::string const& collectionName) const {
  return getCollectionType(collectionName) == TRI_COL_TYPE_DOCUMENT;
}

/// @brief return the type of a collection
TRI_col_type_e transaction::Methods::getCollectionType(std::string const& collectionName) const {
  auto collection = resolver()->getCollection(collectionName);

  return collection ? collection->type() : TRI_COL_TYPE_UNKNOWN;
}

/// @brief Iterate over all elements of the collection.
void transaction::Methods::invokeOnAllElements(std::string const& collectionName,
                                               std::function<bool(LocalDocumentId const&)> callback) {
  TRI_ASSERT(_state != nullptr && _state->status() == transaction::Status::RUNNING);
  if (_state == nullptr || _state->status() != transaction::Status::RUNNING) {
    THROW_ARANGO_EXCEPTION(TRI_ERROR_TRANSACTION_INTERNAL);
  } else if (_state->isCoordinator()) {
    THROW_ARANGO_EXCEPTION(TRI_ERROR_NOT_IMPLEMENTED);
  }

  TRI_voc_cid_t cid = addCollectionAtRuntime(collectionName, AccessMode::Type::READ);
  TransactionCollection* trxCol = trxCollection(cid, AccessMode::Type::READ);
  TRI_ASSERT(trxCol != nullptr);
  std::shared_ptr<LogicalCollection> const& collection = trxCol->collection();
  TRI_ASSERT(collection != nullptr);
  _transactionContextPtr->pinData(collection.get());

  Result lockResult =
      trxCol->lockRecursive(AccessMode::Type::READ, _state->nestingLevel());
  if (!lockResult.ok() && !lockResult.is(TRI_ERROR_LOCKED)) {
    THROW_ARANGO_EXCEPTION(lockResult);
  }

  TRI_ASSERT(isLocked(collection.get(), AccessMode::Type::READ));

  collection->invokeOnAllElements(this, callback);

  if (lockResult.is(TRI_ERROR_LOCKED)) {
    Result res = trxCol->unlockRecursive(AccessMode::Type::READ, _state->nestingLevel());

    if (res.fail()) {
      THROW_ARANGO_EXCEPTION(res);
    }
  }
}

/// @brief return one document from a collection, fast path
///        If everything went well the result will contain the found document
///        (as an external on single_server) and this function will return
///        TRI_ERROR_NO_ERROR.
///        If there was an error the code is returned and it is guaranteed
///        that result remains unmodified.
///        Does not care for revision handling!
Result transaction::Methods::documentFastPath(std::string const& collectionName,
                                              ManagedDocumentResult* mmdr,
                                              VPackSlice const value,
                                              VPackBuilder& result, bool shouldLock) {
  TRI_ASSERT(_state->status() == transaction::Status::RUNNING);
  if (!value.isObject() && !value.isString()) {
    // must provide a document object or string
    THROW_ARANGO_EXCEPTION(TRI_ERROR_ARANGO_DOCUMENT_TYPE_INVALID);
  }

  if (_state->isCoordinator()) {
    OperationOptions options;  // use default configuration

    OperationResult opRes = documentCoordinator(collectionName, value, options).get();
    if (opRes.fail()) {
      return opRes.result;
    }
    result.add(opRes.slice());
    return Result();
  }

  TRI_voc_cid_t cid = addCollectionAtRuntime(collectionName, AccessMode::Type::READ);
  auto const& collection = trxCollection(cid)->collection();

  pinData(cid);  // will throw when it fails

  arangodb::velocypack::StringRef key(transaction::helpers::extractKeyPart(value));
  if (key.empty()) {
    return Result(TRI_ERROR_ARANGO_DOCUMENT_HANDLE_BAD);
  }

  std::unique_ptr<ManagedDocumentResult> tmp;
  if (mmdr == nullptr) {
    tmp.reset(new ManagedDocumentResult);
    mmdr = tmp.get();
  }

  TRI_ASSERT(mmdr != nullptr);

  Result res =
      collection->read(this, key, *mmdr,
                       shouldLock && !isLocked(collection.get(), AccessMode::Type::READ));

  if (res.fail()) {
    return res;
  }

  TRI_ASSERT(isPinned(cid));

  mmdr->addToBuilder(result, true);
  return Result(TRI_ERROR_NO_ERROR);
}

/// @brief return one document from a collection, fast path
///        If everything went well the result will contain the found document
///        (as an external on single_server) and this function will return
///        TRI_ERROR_NO_ERROR.
///        If there was an error the code is returned
///        Does not care for revision handling!
///        Must only be called on a local server, not in cluster case!
Result transaction::Methods::documentFastPathLocal(std::string const& collectionName,
                                                   arangodb::velocypack::StringRef const& key,
                                                   ManagedDocumentResult& result,
                                                   bool shouldLock) {
  TRI_ASSERT(!ServerState::instance()->isCoordinator());
  TRI_ASSERT(_state->status() == transaction::Status::RUNNING);

  TRI_voc_cid_t cid = addCollectionAtRuntime(collectionName, AccessMode::Type::READ);
  TransactionCollection* trxColl = trxCollection(cid);
  TRI_ASSERT(trxColl != nullptr);
  std::shared_ptr<LogicalCollection> const& collection = trxColl->collection();
  TRI_ASSERT(collection != nullptr);
  _transactionContextPtr->pinData(collection.get());  // will throw when it fails

  if (key.empty()) {
    return TRI_ERROR_ARANGO_DOCUMENT_HANDLE_BAD;
  }

  bool isLocked = trxColl->isLocked(AccessMode::Type::READ, _state->nestingLevel());
  Result res = collection->read(this, key, result, shouldLock && !isLocked);
  TRI_ASSERT(res.fail() || isPinned(cid));
  return res;
}

namespace {
template<typename F>
Future<OperationResult> addTracking(Future<OperationResult> f,
                                    VPackSlice value,
                                    F&& func) {
#ifdef USE_ENTERPRISE
  return std::move(f).thenValue([func = std::forward<F>(func), value](OperationResult opRes) {
    func(opRes, value);
    return opRes;
  });
#else
  return f;
#endif
}
}

/// @brief return one or multiple documents from a collection
Future<OperationResult> transaction::Methods::documentAsync(std::string const& cname,
                                               VPackSlice const value,
                                               OperationOptions& options) {
  TRI_ASSERT(_state->status() == transaction::Status::RUNNING);

  if (!value.isObject() && !value.isArray()) {
    // must provide a document object or an array of documents
    events::ReadDocument(vocbase().name(), cname, value, options,
                         TRI_ERROR_ARANGO_DOCUMENT_TYPE_INVALID);
    THROW_ARANGO_EXCEPTION(TRI_ERROR_ARANGO_DOCUMENT_TYPE_INVALID);
  }

  OperationResult result;
  if (_state->isCoordinator()) {
    return addTracking(documentCoordinator(cname, value, options), value,
                       [=](OperationResult const& opRes, VPackSlice data) {
      events::ReadDocument(vocbase().name(), cname, data, opRes._options, opRes.errorNumber());
    });
  } else {
    return documentLocal(cname, value, options);
  }
}

/// @brief read one or multiple documents in a collection, coordinator
#ifndef USE_ENTERPRISE
Future<OperationResult> transaction::Methods::documentCoordinator(
    std::string const& collectionName, VPackSlice const value, OperationOptions& options) {
  if (!value.isArray()) {
    arangodb::velocypack::StringRef key(transaction::helpers::extractKeyPart(value));
    if (key.empty()) {
      return OperationResult(TRI_ERROR_ARANGO_DOCUMENT_KEY_BAD);
    }
  }

  ClusterInfo& ci = vocbase().server().getFeature<ClusterFeature>().clusterInfo();
  auto colptr = ci.getCollectionNT(vocbase().name(), collectionName);
  if (colptr == nullptr) {
    return futures::makeFuture(OperationResult(TRI_ERROR_ARANGO_DATA_SOURCE_NOT_FOUND));
  }

  return arangodb::getDocumentOnCoordinator(*this, *colptr, value, options);
}
#endif

/// @brief read one or multiple documents in a collection, local
Future<OperationResult> transaction::Methods::documentLocal(std::string const& collectionName,
                                                            VPackSlice const value,
                                                            OperationOptions& options) {
  TRI_voc_cid_t cid = addCollectionAtRuntime(collectionName, AccessMode::Type::READ);
  std::shared_ptr<LogicalCollection> const& collection = trxCollection(cid)->collection();

  if (!options.silent) {
    pinData(cid);  // will throw when it fails
  }

  VPackBuilder resultBuilder;
  ManagedDocumentResult result;

  auto workForOneDocument = [&](VPackSlice const value, bool isMultiple) -> Result {
    arangodb::velocypack::StringRef key(transaction::helpers::extractKeyPart(value));
    if (key.empty()) {
      return TRI_ERROR_ARANGO_DOCUMENT_HANDLE_BAD;
    }

    TRI_voc_rid_t expectedRevision = 0;
    if (!options.ignoreRevs && value.isObject()) {
      expectedRevision = TRI_ExtractRevisionId(value);
    }

    result.clear();

    Result res = collection->read(this, key, result,
                                  !isLocked(collection.get(), AccessMode::Type::READ));

    if (res.fail()) {
      return res;
    }

    TRI_ASSERT(isPinned(cid));

    if (expectedRevision != 0) {
      TRI_voc_rid_t foundRevision =
          transaction::helpers::extractRevFromDocument(VPackSlice(result.vpack()));
      if (expectedRevision != foundRevision) {
        if (!isMultiple) {
          // still return
          buildDocumentIdentity(collection.get(), resultBuilder, cid, key,
                                foundRevision, 0, nullptr, nullptr);
        }
        return TRI_ERROR_ARANGO_CONFLICT;
      }
    }

    if (!options.silent) {
      result.addToBuilder(resultBuilder, true);
    } else if (isMultiple) {
      resultBuilder.add(VPackSlice::nullSlice());
    }

    return TRI_ERROR_NO_ERROR;
  };

  Result res;
  std::unordered_map<int, size_t> countErrorCodes;
  if (!value.isArray()) {
    res = workForOneDocument(value, false);
  } else {
    VPackArrayBuilder guard(&resultBuilder);
    for (VPackSlice s : VPackArrayIterator(value)) {
      res = workForOneDocument(s, true);
      if (res.fail()) {
        createBabiesError(resultBuilder, countErrorCodes, res);
      }
    }
    res.reset(); // With babies the reporting is handled somewhere else.
  }

  events::ReadDocument(vocbase().name(), collectionName, value, options, res.errorNumber());

  return futures::makeFuture(OperationResult(std::move(res), resultBuilder.steal(),
                                             options, countErrorCodes));
}

/// @brief create one or multiple documents in a collection
/// the single-document variant of this operation will either succeed or,
/// if it fails, clean up after itself
Future<OperationResult> transaction::Methods::insertAsync(std::string const& cname,
                                                          VPackSlice const value,
                                                          OperationOptions const& options) {
  TRI_ASSERT(_state->status() == transaction::Status::RUNNING);

  if (!value.isObject() && !value.isArray()) {
    // must provide a document object or an array of documents
    events::CreateDocument(vocbase().name(), cname, value, options,
                           TRI_ERROR_ARANGO_DOCUMENT_TYPE_INVALID);
    THROW_ARANGO_EXCEPTION(TRI_ERROR_ARANGO_DOCUMENT_TYPE_INVALID);
  }
  if (value.isArray() && value.length() == 0) {
    events::CreateDocument(vocbase().name(), cname, value, options, TRI_ERROR_NO_ERROR);
    return emptyResult(options);
  }

  auto f = Future<OperationResult>::makeEmpty();
  if (_state->isCoordinator()) {
    f = insertCoordinator(cname, value, options);
  } else {
    OperationOptions optionsCopy = options;
    f = insertLocal(cname, value, optionsCopy);
  }

  return addTracking(std::move(f), value,
                     [=](OperationResult const& opRes, VPackSlice data) {
                       events::CreateDocument(vocbase().name(), cname,
                                              (opRes.ok() && opRes._options.returnNew) ? opRes.slice() : data,
                                              opRes._options, opRes.errorNumber());
                     });
}

/// @brief create one or multiple documents in a collection, coordinator
/// the single-document variant of this operation will either succeed or,
/// if it fails, clean up after itself
#ifndef USE_ENTERPRISE
Future<OperationResult> transaction::Methods::insertCoordinator(std::string const& collectionName,
                                                                VPackSlice const value,
                                                                OperationOptions const& options) {
  auto& ci = vocbase().server().getFeature<ClusterFeature>().clusterInfo();
  auto colptr = ci.getCollectionNT(vocbase().name(), collectionName);
  if (colptr == nullptr) {
    return futures::makeFuture(OperationResult(TRI_ERROR_ARANGO_DATA_SOURCE_NOT_FOUND));
  }
  return arangodb::createDocumentOnCoordinator(*this, *colptr, value, options);
}
#endif

/// @brief choose a timeout for synchronous replication, based on the
/// number of documents we ship over
static double chooseTimeout(size_t count, size_t totalBytes) {
  // We usually assume that a server can process at least 2500 documents
  // per second (this is a low estimate), and use a low limit of 0.5s
  // and a high timeout of 120s
  double timeout = count / 2500.0;

  // Really big documents need additional adjustment. Using total size
  // of all messages to handle worst case scenario of constrained resource
  // processing all
  timeout += (totalBytes / 4096) * ReplicationTimeoutFeature::timeoutPer4k;

  if (timeout < ReplicationTimeoutFeature::lowerLimit) {
    return ReplicationTimeoutFeature::lowerLimit * ReplicationTimeoutFeature::timeoutFactor;
  }
  return (std::min)(120.0, timeout) * ReplicationTimeoutFeature::timeoutFactor;
}

/// @brief create one or multiple documents in a collection, local
/// the single-document variant of this operation will either succeed or,
/// if it fails, clean up after itself
Future<OperationResult> transaction::Methods::insertLocal(std::string const& cname,
                                                          VPackSlice const value,
                                                          OperationOptions& options) {
  TRI_voc_cid_t cid = addCollectionAtRuntime(cname, AccessMode::Type::WRITE);
  std::shared_ptr<LogicalCollection> const& collection = trxCollection(cid)->collection();

  bool const needsLock = !isLocked(collection.get(), AccessMode::Type::WRITE);

  // If we maybe will overwrite, we cannot do single document operations, thus:
  // options.overwrite => !needsLock
  TRI_ASSERT(!options.overwrite || !needsLock);

  bool const isMMFiles = EngineSelectorFeature::isMMFiles();

  // Assert my assumption that we don't have a lock only with mmfiles single
  // document operations.

#ifdef ARANGODB_ENABLE_MAINTAINER_MODE
  {
    bool const isMock = EngineSelectorFeature::ENGINE->typeName() == "Mock";
    if (!isMock) {
      // needsLock => isMMFiles
      // needsLock => !value.isArray()
      // needsLock => _localHints.has(Hints::Hint::SINGLE_OPERATION))
      // However, due to nested transactions, there are mmfiles single
      // operations that already have a lock.
      TRI_ASSERT(!needsLock || isMMFiles);
      TRI_ASSERT(!needsLock || !value.isArray());
      TRI_ASSERT(!needsLock || _localHints.has(Hints::Hint::SINGLE_OPERATION));
    }
  }
#endif

  // If we are
  // - not on a single server (i.e. maybe replicating),
  // - using the MMFiles storage engine, and
  // - doing a single document operation,
  // we have to:
  // - Get the list of followers during the time span we actually do hold a
  //   collection level lock. This is to avoid races with the replication where
  //   a follower may otherwise be added between the actual document operation
  //   and the point where we get our copy of the followers, regardless of the
  //   latter happens before or after the document operation.

  // Note that getting the followers this way also doesn't do any harm in other
  // cases, except for babies because it would be done multiple times. Thus this
  // bool.
  // I suppose alternatively we could also do it via the updateFollowers
  // callback and set updateFollowers to nullptr afterwards, so we only do it
  // once.
  bool const needsToGetFollowersUnderLock = needsLock && _state->isDBServer();

  std::shared_ptr<std::vector<ServerID> const> followers;

  std::function<void()> updateFollowers;

  if (needsToGetFollowersUnderLock) {
    FollowerInfo const& followerInfo = *collection->followers();

    updateFollowers = [&followerInfo, &followers]() {
      TRI_ASSERT(followers == nullptr);
      followers = followerInfo.get();
    };
  } else if (_state->isDBServer()) {
    TRI_ASSERT(followers == nullptr);
    followers = collection->followers()->get();
  }

  // we may need to lock individual keys here so we can ensure that even with
  // concurrent operations on the same keys we have the same order of data
  // application on leader and followers
  KeyLockInfo keyLockInfo;

  ReplicationType replicationType = ReplicationType::NONE;
  if (_state->isDBServer()) {
    // Block operation early if we are not supposed to perform it:
    auto const& followerInfo = collection->followers();
    std::string theLeader = followerInfo->getLeader();
    if (theLeader.empty()) {
      if (!options.isSynchronousReplicationFrom.empty()) {
        return OperationResult(TRI_ERROR_CLUSTER_SHARD_LEADER_REFUSES_REPLICATION, options);
      }
      if (!followerInfo->allowedToWrite()) {
        // We cannot fulfill minimum replication Factor.
        // Reject write.
        LOG_TOPIC("d7306", ERR, Logger::REPLICATION)
            << "Less then minReplicationFactor "
            << basics::StringUtils::itoa(collection->minReplicationFactor())
            << " followers in sync. Shard  " << collection->name()
            << " is temporarily in read-only mode.";
        return OperationResult(TRI_ERROR_ARANGO_READ_ONLY, options);
      }

      replicationType = ReplicationType::LEADER;
      if (isMMFiles && needsLock) {
        keyLockInfo.shouldLock = true;
      }
      // We cannot be silent if we may have to replicate later.
      // If we need to get the followers under the single document operation's
      // lock, we don't know yet if we will have followers later and thus cannot
      // be silent.
      // Otherwise, if we already know the followers to replicate to, we can
      // just check if they're empty.
      if (needsToGetFollowersUnderLock || keyLockInfo.shouldLock || !followers->empty()) {
        options.silent = false;
      }
    } else {  // we are a follower following theLeader
      replicationType = ReplicationType::FOLLOWER;
      if (options.isSynchronousReplicationFrom.empty()) {
        return OperationResult(TRI_ERROR_CLUSTER_SHARD_LEADER_RESIGNED, options);
      }
      if (options.isSynchronousReplicationFrom != theLeader) {
        return OperationResult(TRI_ERROR_CLUSTER_SHARD_FOLLOWER_REFUSES_OPERATION, options);
      }
    }
  }  // isDBServer - early block
  if (options.returnOld || options.returnNew) {
    pinData(cid);  // will throw when it fails
  }

  VPackBuilder resultBuilder;
  ManagedDocumentResult docResult;
  ManagedDocumentResult prevDocResult;  // return OLD (with override option)

  auto workForOneDocument = [&](VPackSlice const value) -> Result {
    if (!value.isObject()) {
      return Result(TRI_ERROR_ARANGO_DOCUMENT_TYPE_INVALID);
    }

    int r = validateSmartJoinAttribute(*collection, value);

    if (r != TRI_ERROR_NO_ERROR) {
      return Result(r);
    }

    docResult.clear();
    prevDocResult.clear();

    // insert with overwrite may NOT be a single document operation, as we
    // possibly need to do two separate operations (insert and replace).
    TRI_ASSERT(!(options.overwrite && needsLock));

    TRI_ASSERT(needsLock == !isLocked(collection.get(), AccessMode::Type::WRITE));
    Result res = collection->insert(this, value, docResult, options, needsLock,
                                    &keyLockInfo, updateFollowers);

    bool didReplace = false;
    if (options.overwrite && res.is(TRI_ERROR_ARANGO_UNIQUE_CONSTRAINT_VIOLATED)) {
      // RepSert Case - unique_constraint violated ->  try replace
      // If we're overwriting, we already have a lock. Therefore we also don't
      // need to get the followers under the lock.
      TRI_ASSERT(!needsLock);
      TRI_ASSERT(!needsToGetFollowersUnderLock);
      TRI_ASSERT(updateFollowers == nullptr);
      res = collection->replace(this, value, docResult, options,
                                /*lock*/ false, prevDocResult);
      TRI_ASSERT(res.fail() || prevDocResult.revisionId() != 0);
      didReplace = true;
    }

    if (res.fail()) {
      // Error reporting in the babies case is done outside of here,
      // in the single document case no body needs to be created at all.
      return res;
    }

    if (!options.silent) {
      const bool showReplaced = (options.returnOld && didReplace);
      TRI_ASSERT(!options.returnNew || !docResult.empty());
      TRI_ASSERT(!showReplaced || !prevDocResult.empty());

      arangodb::velocypack::StringRef keyString;
      if (didReplace) {  // docResult may be empty, but replace requires '_key' in value
        keyString = value.get(StaticStrings::KeyString);
        TRI_ASSERT(!keyString.empty());
      } else {
        keyString =
            transaction::helpers::extractKeyFromDocument(VPackSlice(docResult.vpack()));
      }

      buildDocumentIdentity(collection.get(), resultBuilder, cid, keyString,
                            docResult.revisionId(), prevDocResult.revisionId(),
                            showReplaced ? &prevDocResult : nullptr,
                            options.returnNew ? &docResult : nullptr);
    }
    return Result();
  };

  Result res;
  std::unordered_map<int, size_t> errorCounter;
  if (value.isArray()) {
    VPackArrayBuilder b(&resultBuilder);
    for (auto const& s : VPackArrayIterator(value)) {
      res = workForOneDocument(s);
      if (res.fail()) {
        createBabiesError(resultBuilder, errorCounter, res);
      }
    }
    res.reset(); // With babies reporting is handled in the result body
  } else {
    res = workForOneDocument(value);
  }

  auto resDocs = resultBuilder.steal();
  if (res.ok() && replicationType == ReplicationType::LEADER) {
    TRI_ASSERT(collection != nullptr);
    TRI_ASSERT(followers != nullptr);

    // In the multi babies case res is always TRI_ERROR_NO_ERROR if we
    // get here, in the single document case, we do not try to replicate
    // in case of an error.

    // Now replicate the good operations on all followers:
    return replicateOperations(collection.get(), followers, options, value,
                               TRI_VOC_DOCUMENT_OPERATION_INSERT, resDocs)
    .thenValue([options, errs = std::move(errorCounter), resDocs](Result res) {
      if (!res.ok()) {
        return OperationResult{std::move(res), options};
      }
      if (options.silent && errs.empty()) {
        // We needed the results, but do not want to report:
        resDocs->clear();
      }
      return OperationResult(std::move(res), std::move(resDocs), options, std::move(errs));
    });
  }
  if (options.silent && errorCounter.empty()) {
    // We needed the results, but do not want to report:
    resDocs->clear();
  }
  return futures::makeFuture(OperationResult(std::move(res), std::move(resDocs),
                                             options, std::move(errorCounter)));
}

/// @brief update/patch one or multiple documents in a collection
/// the single-document variant of this operation will either succeed or,
/// if it fails, clean up after itself
Future<OperationResult> transaction::Methods::updateAsync(std::string const& cname,
                                                          VPackSlice const newValue,
                                                          OperationOptions const& options) {
  TRI_ASSERT(_state->status() == transaction::Status::RUNNING);

  if (!newValue.isObject() && !newValue.isArray()) {
    // must provide a document object or an array of documents
    events::ModifyDocument(vocbase().name(), cname, newValue, options,
                           TRI_ERROR_ARANGO_DOCUMENT_TYPE_INVALID);
    THROW_ARANGO_EXCEPTION(TRI_ERROR_ARANGO_DOCUMENT_TYPE_INVALID);
  }
  if (newValue.isArray() && newValue.length() == 0) {
    events::ModifyDocument(vocbase().name(), cname, newValue, options,
                           TRI_ERROR_NO_ERROR);
    return emptyResult(options);
  }

  auto f = Future<OperationResult>::makeEmpty();
  if (_state->isCoordinator()) {
    f = modifyCoordinator(cname, newValue, options, TRI_VOC_DOCUMENT_OPERATION_UPDATE);
  } else {
    OperationOptions optionsCopy = options;
    f = modifyLocal(cname, newValue, optionsCopy, TRI_VOC_DOCUMENT_OPERATION_UPDATE);
  }
  return addTracking(std::move(f), newValue, [=](OperationResult const& opRes,
                                                 VPackSlice data) {
    events::ModifyDocument(vocbase().name(), cname, data,
                           opRes._options, opRes.errorNumber());
  });
}

/// @brief update one or multiple documents in a collection, coordinator
/// the single-document variant of this operation will either succeed or,
/// if it fails, clean up after itself
#ifndef USE_ENTERPRISE
Future<OperationResult> transaction::Methods::modifyCoordinator(
    std::string const& cname, VPackSlice const newValue,
    OperationOptions const& options, TRI_voc_document_operation_e operation) {
  if (!newValue.isArray()) {
    arangodb::velocypack::StringRef key(transaction::helpers::extractKeyPart(newValue));
    if (key.empty()) {
      return OperationResult(TRI_ERROR_ARANGO_DOCUMENT_KEY_BAD);
    }
  }

  ClusterInfo& ci = vocbase().server().getFeature<ClusterFeature>().clusterInfo();
  auto colptr = ci.getCollectionNT(vocbase().name(), cname);
  if (colptr == nullptr) {
    return futures::makeFuture(OperationResult(TRI_ERROR_ARANGO_DATA_SOURCE_NOT_FOUND));
  }

  const bool isPatch = (TRI_VOC_DOCUMENT_OPERATION_UPDATE == operation);
  return arangodb::modifyDocumentOnCoordinator(*this, *colptr, newValue, options, isPatch);
}
#endif

/// @brief replace one or multiple documents in a collection
/// the single-document variant of this operation will either succeed or,
/// if it fails, clean up after itself
Future<OperationResult> transaction::Methods::replaceAsync(std::string const& cname,
                                              VPackSlice const newValue,
                                              OperationOptions const& options) {
  TRI_ASSERT(_state->status() == transaction::Status::RUNNING);

  if (!newValue.isObject() && !newValue.isArray()) {
    // must provide a document object or an array of documents
    events::ReplaceDocument(vocbase().name(), cname, newValue, options,
                            TRI_ERROR_ARANGO_DOCUMENT_TYPE_INVALID);
    THROW_ARANGO_EXCEPTION(TRI_ERROR_ARANGO_DOCUMENT_TYPE_INVALID);
  }
  if (newValue.isArray() && newValue.length() == 0) {
    events::ReplaceDocument(vocbase().name(), cname, newValue, options,
                            TRI_ERROR_NO_ERROR);
    return futures::makeFuture(emptyResult(options));
  }

  auto f = Future<OperationResult>::makeEmpty();
  if (_state->isCoordinator()) {
    f = modifyCoordinator(cname, newValue, options, TRI_VOC_DOCUMENT_OPERATION_REPLACE);
  } else {
    OperationOptions optionsCopy = options;
    f = modifyLocal(cname, newValue, optionsCopy, TRI_VOC_DOCUMENT_OPERATION_REPLACE);
  }
  return addTracking(std::move(f), newValue, [=](OperationResult const& opRes,
                                                 VPackSlice data) {
    events::ReplaceDocument(vocbase().name(), cname, data,
                           opRes._options, opRes.errorNumber());
  });
}

/// @brief replace one or multiple documents in a collection, local
/// the single-document variant of this operation will either succeed or,
/// if it fails, clean up after itself
Future<OperationResult> transaction::Methods::modifyLocal(std::string const& collectionName,
                                                  VPackSlice const newValue,
                                                  OperationOptions& options,
                                                  TRI_voc_document_operation_e operation) {
  TRI_voc_cid_t cid = addCollectionAtRuntime(collectionName, AccessMode::Type::WRITE);
  auto const& collection = trxCollection(cid)->collection();

  bool const needsLock = !isLocked(collection.get(), AccessMode::Type::WRITE);

  // Assert my assumption that we don't have a lock only with mmfiles single
  // document operations.

#ifdef ARANGODB_ENABLE_MAINTAINER_MODE
  {
    bool const isMMFiles = EngineSelectorFeature::isMMFiles();
    bool const isMock = EngineSelectorFeature::ENGINE->typeName() == "Mock";
    if (!isMock) {
      // needsLock => isMMFiles
      // needsLock => !newValue.isArray()
      // needsLock => _localHints.has(Hints::Hint::SINGLE_OPERATION))
      // However, due to nested transactions, there are mmfiles single
      // operations that already have a lock.
      TRI_ASSERT(!needsLock || isMMFiles);
      TRI_ASSERT(!needsLock || !newValue.isArray());
      TRI_ASSERT(!needsLock || _localHints.has(Hints::Hint::SINGLE_OPERATION));
    }
  }
#endif

  // If we are
  // - not on a single server (i.e. maybe replicating),
  // - using the MMFiles storage engine, and
  // - doing a single document operation,
  // we have to:
  // - Get the list of followers during the time span we actually do hold a
  //   collection level lock. This is to avoid races with the replication where
  //   a follower may otherwise be added between the actual document operation
  //   and the point where we get our copy of the followers, regardless of the
  //   latter happens before or after the document operation.
  // In update/replace we do NOT have to get document level locks as in insert
  // or remove, as we still hold a lock during the replication in this case.
  bool const needsToGetFollowersUnderLock = needsLock && _state->isDBServer();

  std::shared_ptr<std::vector<ServerID> const> followers;

  if (_state->isDBServer()) {
    TRI_ASSERT(followers == nullptr);
    followers = collection->followers()->get();
  }

  ReplicationType replicationType = ReplicationType::NONE;
  if (_state->isDBServer()) {
    // Block operation early if we are not supposed to perform it:
    auto const& followerInfo = collection->followers();
    std::string theLeader = followerInfo->getLeader();
    if (theLeader.empty()) {
      if (!options.isSynchronousReplicationFrom.empty()) {
        return OperationResult(TRI_ERROR_CLUSTER_SHARD_LEADER_REFUSES_REPLICATION);
      }
      if (!followerInfo->allowedToWrite()) {
        // We cannot fulfill minimum replication Factor.
        // Reject write.
        LOG_TOPIC("2e35a", ERR, Logger::REPLICATION)
            << "Less then minReplicationFactor "
            << basics::StringUtils::itoa(collection->minReplicationFactor())
            << " followers in sync. Shard  " << collection->name()
            << " is temporarily in read-only mode.";
        return OperationResult(TRI_ERROR_ARANGO_READ_ONLY, options);
      }

      replicationType = ReplicationType::LEADER;
      // We cannot be silent if we may have to replicate later.
      // If we need to get the followers under the single document operation's
      // lock, we don't know yet if we will have followers later and thus cannot
      // be silent.
      // Otherwise, if we already know the followers to replicate to, we can
      // just check if they're empty.
      if (needsToGetFollowersUnderLock || !followers->empty()) {
        options.silent = false;
      }
    } else {  // we are a follower following theLeader
      replicationType = ReplicationType::FOLLOWER;
      if (options.isSynchronousReplicationFrom.empty()) {
        return OperationResult(TRI_ERROR_CLUSTER_SHARD_LEADER_RESIGNED);
      }
      if (options.isSynchronousReplicationFrom != theLeader) {
        return OperationResult(TRI_ERROR_CLUSTER_SHARD_FOLLOWER_REFUSES_OPERATION);
      }
    }
  }  // isDBServer - early block

  if (options.returnOld || options.returnNew) {
    pinData(cid);  // will throw when it fails
  }

  // Update/replace are a read and a write, let's get the write lock already
  // for the read operation:
  Result lockResult = lockRecursive(cid, AccessMode::Type::WRITE);

  if (!lockResult.ok() && !lockResult.is(TRI_ERROR_LOCKED)) {
    return OperationResult(lockResult);
  }
  // Iff we didn't have a lock before, we got one now.
  TRI_ASSERT(needsLock == lockResult.is(TRI_ERROR_LOCKED));

  VPackBuilder resultBuilder;  // building the complete result
  ManagedDocumentResult previous;
  ManagedDocumentResult result;

  // lambda //////////////
  auto workForOneDocument = [this, &operation, &options, &collection,
                             &resultBuilder, &cid, &previous,
                             &result](VPackSlice const newVal, bool isBabies) -> Result {
    Result res;
    if (!newVal.isObject()) {
      res.reset(TRI_ERROR_ARANGO_DOCUMENT_TYPE_INVALID);
      return res;
    }

    result.clear();
    previous.clear();

    // replace and update are two operations each, thus this can and must not be
    // single document operations. We need to have a lock here already.
    TRI_ASSERT(isLocked(collection.get(), AccessMode::Type::WRITE));

    if (operation == TRI_VOC_DOCUMENT_OPERATION_REPLACE) {
      res = collection->replace(this, newVal, result, options,
                                /*lock*/ false, previous);
    } else {
      res = collection->update(this, newVal, result, options,
                               /*lock*/ false, previous);
    }

    if (res.fail()) {
      if (res.is(TRI_ERROR_ARANGO_CONFLICT) && !isBabies) {
        TRI_ASSERT(previous.revisionId() != 0);
        arangodb::velocypack::StringRef key(newVal.get(StaticStrings::KeyString));
        buildDocumentIdentity(collection.get(), resultBuilder, cid, key,
                              previous.revisionId(), 0,
                              options.returnOld ? &previous : nullptr, nullptr);
      }
      return res;
    }

    if (!options.silent) {
      TRI_ASSERT(!options.returnOld || !previous.empty());
      TRI_ASSERT(!options.returnNew || !result.empty());
      TRI_ASSERT(result.revisionId() != 0 && previous.revisionId() != 0);

      arangodb::velocypack::StringRef key(newVal.get(StaticStrings::KeyString));
      buildDocumentIdentity(collection.get(), resultBuilder, cid, key,
                            result.revisionId(), previous.revisionId(),
                            options.returnOld ? &previous : nullptr,
                            options.returnNew ? &result : nullptr);
    }

    return res;  // must be ok!
  };             // workForOneDocument
  ///////////////////////

  bool multiCase = newValue.isArray();
  std::unordered_map<int, size_t> errorCounter;
  Result res;
  if (multiCase) {
    {
      VPackArrayBuilder guard(&resultBuilder);
      VPackArrayIterator it(newValue);
      while (it.valid()) {
        res = workForOneDocument(it.value(), true);
        if (res.fail()) {
          createBabiesError(resultBuilder, errorCounter, res);
        }
        ++it;
      }
    }
    res.reset(); // With babies reporting is handled in the result body
  } else {
    res = workForOneDocument(newValue, false);
  }

  auto resDocs = resultBuilder.steal();
  if (res.ok() && replicationType == ReplicationType::LEADER) {
    // We still hold a lock here, because this is update/replace and we're
    // therefore not doing single document operations. But if we didn't hold it
    // at the beginning of the method the followers may not be up-to-date.
    TRI_ASSERT(isLocked(collection.get(), AccessMode::Type::WRITE));
    if (needsToGetFollowersUnderLock) {
      followers = collection->followers()->get();
    }

    TRI_ASSERT(collection != nullptr);
    TRI_ASSERT(followers != nullptr);

    // In the multi babies case res is always TRI_ERROR_NO_ERROR if we
    // get here, in the single document case, we do not try to replicate
    // in case of an error.

    // Now replicate the good operations on all followers:
    return replicateOperations(collection.get(), followers, options, newValue,
                               operation, resDocs)
    .thenValue([options, errs = std::move(errorCounter), resDocs](Result&& res) {
      if (!res.ok()) {
        return OperationResult{std::move(res), options};
      }
      if (options.silent && errs.empty()) {
        // We needed the results, but do not want to report:
        resDocs->clear();
      }
      return OperationResult(std::move(res), std::move(resDocs),
                             std::move(options), std::move(errs));
    });
  }

  if (options.silent && errorCounter.empty()) {
    // We needed the results, but do not want to report:
    resDocs->clear();
  }

  return OperationResult(std::move(res), std::move(resDocs),
                         std::move(options), std::move(errorCounter));
}

/// @brief remove one or multiple documents in a collection
/// the single-document variant of this operation will either succeed or,
/// if it fails, clean up after itself
Future<OperationResult> transaction::Methods::removeAsync(std::string const& cname,
                                                  VPackSlice const value,
                                                  OperationOptions const& options) {
  TRI_ASSERT(_state->status() == transaction::Status::RUNNING);

  if (!value.isObject() && !value.isArray() && !value.isString()) {
    // must provide a document object or an array of documents
    events::DeleteDocument(vocbase().name(), cname, value, options,
                           TRI_ERROR_ARANGO_DOCUMENT_TYPE_INVALID);
    THROW_ARANGO_EXCEPTION(TRI_ERROR_ARANGO_DOCUMENT_TYPE_INVALID);
  }
  if (value.isArray() && value.length() == 0) {
    events::DeleteDocument(vocbase().name(), cname, value, options, TRI_ERROR_NO_ERROR);
    return emptyResult(options);
  }

  auto f = Future<OperationResult>::makeEmpty();
  if (_state->isCoordinator()) {
    f = removeCoordinator(cname, value, options);
  } else {
    OperationOptions optionsCopy = options;
    f = removeLocal(cname, value, optionsCopy);
  }
  return addTracking(std::move(f), value, [=](OperationResult const& opRes,
                                              VPackSlice data) {
    events::DeleteDocument(vocbase().name(), cname, data,
                            opRes._options, opRes.errorNumber());
  });
}

/// @brief remove one or multiple documents in a collection, coordinator
/// the single-document variant of this operation will either succeed or,
/// if it fails, clean up after itself
#ifndef USE_ENTERPRISE
Future<OperationResult> transaction::Methods::removeCoordinator(std::string const& cname,
                                                                VPackSlice const value,
                                                                OperationOptions const& options) {
  ClusterInfo& ci = vocbase().server().getFeature<ClusterFeature>().clusterInfo();
  auto colptr = ci.getCollectionNT(vocbase().name(), cname);
  if (colptr == nullptr) {
    return futures::makeFuture(OperationResult(TRI_ERROR_ARANGO_DATA_SOURCE_NOT_FOUND));
  }
  return arangodb::removeDocumentOnCoordinator(*this, *colptr, value, options);
}
#endif

/// @brief remove one or multiple documents in a collection, local
/// the single-document variant of this operation will either succeed or,
/// if it fails, clean up after itself
Future<OperationResult> transaction::Methods::removeLocal(std::string const& collectionName,
                                                          VPackSlice const value,
                                                          OperationOptions& options) {
  TRI_voc_cid_t cid = addCollectionAtRuntime(collectionName, AccessMode::Type::WRITE);
  auto const& collection = trxCollection(cid)->collection();

  bool const needsLock = !isLocked(collection.get(), AccessMode::Type::WRITE);
  bool const isMMFiles = EngineSelectorFeature::isMMFiles();

  // Assert my assumption that we don't have a lock only with mmfiles single
  // document operations.

#ifdef ARANGODB_ENABLE_MAINTAINER_MODE
  {
    bool const isMock = EngineSelectorFeature::ENGINE->typeName() == "Mock";
    if (!isMock) {
      // needsLock => isMMFiles
      // needsLock => !value.isArray()
      // needsLock => _localHints.has(Hints::Hint::SINGLE_OPERATION))
      // However, due to nested transactions, there are mmfiles single
      // operations that already have a lock.
      TRI_ASSERT(!needsLock || isMMFiles);
      TRI_ASSERT(!needsLock || !value.isArray());
      TRI_ASSERT(!needsLock || _localHints.has(Hints::Hint::SINGLE_OPERATION));
    }
  }
#endif

  // If we are
  // - not on a single server (i.e. maybe replicating),
  // - using the MMFiles storage engine, and
  // - doing a single document operation,
  // we have to:
  // - Get the list of followers during the time span we actually do hold a
  //   collection level lock. This is to avoid races with the replication where
  //   a follower may otherwise be added between the actual document operation
  //   and the point where we get our copy of the followers, regardless of the
  //   latter happens before or after the document operation.
  bool const needsToGetFollowersUnderLock = needsLock && _state->isDBServer();

  std::shared_ptr<std::vector<ServerID> const> followers;

  std::function<void()> updateFollowers = nullptr;

  if (needsToGetFollowersUnderLock) {
    auto const& followerInfo = *collection->followers();

    updateFollowers = [&followerInfo, &followers]() {
      TRI_ASSERT(followers == nullptr);
      followers = followerInfo.get();
    };
  } else if (_state->isDBServer()) {
    TRI_ASSERT(followers == nullptr);
    followers = collection->followers()->get();
  }

  // we may need to lock individual keys here so we can ensure that even with
  // concurrent operations on the same keys we have the same order of data
  // application on leader and followers
  KeyLockInfo keyLockInfo;

  ReplicationType replicationType = ReplicationType::NONE;
  if (_state->isDBServer()) {
    // Block operation early if we are not supposed to perform it:
    auto const& followerInfo = collection->followers();
    std::string theLeader = followerInfo->getLeader();
    if (theLeader.empty()) {
      if (!options.isSynchronousReplicationFrom.empty()) {
        return OperationResult(TRI_ERROR_CLUSTER_SHARD_LEADER_REFUSES_REPLICATION);
      }
      if (!followerInfo->allowedToWrite()) {
        // We cannot fulfill minimum replication Factor.
        // Reject write.
        LOG_TOPIC("f1f8e", ERR, Logger::REPLICATION)
            << "Less then minReplicationFactor "
            << basics::StringUtils::itoa(collection->minReplicationFactor())
            << " followers in sync. Shard  " << collection->name()
            << " is temporarily in read-only mode.";
        return OperationResult(TRI_ERROR_ARANGO_READ_ONLY, options);
      }

      replicationType = ReplicationType::LEADER;
      if (isMMFiles && needsLock) {
        keyLockInfo.shouldLock = true;
      }
      // We cannot be silent if we may have to replicate later.
      // If we need to get the followers under the single document operation's
      // lock, we don't know yet if we will have followers later and thus cannot
      // be silent.
      // Otherwise, if we already know the followers to replicate to, we can
      // just check if they're empty.
      if (needsToGetFollowersUnderLock || !followers->empty()) {
        options.silent = false;
      }
    } else {  // we are a follower following theLeader
      replicationType = ReplicationType::FOLLOWER;
      if (options.isSynchronousReplicationFrom.empty()) {
        return OperationResult(TRI_ERROR_CLUSTER_SHARD_LEADER_RESIGNED);
      }
      if (options.isSynchronousReplicationFrom != theLeader) {
        return OperationResult(TRI_ERROR_CLUSTER_SHARD_FOLLOWER_REFUSES_OPERATION);
      }
    }
  }  // isDBServer - early block

  if (options.returnOld) {
    pinData(cid);  // will throw when it fails
  }

  VPackBuilder resultBuilder;
  ManagedDocumentResult previous;

  auto workForOneDocument = [&](VPackSlice value, bool isBabies) -> Result {
    transaction::BuilderLeaser builder(this);
    arangodb::velocypack::StringRef key;
    if (value.isString()) {
      key = value;
      size_t pos = key.find('/');
      if (pos != std::string::npos) {
        key = key.substr(pos + 1);
        builder->add(VPackValuePair(key.data(), key.length(), VPackValueType::String));
        value = builder->slice();
      }
    } else if (value.isObject()) {
      VPackSlice keySlice = value.get(StaticStrings::KeyString);
      if (!keySlice.isString()) {
        return Result(TRI_ERROR_ARANGO_DOCUMENT_HANDLE_BAD);
      }
      key = keySlice;
    } else {
      return Result(TRI_ERROR_ARANGO_DOCUMENT_HANDLE_BAD);
    }

    previous.clear();

    TRI_ASSERT(needsLock == !isLocked(collection.get(), AccessMode::Type::WRITE));

    auto res = collection->remove(*this, value, options, needsLock, previous,
                                  &keyLockInfo, updateFollowers);

    if (res.fail()) {
      if (res.is(TRI_ERROR_ARANGO_CONFLICT) && !isBabies) {
        TRI_ASSERT(previous.revisionId() != 0);
        buildDocumentIdentity(collection.get(), resultBuilder, cid, key,
                              previous.revisionId(), 0,
                              options.returnOld ? &previous : nullptr, nullptr);
      }
      return res;
    }

    if (!options.silent) {
      TRI_ASSERT(!options.returnOld || !previous.empty());
      TRI_ASSERT(previous.revisionId() != 0);
      buildDocumentIdentity(collection.get(), resultBuilder, cid, key,
                            previous.revisionId(), 0,
                            options.returnOld ? &previous : nullptr, nullptr);
    }

    return res;
  };

  Result res;
  std::unordered_map<int, size_t> errorCounter;
  if (value.isArray()) {
    VPackArrayBuilder guard(&resultBuilder);
    for (auto const& s : VPackArrayIterator(value)) {
      res = workForOneDocument(s, true);
      if (res.fail()) {
        createBabiesError(resultBuilder, errorCounter, res);
      }
    }
    res.reset(); // With babies reporting is handled in the result body
  } else {
    res = workForOneDocument(value, false);
  }

  auto resDocs = resultBuilder.steal();
  if (res.ok() && replicationType == ReplicationType::LEADER) {
    TRI_ASSERT(collection != nullptr);
    TRI_ASSERT(followers != nullptr);
    // Now replicate the same operation on all followers:

    // In the multi babies case res is always TRI_ERROR_NO_ERROR if we
    // get here, in the single document case, we do not try to replicate
    // in case of an error.

    // Now replicate the good operations on all followers:
    return replicateOperations(collection.get(), followers, options, value,
                               TRI_VOC_DOCUMENT_OPERATION_REMOVE, resDocs)
    .thenValue([options, errs = std::move(errorCounter), resDocs](Result res) {
      if (!res.ok()) {
        return OperationResult{std::move(res), options};
      }
      if (options.silent && errs.empty()) {
        // We needed the results, but do not want to report:
        resDocs->clear();
      }
      return OperationResult(std::move(res), std::move(resDocs),
                             std::move(options), std::move(errs));
    });
  }

  if (options.silent && errorCounter.empty()) {
    // We needed the results, but do not want to report:
    resDocs->clear();
  }

  return OperationResult(std::move(res), std::move(resDocs),
                         std::move(options), std::move(errorCounter));
}

/// @brief fetches all documents in a collection
OperationResult transaction::Methods::all(std::string const& collectionName,
                                          uint64_t skip, uint64_t limit,
                                          OperationOptions const& options) {
  TRI_ASSERT(_state->status() == transaction::Status::RUNNING);

  OperationOptions optionsCopy = options;

  if (_state->isCoordinator()) {
    return allCoordinator(collectionName, skip, limit, optionsCopy);
  }

  return allLocal(collectionName, skip, limit, optionsCopy);
}

/// @brief fetches all documents in a collection, coordinator
OperationResult transaction::Methods::allCoordinator(std::string const& collectionName,
                                                     uint64_t skip, uint64_t limit,
                                                     OperationOptions& options) {
  THROW_ARANGO_EXCEPTION(TRI_ERROR_NOT_IMPLEMENTED);
}

/// @brief fetches all documents in a collection, local
OperationResult transaction::Methods::allLocal(std::string const& collectionName,
                                               uint64_t skip, uint64_t limit,
                                               OperationOptions& options) {
  TRI_voc_cid_t cid = addCollectionAtRuntime(collectionName, AccessMode::Type::READ);

  pinData(cid);  // will throw when it fails

  VPackBuilder resultBuilder;
  resultBuilder.openArray();

  Result lockResult = lockRecursive(cid, AccessMode::Type::READ);

  if (!lockResult.ok() && !lockResult.is(TRI_ERROR_LOCKED)) {
    return OperationResult(lockResult);
  }

  OperationCursor cursor(indexScan(collectionName, transaction::Methods::CursorType::ALL));

  auto cb = [&resultBuilder](LocalDocumentId const& token, VPackSlice slice) {
    resultBuilder.add(slice);
  };
  cursor.allDocuments(cb, 1000);

  if (lockResult.is(TRI_ERROR_LOCKED)) {
    Result res = unlockRecursive(cid, AccessMode::Type::READ);

    if (res.ok()) {
      return OperationResult(res);
    }
  }

  resultBuilder.close();

  return OperationResult(Result(), resultBuilder.steal());
}

/// @brief remove all documents in a collection
Future<OperationResult> transaction::Methods::truncateAsync(std::string const& collectionName,
                                                            OperationOptions const& options) {
  TRI_ASSERT(_state->status() == transaction::Status::RUNNING);

  OperationOptions optionsCopy = options;
  auto cb = [this, collectionName](OperationResult res) {
    events::TruncateCollection(vocbase().name(), collectionName, res.errorNumber());
    return res;
  };

  if (_state->isCoordinator()) {
    return truncateCoordinator(collectionName, optionsCopy).thenValue(cb);
  }
  return truncateLocal(collectionName, optionsCopy).thenValue(cb);
}

/// @brief remove all documents in a collection, coordinator
#ifndef USE_ENTERPRISE
Future<OperationResult> transaction::Methods::truncateCoordinator(std::string const& collectionName,
                                                                  OperationOptions& options) {
  return arangodb::truncateCollectionOnCoordinator(*this, collectionName);
}
#endif

/// @brief remove all documents in a collection, local
Future<OperationResult> transaction::Methods::truncateLocal(std::string const& collectionName,
                                                            OperationOptions& options) {
  TRI_voc_cid_t cid = addCollectionAtRuntime(collectionName, AccessMode::Type::WRITE);

  auto const& collection = trxCollection(cid)->collection();

  std::shared_ptr<std::vector<ServerID> const> followers;

  ReplicationType replicationType = ReplicationType::NONE;
  if (_state->isDBServer()) {
    // Block operation early if we are not supposed to perform it:
    auto const& followerInfo = collection->followers();
    std::string theLeader = followerInfo->getLeader();
    if (theLeader.empty()) {
      if (!options.isSynchronousReplicationFrom.empty()) {
        return futures::makeFuture(
            OperationResult(TRI_ERROR_CLUSTER_SHARD_LEADER_REFUSES_REPLICATION));
      }
      if (!followerInfo->allowedToWrite()) {
        // We cannot fulfill minimum replication Factor.
        // Reject write.
        LOG_TOPIC("7c1d4", ERR, Logger::REPLICATION)
            << "Less then minReplicationFactor "
            << basics::StringUtils::itoa(collection->minReplicationFactor())
            << " followers in sync. Shard  " << collection->name()
            << " is temporarily in read-only mode.";
        return futures::makeFuture(OperationResult(TRI_ERROR_ARANGO_READ_ONLY, options));
      }

      // fetch followers
      followers = followerInfo->get();
      if (followers->size() > 0) {
        replicationType = ReplicationType::LEADER;
        options.silent = false;
      }
    } else {  // we are a follower following theLeader
      replicationType = ReplicationType::FOLLOWER;
      if (options.isSynchronousReplicationFrom.empty()) {
        return futures::makeFuture(OperationResult(TRI_ERROR_CLUSTER_SHARD_LEADER_RESIGNED));
      }
      if (options.isSynchronousReplicationFrom != theLeader) {
        return futures::makeFuture(
            OperationResult(TRI_ERROR_CLUSTER_SHARD_FOLLOWER_REFUSES_OPERATION));
      }
    }
  }  // isDBServer - early block

  pinData(cid);  // will throw when it fails

  Result lockResult = lockRecursive(cid, AccessMode::Type::WRITE);

  if (!lockResult.ok() && !lockResult.is(TRI_ERROR_LOCKED)) {
    return futures::makeFuture(OperationResult(lockResult));
  }

  TRI_ASSERT(isLocked(collection.get(), AccessMode::Type::WRITE));

  auto res = collection->truncate(*this, options);

  if (res.fail()) {
    if (lockResult.is(TRI_ERROR_LOCKED)) {
      unlockRecursive(cid, AccessMode::Type::WRITE);
    }

    return futures::makeFuture(OperationResult(res));
  }

  // Now see whether or not we have to do synchronous replication:
  if (replicationType == ReplicationType::LEADER) {
    TRI_ASSERT(followers != nullptr);

    TRI_ASSERT(!_state->hasHint(Hints::Hint::FROM_TOPLEVEL_AQL));

    // Now replicate the good operations on all followers:
    auto cc = arangodb::ClusterComm::instance();

    if (cc != nullptr) {
      // nullptr only happens on controlled shutdown
      std::string path =
          "/_db/" + arangodb::basics::StringUtils::urlEncode(vocbase().name()) +
          "/_api/collection/" + arangodb::basics::StringUtils::urlEncode(collectionName) +
          "/truncate?isSynchronousReplication=" + ServerState::instance()->getId();
      auto body = std::make_shared<std::string>();

      // Now prepare the requests:
      std::vector<ClusterCommRequest> requests;
      requests.reserve(followers->size());

      for (auto const& f : *followers) {
        auto headers = std::make_unique<std::unordered_map<std::string, std::string>>();
        ClusterTrxMethods::addTransactionHeader(*this, f, *headers);
        requests.emplace_back("server:" + f, arangodb::rest::RequestType::PUT,
                              path, body, std::move(headers));
      }

      cc->performRequests(requests, 120.0, Logger::REPLICATION, false);
      // If any would-be-follower refused to follow there must be a
      // new leader in the meantime, in this case we must not allow
      // this operation to succeed, we simply return with a refusal
      // error (note that we use the follower version, since we have
      // lost leadership):
      if (findRefusal(requests)) {
        return futures::makeFuture(OperationResult(TRI_ERROR_CLUSTER_SHARD_LEADER_RESIGNED));
      }
      // we drop all followers that were not successful:
      for (size_t i = 0; i < followers->size(); ++i) {
        bool replicationWorked =
            requests[i].done && requests[i].result.status == CL_COMM_RECEIVED &&
            (requests[i].result.answer_code == rest::ResponseCode::ACCEPTED ||
             requests[i].result.answer_code == rest::ResponseCode::OK);
        if (!replicationWorked) {
          auto const& followerInfo = collection->followers();
          Result res = followerInfo->remove((*followers)[i]);
          if (res.ok()) {
            _state->removeKnownServer((*followers)[i]);
            LOG_TOPIC("0e2e0", WARN, Logger::REPLICATION)
                << "truncateLocal: dropping follower " << (*followers)[i]
                << " for shard " << collectionName;
          } else {
            LOG_TOPIC("359bc", WARN, Logger::REPLICATION)
                << "truncateLocal: could not drop follower " << (*followers)[i]
                << " for shard " << collectionName << ": " << res.errorMessage();
            THROW_ARANGO_EXCEPTION(TRI_ERROR_CLUSTER_COULD_NOT_DROP_FOLLOWER);
          }
        }
      }
    }
  }

  if (lockResult.is(TRI_ERROR_LOCKED)) {
    res = unlockRecursive(cid, AccessMode::Type::WRITE);
  }

  return futures::makeFuture(OperationResult(res));
}

/// @brief count the number of documents in a collection
OperationResult transaction::Methods::count(std::string const& collectionName,
                                            transaction::CountType type) {
  TRI_ASSERT(_state->status() == transaction::Status::RUNNING);

  if (_state->isCoordinator()) {
    return countCoordinator(collectionName, type);
  }

  if (type == CountType::Detailed) {
    // we are a single-server... we cannot provide detailed per-shard counts,
    // so just downgrade the request to a normal request
    type = CountType::Normal;
  }

  return countLocal(collectionName, type);
}

#ifndef USE_ENTERPRISE
/// @brief count the number of documents in a collection
OperationResult transaction::Methods::countCoordinator(std::string const& collectionName,
                                                       transaction::CountType type) {
  auto& feature = vocbase().server().getFeature<ClusterFeature>();
  auto cc = ClusterComm::instance();
  if (cc == nullptr) {
    // nullptr happens only during controlled shutdown
    return OperationResult(TRI_ERROR_SHUTTING_DOWN);
  }
  ClusterInfo& ci = feature.clusterInfo();

  // First determine the collection ID from the name:
  auto collinfo = ci.getCollectionNT(vocbase().name(), collectionName);
  if (collinfo == nullptr) {
    return OperationResult(TRI_ERROR_ARANGO_DATA_SOURCE_NOT_FOUND);
  }

  return countCoordinatorHelper(collinfo, collectionName, type);
}

#endif

OperationResult transaction::Methods::countCoordinatorHelper(
    std::shared_ptr<LogicalCollection> const& collinfo,
    std::string const& collectionName, transaction::CountType type) {
  TRI_ASSERT(collinfo != nullptr);
  auto& cache = collinfo->countCache();

  int64_t documents = CountCache::NotPopulated;
  if (type == transaction::CountType::ForceCache) {
    // always return from the cache, regardless what's in it
    documents = cache.get();
  } else if (type == transaction::CountType::TryCache) {
    documents = cache.get(CountCache::Ttl);
  }

  if (documents == CountCache::NotPopulated) {
    // no cache hit, or detailed results requested
    std::vector<std::pair<std::string, uint64_t>> count;
    auto res = arangodb::countOnCoordinator(*this, collectionName, count);

    if (res != TRI_ERROR_NO_ERROR) {
      return OperationResult(res);
    }

    int64_t total = 0;
    OperationResult opRes = buildCountResult(count, type, total);
    cache.store(total);
    return opRes;
  }

  // cache hit!
  TRI_ASSERT(documents >= 0);
  TRI_ASSERT(type != transaction::CountType::Detailed);

  // return number from cache
  VPackBuilder resultBuilder;
  resultBuilder.add(VPackValue(documents));
  return OperationResult(Result(), resultBuilder.buffer());
}

/// @brief count the number of documents in a collection
OperationResult transaction::Methods::countLocal(std::string const& collectionName,
                                                 transaction::CountType type) {
  TRI_voc_cid_t cid = addCollectionAtRuntime(collectionName, AccessMode::Type::READ);
  auto const& collection = trxCollection(cid)->collection();

  Result lockResult = lockRecursive(cid, AccessMode::Type::READ);

  if (!lockResult.ok() && !lockResult.is(TRI_ERROR_LOCKED)) {
    return OperationResult(lockResult);
  }

  TRI_ASSERT(isLocked(collection.get(), AccessMode::Type::READ));

  uint64_t num = collection->numberDocuments(this, type);

  if (lockResult.is(TRI_ERROR_LOCKED)) {
    Result res = unlockRecursive(cid, AccessMode::Type::READ);

    if (res.fail()) {
      return OperationResult(res);
    }
  }

  VPackBuilder resultBuilder;
  resultBuilder.add(VPackValue(num));

  return OperationResult(Result(), resultBuilder.steal());
}

/// @brief Gets the best fitting index for an AQL condition.
/// note: the caller must have read-locked the underlying collection when
/// calling this method
std::pair<bool, bool> transaction::Methods::getBestIndexHandlesForFilterCondition(
    std::string const& collectionName, arangodb::aql::Ast* ast,
    arangodb::aql::AstNode* root, arangodb::aql::Variable const* reference,
    arangodb::aql::SortCondition const* sortCondition, size_t itemsInCollection,
    aql::IndexHint const& hint, std::vector<IndexHandle>& usedIndexes, bool& isSorted) {
  // We can only start after DNF transformation
  TRI_ASSERT(root->type == arangodb::aql::AstNodeType::NODE_TYPE_OPERATOR_NARY_OR);
  auto indexes = indexesForCollection(collectionName);

  // must edit root in place; TODO change so we can replace with copy
  TEMPORARILY_UNLOCK_NODE(root);

  bool canUseForFilter = (root->numMembers() > 0);
  bool canUseForSort = false;
  bool isSparse = false;

  for (size_t i = 0; i < root->numMembers(); ++i) {
    auto node = root->getMemberUnchecked(i);
    arangodb::aql::AstNode* specializedCondition = nullptr;
    auto canUseIndex = findIndexHandleForAndNode(indexes, node, reference, *sortCondition,
                                                 itemsInCollection, hint, usedIndexes,
                                                 specializedCondition, isSparse);

    if (canUseIndex.second && !canUseIndex.first) {
      // index can be used for sorting only
      // we need to abort further searching and only return one index
      TRI_ASSERT(!usedIndexes.empty());
      if (usedIndexes.size() > 1) {
        auto sortIndex = usedIndexes.back();

        usedIndexes.clear();
        usedIndexes.emplace_back(sortIndex);
      }

      TRI_ASSERT(usedIndexes.size() == 1);

      if (isSparse) {
        // cannot use a sparse index for sorting alone
        usedIndexes.clear();
      }
      return std::make_pair(false, !usedIndexes.empty());
    }

    canUseForFilter &= canUseIndex.first;
    canUseForSort |= canUseIndex.second;

    root->changeMember(i, specializedCondition);
  }

  if (canUseForFilter) {
    isSorted = sortOrs(ast, root, reference, usedIndexes);
  }

  // should always be true here. maybe not in the future in case a collection
  // has absolutely no indexes
  return std::make_pair(canUseForFilter, canUseForSort);
}

/// @brief Gets the best fitting index for one specific condition.
///        Difference to IndexHandles: Condition is only one NARY_AND
///        and the Condition stays unmodified. Also does not care for sorting
///        Returns false if no index could be found.

bool transaction::Methods::getBestIndexHandleForFilterCondition(
    std::string const& collectionName, arangodb::aql::AstNode*& node,
    arangodb::aql::Variable const* reference, size_t itemsInCollection,
    aql::IndexHint const& hint, IndexHandle& usedIndex) {
  // We can only start after DNF transformation and only a single AND
  TRI_ASSERT(node->type == arangodb::aql::AstNodeType::NODE_TYPE_OPERATOR_NARY_AND);
  if (node->numMembers() == 0) {
    // Well no index can serve no condition.
    return false;
  }

  arangodb::aql::SortCondition sortCondition;    // always empty here
  arangodb::aql::AstNode* specializedCondition;  // unused
  bool isSparse;                                 // unused
  std::vector<IndexHandle> usedIndexes;
  if (findIndexHandleForAndNode(indexesForCollection(collectionName), node,
                                reference, sortCondition, itemsInCollection,
                                hint, usedIndexes, specializedCondition, isSparse)
          .first) {
    TRI_ASSERT(!usedIndexes.empty());
    usedIndex = usedIndexes[0];
    return true;
  }
  return false;
}

/// @brief Get the index features:
///        Returns the covered attributes, and sets the first bool value
///        to isSorted and the second bool value to isSparse
std::vector<std::vector<arangodb::basics::AttributeName>> transaction::Methods::getIndexFeatures(
    IndexHandle const& indexHandle, bool& isSorted, bool& isSparse) {
  auto idx = indexHandle.getIndex();
  if (nullptr == idx) {
    THROW_ARANGO_EXCEPTION_MESSAGE(TRI_ERROR_BAD_PARAMETER,
                                   "The index id cannot be empty.");
  }

  isSorted = idx->isSorted();
  isSparse = idx->sparse();
  return idx->fields();
}

/// @brief Gets the best fitting index for an AQL sort condition
/// note: the caller must have read-locked the underlying collection when
/// calling this method
bool transaction::Methods::getIndexForSortCondition(
    std::string const& collectionName, arangodb::aql::SortCondition const* sortCondition,
    arangodb::aql::Variable const* reference, size_t itemsInIndex,
    aql::IndexHint const& hint, std::vector<IndexHandle>& usedIndexes,
    size_t& coveredAttributes) {
  // We do not have a condition. But we have a sort!
  if (!sortCondition->isEmpty() && sortCondition->isOnlyAttributeAccess() &&
      sortCondition->isUnidirectional()) {
    double bestCost = 0.0;
    std::shared_ptr<Index> bestIndex;

    auto considerIndex = [reference, sortCondition, itemsInIndex, &bestCost, &bestIndex,
                          &coveredAttributes](std::shared_ptr<Index> const& idx) -> void {
      Index::SortCosts costs =
          idx->supportsSortCondition(sortCondition, reference, itemsInIndex);
      if (costs.supportsCondition &&
          (bestIndex == nullptr || costs.estimatedCosts < bestCost)) {
        bestCost = costs.estimatedCosts;
        bestIndex = idx;
        coveredAttributes = costs.coveredAttributes;
      }
    };

    auto indexes = indexesForCollection(collectionName);

    if (hint.type() == aql::IndexHint::HintType::Simple) {
      std::vector<std::string> const& hintedIndices = hint.hint();
      for (std::string const& hinted : hintedIndices) {
        std::shared_ptr<Index> matched;
        for (std::shared_ptr<Index> const& idx : indexes) {
          if (idx->name() == hinted) {
            matched = idx;
            break;
          }
        }

        if (matched != nullptr) {
          considerIndex(matched);
          if (bestIndex != nullptr) {
            break;
          }
        }
      }

      if (hint.isForced() && bestIndex == nullptr) {
        THROW_ARANGO_EXCEPTION_MESSAGE(
            TRI_ERROR_QUERY_FORCED_INDEX_HINT_UNUSABLE,
            "could not use index hint to serve query; " + hint.toString());
      }
    }

    if (bestIndex == nullptr) {
      for (auto const& idx : indexes) {
        considerIndex(idx);
      }
    }

    if (bestIndex != nullptr) {
      usedIndexes.emplace_back(bestIndex);
    }

    return bestIndex != nullptr;
  }

  // No Index and no sort condition that
  // can be supported by an index.
  // Nothing to do here.
  return false;
}

/// @brief factory for IndexIterator objects from AQL
/// note: the caller must have read-locked the underlying collection when
/// calling this method
std::unique_ptr<IndexIterator> transaction::Methods::indexScanForCondition(
    IndexHandle const& indexId, arangodb::aql::AstNode const* condition,
    arangodb::aql::Variable const* var, IndexIteratorOptions const& opts) {
  if (_state->isCoordinator()) {
    // The index scan is only available on DBServers and Single Server.
    THROW_ARANGO_EXCEPTION(TRI_ERROR_CLUSTER_ONLY_ON_DBSERVER);
  }

  auto idx = indexId.getIndex();
  if (nullptr == idx) {
    THROW_ARANGO_EXCEPTION_MESSAGE(TRI_ERROR_BAD_PARAMETER,
                                   "The index id cannot be empty.");
  }

  // Now create the Iterator
  return idx->iteratorForCondition(this, condition, var, opts);
}

/// @brief factory for IndexIterator objects
/// note: the caller must have read-locked the underlying collection when
/// calling this method
std::unique_ptr<IndexIterator> transaction::Methods::indexScan(std::string const& collectionName,
                                                               CursorType cursorType) {
  // For now we assume indexId is the iid part of the index.

  if (_state->isCoordinator()) {
    // The index scan is only available on DBServers and Single Server.
    THROW_ARANGO_EXCEPTION(TRI_ERROR_CLUSTER_ONLY_ON_DBSERVER);
  }

  TRI_voc_cid_t cid = addCollectionAtRuntime(collectionName, AccessMode::Type::READ);
  TransactionCollection* trxColl = trxCollection(cid);
  if (trxColl == nullptr) {
    throwCollectionNotFound(collectionName.c_str());
  }
  std::shared_ptr<LogicalCollection> const& logical = trxColl->collection();
  TRI_ASSERT(logical != nullptr);

  // will throw when it fails
  _transactionContextPtr->pinData(logical.get());

  std::unique_ptr<IndexIterator> iterator;
  switch (cursorType) {
    case CursorType::ANY: {
      iterator = logical->getAnyIterator(this);
      break;
    }
    case CursorType::ALL: {
      iterator = logical->getAllIterator(this);
      break;
    }
  }

  // the above methods must always return a valid iterator or throw!
  TRI_ASSERT(iterator != nullptr);
  return iterator;
}

/// @brief return the collection
arangodb::LogicalCollection* transaction::Methods::documentCollection(TRI_voc_cid_t cid) const {
  TRI_ASSERT(_state != nullptr);
  TRI_ASSERT(_state->status() == transaction::Status::RUNNING);

  auto trxColl = trxCollection(cid, AccessMode::Type::READ);
  if (trxColl == nullptr) {
    THROW_ARANGO_EXCEPTION_MESSAGE(TRI_ERROR_INTERNAL,
                                   "could not find collection");
  }

  TRI_ASSERT(trxColl != nullptr);
  TRI_ASSERT(trxColl->collection() != nullptr);
  return trxColl->collection().get();
}

/// @brief return the collection
arangodb::LogicalCollection* transaction::Methods::documentCollection(std::string const& name) const {
  TRI_ASSERT(_state != nullptr);
  TRI_ASSERT(_state->status() == transaction::Status::RUNNING);

  auto trxColl = trxCollection(name, AccessMode::Type::READ);
  if (trxColl == nullptr) {
    THROW_ARANGO_EXCEPTION_MESSAGE(TRI_ERROR_INTERNAL,
                                   "could not find collection");
  }

  TRI_ASSERT(trxColl != nullptr);
  TRI_ASSERT(trxColl->collection() != nullptr);
  return trxColl->collection().get();
}

/// @brief add a collection by id, with the name supplied
Result transaction::Methods::addCollection(TRI_voc_cid_t cid, std::string const& cname,
                                           AccessMode::Type type) {
  if (_state == nullptr) {
    THROW_ARANGO_EXCEPTION_MESSAGE(TRI_ERROR_INTERNAL,
                                   "cannot add collection without state");
  }

  Status const status = _state->status();

  if (status == transaction::Status::COMMITTED || status == transaction::Status::ABORTED) {
    // transaction already finished?
    THROW_ARANGO_EXCEPTION_MESSAGE(
        TRI_ERROR_INTERNAL,
        "cannot add collection to committed or aborted transaction");
  }

  if (_state->isTopLevelTransaction() && status != transaction::Status::CREATED) {
    // transaction already started?
    THROW_ARANGO_EXCEPTION_MESSAGE(
        TRI_ERROR_TRANSACTION_INTERNAL,
        "cannot add collection to a previously started top-level transaction");
  }

  if (cid == 0) {
    // invalid cid
    throwCollectionNotFound(cname.c_str());
  }

  auto addCollectionCallback = [this, &cname, type](TRI_voc_cid_t cid) -> void {
    auto res = _state->addCollection(cid, cname, type, _state->nestingLevel(), false);

    if (res.fail()) {
      THROW_ARANGO_EXCEPTION(res);
    }
  };

  Result res;
  bool visited = false;
  std::function<bool(LogicalCollection&)> visitor(
      [this, &addCollectionCallback, &res, cid, &visited](LogicalCollection& col) -> bool {
        addCollectionCallback(col.id());  // will throw on error
        res = applyDataSourceRegistrationCallbacks(col, *this);
        visited |= cid == col.id();

        return res.ok();  // add the remaining collections (or break on error)
      });

  if (!resolver()->visitCollections(visitor, cid) || res.fail()) {
    // trigger exception as per the original behavior (tests depend on this)
    if (res.ok() && !visited) {
      addCollectionCallback(cid);  // will throw on error
    }

    return res.ok() ? Result(TRI_ERROR_ARANGO_DATA_SOURCE_NOT_FOUND) : res;  // return first error
  }

  // skip provided 'cid' if it was already done by the visitor
  if (visited) {
    return res;
  }

  auto dataSource = resolver()->getDataSource(cid);

  return dataSource ? applyDataSourceRegistrationCallbacks(*dataSource, *this)
                    : Result(TRI_ERROR_ARANGO_DATA_SOURCE_NOT_FOUND);
}

/// @brief add a collection by name
Result transaction::Methods::addCollection(std::string const& name, AccessMode::Type type) {
  return addCollection(resolver()->getCollectionId(name), name, type);
}

/// @brief test if a collection is already locked
bool transaction::Methods::isLocked(LogicalCollection* document, AccessMode::Type type) const {
  if (_state == nullptr || _state->status() != transaction::Status::RUNNING) {
    return false;
  }
  if (_state->hasHint(Hints::Hint::LOCK_NEVER)) {
    // In the lock never case we have made sure that
    // some other process holds this lock.
    // So we can lie here and report that it actually
    // is locked!
    return true;
  }

  TransactionCollection* trxColl = trxCollection(document->id(), type);
  TRI_ASSERT(trxColl != nullptr);
  return trxColl->isLocked(type, _state->nestingLevel());
}

/// @brief read- or write-lock a collection
Result transaction::Methods::lockRecursive(TRI_voc_cid_t cid, AccessMode::Type type) {
  if (_state == nullptr || _state->status() != transaction::Status::RUNNING) {
    return Result(TRI_ERROR_TRANSACTION_INTERNAL,
                  "transaction not running on lock");
  }
  TransactionCollection* trxColl = trxCollection(cid, type);
  TRI_ASSERT(trxColl != nullptr);
  return Result(trxColl->lockRecursive(type, _state->nestingLevel()));
}

/// @brief read- or write-unlock a collection
Result transaction::Methods::unlockRecursive(TRI_voc_cid_t cid, AccessMode::Type type) {
  if (_state == nullptr || _state->status() != transaction::Status::RUNNING) {
    return Result(TRI_ERROR_TRANSACTION_INTERNAL,
                  "transaction not running on unlock");
  }
  TransactionCollection* trxColl = trxCollection(cid, type);
  TRI_ASSERT(trxColl != nullptr);
  return Result(trxColl->unlockRecursive(type, _state->nestingLevel()));
}

/// @brief get list of indexes for a collection
std::vector<std::shared_ptr<Index>> transaction::Methods::indexesForCollection(
    std::string const& collectionName, bool withHidden) {
  if (_state->isCoordinator()) {
    return indexesForCollectionCoordinator(collectionName);
  }
  // For a DBserver we use the local case.

  TRI_voc_cid_t cid = addCollectionAtRuntime(collectionName, AccessMode::Type::READ);
  std::shared_ptr<LogicalCollection> const& document = trxCollection(cid)->collection();
  std::vector<std::shared_ptr<Index>> indexes = document->getIndexes();
  if (!withHidden) {
    indexes.erase(std::remove_if(indexes.begin(), indexes.end(),
                                 [](std::shared_ptr<Index> x) {
                                   return x->isHidden();
                                 }),
                  indexes.end());
  }
  return indexes;
}

/// @brief Lock all collections. Only works for selected sub-classes
int transaction::Methods::lockCollections() {
  THROW_ARANGO_EXCEPTION(TRI_ERROR_NOT_IMPLEMENTED);
}

/// @brief Get all indexes for a collection name, coordinator case
std::shared_ptr<Index> transaction::Methods::indexForCollectionCoordinator(
    std::string const& name, std::string const& id) const {
  auto& ci = vocbase().server().getFeature<ClusterFeature>().clusterInfo();
  auto collection = ci.getCollection(vocbase().name(), name);
  TRI_idx_iid_t iid = basics::StringUtils::uint64(id);
  return collection->lookupIndex(iid);
}

/// @brief Get all indexes for a collection name, coordinator case
std::vector<std::shared_ptr<Index>> transaction::Methods::indexesForCollectionCoordinator(
    std::string const& name) const {
  auto& ci = vocbase().server().getFeature<ClusterFeature>().clusterInfo();
  auto collection = ci.getCollection(vocbase().name(), name);

  // update selectivity estimates if they were expired
  if (_state->hasHint(Hints::Hint::GLOBAL_MANAGED)) {  // hack to fix mmfiles
    collection->clusterIndexEstimates(true, _state->id() + 1);
  } else {
    collection->clusterIndexEstimates(true);
  }

  return collection->getIndexes();
}

/// @brief get the index by it's identifier. Will either throw or
///        return a valid index. nullptr is impossible.
transaction::Methods::IndexHandle transaction::Methods::getIndexByIdentifier(
    std::string const& collectionName, std::string const& indexHandle) {
  if (_state->isCoordinator()) {
    if (indexHandle.empty()) {
      THROW_ARANGO_EXCEPTION_MESSAGE(TRI_ERROR_BAD_PARAMETER,
                                     "The index id cannot be empty.");
    }

    if (!arangodb::Index::validateId(indexHandle.c_str())) {
      THROW_ARANGO_EXCEPTION(TRI_ERROR_ARANGO_INDEX_HANDLE_BAD);
    }

    std::shared_ptr<Index> idx = indexForCollectionCoordinator(collectionName, indexHandle);

    if (idx == nullptr) {
      THROW_ARANGO_EXCEPTION_MESSAGE(TRI_ERROR_ARANGO_INDEX_NOT_FOUND,
                                     "Could not find index '" + indexHandle +
                                         "' in collection '" + collectionName +
                                         "'.");
    }

    // We have successfully found an index with the requested id.
    return IndexHandle(idx);
  }

  TRI_voc_cid_t cid = addCollectionAtRuntime(collectionName, AccessMode::Type::READ);
  std::shared_ptr<LogicalCollection> const& document = trxCollection(cid)->collection();

  if (indexHandle.empty()) {
    THROW_ARANGO_EXCEPTION_MESSAGE(TRI_ERROR_BAD_PARAMETER,
                                   "The index id cannot be empty.");
  }

  if (!arangodb::Index::validateId(indexHandle.c_str())) {
    THROW_ARANGO_EXCEPTION(TRI_ERROR_ARANGO_INDEX_HANDLE_BAD);
  }
  TRI_idx_iid_t iid = arangodb::basics::StringUtils::uint64(indexHandle);
  std::shared_ptr<arangodb::Index> idx = document->lookupIndex(iid);

  if (idx == nullptr) {
    THROW_ARANGO_EXCEPTION_MESSAGE(TRI_ERROR_ARANGO_INDEX_NOT_FOUND,
                                   "Could not find index '" + indexHandle +
                                       "' in collection '" + collectionName +
                                       "'.");
  }

  // We have successfully found an index with the requested id.
  return IndexHandle(idx);
}

Result transaction::Methods::resolveId(char const* handle, size_t length,
                                       std::shared_ptr<LogicalCollection>& collection,
                                       char const*& key, size_t& outLength) {
  char const* p =
      static_cast<char const*>(memchr(handle, TRI_DOCUMENT_HANDLE_SEPARATOR_CHR, length));

  if (p == nullptr || *p == '\0') {
    return TRI_ERROR_ARANGO_DOCUMENT_HANDLE_BAD;
  }

  std::string const name(handle, p - handle);
  collection = resolver()->getCollectionStructCluster(name);

  if (collection == nullptr) {
    return TRI_ERROR_ARANGO_DATA_SOURCE_NOT_FOUND;
  }

  key = p + 1;
  outLength = length - (key - handle);

  return TRI_ERROR_NO_ERROR;
}

// Unified replication of operations. May be inserts (with or without
// overwrite), removes, or modifies (updates/replaces).
Future<Result> Methods::replicateOperations(
    LogicalCollection* collection,
    std::shared_ptr<const std::vector<ServerID>> const& followerList,
    OperationOptions const& options, VPackSlice const value,
    TRI_voc_document_operation_e const operation,
    std::shared_ptr<VPackBuffer<uint8_t>> const& ops) {
  TRI_ASSERT(followerList != nullptr);

  if (followerList->empty()) {
    return Result();
  }

  // path and requestType are different for insert/remove/modify.

  std::stringstream pathStream;
  pathStream << "/_db/" << arangodb::basics::StringUtils::urlEncode(vocbase().name())
             << "/_api/document/"
             << arangodb::basics::StringUtils::urlEncode(collection->name());
  if (operation != TRI_VOC_DOCUMENT_OPERATION_INSERT && !value.isArray()) {
    TRI_ASSERT(value.isObject());
    TRI_ASSERT(value.hasKey(StaticStrings::KeyString));
    pathStream << "/" << value.get(StaticStrings::KeyString).copyString();
  }
  pathStream << "?isRestore=true&isSynchronousReplication="
             << ServerState::instance()->getId() << "&"
             << StaticStrings::SilentString << "=true";

  arangodb::fuerte::RestVerb requestType = arangodb::fuerte::RestVerb::Illegal;
  switch (operation) {
    case TRI_VOC_DOCUMENT_OPERATION_INSERT:
      requestType = arangodb::fuerte::RestVerb::Post;
      pathStream << "&" << StaticStrings::OverWrite << "="
                 << (options.overwrite ? "true" : "false");
      break;
    case TRI_VOC_DOCUMENT_OPERATION_UPDATE:
      requestType = arangodb::fuerte::RestVerb::Patch;
      break;
    case TRI_VOC_DOCUMENT_OPERATION_REPLACE:
      requestType = arangodb::fuerte::RestVerb::Put;
      break;
    case TRI_VOC_DOCUMENT_OPERATION_REMOVE:
      requestType = arangodb::fuerte::RestVerb::Delete;
      break;
    case TRI_VOC_DOCUMENT_OPERATION_UNKNOWN:
    default:
      TRI_ASSERT(false);
  }

  std::string const path{pathStream.str()};

  transaction::BuilderLeaser payload(this);
  auto doOneDoc = [&](VPackSlice const& doc, VPackSlice result) {
    VPackObjectBuilder guard(payload.get());
    VPackSlice s = result.get(StaticStrings::KeyString);
    payload->add(StaticStrings::KeyString, s);
    s = result.get(StaticStrings::RevString);
    payload->add(StaticStrings::RevString, s);
    if (operation != TRI_VOC_DOCUMENT_OPERATION_REMOVE) {
      TRI_SanitizeObject(doc, *payload.get());
    }
  };

  VPackSlice ourResult(ops->data());
  size_t count = 0;
  if (value.isArray()) {
    VPackArrayBuilder guard(payload.get());
    VPackArrayIterator itValue(value);
    VPackArrayIterator itResult(ourResult);
    while (itValue.valid() && itResult.valid()) {
      TRI_ASSERT((*itResult).isObject());
      if (!(*itResult).hasKey(StaticStrings::Error)) {
        doOneDoc(itValue.value(), itResult.value());
        count++;
      }
      itValue.next();
      itResult.next();
    }
  } else {
    doOneDoc(value, ourResult);
    count++;
  }

  if (count == 0) {
    // nothing to do
    return Result();
  }

  // Now prepare the requests:
  std::vector<Future<network::Response>> futures;
  futures.reserve(followerList->size());
  network::Timeout const timeout(chooseTimeout(count, payload->size()));
  auto& networkFeature = vocbase().server().getFeature<NetworkFeature>();
  for (auto const& f : *followerList) {
    // TODO we could steal the payload at least once
    VPackBuffer<uint8_t> buffer;
    buffer.append(payload->data(), payload->size());

    network::Headers headers;
    ClusterTrxMethods::addTransactionHeader(*this, f, headers);
    auto future = network::sendRequestRetry(networkFeature, "server:" + f, requestType,
                                            path, std::move(buffer), timeout,
                                            headers, /*retryNotFound*/ true);
    futures.emplace_back(std::move(future));
  }

  // If any would-be-follower refused to follow there are two possiblities:
  // (1) there is a new leader in the meantime, or
  // (2) the follower was restarted and forgot that it is a follower.
  // Unfortunately, we cannot know which is the case.
  // In case (1) case we must not allow
  // this operation to succeed, since the new leader is now responsible.
  // In case (2) we at least have to drop the follower such that it
  // resyncs and we can be sure that it is in sync again.
  // Therefore, we drop the follower here (just in case), and refuse to
  // return with a refusal error (note that we use the follower version,
  // since we have lost leadership):
  auto cb = [=](std::vector<futures::Try<network::Response>>&& responses) -> Result {

    bool didRefuse = false;
    // We drop all followers that were not successful:
    for (size_t i = 0; i < followerList->size(); ++i) {
      auto const& tryRes = responses[i];
      network::Response const& resp = tryRes.get();

      bool replicationWorked = false;
      if (resp.error == fuerte::Error::NoError) {
        replicationWorked = resp.response->statusCode() == fuerte::StatusAccepted ||
                            resp.response->statusCode() == fuerte::StatusCreated ||
                            resp.response->statusCode() == fuerte::StatusOK;
        if (replicationWorked) {
          bool found;
          std::string val = resp.response->header.metaByKey(StaticStrings::ErrorCodes, found);
          replicationWorked = !found;
        }
        didRefuse = didRefuse || resp.response->statusCode() == fuerte::StatusNotAcceptable;
      }

      if (!replicationWorked) {
        ServerID const& deadFollower = (*followerList)[i];
        Result res = collection->followers()->remove(deadFollower);
        if (res.ok()) {
          // TODO: what happens if a server is re-added during a transaction ?
          _state->removeKnownServer(deadFollower);
          LOG_TOPIC("12d8c", WARN, Logger::REPLICATION)
              << "synchronous replication: dropping follower "
              << deadFollower << " for shard " << collection->name();
        } else {
          LOG_TOPIC("db473", ERR, Logger::REPLICATION)
              << "synchronous replication: could not drop follower "
              << deadFollower << " for shard " << collection->name() << ": "
              << res.errorMessage();
          THROW_ARANGO_EXCEPTION(TRI_ERROR_CLUSTER_COULD_NOT_DROP_FOLLOWER);
        }
      }
    }

    if (didRefuse) {  // case (1), caller may abort this transaction
      return Result(TRI_ERROR_CLUSTER_SHARD_LEADER_RESIGNED);
    }
    return Result();
  };
  return futures::collectAll(std::move(futures)).thenValue(std::move(cb));
}

#ifndef USE_ENTERPRISE
/*static*/ int Methods::validateSmartJoinAttribute(LogicalCollection const&,
                                                   arangodb::velocypack::Slice) {
  return TRI_ERROR_NO_ERROR;
}
#endif<|MERGE_RESOLUTION|>--- conflicted
+++ resolved
@@ -959,12 +959,7 @@
   }
 
   if (!_state->isReadOnlyTransaction()) {
-<<<<<<< HEAD
     bool cancelRW = ServerState::readOnly() && !exec.hasAccess(auth::InternalWritesPrivilege{});
-=======
-    auto const& exec = ExecContext::current();
-    bool cancelRW = ServerState::readOnly() && !exec.isSuperuser();
->>>>>>> a83c2323
     if (exec.isCanceled() || cancelRW) {
       return Result(TRI_ERROR_ARANGO_READ_ONLY, "server is in read-only mode");
     }
