--- conflicted
+++ resolved
@@ -2442,10 +2442,7 @@
   // simply dropped in the meantime.
   // In any case, we drop the follower here (just in case).
   auto cb = [=, this](std::vector<futures::Try<network::Response>>&& responses) -> Result {
-<<<<<<< HEAD
-=======
-
->>>>>>> 087ad37c
+
     auto duration = std::chrono::steady_clock::now() - startTimeReplication;
     auto& replMetrics = vocbase().server().getFeature<ReplicationMetricsFeature>();
     replMetrics.synchronousOpsTotal() += 1;
