--- conflicted
+++ resolved
@@ -637,28 +637,6 @@
 
   _handlerFactory->addPrefixHandler("/", RestHandlerCreator<RestActionHandler>::createNoData);
 
-<<<<<<< HEAD
-  // ...........................................................................
-  // redirects
-  // ...........................................................................
-
-  // UGLY HACK INCOMING!
-
-#define ADD_REDIRECT(from, to)                                                  \
-  do {                                                                          \
-    _handlerFactory->addPrefixHandler(                                          \
-        from, RestHandlerCreator<RestRedirectHandler>::createData<const char*>, \
-        (void*)(to));                                                           \
-  } while (0)
-
-  ADD_REDIRECT("/_admin/clusterNodeVersion", "/_admin/cluster/nodeVersion");
-  ADD_REDIRECT("/_admin/clusterNodeEngine", "/_admin/cluster/nodeEngine");
-  ADD_REDIRECT("/_admin/clusterNodeStats", "/_admin/cluster/nodeStatistics");
-  ADD_REDIRECT("/_admin/clusterStatistics", "/_admin/cluster/statistics");
-
-
-=======
->>>>>>> b5f3894c
   // engine specific handlers
   StorageEngine& engine = server().getFeature<EngineSelectorFeature>().engine();
   engine.addRestHandlers(*_handlerFactory);
