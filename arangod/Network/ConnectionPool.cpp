--- conflicted
+++ resolved
@@ -73,17 +73,10 @@
 void ConnectionPool::drainConnections() {
   WRITE_LOCKER(guard, _lock);
   for (auto& pair : _connections) {
-<<<<<<< HEAD
     Bucket& buck = *(pair.second);
-    std::lock_guard<std::mutex> guard(buck.mutex);
+    std::lock_guard<std::mutex> lock(buck.mutex);
     for (Context& c : buck.list) {
       c.fuerte->cancel();
-=======
-    ConnectionList& list = *(pair.second);
-    std::lock_guard<std::mutex> lock(list.mutex);
-    for (auto& c : list.connections) {
-      c->fuerte->cancel();
->>>>>>> e1961ebb
     }
   }
 }
@@ -113,13 +106,8 @@
   const auto ttl = std::chrono::milliseconds(_config.idleConnectionMilli * 2);
   
   for (auto& pair : _connections) {
-<<<<<<< HEAD
     Bucket& buck = *(pair.second);
-    std::lock_guard<std::mutex> guard(buck.mutex);
-=======
-    ConnectionList& list = *(pair.second);
-    std::lock_guard<std::mutex> lock(list.mutex);
->>>>>>> e1961ebb
+    std::lock_guard<std::mutex> lock(buck.mutex);
 
     auto now = std::chrono::steady_clock::now();
 
@@ -195,15 +183,9 @@
 
   READ_LOCKER(guard, _lock);
   for (auto& pair : _connections) {
-<<<<<<< HEAD
     Bucket& buck = *(pair.second);
-    std::lock_guard<std::mutex> guard(buck.mutex);
+    std::lock_guard<std::mutex> lock(buck.mutex);
     conns += buck.list.size();
-=======
-    ConnectionList& list = *(pair.second);
-    std::lock_guard<std::mutex> lock(list.mutex);
-    conns += list.connections.size();
->>>>>>> e1961ebb
   }
   return conns;
 }
