--- conflicted
+++ resolved
@@ -137,6 +137,7 @@
     ConnectionPool::Ref ref;
     futures::Promise<network::Response> promise;
     std::unique_ptr<fuerte::Response> tmp;
+    std::unique_ptr<fuerte::Request> tmp_req;
     Pack(DestinationId const& dest, ConnectionPool::Ref r)
     : destination(dest), ref(std::move(r)), promise() {}
   };
@@ -149,26 +150,22 @@
   conn->sendRequest(std::move(req), [p = std::move(p)](fuerte::Error err,
                                                        std::unique_ptr<fuerte::Request> req,
                                                        std::unique_ptr<fuerte::Response> res) {
-<<<<<<< HEAD
-    p->promise.setValue(network::Response{p->destination, err, std::move(res), std::move(req)});
-=======
-    
     Scheduler* sch = SchedulerFeature::SCHEDULER;
     if (ADB_UNLIKELY(sch == nullptr)) {  // mostly relevant for testing
-      p->promise.setValue(network::Response{p->destination, err, std::move(res)});
+      p->promise.setValue(network::Response{p->destination, err, std::move(res), std::move(req)});
       return;
     }
-    
+
     p->tmp = std::move(res);
-    
+    p->tmp_req = std::move(req);
+
     bool queued =
         sch->queue(RequestLane::CLUSTER_INTERNAL, [p, err]() {
-          p->promise.setValue(Response{std::move(p->destination), err, std::move(p->tmp)});
+          p->promise.setValue(Response{std::move(p->destination), err, std::move(p->tmp), std::move(p->tmp_req)});
         });
     if (ADB_UNLIKELY(!queued)) {
-      p->promise.setValue(network::Response{p->destination, err, std::move(p->tmp)});
-    }
->>>>>>> 4fa7b435
+      p->promise.setValue(network::Response{p->destination, err, std::move(p->tmp), std::move(p->tmp_req)});
+    }
   });
   return f;
 }
@@ -238,15 +235,10 @@
       return;
     }
 
-<<<<<<< HEAD
-    auto localTO = std::chrono::duration_cast<std::chrono::milliseconds>(_endTime - now);
-    TRI_ASSERT(localTO.count() > 0);
-=======
     auto localOptions = _options;
     localOptions.timeout =
         std::chrono::duration_cast<std::chrono::milliseconds>(_endTime - now);
     TRI_ASSERT(localOptions.timeout.count() > 0);
->>>>>>> 4fa7b435
 
     auto ref = _pool->leaseConnection(spec.endpoint);
     auto req = prepareRequest(_type, _path, _payload, _headers, localOptions);
