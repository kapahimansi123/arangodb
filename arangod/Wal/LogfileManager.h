--- conflicted
+++ resolved
@@ -91,12 +91,8 @@
 /// @brief initialise the logfile manager instance
 ////////////////////////////////////////////////////////////////////////////////
 
-<<<<<<< HEAD
-        static void initialise (std::string*);
-=======
         static void initialise (std::string*,
                                 struct TRI_server_s*);
->>>>>>> 30384bf4
 
 // -----------------------------------------------------------------------------
 // --SECTION--                                        ApplicationFeature methods
@@ -195,18 +191,6 @@
         }
 
 ////////////////////////////////////////////////////////////////////////////////
-<<<<<<< HEAD
-/// @brief registers a WAL read operation
-////////////////////////////////////////////////////////////////////////////////
-
-        uint64_t registerReadOperation ();
-
-////////////////////////////////////////////////////////////////////////////////
-/// @brief unregisters a WAL read operation
-////////////////////////////////////////////////////////////////////////////////
-        
-        void unregisterReadOperation (uint64_t);
-=======
 /// @brief registers a transaction
 ////////////////////////////////////////////////////////////////////////////////
 
@@ -230,7 +214,6 @@
 ////////////////////////////////////////////////////////////////////////////////
 
         void unregisterFailedTransactions (std::unordered_set<TRI_voc_tid_t> const&);
->>>>>>> 30384bf4
 
 ////////////////////////////////////////////////////////////////////////////////
 /// @brief whether or not it is currently allowed to create an additional 
@@ -577,12 +560,6 @@
         std::map<Logfile::IdType, Logfile*> _logfiles;
 
 ////////////////////////////////////////////////////////////////////////////////
-<<<<<<< HEAD
-/// @brief currently ongoing read operations
-////////////////////////////////////////////////////////////////////////////////
-
-        std::map<uint64_t, Logfile::IdType> _readOperations;
-=======
 /// @brief currently ongoing transactions
 ////////////////////////////////////////////////////////////////////////////////
 
@@ -593,7 +570,6 @@
 ////////////////////////////////////////////////////////////////////////////////
         
         std::unordered_set<TRI_voc_tid_t> _failedTransactions;
->>>>>>> 30384bf4
 
 ////////////////////////////////////////////////////////////////////////////////
 /// @brief regex to match logfiles
