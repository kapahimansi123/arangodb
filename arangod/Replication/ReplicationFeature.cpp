--- conflicted
+++ resolved
@@ -92,7 +92,6 @@
       _syncByRevision(true),
       _parallelTailingInvocations(0),
       _maxParallelTailingInvocations(0),
-<<<<<<< HEAD
       _synchronousRequestDurations(server.getFeature<arangodb::MetricsFeature>().heatmap("arangodb_replication_synchronous_request_duration_as_percentage_of_timeout",
                                                                                          ::HistoryCount,
                                                                                          fixed_scale_t(0.0, 100.0,
@@ -105,12 +104,10 @@
       _synchronousRequestDurationPer4Kb(
           server.getFeature<arangodb::MetricsFeature>().periodicStatistics<double>("arangodb_replication_synchronous_request_duration_per_4kb",
                                                                                    ::HistoryCount,
-                                                                                   "Synchronous replication request round-trip time divided by the amount of data sent")) {
-=======
+                                                                                   "Synchronous replication request round-trip time divided by the amount of data sent")),
       _inventoryRequests(
         server.getFeature<arangodb::MetricsFeature>().counter(
           "arangodb_replication_cluster_inventory_requests", 0, "Number of cluster replication inventory requests received")) {
->>>>>>> 330b920e
   setOptional(true);
   startsAfter<BasicFeaturePhaseServer>();
 
