////////////////////////////////////////////////////////////////////////////////
/// DISCLAIMER
///
/// Copyright 2014-2016 ArangoDB GmbH, Cologne, Germany
/// Copyright 2004-2014 triAGENS GmbH, Cologne, Germany
///
/// Licensed under the Apache License, Version 2.0 (the "License");
/// you may not use this file except in compliance with the License.
/// You may obtain a copy of the License at
///
///     http://www.apache.org/licenses/LICENSE-2.0
///
/// Unless required by applicable law or agreed to in writing, software
/// distributed under the License is distributed on an "AS IS" BASIS,
/// WITHOUT WARRANTIES OR CONDITIONS OF ANY KIND, either express or implied.
/// See the License for the specific language governing permissions and
/// limitations under the License.
///
/// Copyright holder is ArangoDB GmbH, Cologne, Germany
///
/// @author Dr. Frank Celler
////////////////////////////////////////////////////////////////////////////////

#include "RestVocbaseBaseHandler.h"
#include "Basics/conversions.h"
#include "Basics/StaticStrings.h"
#include "Basics/StringBuffer.h"
#include "Basics/StringUtils.h"
#include "Basics/tri-strings.h"
#include "Basics/VelocyPackHelper.h"
#include "Basics/VPackStringBufferAdapter.h"
#include "Cluster/ServerState.h"
#include "Rest/HttpRequest.h"
#include "Utils/StandaloneTransactionContext.h"
#include "Utils/Transaction.h"
#include "VocBase/document-collection.h"

#include <velocypack/Builder.h>
#include <velocypack/Dumper.h>
#include <velocypack/Exception.h>
#include <velocypack/Parser.h>
#include <velocypack/Slice.h>
#include <velocypack/velocypack-aliases.h>

using namespace arangodb;
using namespace arangodb::basics;
using namespace arangodb::rest;

////////////////////////////////////////////////////////////////////////////////
/// @brief agency public path
////////////////////////////////////////////////////////////////////////////////

std::string const RestVocbaseBaseHandler::AGENCY_PATH = "/_api/agency";

////////////////////////////////////////////////////////////////////////////////
/// @brief agency private path
////////////////////////////////////////////////////////////////////////////////

std::string const RestVocbaseBaseHandler::AGENCY_PRIV_PATH =
    "/_api/agency_priv";

////////////////////////////////////////////////////////////////////////////////
/// @brief batch path
////////////////////////////////////////////////////////////////////////////////

std::string const RestVocbaseBaseHandler::BATCH_PATH = "/_api/batch";

////////////////////////////////////////////////////////////////////////////////
/// @brief cursor path
////////////////////////////////////////////////////////////////////////////////

std::string const RestVocbaseBaseHandler::CURSOR_PATH = "/_api/cursor";

////////////////////////////////////////////////////////////////////////////////
/// @brief document path
////////////////////////////////////////////////////////////////////////////////

std::string const RestVocbaseBaseHandler::DOCUMENT_PATH = "/_api/document";

////////////////////////////////////////////////////////////////////////////////
/// @brief edges path
////////////////////////////////////////////////////////////////////////////////

std::string const RestVocbaseBaseHandler::EDGES_PATH = "/_api/edges";

////////////////////////////////////////////////////////////////////////////////
/// @brief export path
////////////////////////////////////////////////////////////////////////////////

std::string const RestVocbaseBaseHandler::EXPORT_PATH = "/_api/export";

////////////////////////////////////////////////////////////////////////////////
/// @brief documents import path
////////////////////////////////////////////////////////////////////////////////

std::string const RestVocbaseBaseHandler::IMPORT_PATH = "/_api/import";

////////////////////////////////////////////////////////////////////////////////
/// @brief replication path
////////////////////////////////////////////////////////////////////////////////

std::string const RestVocbaseBaseHandler::REPLICATION_PATH =
    "/_api/replication";

////////////////////////////////////////////////////////////////////////////////
/// @brief simple query all path
////////////////////////////////////////////////////////////////////////////////

std::string const RestVocbaseBaseHandler::SIMPLE_QUERY_ALL_PATH =
    "/_api/simple/all";

////////////////////////////////////////////////////////////////////////////////
/// @brief simple query all-keys path
////////////////////////////////////////////////////////////////////////////////

std::string const RestVocbaseBaseHandler::SIMPLE_QUERY_ALL_KEYS_PATH =
    "/_api/simple/all-keys";

////////////////////////////////////////////////////////////////////////////////
/// @brief document batch lookup path
////////////////////////////////////////////////////////////////////////////////

std::string const RestVocbaseBaseHandler::SIMPLE_LOOKUP_PATH =
    "/_api/simple/lookup-by-keys";

////////////////////////////////////////////////////////////////////////////////
/// @brief document batch remove path
////////////////////////////////////////////////////////////////////////////////

std::string const RestVocbaseBaseHandler::SIMPLE_REMOVE_PATH =
    "/_api/simple/remove-by-keys";

////////////////////////////////////////////////////////////////////////////////
/// @brief upload path
////////////////////////////////////////////////////////////////////////////////

std::string const RestVocbaseBaseHandler::UPLOAD_PATH = "/_api/upload";

RestVocbaseBaseHandler::RestVocbaseBaseHandler(GeneralRequest* request,
                                               GeneralResponse* response)
    : RestBaseHandler(request, response),
      _context(static_cast<VocbaseContext*>(request->requestContext())),
      _vocbase(_context->vocbase()),
      _nolockHeaderSet(nullptr) {}

RestVocbaseBaseHandler::~RestVocbaseBaseHandler() {}

////////////////////////////////////////////////////////////////////////////////
/// @brief assemble a document id from a string and a string
/// optionally url-encodes
////////////////////////////////////////////////////////////////////////////////

std::string RestVocbaseBaseHandler::assembleDocumentId(
    std::string const& collectionName, std::string const& key, bool urlEncode) {
  if (urlEncode) {
    return collectionName + TRI_DOCUMENT_HANDLE_SEPARATOR_STR +
           StringUtils::urlEncode(key);
  }
  return collectionName + TRI_DOCUMENT_HANDLE_SEPARATOR_STR + key;
}

////////////////////////////////////////////////////////////////////////////////
/// @brief Generate a result for successful save
////////////////////////////////////////////////////////////////////////////////

void RestVocbaseBaseHandler::generateSaved(
    arangodb::OperationResult const& result, std::string const& collectionName,
    TRI_col_type_e type, VPackOptions const* options, bool isMultiple) {
  if (result.wasSynchronous) {
    createResponse(GeneralResponse::ResponseCode::CREATED);
  } else {
    createResponse(GeneralResponse::ResponseCode::ACCEPTED);
  }

  if (isMultiple && !result.countErrorCodes.empty()) {
    VPackBuilder errorBuilder;
    errorBuilder.openObject();
    for (auto const& it : result.countErrorCodes) {
      errorBuilder.add(basics::StringUtils::itoa(it.first),
                       VPackValue(it.second));
    }
    errorBuilder.close();
    _response->setHeaderNC(StaticStrings::ErrorCodes, errorBuilder.toJson());
  }

  generate20x(result, collectionName, type, options);
}

////////////////////////////////////////////////////////////////////////////////
/// @brief Generate a result for successful delete
////////////////////////////////////////////////////////////////////////////////

void RestVocbaseBaseHandler::generateDeleted(
    arangodb::OperationResult const& result, std::string const& collectionName,
    TRI_col_type_e type, VPackOptions const* options) {
  if (result.wasSynchronous) {
    createResponse(GeneralResponse::ResponseCode::OK);
  } else {
    createResponse(GeneralResponse::ResponseCode::ACCEPTED);
  }
  generate20x(result, collectionName, type, options);
}

////////////////////////////////////////////////////////////////////////////////
/// @brief generates a HTTP 20x response
////////////////////////////////////////////////////////////////////////////////

void RestVocbaseBaseHandler::generate20x(
    arangodb::OperationResult const& result, std::string const& collectionName,
    TRI_col_type_e type, VPackOptions const* options) {
  VPackSlice slice = result.slice();
  if (slice.isNone()) {
    // will happen if silent == true
    slice = VelocyPackHelper::EmptyObjectValue(); 
  } else {
    TRI_ASSERT(slice.isObject() || slice.isArray());
    if (slice.isObject()) {
      _response->setHeaderNC(
          StaticStrings::Etag,
          "\"" + slice.get(StaticStrings::RevString).copyString() + "\"");
      // pre 1.4 location headers withdrawn for >= 3.0
      std::string escapedHandle(assembleDocumentId(
          collectionName, slice.get(StaticStrings::KeyString).copyString(),
          true));
      _response->setHeaderNC(StaticStrings::Location,
                            std::string("/_db/" + _request->databaseName() +
                                        DOCUMENT_PATH + "/" + escapedHandle));
    }
  }

  writeResult(slice, *options);
}

////////////////////////////////////////////////////////////////////////////////
/// @brief generates not implemented
////////////////////////////////////////////////////////////////////////////////

void RestVocbaseBaseHandler::generateNotImplemented(std::string const& path) {
  generateError(GeneralResponse::ResponseCode::NOT_IMPLEMENTED,
                TRI_ERROR_NOT_IMPLEMENTED, "'" + path + "' not implemented");
}

////////////////////////////////////////////////////////////////////////////////
/// @brief generates forbidden
////////////////////////////////////////////////////////////////////////////////

void RestVocbaseBaseHandler::generateForbidden() {
  generateError(GeneralResponse::ResponseCode::FORBIDDEN, TRI_ERROR_FORBIDDEN,
                "operation forbidden");
}

////////////////////////////////////////////////////////////////////////////////
/// @brief generates precondition failed
////////////////////////////////////////////////////////////////////////////////

void RestVocbaseBaseHandler::generatePreconditionFailed(
    VPackSlice const& slice) {
  createResponse(GeneralResponse::ResponseCode::PRECONDITION_FAILED);

  if (slice.isObject()) {  // single document case
    std::string const rev =
        VelocyPackHelper::getStringValue(slice, StaticStrings::RevString, "");
    _response->setHeaderNC(StaticStrings::Etag, "\"" + rev + "\"");
  }
  VPackBuilder builder;
  {
    VPackObjectBuilder guard(&builder);
    builder.add("error", VPackValue(true));
    builder.add("code",
                VPackValue(static_cast<int32_t>(
                    GeneralResponse::ResponseCode::PRECONDITION_FAILED)));
    builder.add("errorNum", VPackValue(TRI_ERROR_ARANGO_CONFLICT));
    builder.add("errorMessage", VPackValue("precondition failed"));
    if (slice.isObject()) {
      builder.add(StaticStrings::IdString, slice.get(StaticStrings::IdString));
      builder.add(StaticStrings::KeyString,
                  slice.get(StaticStrings::KeyString));
      builder.add(StaticStrings::RevString,
                  slice.get(StaticStrings::RevString));
    } else {
      builder.add("result", slice);
    }
  }

  auto transactionContext(StandaloneTransactionContext::Create(_vocbase));
  writeResult(builder.slice(), *(transactionContext->getVPackOptionsForDump()));
}

////////////////////////////////////////////////////////////////////////////////
/// @brief generates precondition failed
////////////////////////////////////////////////////////////////////////////////

void RestVocbaseBaseHandler::generatePreconditionFailed(
    std::string const& collectionName, std::string const& key,
    TRI_voc_rid_t rev) {
  VPackBuilder builder;
  builder.openObject();
  builder.add(StaticStrings::IdString,
              VPackValue(assembleDocumentId(collectionName, key, false)));
  builder.add(StaticStrings::KeyString, VPackValue(key));
  builder.add(StaticStrings::RevString, VPackValue(std::to_string(rev)));
  builder.close();

  generatePreconditionFailed(builder.slice());
}

////////////////////////////////////////////////////////////////////////////////
/// @brief generates not modified
////////////////////////////////////////////////////////////////////////////////

void RestVocbaseBaseHandler::generateNotModified(TRI_voc_rid_t rid) {
  createResponse(GeneralResponse::ResponseCode::NOT_MODIFIED);
  _response->setHeaderNC(StaticStrings::Etag,
                         "\"" + StringUtils::itoa(rid) + "\"");
}

////////////////////////////////////////////////////////////////////////////////
/// @brief generates next entry from a result set
////////////////////////////////////////////////////////////////////////////////

void RestVocbaseBaseHandler::generateDocument(VPackSlice const& input,
                                              bool generateBody,
                                              VPackOptions const* options) {
  VPackSlice document = input.resolveExternal();

  std::string rev;
  if (document.isObject()) {
    rev = VelocyPackHelper::getStringValue(document, StaticStrings::RevString,
                                           "");
  }

  // and generate a response
  createResponse(GeneralResponse::ResponseCode::OK);

  // set ETAG header
  if (!rev.empty()) {
    _response->setHeaderNC(StaticStrings::Etag, "\"" + rev + "\"");
  }

  try {
    _response->fillBody(_request, document, generateBody, *options);
  } catch (...) {
    generateError(GeneralResponse::ResponseCode::SERVER_ERROR,
                  TRI_ERROR_INTERNAL, "cannot generate output");
  }
}

////////////////////////////////////////////////////////////////////////////////
/// @brief generate an error message for a transaction error
///        DEPRECATED
////////////////////////////////////////////////////////////////////////////////

void RestVocbaseBaseHandler::generateTransactionError(
    std::string const& collectionName, int res, std::string const& key,
    TRI_voc_rid_t rev) {
  switch (res) {
    case TRI_ERROR_ARANGO_COLLECTION_NOT_FOUND:
      if (collectionName.empty()) {
        // no collection name specified
        generateError(GeneralResponse::ResponseCode::BAD, res,
                      "no collection name specified");
      } else {
        // collection name specified but collection not found
        generateError(GeneralResponse::ResponseCode::NOT_FOUND, res,
                      "collection '" + collectionName + "' not found");
      }
      return;

    case TRI_ERROR_ARANGO_READ_ONLY:
      generateError(GeneralResponse::ResponseCode::FORBIDDEN, res,
                    "collection is read-only");
      return;

    case TRI_ERROR_ARANGO_UNIQUE_CONSTRAINT_VIOLATED:
      generateError(GeneralResponse::ResponseCode::CONFLICT, res,
                    "cannot create document, unique constraint violated");
      return;

    case TRI_ERROR_ARANGO_DOCUMENT_KEY_BAD:
      generateError(GeneralResponse::ResponseCode::BAD, res,
                    "invalid document key");
      return;

    case TRI_ERROR_ARANGO_DOCUMENT_HANDLE_BAD:
      generateError(GeneralResponse::ResponseCode::BAD, res,
                    "invalid document handle");
      return;

    case TRI_ERROR_ARANGO_INVALID_EDGE_ATTRIBUTE:
      generateError(GeneralResponse::ResponseCode::BAD, res,
                    "invalid edge attribute");
      return;

    case TRI_ERROR_ARANGO_OUT_OF_KEYS:
      generateError(GeneralResponse::ResponseCode::SERVER_ERROR, res,
                    "out of keys");
      return;

    case TRI_ERROR_ARANGO_DOCUMENT_KEY_UNEXPECTED:
      generateError(GeneralResponse::ResponseCode::BAD, res,
                    "collection does not allow using user-defined keys");
      return;

    case TRI_ERROR_ARANGO_DOCUMENT_NOT_FOUND:
      generateDocumentNotFound(collectionName, key);
      return;

    case TRI_ERROR_ARANGO_DOCUMENT_TYPE_INVALID:
      generateError(GeneralResponse::ResponseCode::BAD, res);
      return;

    case TRI_ERROR_ARANGO_CONFLICT:
      generatePreconditionFailed(collectionName, key.empty() ? "unknown" : key,
                                 rev);
      return;

    case TRI_ERROR_CLUSTER_SHARD_GONE:
      generateError(GeneralResponse::ResponseCode::SERVER_ERROR, res,
                    "coordinator: no responsible shard found");
      return;

    case TRI_ERROR_CLUSTER_TIMEOUT:
      generateError(GeneralResponse::ResponseCode::SERVER_ERROR, res);
      return;

    case TRI_ERROR_CLUSTER_BACKEND_UNAVAILABLE:
      generateError(GeneralResponse::ResponseCode::SERVICE_UNAVAILABLE, res,
                    "A required backend was not available");
      return;

    case TRI_ERROR_CLUSTER_MUST_NOT_CHANGE_SHARDING_ATTRIBUTES:
    case TRI_ERROR_CLUSTER_MUST_NOT_SPECIFY_KEY: {
      generateError(GeneralResponse::ResponseCode::BAD, res);
      return;
    }

    case TRI_ERROR_CLUSTER_UNSUPPORTED: {
      generateError(GeneralResponse::ResponseCode::NOT_IMPLEMENTED, res);
      return;
    }

    case TRI_ERROR_FORBIDDEN: {
      generateError(GeneralResponse::ResponseCode::FORBIDDEN, res);
      return;
    }

    case TRI_ERROR_OUT_OF_MEMORY:
    case TRI_ERROR_LOCK_TIMEOUT:
    case TRI_ERROR_DEBUG:
    case TRI_ERROR_LOCKED:
    case TRI_ERROR_DEADLOCK: {
      generateError(GeneralResponse::ResponseCode::SERVER_ERROR, res);
      return;
    }

    default:
      generateError(GeneralResponse::ResponseCode::SERVER_ERROR,
                    TRI_ERROR_INTERNAL,
                    "failed with error: " + std::string(TRI_errno_string(res)));
  }
}

////////////////////////////////////////////////////////////////////////////////
/// @brief generate an error message for a transaction error
////////////////////////////////////////////////////////////////////////////////

void RestVocbaseBaseHandler::generateTransactionError(
    OperationResult const& result) {
  switch (result.code) {
    case TRI_ERROR_ARANGO_READ_ONLY:
      generateError(GeneralResponse::ResponseCode::FORBIDDEN, result.code,
                    "collection is read-only");
      return;

    case TRI_ERROR_ARANGO_UNIQUE_CONSTRAINT_VIOLATED:
      generateError(GeneralResponse::ResponseCode::CONFLICT, result.code,
                    "cannot create document, unique constraint violated");
      return;

    case TRI_ERROR_ARANGO_DOCUMENT_KEY_BAD:
      generateError(GeneralResponse::ResponseCode::BAD, result.code,
                    "invalid document key");
      return;

    case TRI_ERROR_ARANGO_DOCUMENT_HANDLE_BAD:
      generateError(GeneralResponse::ResponseCode::BAD, result.code,
                    "invalid document handle");
      return;

    case TRI_ERROR_ARANGO_INVALID_EDGE_ATTRIBUTE:
      generateError(GeneralResponse::ResponseCode::BAD, result.code,
                    "invalid edge attribute");
      return;

    case TRI_ERROR_ARANGO_OUT_OF_KEYS:
      generateError(GeneralResponse::ResponseCode::SERVER_ERROR, result.code,
                    "out of keys");
      return;

    case TRI_ERROR_ARANGO_DOCUMENT_KEY_UNEXPECTED:
      generateError(GeneralResponse::ResponseCode::BAD, result.code,
                    "collection does not allow using user-defined keys");
      return;

    case TRI_ERROR_ARANGO_DOCUMENT_NOT_FOUND:
      generateError(GeneralResponse::ResponseCode::NOT_FOUND,
                    TRI_ERROR_ARANGO_DOCUMENT_NOT_FOUND);
      return;

    case TRI_ERROR_ARANGO_DOCUMENT_TYPE_INVALID:
      generateError(GeneralResponse::ResponseCode::BAD, result.code);
      return;

    case TRI_ERROR_ARANGO_CONFLICT:
      generatePreconditionFailed(result.slice());
      return;

    case TRI_ERROR_CLUSTER_SHARD_GONE:
      generateError(GeneralResponse::ResponseCode::SERVER_ERROR, result.code,
                    "coordinator: no responsible shard found");
      return;

    case TRI_ERROR_CLUSTER_TIMEOUT:
      generateError(GeneralResponse::ResponseCode::SERVER_ERROR, result.code);
      return;

    case TRI_ERROR_CLUSTER_MUST_NOT_CHANGE_SHARDING_ATTRIBUTES:
    case TRI_ERROR_CLUSTER_NOT_ALL_SHARDING_ATTRIBUTES_GIVEN:
    case TRI_ERROR_CLUSTER_MUST_NOT_SPECIFY_KEY: {
      generateError(GeneralResponse::ResponseCode::BAD, result.code);
      return;
    }

    case TRI_ERROR_CLUSTER_UNSUPPORTED: {
      generateError(GeneralResponse::ResponseCode::NOT_IMPLEMENTED,
                    result.code);
      return;
    }

    case TRI_ERROR_FORBIDDEN: {
      generateError(GeneralResponse::ResponseCode::FORBIDDEN, result.code);
      return;
    }

    case TRI_ERROR_OUT_OF_MEMORY:
    case TRI_ERROR_LOCK_TIMEOUT:
    case TRI_ERROR_DEBUG:
    case TRI_ERROR_LOCKED:
    case TRI_ERROR_DEADLOCK: {
      generateError(GeneralResponse::ResponseCode::SERVER_ERROR, result.code);
      return;
    }

    default:
      generateError(
          GeneralResponse::ResponseCode::SERVER_ERROR, TRI_ERROR_INTERNAL,
          "failed with error: " + std::string(TRI_errno_string(result.code)));
  }
}

////////////////////////////////////////////////////////////////////////////////
/// @brief extracts the revision
////////////////////////////////////////////////////////////////////////////////

TRI_voc_rid_t RestVocbaseBaseHandler::extractRevision(char const* header,
                                                      char const* parameter,
                                                      bool& isValid) {
  isValid = true;
  bool found;
  std::string const& etag = _request->header(header, found);

  if (found) {
    char const* s = etag.c_str();
    char const* e = s + etag.size();

    while (s < e && (s[0] == ' ' || s[0] == '\t')) {
      ++s;
    }

    if (s < e && (s[0] == '"' || s[0] == '\'')) {
      ++s;
    }

    while (s < e && (e[-1] == ' ' || e[-1] == '\t')) {
      --e;
    }

    if (s < e && (e[-1] == '"' || e[-1] == '\'')) {
      --e;
    }

    TRI_voc_rid_t rid = 0;

    try {
      rid = StringUtils::uint64_check(s, e - s);
      isValid = true;
    } catch (...) {
      isValid = false;
    }

    return rid;
  }

  if (parameter != nullptr) {
    std::string const& etag2 = _request->value(parameter, found);

    if (found) {
      TRI_voc_rid_t rid = 0;

      try {
        rid = StringUtils::uint64_check(etag2);
        isValid = true;
      } catch (...) {
        isValid = false;
      }

      return rid;
    }
  }

  return 0;
}

////////////////////////////////////////////////////////////////////////////////
/// @brief extracts a boolean parameter value
////////////////////////////////////////////////////////////////////////////////

bool RestVocbaseBaseHandler::extractBooleanParameter(char const* name,
                                                     bool def) const {
  bool found;
  std::string const& value = _request->value(name, found);

  if (found) {
    return StringUtils::boolean(value);
  }

  return def;
}

////////////////////////////////////////////////////////////////////////////////
/// @brief parses the body as VelocyPack
////////////////////////////////////////////////////////////////////////////////

std::shared_ptr<VPackBuilder> RestVocbaseBaseHandler::parseVelocyPackBody(
    VPackOptions const* options, bool& success) {
<<<<<<< HEAD
  // TODO needs to generalized
  auto request = dynamic_cast<HttpRequest*>(_request);

  if (request == nullptr) {
    THROW_ARANGO_EXCEPTION(TRI_ERROR_INTERNAL);
  }

  bool found;
  std::string const& contentType =
      _request->header(StaticStrings::ContentTypeHeader, found);

  try {
    success = true;

    if (found && contentType == StaticStrings::MimeTypeVPack) {
      VPackSlice slice{request->body().c_str()};
=======
  try {
    success = true;

#if 0
    // currently deactivated...
    bool found;
    std::string const& contentType =
        _request->header(StaticStrings::ContentTypeHeader, found);

    if (found && contentType.size() == StaticStrings::MimeTypeVPack.size() &&
        contentType == StaticStrings::MimeTypeVPack) {
      VPackSlice slice{_request->body().c_str()};
>>>>>>> 325ede06
      auto builder = std::make_shared<VPackBuilder>(options);
      builder->add(slice);
      return builder;
    } else {
      return _request->toVelocyPack(options);
    }
#else
    return _request->toVelocyPack(options);
#endif
  } catch (std::bad_alloc const&) {
    generateOOMError();
  } catch (VPackException const& e) {
    std::string errmsg("Parse error: ");
    errmsg.append(e.what());
    generateError(GeneralResponse::ResponseCode::BAD,
                  TRI_ERROR_HTTP_CORRUPTED_JSON, errmsg);
  }
  success = false;
  return std::make_shared<VPackBuilder>();
}

////////////////////////////////////////////////////////////////////////////////
/// @brief prepareExecute, to react to X-Arango-Nolock header
////////////////////////////////////////////////////////////////////////////////

void RestVocbaseBaseHandler::prepareExecute() {
  RestBaseHandler::prepareExecute();

  bool found;
  std::string const& shardId = _request->header("x-arango-nolock", found);

  if (found) {
    _nolockHeaderSet =
        new std::unordered_set<std::string>{std::string(shardId)};
    arangodb::Transaction::_makeNolockHeaders = _nolockHeaderSet;
  }
}

////////////////////////////////////////////////////////////////////////////////
/// @brief finalizeExecute, to react to X-Arango-Nolock header
////////////////////////////////////////////////////////////////////////////////

void RestVocbaseBaseHandler::finalizeExecute() {
  if (_nolockHeaderSet != nullptr) {
    arangodb::Transaction::_makeNolockHeaders = nullptr;
    delete _nolockHeaderSet;
    _nolockHeaderSet = nullptr;
  }

  RestBaseHandler::finalizeExecute();
}<|MERGE_RESOLUTION|>--- conflicted
+++ resolved
@@ -643,24 +643,6 @@
 
 std::shared_ptr<VPackBuilder> RestVocbaseBaseHandler::parseVelocyPackBody(
     VPackOptions const* options, bool& success) {
-<<<<<<< HEAD
-  // TODO needs to generalized
-  auto request = dynamic_cast<HttpRequest*>(_request);
-
-  if (request == nullptr) {
-    THROW_ARANGO_EXCEPTION(TRI_ERROR_INTERNAL);
-  }
-
-  bool found;
-  std::string const& contentType =
-      _request->header(StaticStrings::ContentTypeHeader, found);
-
-  try {
-    success = true;
-
-    if (found && contentType == StaticStrings::MimeTypeVPack) {
-      VPackSlice slice{request->body().c_str()};
-=======
   try {
     success = true;
 
@@ -673,7 +655,6 @@
     if (found && contentType.size() == StaticStrings::MimeTypeVPack.size() &&
         contentType == StaticStrings::MimeTypeVPack) {
       VPackSlice slice{_request->body().c_str()};
->>>>>>> 325ede06
       auto builder = std::make_shared<VPackBuilder>(options);
       builder->add(slice);
       return builder;
