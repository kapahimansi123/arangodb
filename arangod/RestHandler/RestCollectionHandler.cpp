--- conflicted
+++ resolved
@@ -372,15 +372,7 @@
   VPackBuilder filtered = methods::Collections::filterInput(body);
   VPackSlice const parameters = filtered.slice();
 
-<<<<<<< HEAD
-  bool allowSystem = false;
-  if (parameters.hasKey(StaticStrings::DataSourceSystem) &&
-      parameters.get(StaticStrings::DataSourceSystem).isBoolean()) {
-    allowSystem = parameters.get(StaticStrings::DataSourceSystem).getBoolean();
-  }
-=======
   bool allowSystem = VelocyPackHelper::getBooleanValue(parameters, StaticStrings::DataSourceSystem, false);
->>>>>>> 07510139
 
   // now we can create the collection
   std::string const& name = nameSlice.copyString();
