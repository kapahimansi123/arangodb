////////////////////////////////////////////////////////////////////////////////
/// @brief import request handler
///
/// @file
///
/// DISCLAIMER
///
/// Copyright 2014 ArangoDB GmbH, Cologne, Germany
/// Copyright 2004-2014 triAGENS GmbH, Cologne, Germany
///
/// Licensed under the Apache License, Version 2.0 (the "License");
/// you may not use this file except in compliance with the License.
/// You may obtain a copy of the License at
///
///     http://www.apache.org/licenses/LICENSE-2.0
///
/// Unless required by applicable law or agreed to in writing, software
/// distributed under the License is distributed on an "AS IS" BASIS,
/// WITHOUT WARRANTIES OR CONDITIONS OF ANY KIND, either express or implied.
/// See the License for the specific language governing permissions and
/// limitations under the License.
///
/// Copyright holder is ArangoDB GmbH, Cologne, Germany
///
/// @author Dr. Frank Celler
/// @author Copyright 2014, ArangoDB GmbH, Cologne, Germany
/// @author Copyright 2010-2013, triAGENS GmbH, Cologne, Germany
////////////////////////////////////////////////////////////////////////////////

#include "RestImportHandler.h"

#include "Basics/json-utilities.h"
#include "Basics/StringUtils.h"
#include "Basics/VelocyPackHelper.h"
#include "Rest/HttpRequest.h"
#include "VocBase/document-collection.h"
#include "VocBase/edge-collection.h"
#include "VocBase/vocbase.h"

#include <velocypack/Dumper.h>
#include <velocypack/Iterator.h>
#include <velocypack/Parser.h>
#include <velocypack/Slice.h>
#include <velocypack/velocypack-aliases.h>

using namespace std;
using namespace triagens::basics;
using namespace triagens::rest;
using namespace triagens::arango;

// -----------------------------------------------------------------------------
// --SECTION--                                      constructors and destructors
// -----------------------------------------------------------------------------

////////////////////////////////////////////////////////////////////////////////
/// @brief constructor
////////////////////////////////////////////////////////////////////////////////

RestImportHandler::RestImportHandler (HttpRequest* request)
  : RestVocbaseBaseHandler(request),
    _onDuplicateAction(DUPLICATE_ERROR) {
}

// -----------------------------------------------------------------------------
// --SECTION--                                                   Handler methods
// -----------------------------------------------------------------------------

////////////////////////////////////////////////////////////////////////////////
/// {@inheritDoc}
////////////////////////////////////////////////////////////////////////////////

HttpHandler::status_t RestImportHandler::execute () {
  if (ServerState::instance()->isCoordinator()) {
    generateError(HttpResponse::NOT_IMPLEMENTED,
                  TRI_ERROR_CLUSTER_UNSUPPORTED,
                  "'/_api/import' is not yet supported in a cluster");
    return status_t(HANDLER_DONE);
  }
  
  // set default value for onDuplicate
  _onDuplicateAction = DUPLICATE_ERROR;
      
  bool found;

  string const duplicateType = _request->value("onDuplicate", found);

  if (found) {
    if (duplicateType == "update") {
      _onDuplicateAction = DUPLICATE_UPDATE;
    }
    else if (duplicateType == "replace") {
      _onDuplicateAction = DUPLICATE_REPLACE;
    }
    else if (duplicateType == "ignore") {
      _onDuplicateAction = DUPLICATE_IGNORE;
    }
  }
    
  // extract the sub-request type
  HttpRequest::HttpRequestType type = _request->requestType();

  switch (type) {
    case HttpRequest::HTTP_REQUEST_POST: {
      // extract the import type
      string const documentType = _request->value("type", found);

      if (found &&
          (documentType == "documents" ||
           documentType == "array" ||
           documentType == "list" ||
           documentType == "auto")) {
        createFromJson(documentType);
      }
      else {
        // CSV
        createFromKeyValueList();
      }
      break;
    }

    default:
      generateNotImplemented("ILLEGAL " + IMPORT_PATH);
      break;
  }

  // this handler is done
  return status_t(HANDLER_DONE);
}

// -----------------------------------------------------------------------------
// --SECTION--                                                   private methods
// -----------------------------------------------------------------------------

////////////////////////////////////////////////////////////////////////////////
/// @brief determine the collection type from the request
////////////////////////////////////////////////////////////////////////////////

TRI_col_type_e RestImportHandler::getCollectionType () { 
  // extract the collection type from the request
  bool found;
  std::string const& collectionType = _request->value("createCollectionType", found);

  if (found && 
      ! collectionType.empty() &&
      collectionType == "edge") {
    return TRI_COL_TYPE_EDGE;
  }

  return TRI_COL_TYPE_DOCUMENT;
}

////////////////////////////////////////////////////////////////////////////////
/// @brief extracts the "overwrite" value
////////////////////////////////////////////////////////////////////////////////

bool RestImportHandler::extractOverwrite () const {
  bool found;
  char const* overwrite = _request->value("overwrite", found);

  if (found) {
    return StringUtils::boolean(overwrite);
  }

  return false;
}

////////////////////////////////////////////////////////////////////////////////
/// @brief extracts the "complete" value
////////////////////////////////////////////////////////////////////////////////

bool RestImportHandler::extractComplete () const {
  bool found;
  char const* forceStr = _request->value("complete", found);

  if (found) {
    return StringUtils::boolean(forceStr);
  }

  return false;
}

////////////////////////////////////////////////////////////////////////////////
/// @brief create a position string
////////////////////////////////////////////////////////////////////////////////

std::string RestImportHandler::positionise (size_t i) const {
  return string("at position " + StringUtils::itoa(i) + ": ");
}

////////////////////////////////////////////////////////////////////////////////
/// @brief register an error
////////////////////////////////////////////////////////////////////////////////

void RestImportHandler::registerError (RestImportResult& result,
                                       std::string const& errorMsg) {
  ++result._numErrors;

  result._errors.push_back(errorMsg);
}

////////////////////////////////////////////////////////////////////////////////
/// @brief construct an error message
////////////////////////////////////////////////////////////////////////////////

std::string RestImportHandler::buildParseError (size_t i,
                                                char const* lineStart) {
  if (lineStart != nullptr) {
    string part(lineStart);
    if (part.size() > 255) {
      // UTF-8 chars in string will be escaped so we can truncate it at any point
      part = part.substr(0, 255) + "...";
    }
    
    return positionise(i) + "invalid JSON type (expecting object, probably parse error), offending context: " + part;
  }
    
  return positionise(i) + "invalid JSON type (expecting object, probably parse error)";
}

////////////////////////////////////////////////////////////////////////////////
/// @brief process a single VelocyPack document
////////////////////////////////////////////////////////////////////////////////

int RestImportHandler::handleSingleDocument (RestImportTransaction& trx,
                                             RestImportResult& result,
                                             char const* lineStart,
                                             VPackSlice const& slice,
                                             bool isEdgeCollection,
                                             bool waitForSync,
                                             size_t i) {

  if (! slice.isObject()) {
    string part = VPackDumper::toString(slice);
    if (part.size() > 255) {
      // UTF-8 chars in string will be escaped so we can truncate it at any point
      part = part.substr(0, 255) + "...";
    }
    
    std::string errorMsg = positionise(i) + "invalid JSON type (expecting object), offending document: " + part;

    registerError(result, errorMsg);
    return TRI_ERROR_ARANGO_DOCUMENT_TYPE_INVALID;
  }

  // document ok, now import it
  TRI_doc_mptr_copy_t document;
  int res = TRI_ERROR_NO_ERROR;

  if (isEdgeCollection) {
    std::string from;
    std::string to;

    try {
      from = triagens::basics::VelocyPackHelper::checkAndGetStringValue(slice, TRI_VOC_ATTRIBUTE_FROM);
      to = triagens::basics::VelocyPackHelper::checkAndGetStringValue(slice, TRI_VOC_ATTRIBUTE_TO);
    }
    catch (triagens::basics::Exception const&) {
      string part = VPackDumper::toString(slice);
      if (part.size() > 255) {
        // UTF-8 chars in string will be escaped so we can truncate it at any point
        part = part.substr(0, 255) + "...";
      }
    
      std::string errorMsg = positionise(i) + "missing '_from' or '_to' attribute, offending document: " + part;

      registerError(result, errorMsg);
      return TRI_ERROR_ARANGO_INVALID_EDGE_ATTRIBUTE;
    }

    TRI_document_edge_t edge;

    edge._fromCid = 0;
    edge._toCid   = 0;
    edge._fromKey = nullptr;
    edge._toKey   = nullptr;

    // Note that in a DBserver in a cluster the following two calls will
    // parse the first part as a cluster-wide collection name:
    int res1 = parseDocumentId(trx.resolver(), from, edge._fromCid, edge._fromKey);
    int res2 = parseDocumentId(trx.resolver(), to, edge._toCid, edge._toKey);

    if (res1 == TRI_ERROR_NO_ERROR && 
        res2 == TRI_ERROR_NO_ERROR) {
      res = trx.createEdge(&document, slice, waitForSync, &edge);
    }
    else {
      res = (res1 != TRI_ERROR_NO_ERROR ? res1 : res2);
    }

    if (edge._fromKey != nullptr) {
      TRI_Free(TRI_CORE_MEM_ZONE, edge._fromKey);
    }
    if (edge._toKey != nullptr) {
      TRI_Free(TRI_CORE_MEM_ZONE, edge._toKey);
    }
  }
  else {
    // do not acquire an extra lock
    res = trx.createDocument(&document, slice, waitForSync);
  }
   
        
  if (res == TRI_ERROR_NO_ERROR) {
    ++result._numCreated;
  }

  // special behavior in case of unique constraint violation . . .
  if (res == TRI_ERROR_ARANGO_UNIQUE_CONSTRAINT_VIOLATED &&
      _onDuplicateAction != DUPLICATE_ERROR) {

    VPackSlice const keySlice = slice.get(TRI_VOC_ATTRIBUTE_KEY);

    if (keySlice.isString()) {
      // insert failed. now try an update/replace

      std::string keyString = keySlice.copyString();
      if (_onDuplicateAction == DUPLICATE_UPDATE) {
        // update: first read existing document
        TRI_doc_mptr_copy_t previous;
        int res2 = trx.read(&previous, keyString);

        if (res2 == TRI_ERROR_NO_ERROR) {
          auto shaper = trx.documentCollection()->getShaper();  // PROTECTED by trx here

          TRI_shaped_json_t shapedJson;
          TRI_EXTRACT_SHAPED_JSON_MARKER(shapedJson, previous.getDataPtr()); // PROTECTED by trx here
          std::unique_ptr<TRI_json_t> old(TRI_JsonShapedJson(shaper, &shapedJson));

          // default value
          res = TRI_ERROR_OUT_OF_MEMORY;

          if (old != nullptr) {
            // TODO only temporary
            std::unique_ptr<TRI_json_t> json(triagens::basics::VelocyPackHelper::velocyPackToJson(slice));
            std::unique_ptr<TRI_json_t> patchedJson(TRI_MergeJson(TRI_UNKNOWN_MEM_ZONE, old.get(), json.get(), false, true));

            if (patchedJson != nullptr) {
              res = trx.updateDocument(keyString, &document, patchedJson.get(), TRI_DOC_UPDATE_LAST_WRITE, waitForSync, 0, nullptr);
            }
          }

          if (res == TRI_ERROR_NO_ERROR) {
            ++result._numUpdated;
          }
        }
      }
      else if (_onDuplicateAction == DUPLICATE_REPLACE) {
        // replace
        res = trx.updateDocument(keyString, &document, slice, TRI_DOC_UPDATE_LAST_WRITE, waitForSync, 0, nullptr);
          
        if (res == TRI_ERROR_NO_ERROR) {
          ++result._numUpdated;
        }
      }
      else {
        // simply ignore unique key violations silently
        TRI_ASSERT(_onDuplicateAction == DUPLICATE_IGNORE); 
        res = TRI_ERROR_NO_ERROR;
        ++result._numIgnored;
      }
    }
  }


  if (res != TRI_ERROR_NO_ERROR) {
    string part = VPackDumper::toString(slice);
    if (part.size() > 255) {
      // UTF-8 chars in string will be escaped so we can truncate it at any point
      part = part.substr(0, 255) + "...";
    }

    std::string errorMsg = positionise(i) +
                           "creating document failed with error '" + TRI_errno_string(res) +
                           "', offending document: " + part;
      
    registerError(result, errorMsg);
  }

  return res;
}

////////////////////////////////////////////////////////////////////////////////
/// @startDocuBlock JSF_import_json
/// @brief imports documents from JSON
///
/// @RESTHEADER{POST /_api/import#json,imports documents from JSON}
///
/// @RESTALLBODYPARAM{documents,string,required}
/// The body must either be a JSON-encoded array of objects or a string with
/// multiple JSON objects separated by newlines.
///
/// @RESTQUERYPARAMETERS
///
/// @RESTQUERYPARAM{type,string,required}
/// Determines how the body of the request will be interpreted. `type` can have
/// the following values:
/// - `documents`: when this type is used, each line in the request body is
///   expected to be an individual JSON-encoded document. Multiple JSON objects
///   in the request body need to be separated by newlines.
/// - `list`: when this type is used, the request body must contain a single
///   JSON-encoded array of individual objects to import.
/// - `auto`: if set, this will automatically determine the body type (either
///   `documents` or `list`).
///
/// @RESTQUERYPARAM{collection,string,required}
/// The collection name.
///
/// @RESTQUERYPARAM{createCollection,boolean,optional}
/// If this parameter has a value of `true` or `yes`, then the collection is
/// created if it does not yet exist. Other values will be ignored so the
/// collection must be present for the operation to succeed.
///
/// @RESTQUERYPARAM{createCollectionType,string,optional}
/// If this parameter has a value of `document` or `edge`, it will determine
/// the type of collection that is going to be created when the `createCollection`
/// option is set to `true`. The default value is `document`.
///
/// @RESTQUERYPARAM{overwrite,boolean,optional}
/// If this parameter has a value of `true` or `yes`, then all data in the
/// collection will be removed prior to the import. Note that any existing
/// index definitions will be preseved.
///
/// @RESTQUERYPARAM{waitForSync,boolean,optional}
/// Wait until documents have been synced to disk before returning.
///
/// @RESTQUERYPARAM{onDuplicate,string,optional}
/// Controls what action is carried out in case of a unique key constraint
/// violation. Possible values are:
///
/// - *error*: this will not import the current document because of the unique
///   key constraint violation. This is the default setting.
///
/// - *update*: this will update an existing document in the database with the 
///   data specified in the request. Attributes of the existing document that
///   are not present in the request will be preseved.
///
/// - *replace*: this will replace an existing document in the database with the
///   data specified in the request. 
///
/// - *ignore*: this will not update an existing document and simply ignore the
///   error caused by a unique key constraint violation.
///
/// Note that that *update*, *replace* and *ignore* will only work when the
/// import document in the request contains the *_key* attribute. *update* and
/// *replace* may also fail because of secondary unique key constraint violations.
///
/// @RESTQUERYPARAM{complete,boolean,optional}
/// If set to `true` or `yes`, it will make the whole import fail if any error
/// occurs. Otherwise the import will continue even if some documents cannot
/// be imported.
///
/// @RESTQUERYPARAM{details,boolean,optional}
/// If set to `true` or `yes`, the result will include an attribute `details`
/// with details about documents that could not be imported.
///
/// @RESTDESCRIPTION
/// **NOTE** Swagger examples won't work due to the anchor.
///
///
/// Creates documents in the collection identified by `collection-name`.
/// The JSON representations of the documents must be passed as the body of the
/// POST request. The request body can either consist of multiple lines, with
/// each line being a single stand-alone JSON object, or a singe JSON array with
/// sub-objects.
///
/// The response is a JSON object with the following attributes:
///
/// - `created`: number of documents imported.
///
/// - `errors`: number of documents that were not imported due to an error.
///
/// - `empty`: number of empty lines found in the input (will only contain a
///   value greater zero for types `documents` or `auto`).
///
/// - `updated`: number of updated/replaced documents (in case `onDuplicate`
///   was set to either `update` or `replace`).
///
/// - `ignored`: number of failed but ignored insert operations (in case
///   `onDuplicate` was set to `ignore`).
///
/// - `details`: if query parameter `details` is set to true, the result will
///   contain a `details` attribute which is an array with more detailed
///   information about which documents could not be inserted.
///
/// Note: this API is currently not supported on cluster coordinators.
///
/// @RESTRETURNCODES
///
/// @RESTRETURNCODE{201}
/// is returned if all documents could be imported successfully.
///
/// @RESTRETURNCODE{400}
/// is returned if `type` contains an invalid value, no `collection` is
/// specified, the documents are incorrectly encoded, or the request
/// is malformed.
///
/// @RESTRETURNCODE{404}
/// is returned if `collection` or the `_from` or `_to` attributes of an
/// imported edge refer to an unknown collection.
///
/// @RESTRETURNCODE{409}
/// is returned if the import would trigger a unique key violation and
/// `complete` is set to `true`.
///
/// @RESTRETURNCODE{500}
/// is returned if the server cannot auto-generate a document key (out of keys
/// error) for a document with no user-defined key.
///
/// @RESTRETURNCODE{501}
/// The server will respond with *HTTP 501* if this API is called on a cluster
/// coordinator.
///
/// @EXAMPLES
///
/// Importing documents with heterogenous attributes from a JSON array
///
/// @EXAMPLE_ARANGOSH_RUN{RestImportJsonList}
///     db._flushCache();
///     var cn = "products";
///     db._drop(cn);
///     db._create(cn);
///     db._flushCache();
///
///     var body = [
///       { _key: "abc", value1: 25, value2: "test", allowed: true },
///       { _key: "foo", name: "baz" },
///       { name: { detailed: "detailed name", short: "short name" } }
///     ];
///
///     var response = logCurlRequestRaw('POST', "/_api/import?collection=" + cn + "&type=list", body);
///
///     assert(response.code === 201);
///     var r = JSON.parse(response.body);
///     assert(r.created === 3);
///     assert(r.errors === 0);
///     assert(r.empty === 0);
///
///     logJsonResponse(response);
///     db._drop(cn);
/// @END_EXAMPLE_ARANGOSH_RUN
///
/// Importing documents from individual JSON lines
///
/// @EXAMPLE_ARANGOSH_RUN{RestImportJsonLines}
///     db._flushCache();
///     var cn = "products";
///     db._drop(cn);
///     db._create(cn);
///     db._flushCache();
///
///     var body = '{ "_key": "abc", "value1": 25, "value2": "test", "allowed": true }\n{ "_key": "foo", "name": "baz" }\n\n{ "name": { "detailed": "detailed name", "short": "short name" } }\n';
///     var response = logCurlRequestRaw('POST', "/_api/import?collection=" + cn + "&type=documents", body);
///
///     assert(response.code === 201);
///     var r = JSON.parse(response.body);
///     assert(r.created === 3);
///     assert(r.errors === 0);
///     assert(r.empty === 1);
///
///     logJsonResponse(response);
///     db._drop(cn);
/// @END_EXAMPLE_ARANGOSH_RUN
///
/// Using the auto type detection
///
/// @EXAMPLE_ARANGOSH_RUN{RestImportJsonType}
///     db._flushCache();
///     var cn = "products";
///     db._drop(cn);
///     db._create(cn);
///     db._flushCache();
///
///     var body = [
///       { _key: "abc", value1: 25, value2: "test", allowed: true },
///       { _key: "foo", name: "baz" },
///       { name: { detailed: "detailed name", short: "short name" } }
///     ];
///
///     var response = logCurlRequestRaw('POST', "/_api/import?collection=" + cn + "&type=auto", body);
///
///     assert(response.code === 201);
///     var r = JSON.parse(response.body);
///     assert(r.created === 3);
///     assert(r.errors === 0);
///     assert(r.empty === 0);
///
///     logJsonResponse(response);
///     db._drop(cn);
/// @END_EXAMPLE_ARANGOSH_RUN
///
/// Importing documents into a new collection from a JSON array
///
/// @EXAMPLE_ARANGOSH_RUN{RestImportJsonCreate}
///     db._flushCache();
///     var cn = "products";
///     db._drop(cn);
///     db._create(cn);
///     db._flushCache();
///
///     var body = [
///       { id: "12553", active: true },
///       { id: "4433", active: false },
///       { id: "55932", count: 4334 },
///     ];
///
///     var response = logCurlRequestRaw('POST', "/_api/import?collection=" + cn + "&createCollection=true&type=list", body);
///
///     assert(response.code === 201);
///     var r = JSON.parse(response.body);
///     assert(r.created === 3);
///     assert(r.errors === 0);
///     assert(r.empty === 0);
///
///     logJsonResponse(response);
///     db._drop(cn);
/// @END_EXAMPLE_ARANGOSH_RUN
///
/// Importing into an edge collection, with attributes `_from`, `_to` and `name`
///
/// @EXAMPLE_ARANGOSH_RUN{RestImportJsonEdge}
///     db._flushCache();
///     var cn = "links";
///     db._drop(cn);
///     db._createEdgeCollection(cn);
///     db._drop("products");
///     db._create("products");
///     db._flushCache();
///
///     var body = '{ "_from": "products/123", "_to": "products/234" }\n{ "_from": "products/332", "_to": "products/abc", "name": "other name" }';
///
///     var response = logCurlRequestRaw('POST', "/_api/import?collection=" + cn + "&type=documents", body);
///
///     assert(response.code === 201);
///     var r = JSON.parse(response.body);
///     assert(r.created === 2);
///     assert(r.errors === 0);
///     assert(r.empty === 0);
///
///     logJsonResponse(response);
///     db._drop(cn);
///     db._drop("products");
/// @END_EXAMPLE_ARANGOSH_RUN
///
/// Importing into an edge collection, omitting `_from` or `_to`
///
/// @EXAMPLE_ARANGOSH_RUN{RestImportJsonEdgeInvalid}
///     db._flushCache();
///     var cn = "links";
///     db._drop(cn);
///     db._createEdgeCollection(cn);
///     db._flushCache();
///
///     var body = [ { name: "some name" } ];
///
///     var response = logCurlRequestRaw('POST', "/_api/import?collection=" + cn + "&type=list&details=true", body);
///
///     assert(response.code === 201);
///     var r = JSON.parse(response.body);
///     assert(r.created === 0);
///     assert(r.errors === 1);
///     assert(r.empty === 0);
///
///     logJsonResponse(response);
///     db._drop(cn);
/// @END_EXAMPLE_ARANGOSH_RUN
///
/// Violating a unique constraint, but allow partial imports
///
/// @EXAMPLE_ARANGOSH_RUN{RestImportJsonUniqueContinue}
///     var cn = "products";
///     db._drop(cn);
///     db._create(cn);
///     db._flushCache();
///
///     var body = '{ "_key": "abc", "value1": 25, "value2": "test" }\n{ "_key": "abc", "value1": "bar", "value2": "baz" }';
///
///     var response = logCurlRequestRaw('POST', "/_api/import?collection=" + cn + "&type=documents&details=true", body);
///
///     assert(response.code === 201);
///     var r = JSON.parse(response.body);
///     assert(r.created === 1);
///     assert(r.errors === 1);
///     assert(r.empty === 0);
///
///     logJsonResponse(response);
///     db._drop(cn);
/// @END_EXAMPLE_ARANGOSH_RUN
///
/// Violating a unique constraint, not allowing partial imports
///
/// @EXAMPLE_ARANGOSH_RUN{RestImportJsonUniqueFail}
///     var cn = "products";
///     db._drop(cn);
///     db._create(cn);
///     db._flushCache();
///
///     var body = '{ "_key": "abc", "value1": 25, "value2": "test" }\n{ "_key": "abc", "value1": "bar", "value2": "baz" }';
///
///     var response = logCurlRequestRaw('POST', "/_api/import?collection=" + cn + "&type=documents&complete=true", body);
///
///     assert(response.code === 409);
///
///     logJsonResponse(response);
///     db._drop(cn);
/// @END_EXAMPLE_ARANGOSH_RUN
///
/// Using a non-existing collection
///
/// @EXAMPLE_ARANGOSH_RUN{RestImportJsonInvalidCollection}
///     var cn = "products";
///     db._drop(cn);
///
///     var body = '{ "name": "test" }';
///
///     var response = logCurlRequestRaw('POST', "/_api/import?collection=" + cn + "&type=documents", body);
///
///     assert(response.code === 404);
///
///     logJsonResponse(response);
/// @END_EXAMPLE_ARANGOSH_RUN
///
/// Using a malformed body
///
/// @EXAMPLE_ARANGOSH_RUN{RestImportJsonInvalidBody}
///     var cn = "products";
///     db._drop(cn);
///     db._create(cn);
///     db._flushCache();
///
///     var body = '{ }';
///
///     var response = logCurlRequestRaw('POST', "/_api/import?collection=" + cn + "&type=list", body);
///
///     assert(response.code === 400);
///
///     logJsonResponse(response);
///     db._drop(cn);
/// @END_EXAMPLE_ARANGOSH_RUN
/// @endDocuBlock
////////////////////////////////////////////////////////////////////////////////

bool RestImportHandler::createFromJson (string const& type) {
  RestImportResult result;

  vector<string> const& suffix = _request->suffix();

  if (suffix.size() != 0) {
    generateError(HttpResponse::BAD,
                  TRI_ERROR_HTTP_SUPERFLUOUS_SUFFICES,
                  "superfluous suffix, expecting " + IMPORT_PATH + "?collection=<identifier>");
    return false;
  }

  bool const waitForSync = extractWaitForSync();
  bool const complete = extractComplete();
  bool const overwrite = extractOverwrite();

  // extract the collection name
  bool found;
  string const& collection = _request->value("collection", found);

  if (! found || collection.empty()) {
    generateError(HttpResponse::BAD,
                  TRI_ERROR_ARANGO_COLLECTION_PARAMETER_MISSING,
                  "'collection' is missing, expecting " + IMPORT_PATH + "?collection=<identifier>");
    return false;
  }

  if (! checkCreateCollection(collection, getCollectionType())) {
    return false;
  }

  bool linewise;

  if (type == "documents") {
    // linewise import
    linewise = true;
  }
  else if (type == "array" || type == "list") {
    // non-linewise import
    linewise = false;
  }
  else if (type == "auto") {
    linewise = true;

    // auto detect import type by peeking at first character
    char const* ptr = _request->body();
    char const* end = ptr + _request->bodySize();

    while (ptr < end) {
      char const c = *ptr;
      if (c == '\r' || c == '\n' || c == '\t' || c == '\b' || c == '\f' || c == ' ') {
        ptr++;
        continue;
      }
      else if (c == '[') {
        linewise = false;
      }

      break;
    }
  }
  else {
    generateError(HttpResponse::BAD,
                  TRI_ERROR_BAD_PARAMETER,
                  "invalid value for 'type'");
    return false;
  }

  // find and load collection given by name or identifier
  RestImportTransaction trx(new StandaloneTransactionContext(), _vocbase, collection);

  // .............................................................................
  // inside write transaction
  // .............................................................................

  int res = trx.begin();

  if (res != TRI_ERROR_NO_ERROR) {
    generateTransactionError(collection, res);
    return false;
  }

  TRI_document_collection_t* document = trx.documentCollection();
  bool const isEdgeCollection = (document->_info.type() == TRI_COL_TYPE_EDGE);

  trx.lockWrite();

  if (overwrite) {
    // truncate collection first
    trx.truncate(false);
  }

  if (linewise) {
    // each line is a separate JSON document
    char const* ptr = _request->body();
    char const* end = ptr + _request->bodySize();
    size_t i = 0;

    while (ptr < end) {
      // read line until done
      i++;
        
      TRI_ASSERT(ptr != nullptr);

      // trim whitespace at start of line
      while (ptr < end && 
             (*ptr == ' ' || *ptr == '\t' || *ptr == '\r' || *ptr == '\b' || *ptr == '\f')) {
        ++ptr;
      }

      if (ptr == end || *ptr == '\0') {
        break;
      }

      // now find end of line
      char const* pos = strchr(ptr, '\n');
      char const* oldPtr = nullptr;

      std::shared_ptr<VPackBuilder> builder;

      bool success = false;

      if (pos == ptr) {
        // line starting with \n, i.e. empty line
        ptr = pos + 1;
        ++result._numEmpty;
        continue;
      }
      else if (pos != nullptr) {
        // non-empty line
        *(const_cast<char*>(pos)) = '\0';
        TRI_ASSERT(ptr != nullptr);
        oldPtr = ptr;
        builder = parseVelocyPackLine(ptr, pos, success);
        ptr = pos + 1;
      }
      else {
        // last-line, non-empty
        TRI_ASSERT(pos == nullptr);
        TRI_ASSERT(ptr != nullptr);
        oldPtr = ptr;
        builder = parseVelocyPackLine(ptr, success);
        ptr = end;
      }

      if (! success) {
        std::string errorMsg = buildParseError(i, oldPtr);
        registerError(result, errorMsg);
        if (complete) {
          // only perform a full import: abort
          break;
        }
        // Do not try to store illegal document
        continue;
      }

      res = handleSingleDocument(trx, result, oldPtr, builder->slice(), isEdgeCollection, waitForSync, i);

      if (res != TRI_ERROR_NO_ERROR) {
        if (complete) {
          // only perform a full import: abort
          break;
        }

        res = TRI_ERROR_NO_ERROR;
      }
    }
  }

  else {
    // the entire request body is one JSON document
    // TODO Workaround for cast char* to uint8_t* 
<<<<<<< HEAD
    std::string body(_request->body(), _request->bodySize());
    std::shared_ptr<VPackBuilder> parsedDocuments;
    try {
      parsedDocuments = VPackParser::fromJson(body);
=======
    std::shared_ptr<VPackBuilder> parsedDocuments;
    try {
      parsedDocuments = VPackParser::fromJson(reinterpret_cast<uint8_t const*>(_request->body()), _request->bodySize());
>>>>>>> 1b1e42b1
    }
    catch (VPackException const& e) {
      generateError(HttpResponse::BAD,
                    TRI_ERROR_HTTP_BAD_PARAMETER,
                    "expecting a JSON array in the request");
      return false;
    }

    VPackSlice const documents = parsedDocuments->slice();

    if (! documents.isArray()) {
      generateError(HttpResponse::BAD,
                    TRI_ERROR_HTTP_BAD_PARAMETER,
                    "expecting a JSON array in the request");
      return false;
    }

    VPackValueLength const n = documents.length();

    for (VPackValueLength i = 0; i < n; ++i) {
      VPackSlice const slice = documents.at(i);

      res = handleSingleDocument(trx, result, nullptr, slice, isEdgeCollection, waitForSync, i + 1);
      
      if (res != TRI_ERROR_NO_ERROR) {
        if (complete) {
          // only perform a full import: abort
          break;
        }

        res = TRI_ERROR_NO_ERROR;
      }
    }
  }


  // this may commit, even if previous errors occurred
  res = trx.finish(res);

  // .............................................................................
  // outside write transaction
  // .............................................................................

  if (res != TRI_ERROR_NO_ERROR) {
    generateTransactionError(collection, res);
  }
  else {
    // generate result
    generateDocumentsCreated(result);
  }

  return true;
}

////////////////////////////////////////////////////////////////////////////////
/// @startDocuBlock JSF_import_document
/// @brief imports documents from JSON-encoded lists
///
/// @RESTHEADER{POST /_api/import#document,imports document values}
///
/// @RESTALLBODYPARAM{documents,string,required}
/// The body must consist of JSON-encoded arrays of attribute values, with one
/// line per document. The first row of the request must be a JSON-encoded
/// array of attribute names. These attribute names are used for the data in the
/// subsequent lines.
///
/// @RESTQUERYPARAMETERS
///
/// @RESTQUERYPARAM{collection,string,required}
/// The collection name.
///
/// @RESTQUERYPARAM{createCollection,boolean,optional}
/// If this parameter has a value of `true` or `yes`, then the collection is
/// created if it does not yet exist. Other values will be ignored so the
/// collection must be present for the operation to succeed.
///
/// @RESTQUERYPARAM{createCollectionType,string,optional}
/// If this parameter has a value of `document` or `edge`, it will determine
/// the type of collection that is going to be created when the `createCollection`
/// option is set to `true`. The default value is `document`.
///
/// @RESTQUERYPARAM{overwrite,boolean,optional}
/// If this parameter has a value of `true` or `yes`, then all data in the
/// collection will be removed prior to the import. Note that any existing
/// index definitions will be preseved.
///
/// @RESTQUERYPARAM{waitForSync,boolean,optional}
/// Wait until documents have been synced to disk before returning.
///
/// @RESTQUERYPARAM{onDuplicate,string,optional}
/// Controls what action is carried out in case of a unique key constraint
/// violation. Possible values are:
///
/// - *error*: this will not import the current document because of the unique
///   key constraint violation. This is the default setting.
///
/// - *update*: this will update an existing document in the database with the 
///   data specified in the request. Attributes of the existing document that
///   are not present in the request will be preseved.
///
/// - *replace*: this will replace an existing document in the database with the
///   data specified in the request. 
///
/// - *ignore*: this will not update an existing document and simply ignore the
///   error caused by the unique key constraint violation.
///
/// Note that *update*, *replace* and *ignore* will only work when the
/// import document in the request contains the *_key* attribute. *update* and
/// *replace* may also fail because of secondary unique key constraint violations.
///
/// @RESTQUERYPARAM{complete,boolean,optional}
/// If set to `true` or `yes`, it will make the whole import fail if any error
/// occurs. Otherwise the import will continue even if some documents cannot
/// be imported.
///
/// @RESTQUERYPARAM{details,boolean,optional}
/// If set to `true` or `yes`, the result will include an attribute `details`
/// with details about documents that could not be imported.
///
/// @RESTDESCRIPTION
/// **NOTE** Swagger examples won't work due to the anchor.
///
///
/// Creates documents in the collection identified by `collection-name`.
/// The first line of the request body must contain a JSON-encoded array of
/// attribute names. All following lines in the request body must contain
/// JSON-encoded arrays of attribute values. Each line is interpreted as a
/// separate document, and the values specified will be mapped to the array
/// of attribute names specified in the first header line.
///
/// The response is a JSON object with the following attributes:
///
/// - `created`: number of documents imported.
///
/// - `errors`: number of documents that were not imported due to an error.
///
/// - `empty`: number of empty lines found in the input (will only contain a
///   value greater zero for types `documents` or `auto`).
///
/// - `updated`: number of updated/replaced documents (in case `onDuplicate`
///   was set to either `update` or `replace`).
///
/// - `ignored`: number of failed but ignored insert operations (in case
///   `onDuplicate` was set to `ignore`).
///
/// - `details`: if query parameter `details` is set to true, the result will
///   contain a `details` attribute which is an array with more detailed
///   information about which documents could not be inserted.
///
/// Note: this API is currently not supported on cluster coordinators.
///
/// @RESTRETURNCODES
///
/// @RESTRETURNCODE{201}
/// is returned if all documents could be imported successfully.
///
/// @RESTRETURNCODE{400}
/// is returned if `type` contains an invalid value, no `collection` is
/// specified, the documents are incorrectly encoded, or the request
/// is malformed.
///
/// @RESTRETURNCODE{404}
/// is returned if `collection` or the `_from` or `_to` attributes of an
/// imported edge refer to an unknown collection.
///
/// @RESTRETURNCODE{409}
/// is returned if the import would trigger a unique key violation and
/// `complete` is set to `true`.
///
/// @RESTRETURNCODE{500}
/// is returned if the server cannot auto-generate a document key (out of keys
/// error) for a document with no user-defined key.
///
/// @RESTRETURNCODE{501}
/// The server will respond with *HTTP 501* if this API is called on a cluster
/// coordinator.
///
/// @EXAMPLES
///
/// Importing two documents, with attributes `_key`, `value1` and `value2` each. One
/// line in the import data is empty
///
/// @EXAMPLE_ARANGOSH_RUN{RestImportCsvExample}
///     var cn = "products";
///     db._drop(cn);
///     db._create(cn);
///
///     var body = '[ "_key", "value1", "value2" ]\n[ "abc", 25, "test" ]\n\n[ "foo", "bar", "baz" ]';
///
///     var response = logCurlRequestRaw('POST', "/_api/import?collection=" + cn, body);
///
///     assert(response.code === 201);
///     var r = JSON.parse(response.body)
///     assert(r.created === 2);
///     assert(r.errors === 0);
///     assert(r.empty === 1);
///
///     logJsonResponse(response);
///     db._drop(cn);
/// @END_EXAMPLE_ARANGOSH_RUN
///
/// Importing two documents into a new collection
///
/// @EXAMPLE_ARANGOSH_RUN{RestImportCsvCreate}
///     var cn = "products";
///     db._drop(cn);
///     db._create(cn);
///
///     var body = '[ "value1", "value2" ]\n[ 1234, null ]\n[ "foo", "bar" ]\n[ 534.55, true ]';
///
///     var response = logCurlRequestRaw('POST', "/_api/import?collection=" + cn + "&createCollection=true", body);
///
///     assert(response.code === 201);
///     var r = JSON.parse(response.body)
///     assert(r.created === 3);
///     assert(r.errors === 0);
///     assert(r.empty === 0);
///
///     logJsonResponse(response);
///     db._drop(cn);
/// @END_EXAMPLE_ARANGOSH_RUN
///
/// Importing into an edge collection, with attributes `_from`, `_to` and `name`
///
/// @EXAMPLE_ARANGOSH_RUN{RestImportCsvEdge}
///     var cn = "links";
///     db._drop(cn);
///     db._createEdgeCollection(cn);
///     db._drop("products");
///     db._create("products");
///
///     var body = '[ "_from", "_to", "name" ]\n[ "products/123", "products/234", "some name" ]\n[ "products/332", "products/abc", "other name" ]';
///
///     var response = logCurlRequestRaw('POST', "/_api/import?collection=" + cn, body);
///
///     assert(response.code === 201);
///     var r = JSON.parse(response.body)
///     assert(r.created === 2);
///     assert(r.errors === 0);
///     assert(r.empty === 0);
///
///     logJsonResponse(response);
///     db._drop(cn);
///     db._drop("products");
/// @END_EXAMPLE_ARANGOSH_RUN
///
/// Importing into an edge collection, omitting `_from` or `_to`
///
/// @EXAMPLE_ARANGOSH_RUN{RestImportCsvEdgeInvalid}
///     var cn = "links";
///     db._drop(cn);
///     db._createEdgeCollection(cn);
///
///     var body = '[ "name" ]\n[ "some name" ]\n[ "other name" ]';
///
///     var response = logCurlRequestRaw('POST', "/_api/import?collection=" + cn + "&details=true", body);
///
///     assert(response.code === 201);
///     var r = JSON.parse(response.body)
///     assert(r.created === 0);
///     assert(r.errors === 2);
///     assert(r.empty === 0);
///
///     logJsonResponse(response);
///     db._drop(cn);
/// @END_EXAMPLE_ARANGOSH_RUN
///
/// Violating a unique constraint, but allow partial imports
///
/// @EXAMPLE_ARANGOSH_RUN{RestImportCsvUniqueContinue}
///     var cn = "products";
///     db._drop(cn);
///     db._create(cn);
///
///     var body = '[ "_key", "value1", "value2" ]\n[ "abc", 25, "test" ]\n[ "abc", "bar", "baz" ]';
///
///     var response = logCurlRequestRaw('POST', "/_api/import?collection=" + cn + "&details=true", body);
///
///     assert(response.code === 201);
///     var r = JSON.parse(response.body)
///     assert(r.created === 1);
///     assert(r.errors === 1);
///     assert(r.empty === 0);
///
///     logJsonResponse(response);
///     db._drop(cn);
/// @END_EXAMPLE_ARANGOSH_RUN
///
/// Violating a unique constraint, not allowing partial imports
///
/// @EXAMPLE_ARANGOSH_RUN{RestImportCsvUniqueFail}
///     var cn = "products";
///     db._drop(cn);
///     db._create(cn);
///
///     var body = '[ "_key", "value1", "value2" ]\n[ "abc", 25, "test" ]\n[ "abc", "bar", "baz" ]';
///
///     var response = logCurlRequest('POST', "/_api/import?collection=" + cn + "&complete=true", body);
///
///     assert(response.code === 409);
///
///     logJsonResponse(response);
///     db._drop(cn);
/// @END_EXAMPLE_ARANGOSH_RUN
///
/// Using a non-existing collection
///
/// @EXAMPLE_ARANGOSH_RUN{RestImportCsvInvalidCollection}
///     var cn = "products";
///     db._drop(cn);
///
///     var body = '[ "_key", "value1", "value2" ]\n[ "abc", 25, "test" ]\n[ "foo", "bar", "baz" ]';
///
///     var response = logCurlRequest('POST', "/_api/import?collection=" + cn, body);
///
///     assert(response.code === 404);
///
///     logJsonResponse(response);
/// @END_EXAMPLE_ARANGOSH_RUN
///
/// Using a malformed body
///
/// @EXAMPLE_ARANGOSH_RUN{RestImportCsvInvalidBody}
///     var cn = "products";
///     db._drop(cn);
///     db._create(cn);
///
///     var body = '{ "_key": "foo", "value1": "bar" }';
///
///     var response = logCurlRequest('POST', "/_api/import?collection=" + cn, body);
///
///     assert(response.code === 400);
///
///     logJsonResponse(response);
///     db._drop(cn);
/// @END_EXAMPLE_ARANGOSH_RUN
/// @endDocuBlock
////////////////////////////////////////////////////////////////////////////////

bool RestImportHandler::createFromKeyValueList () {
  RestImportResult result;

  vector<string> const& suffix = _request->suffix();

  if (suffix.size() != 0) {
    generateError(HttpResponse::BAD,
                  TRI_ERROR_HTTP_SUPERFLUOUS_SUFFICES,
                  "superfluous suffix, expecting " + IMPORT_PATH + "?collection=<identifier>");
    return false;
  }

  bool const waitForSync = extractWaitForSync();
  bool const complete = extractComplete();
  bool const overwrite = extractOverwrite();

  // extract the collection name
  bool found;
  string const& collection = _request->value("collection", found);

  if (! found || collection.empty()) {
    generateError(HttpResponse::BAD,
                  TRI_ERROR_ARANGO_COLLECTION_PARAMETER_MISSING,
                  "'collection' is missing, expecting " + IMPORT_PATH + "?collection=<identifier>");
    return false;
  }

  if (! checkCreateCollection(collection, getCollectionType())) {
    return false;
  }

  // read line number (optional)
  int64_t lineNumber = 0;
  string const& lineNumValue = _request->value("line", found);
  if (found) {
    lineNumber = StringUtils::int64(lineNumValue);
  }

  char const* current = _request->body();
  char const* bodyEnd = current + _request->bodySize();

  // process header
  char const* next = strchr(current, '\n');

  if (next == nullptr) {
    generateError(HttpResponse::BAD,
                  TRI_ERROR_HTTP_BAD_PARAMETER,
                  "no JSON array found in second line");
    return false;
  }
  
  char const* lineStart = current;
  char const* lineEnd   = next;
    
  // trim line
  while (lineStart < bodyEnd &&
         (*lineStart == ' ' || *lineStart == '\t' || *lineStart == '\r' || *lineStart == '\n' || *lineStart == '\b' || *lineStart == '\f')) {
    ++lineStart;
  }
    
  while (lineEnd > lineStart &&
         (*(lineEnd - 1) == ' ' || *(lineEnd - 1) == '\t' || *(lineEnd - 1) == '\r' || *(lineEnd - 1) == '\n' || *(lineEnd - 1) == '\b' || *(lineEnd - 1) == '\f')) {
    --lineEnd;
  }

  *(const_cast<char*>(lineEnd)) = '\0';
  bool success = false;
  std::shared_ptr<VPackBuilder> parsedKeys;
  try {
    parsedKeys = parseVelocyPackLine(lineStart, lineEnd, success);
  }
  catch (...) {
    // This throws if the body is not parseable
    generateError(HttpResponse::BAD,
                  TRI_ERROR_HTTP_BAD_PARAMETER,
                  "no JSON string array found in first line");
    return false;
  }
  VPackSlice const keys = parsedKeys->slice();

  if (! success || ! checkKeys(keys)) {
    generateError(HttpResponse::BAD,
                  TRI_ERROR_HTTP_BAD_PARAMETER,
                  "no JSON string array found in first line");
    return false;
  }

  current = next + 1;


  // find and load collection given by name or identifier
  RestImportTransaction trx(new StandaloneTransactionContext(), _vocbase, collection);

  // .............................................................................
  // inside write transaction
  // .............................................................................

  int res = trx.begin();

  if (res != TRI_ERROR_NO_ERROR) {
    generateTransactionError(collection, res);
    return false;
  }

  TRI_document_collection_t* document = trx.documentCollection();
  bool const isEdgeCollection = (document->_info.type() == TRI_COL_TYPE_EDGE);

  trx.lockWrite();

  if (overwrite) {
    // truncate collection first
    trx.truncate(false);
  }

  size_t i = (size_t) lineNumber;

  while (current != nullptr && current < bodyEnd) {
    i++;

    next = static_cast<char const*>(memchr(current, '\n', bodyEnd - current));

    char const* lineStart = current;
    char const* lineEnd   = next;

    if (next == nullptr) {
      // reached the end
      lineEnd = bodyEnd;
      current = nullptr;
    }
    else {
      // got more to read
      current = next + 1;
      *(const_cast<char*>(lineEnd)) = '\0';
    }

    // trim line
    while (lineStart < bodyEnd &&
           (*lineStart == ' ' || *lineStart == '\t' || *lineStart == '\r' || *lineStart == '\n' || *lineStart == '\b' || *lineStart == '\f')) {
      ++lineStart;
    }
    
    while (lineEnd > lineStart &&
           (*(lineEnd - 1) == ' ' || *(lineEnd - 1) == '\t' || *(lineEnd - 1) == '\r' || *(lineEnd - 1) == '\n' || *(lineEnd - 1) == '\b' || *(lineEnd - 1) == '\f')) {
      --lineEnd;
    }

    if (lineStart == lineEnd) {
      ++result._numEmpty;
      continue;
    }

    bool success;
    std::shared_ptr<VPackBuilder> parsedValues = parseVelocyPackLine(lineStart, lineEnd, success);

    // build the json object from the array
    string errorMsg;
    if (! success) {
      errorMsg = buildParseError(i, lineStart);
      registerError(result, errorMsg);
      res = TRI_ERROR_INTERNAL;
    }
    else {
      VPackSlice const values = parsedValues->slice();
      try {
        std::shared_ptr<VPackBuilder> objectBuilder = createVelocyPackObject(keys, values, errorMsg, i);
        res = handleSingleDocument(trx, result, lineStart, objectBuilder->slice(), isEdgeCollection, waitForSync, i);
      }
      catch (...) {
        // raise any error
        res = TRI_ERROR_INTERNAL;
        registerError(result, errorMsg);
      }
    }

    if (res != TRI_ERROR_NO_ERROR) {
      if (complete) {
        // only perform a full import: abort
        break;
      }

      res = TRI_ERROR_NO_ERROR;
    }
  }

  // we'll always commit, even if previous errors occurred
  res = trx.finish(res);

  // .............................................................................
  // outside write transaction
  // .............................................................................

  if (res != TRI_ERROR_NO_ERROR) {
    generateTransactionError(collection, res);
  }
  else {
    // generate result
    generateDocumentsCreated(result);
  }

  return true;
}

////////////////////////////////////////////////////////////////////////////////
/// @brief create response for number of documents created / failed
////////////////////////////////////////////////////////////////////////////////

void RestImportHandler::generateDocumentsCreated (RestImportResult const& result) {
  _response = createResponse(HttpResponse::CREATED);
  _response->setContentType("application/json; charset=utf-8");

  try {
    VPackBuilder json;
    json.add(VPackValue(VPackValueType::Object));
    json.add("error", VPackValue(false));
    json.add("created", VPackValue(result._numCreated));
    json.add("errors", VPackValue(result._numErrors));
    json.add("empty", VPackValue(result._numEmpty));
    json.add("updated", VPackValue(result._numUpdated));
    json.add("ignored", VPackValue(result._numIgnored));

    bool found;
    char const* detailsStr = _request->value("details", found);

    // include failure details?
    if (found && StringUtils::boolean(detailsStr)) {
      json.add("details", VPackValue(VPackValueType::Array));

      for (size_t i = 0, n = result._errors.size(); i < n; ++i) {
        json.add(VPackValue(result._errors[i]));
      }
      json.close();
    }
    json.close();
    VPackSlice s = json.slice();
    generateResult(HttpResponse::CREATED, s);
  }
  catch (...) {
    // Ignore the error
  }
}

////////////////////////////////////////////////////////////////////////////////
/// @brief parse a single document line
////////////////////////////////////////////////////////////////////////////////

std::shared_ptr<VPackBuilder> RestImportHandler::parseVelocyPackLine (string const& line,
                                                                      bool& success) {
  try {
    success = true;
    return VPackParser::fromJson(line);
  }
  catch (VPackException const& e) {
    success = false;
    VPackParser p;
    return p.steal();
  }
}

////////////////////////////////////////////////////////////////////////////////
/// @brief parse a single document line
////////////////////////////////////////////////////////////////////////////////

std::shared_ptr<VPackBuilder> RestImportHandler::parseVelocyPackLine (char const* start,
                                                                      char const* end,
                                                                      bool& success) {
  try {
    std::string tmp(start, end);
    return parseVelocyPackLine(tmp, success);
  }
  catch (std::exception const&) {
    // The line is invalid and could not be transformed into a string
    success = false;
    VPackParser p;
    return p.steal();
  }
}

////////////////////////////////////////////////////////////////////////////////
/// @brief create a VelocyPack object from a key and value list
////////////////////////////////////////////////////////////////////////////////

std::shared_ptr<VPackBuilder> RestImportHandler::createVelocyPackObject (VPackSlice const& keys,
                                                                         VPackSlice const& values,
                                                                         string& errorMsg,
                                                                         size_t lineNumber) {

  if (! values.isArray()) {
    errorMsg = positionise(lineNumber) + "no valid JSON array data";
    THROW_ARANGO_EXCEPTION_MESSAGE(TRI_ERROR_BAD_PARAMETER, errorMsg);
  }

  TRI_ASSERT(keys.isArray());
  VPackValueLength const n = keys.length();
  VPackValueLength const m = values.length();

  if (n != m) {
    errorMsg = positionise(lineNumber) + "wrong number of JSON values (got " 
             + to_string(m) + ", expected " + to_string(n) + ")";
    THROW_ARANGO_EXCEPTION_MESSAGE(TRI_ERROR_BAD_PARAMETER, errorMsg);
  }

  try {
    auto result = std::make_shared<VPackBuilder>();
    result->openObject();

    for (size_t i = 0;  i < n;  ++i) {
      VPackSlice const key = keys.at(i);
      VPackSlice const value = values.at(i);

      if (key.isString() && ! value.isNone() && ! value.isNull()) {
        std::string tmp = key.copyString();
        result->add(tmp, value);
      }
    }
    result->close();

    return result;
  }
  catch (std::bad_alloc const&) {
    LOG_ERROR("out of memory");
    throw;
  }
}

////////////////////////////////////////////////////////////////////////////////
/// @brief validate keys
////////////////////////////////////////////////////////////////////////////////

bool RestImportHandler::checkKeys (VPackSlice const& keys) const {
  if (! keys.isArray()) {
    return false;
  }

  VPackValueLength const n = keys.length();

  if (n == 0) {
    return false;
  }

  for (VPackSlice const& key : VPackArrayIterator(keys)) {

    if (! key.isString()) {
      return false;
    }
  }

  return true;
}

// -----------------------------------------------------------------------------
// --SECTION--                                                       END-OF-FILE
// -----------------------------------------------------------------------------

// Local Variables:
// mode: outline-minor
// outline-regexp: "/// @brief\\|/// {@inheritDoc}\\|/// @page\\|// --SECTION--\\|/// @\\}"
// End:<|MERGE_RESOLUTION|>--- conflicted
+++ resolved
@@ -911,16 +911,9 @@
   else {
     // the entire request body is one JSON document
     // TODO Workaround for cast char* to uint8_t* 
-<<<<<<< HEAD
-    std::string body(_request->body(), _request->bodySize());
-    std::shared_ptr<VPackBuilder> parsedDocuments;
-    try {
-      parsedDocuments = VPackParser::fromJson(body);
-=======
     std::shared_ptr<VPackBuilder> parsedDocuments;
     try {
       parsedDocuments = VPackParser::fromJson(reinterpret_cast<uint8_t const*>(_request->body()), _request->bodySize());
->>>>>>> 1b1e42b1
     }
     catch (VPackException const& e) {
       generateError(HttpResponse::BAD,
