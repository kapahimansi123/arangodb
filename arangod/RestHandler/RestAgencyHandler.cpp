////////////////////////////////////////////////////////////////////////////////
/// DISCLAIMER
///
/// Copyright 2014-2016 ArangoDB GmbH, Cologne, Germany
/// Copyright 2004-2014 triAGENS GmbH, Cologne, Germany
///
/// Licensed under the Apache License, Version 2.0 (the "License");
/// you may not use this file except in compliance with the License.
/// You may obtain a copy of the License at
///
///     http://www.apache.org/licenses/LICENSE-2.0
///
/// Unless required by applicable law or agreed to in writing, software
/// distributed under the License is distributed on an "AS IS" BASIS,
/// WITHOUT WARRANTIES OR CONDITIONS OF ANY KIND, either express or implied.
/// See the License for the specific language governing permissions and
/// limitations under the License.
///
/// Copyright holder is ArangoDB GmbH, Cologne, Germany
///
/// @author Kaveh Vahedipour
////////////////////////////////////////////////////////////////////////////////

#include "RestServer/ArangoServer.h"
#include "Rest/HttpRequest.h"
#include "Rest/Version.h"
#include "RestAgencyHandler.h"

#include "Agency/Agent.h"

#include <velocypack/Builder.h>
#include <velocypack/velocypack-aliases.h>

#include "Logger/Logger.h"

using namespace arangodb;

using namespace arangodb::basics;
using namespace arangodb::rest;
using namespace arangodb::consensus;

////////////////////////////////////////////////////////////////////////////////
/// @brief ArangoDB server
////////////////////////////////////////////////////////////////////////////////

extern ArangoServer* ArangoInstance;

RestAgencyHandler::RestAgencyHandler(HttpRequest* request, Agent* agent)
    : RestBaseHandler(request), _agent(agent) {}

bool RestAgencyHandler::isDirect() const { return false; }

inline HttpHandler::status_t RestAgencyHandler::reportErrorEmptyRequest() {
  LOG_TOPIC(WARN, Logger::AGENCY)
      << "Empty request to public agency interface.";
  generateError(GeneralResponse::ResponseCode::NOT_FOUND, 404);
  return HttpHandler::status_t(HANDLER_DONE);
}

inline HttpHandler::status_t RestAgencyHandler::reportTooManySuffices() {
  LOG_TOPIC(WARN, Logger::AGENCY)
      << "Too many suffixes. Agency public interface takes one path.";
  generateError(GeneralResponse::ResponseCode::NOT_FOUND, 404);
  return HttpHandler::status_t(HANDLER_DONE);
}

inline HttpHandler::status_t RestAgencyHandler::reportUnknownMethod() {
  LOG_TOPIC(WARN, Logger::AGENCY) << "Public REST interface has no method "
                                  << _request->suffix()[0];
  generateError(GeneralResponse::ResponseCode::NOT_FOUND, 404);
  return HttpHandler::status_t(HANDLER_DONE);
}

void RestAgencyHandler::redirectRequest(id_t leaderId) {
  std::string rendpoint = _agent->config().end_points.at(leaderId);
  rendpoint = rendpoint.substr(6, rendpoint.size() - 6);
  rendpoint = std::string("http://" + rendpoint + _request->requestPath());
  createResponse(GeneralResponse::ResponseCode::TEMPORARY_REDIRECT);
  static std::string const location = "location";
  _response->setHeaderNC(location, rendpoint);
}

<<<<<<< HEAD
inline HttpHandler::status_t RestAgencyHandler::handleWrite() {
  arangodb::velocypack::Options options;  // TODO: User not wait.
=======
HttpHandler::status_t RestAgencyHandler::handleStores () {
  if (_request->requestType() == GeneralRequest::RequestType::GET) {
    Builder body;
    body.openObject();
    body.add("spearhead", VPackValue(VPackValueType::Array));
    _agent->spearhead().dumpToBuilder(body);
    body.close();
    body.add("read_db", VPackValue(VPackValueType::Array));
    _agent->readDB().dumpToBuilder(body);
    body.close();
    body.close();
    generateResult(body.slice());
  } else {
    generateError(HttpResponse::BAD,400);
  }
  return HttpHandler::status_t(HANDLER_DONE);
}

HttpHandler::status_t RestAgencyHandler::handleWrite () {
  arangodb::velocypack::Options options; // TODO: User not wait. 
>>>>>>> 3127b422
  if (_request->requestType() == GeneralRequest::RequestType::POST) {
    query_t query;

    try {
      query = _request->toVelocyPack(&options);
    } catch (std::exception const& e) {
      LOG_TOPIC(ERR, Logger::AGENCY) << e.what();
      Builder body;
      body.openObject();
      body.add("message", VPackValue(e.what()));
      body.close();
      generateResult(GeneralResponse::ResponseCode::BAD, body.slice());
      return HttpHandler::status_t(HANDLER_DONE);
    }

    write_ret_t ret = _agent->write(query);

    if (ret.accepted) {  // We're leading and handling the request

      std::string const& call_mode = _request->header("x-arangodb-agency-mode");
      size_t errors = 0;
      Builder body;
      body.openObject();

      if (call_mode != "noWait") {
        // Note success/error
        body.add("results", VPackValue(VPackValueType::Array));
        for (auto const& index : ret.indices) {
          body.add(VPackValue(index));
          if (index == 0) {
            errors++;
          }
        }
        body.close();

        // Wait for commit of highest except if it is 0?
        if (call_mode == "waitForCommitted") {
          index_t max_index =
              *std::max_element(ret.indices.begin(), ret.indices.end());
          if (max_index > 0) {
            _agent->waitFor(max_index);
          }
        }
      }

      body.close();

      if (errors > 0) {  // Some/all requests failed
        generateResult(GeneralResponse::ResponseCode::PRECONDITION_FAILED,
                       body.slice());
      } else {  // All good
        generateResult(body.slice());
      }

    } else {  // Redirect to leader
      redirectRequest(ret.redirect);
    }
  } else {  // Unknown method
    generateError(GeneralResponse::ResponseCode::METHOD_NOT_ALLOWED, 405);
  }
  return HttpHandler::status_t(HANDLER_DONE);
}

inline HttpHandler::status_t RestAgencyHandler::handleRead() {
  arangodb::velocypack::Options options;
  if (_request->requestType() == GeneralRequest::RequestType::POST) {
    query_t query;
    try {
      query = _request->toVelocyPack(&options);
    } catch (std::exception const& e) {
      LOG_TOPIC(WARN, Logger::AGENCY) << e.what();
      generateError(GeneralResponse::ResponseCode::BAD,400);
      return HttpHandler::status_t(HANDLER_DONE);
    }
    read_ret_t ret = _agent->read (query);

    if (ret.accepted) { // I am leading
      if (ret.success.size() == 1 && !ret.success.at(0)) {
        generateResult(GeneralResponse::ResponseCode::I_AM_A_TEAPOT, ret.result->slice());
      } else {
        generateResult(ret.result->slice());
      }
    } else {            // Redirect to leader
      redirectRequest(ret.redirect);
      return HttpHandler::status_t(HANDLER_DONE);
    }
  } else {
    generateError(GeneralResponse::ResponseCode::METHOD_NOT_ALLOWED,405);
    return HttpHandler::status_t(HANDLER_DONE);
  }
  return HttpHandler::status_t(HANDLER_DONE);
}

HttpHandler::status_t RestAgencyHandler::handleConfig() {
  Builder body;
  body.add(VPackValue(VPackValueType::Object));
  body.add("term", Value(_agent->term()));
  body.add("leaderId", Value(_agent->leaderID()));
  body.add("configuration", _agent->config().toBuilder()->slice());
  body.close();
  generateResult(body.slice());
  return HttpHandler::status_t(HANDLER_DONE);
}

HttpHandler::status_t RestAgencyHandler::handleState() {
  Builder body;
  body.add(VPackValue(VPackValueType::Array));
  for (auto const& i : _agent->state().get()) {
    body.add(VPackValue(VPackValueType::Object));
    body.add("index", VPackValue(i.index));
    body.add("term", VPackValue(i.term));
    body.add("leader", VPackValue(i.leaderId));
    body.add("query", VPackSlice(i.entry->data()));
    body.close();
  }
  body.close();
  generateResult(body.slice());
  return HttpHandler::status_t(HANDLER_DONE);
}

inline HttpHandler::status_t RestAgencyHandler::reportMethodNotAllowed() {
  generateError(GeneralResponse::ResponseCode::METHOD_NOT_ALLOWED, 405);
  return HttpHandler::status_t(HANDLER_DONE);
}

HttpHandler::status_t RestAgencyHandler::execute() {
  try {
    if (_request->suffix().size() == 0) {  // Empty request
      return reportErrorEmptyRequest();
    } else if (_request->suffix().size() > 1) {  // path size >= 2
      return reportTooManySuffices();
    } else {
      if (_request->suffix()[0] == "write") {
        return handleWrite();
      } else if (_request->suffix()[0] == "read") {
        return handleRead();
      } else if (_request->suffix()[0] == "config") {
        if (_request->requestType() != GeneralRequest::RequestType::GET) {
          return reportMethodNotAllowed();
        }
        return handleConfig();
      } else if (_request->suffix()[0] == "state") {
        if (_request->requestType() != GeneralRequest::RequestType::GET) {
          return reportMethodNotAllowed();
        }
        return handleState();
<<<<<<< HEAD
=======
      } else if (_request->suffix()[0] == "stores") {
        return handleStores();
>>>>>>> 3127b422
      } else {
        return reportUnknownMethod();
      }
    }
  } catch (...) {
    // Ignore this error
  }
  return HttpHandler::status_t(HANDLER_DONE);
}<|MERGE_RESOLUTION|>--- conflicted
+++ resolved
@@ -80,10 +80,6 @@
   _response->setHeaderNC(location, rendpoint);
 }
 
-<<<<<<< HEAD
-inline HttpHandler::status_t RestAgencyHandler::handleWrite() {
-  arangodb::velocypack::Options options;  // TODO: User not wait.
-=======
 HttpHandler::status_t RestAgencyHandler::handleStores () {
   if (_request->requestType() == GeneralRequest::RequestType::GET) {
     Builder body;
@@ -104,7 +100,6 @@
 
 HttpHandler::status_t RestAgencyHandler::handleWrite () {
   arangodb::velocypack::Options options; // TODO: User not wait. 
->>>>>>> 3127b422
   if (_request->requestType() == GeneralRequest::RequestType::POST) {
     query_t query;
 
@@ -251,11 +246,8 @@
           return reportMethodNotAllowed();
         }
         return handleState();
-<<<<<<< HEAD
-=======
       } else if (_request->suffix()[0] == "stores") {
         return handleStores();
->>>>>>> 3127b422
       } else {
         return reportUnknownMethod();
       }
