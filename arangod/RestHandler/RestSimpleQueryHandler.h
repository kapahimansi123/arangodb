--- conflicted
+++ resolved
@@ -41,13 +41,8 @@
 class RestSimpleQueryHandler : public RestCursorHandler {
  public:
   RestSimpleQueryHandler(
-<<<<<<< HEAD
-      rest::HttpRequest*,
+      HttpRequest*,
       arangodb::aql::QueryRegistry*);
-=======
-      HttpRequest*,
-      std::pair<arangodb::ApplicationV8*, arangodb::aql::QueryRegistry*>*);
->>>>>>> f0bb30c3
 
  public:
   status_t execute() override final;
