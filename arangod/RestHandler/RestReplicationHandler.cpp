--- conflicted
+++ resolved
@@ -3285,21 +3285,13 @@
   std::vector<CollectionCreationInfo> infos{{name, collectionType, slice}};
   bool isNewDatabase = false;
   bool allowSystem = true;
-<<<<<<< HEAD
-  bool isSingleServerEnterpriseCollection = false;
-=======
   bool allowEnterpriseCollectionsOnSingleServer = false;
->>>>>>> 437af9f9
   bool enforceReplicationFactor = false;
 
 #ifdef USE_ENTERPRISE
   if (slice.get(StaticStrings::IsSmart).isTrue() ||
       slice.get(StaticStrings::GraphIsSatellite).isTrue()) {
-<<<<<<< HEAD
-    isSingleServerEnterpriseCollection = true;
-=======
     allowEnterpriseCollectionsOnSingleServer = true;
->>>>>>> 437af9f9
     enforceReplicationFactor = true;
   }
 #endif
@@ -3308,11 +3300,7 @@
   std::vector<std::shared_ptr<LogicalCollection>> collections;
   Result res = methods::Collections::create(_vocbase, options, infos, true,
                       enforceReplicationFactor, isNewDatabase, nullptr, collections,
-<<<<<<< HEAD
-                      allowSystem, isSingleServerEnterpriseCollection, true);
-=======
                       allowSystem, allowEnterpriseCollectionsOnSingleServer, true);
->>>>>>> 437af9f9
   if (res.fail()) {
     return res.errorNumber();
   }
