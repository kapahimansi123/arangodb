--- conflicted
+++ resolved
@@ -77,13 +77,8 @@
   bool shutdownClusterFound;
   std::string const& shutdownCluster =
       _request->value("shutdown_cluster", shutdownClusterFound);
-<<<<<<< HEAD
   if (shutdownClusterFound && shutdownCluster == "1" && AsyncAgencyCommManager::isEnabled()) {
-    AgencyComm agency;
-=======
-  if (shutdownClusterFound && shutdownCluster == "1" && AgencyCommManager::isEnabled()) {
     AgencyComm agency(server());
->>>>>>> a490e40c
     VPackBuilder builder;
     builder.add(VPackValue(true));
     AgencyCommResult result = agency.setValue("Shutdown", builder.slice(), 0.0);
