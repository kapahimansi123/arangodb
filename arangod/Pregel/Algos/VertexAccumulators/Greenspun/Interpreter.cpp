////////////////////////////////////////////////////////////////////////////////
/// DISCLAIMER
///
/// Copyright 2020 ArangoDB GmbH, Cologne, Germany
///
/// Licensed under the Apache License, Version 2.0 (the "License");
/// you may not use this file except in compliance with the License.
/// You may obtain a copy of the License at
///
///     http://www.apache.org/licenses/LICENSE-2.0
///
/// Unless required by applicable law or agreed to in writing, software
/// distributed under the License is distributed on an "AS IS" BASIS,
/// WITHOUT WARRANTIES OR CONDITIONS OF ANY KIND, either express or implied.
/// See the License for the specific language governing permissions and
/// limitations under the License.
///
/// Copyright holder is ArangoDB GmbH, Cologne, Germany
///
/// @author Heiko Kernbach
/// @author Lars Maier
/// @author Markus Pfeiffer
////////////////////////////////////////////////////////////////////////////////

// #include "Basics/debugging.h"
#include "Interpreter.h"
#include "Primitives.h"

#include <iostream>

#include <velocypack/Iterator.h>

using namespace arangodb::velocypack;

void InitInterpreter() {
    RegisterPrimitives();
}

<<<<<<< HEAD
void Apply(EvalContext& ctx, std::string const& function,
           VPackSlice const params, VPackBuilder& result) {
  auto f = primitives.find(function);
  if (f != primitives.end()) {
    f->second(ctx, params, result);
  } else {
    std::cerr << "primitive not found " << function << std::endl;
    std::abort();
  }
}

void PrepareParameters(EvalContext& ctx, ArrayIterator paramIterator, VPackBuilder& result) {
  { VPackArrayBuilder builder(&result);
    for(; paramIterator.valid(); ++paramIterator) {
      std::cerr << " parameter: " << (*paramIterator).toJson() << std::endl;
      Evaluate(ctx, *paramIterator, result);
    }
  }
}

void SpecialIf(EvalContext& ctx, ArrayIterator paramIterator, VPackBuilder& result) {
  std::cerr << "Special form `if`" << std::endl;
  auto conditions = *paramIterator;
  std::cerr << "Conditions are " << conditions.toJson() << std::endl;
  if (conditions.isArray()) {

    for (auto&& e : ArrayIterator(conditions)) {
      std::cerr << "pair " << e.toJson() << std::endl;

      auto&& [cond, body] = unpackTuple<VPackSlice, VPackSlice>(e);


      VPackBuilder condResult;
      Evaluate(ctx, cond, condResult);
      std::cerr << "condition evaluated to " << condResult.toJson() << " which is seen as " << !condResult.slice().isFalse() << std::endl;
      if (!condResult.slice().isFalse()) {
        Evaluate(ctx, body, result);
        return;
      }

      result.add(VPackSlice::noneSlice());
    }
  } else {
    std::cerr << "expected conditions to be array, found: " << conditions.toJson();
    std::abort();
  }
}

void SpecialList(EvalContext& ctx, ArrayIterator paramIterator, VPackBuilder& result) {
  VPackArrayBuilder array(&result);
  result.add(paramIterator);
=======
std::ostream& EvalDebugOut(size_t depth) {
  for(size_t i = 0; i<depth; ++i) {
    std::cerr << " ";
  }
  return std::cerr;
}

void Apply(EvalContext& ctx, VPackSlice const function, VPackSlice const params, VPackBuilder& result) {
  EvalDebugOut(ctx.depth) << "APPLY IN: " << function.toJson() << " " << params.toJson() << std::endl;
  if (function.isString() && params.isArray()) {
        auto f = primitives.find(function.copyString());
        if (f != primitives.end()) {
            f->second(ctx, params, result);
        } else {
          EvalDebugOut(ctx.depth) << "primitive not found " << function.toJson() << std::endl;
            std::abort();
        }
    } else {
      EvalDebugOut(ctx.depth)
        << "either function is not a string or params is not an array: " << std::endl;
      EvalDebugOut(ctx.depth) << function.toJson() << std::endl;
      EvalDebugOut(ctx.depth) << params.toJson() << std::endl;
      std::abort();
    }

  if (result.isClosed()) {
    EvalDebugOut(ctx.depth) << "APPLY RESULT: " << result.toJson() << std::endl;
  } else {
    EvalDebugOut(ctx.depth) << "APPLY RESULT: (not printable because not sealed object)" << std::endl;
  }
>>>>>>> 325b9321
}

#define EVAL(ctx,slice,result) \
  { ++ctx.depth; Evaluate(ctx,slice,result); --ctx.depth; }

void Evaluate(EvalContext& ctx, VPackSlice const slice, VPackBuilder& result) {
  EvalDebugOut(ctx.depth) << "EVAL IN: " << slice.toJson() << std::endl;
  if (slice.isArray()) {
<<<<<<< HEAD

=======
>>>>>>> 325b9321
      auto paramIterator = ArrayIterator(slice);

      VPackBuilder functionBuilder;

      EvalDebugOut(ctx.depth) << "FUNC: " << std::endl;
      EVAL(ctx, *paramIterator, functionBuilder);

      ++paramIterator;

<<<<<<< HEAD
      VPackSlice functionSlice = functionBuilder.slice();
      if (functionSlice.isString()) {
=======
      EvalDebugOut(ctx.depth) << "PARM: " << std::endl;
      VPackBuilder paramBuilder;
      { VPackArrayBuilder builder(&paramBuilder);
          for(; paramIterator.valid(); ++paramIterator) {
              EVAL(ctx, *paramIterator, paramBuilder);
          }
      }
>>>>>>> 325b9321

        // check for special forms
        if (functionSlice.isEqualString("if")) {
          SpecialIf(ctx, paramIterator, result);
        } else if (functionSlice.isEqualString("quote")) {
          SpecialList(ctx, paramIterator, result);
        } else {
          std::cerr << "function application" << std::endl;
          VPackBuilder paramBuilder;
          PrepareParameters(ctx, paramIterator, paramBuilder);
          Apply(ctx, functionSlice.copyString(), paramBuilder.slice(), result);
        }
      } else {
        std::cerr << "function is not a string, found " << functionSlice.toJson();
        std::abort();
      }
  } else {
    EvalDebugOut(ctx.depth) << "LIT: " << std::endl;
    result.add(slice);
  }
//   EvalDebugOut(ctx.depth) << "EVAL RESULT: " << result.toJson() << std::endl;
}<|MERGE_RESOLUTION|>--- conflicted
+++ resolved
@@ -36,51 +36,73 @@
     RegisterPrimitives();
 }
 
-<<<<<<< HEAD
+
+#define EVAL(ctx,slice,result) \
+  { ++ctx.depth; Evaluate(ctx,slice,result); --ctx.depth; }
+
+std::ostream& EvalDebugOut(size_t depth) {
+  for(size_t i = 0; i<depth; ++i) {
+    std::cerr << " ";
+  }
+  return std::cerr;
+}
+
+
 void Apply(EvalContext& ctx, std::string const& function,
            VPackSlice const params, VPackBuilder& result) {
-  auto f = primitives.find(function);
-  if (f != primitives.end()) {
-    f->second(ctx, params, result);
+  EvalDebugOut(ctx.depth) << "APPLY IN: " << function << " " << params.toJson()
+                          << std::endl;
+  if (params.isArray()) {
+    auto f = primitives.find(function);
+    if (f != primitives.end()) {
+      f->second(ctx, params, result);
+    } else {
+      std::cerr << "primitive not found " << function << std::endl;
+      std::abort();
+    }
+
   } else {
-    std::cerr << "primitive not found " << function << std::endl;
+    EvalDebugOut(ctx.depth) << "either function params is not an array: " << std::endl;
+    EvalDebugOut(ctx.depth) << params.toJson() << std::endl;
     std::abort();
+  }
+
+  if (result.isClosed()) {
+    EvalDebugOut(ctx.depth) << "APPLY RESULT: " << result.toJson() << std::endl;
+  } else {
+    EvalDebugOut(ctx.depth)
+        << "APPLY RESULT: (not printable because not sealed object)" << std::endl;
   }
 }
 
 void PrepareParameters(EvalContext& ctx, ArrayIterator paramIterator, VPackBuilder& result) {
   { VPackArrayBuilder builder(&result);
     for(; paramIterator.valid(); ++paramIterator) {
-      std::cerr << " parameter: " << (*paramIterator).toJson() << std::endl;
-      Evaluate(ctx, *paramIterator, result);
+      EvalDebugOut(ctx.depth) << "PARAM: " << (*paramIterator).toJson() << std::endl;
+      EVAL(ctx, *paramIterator, result);
     }
   }
 }
 
 void SpecialIf(EvalContext& ctx, ArrayIterator paramIterator, VPackBuilder& result) {
-  std::cerr << "Special form `if`" << std::endl;
   auto conditions = *paramIterator;
-  std::cerr << "Conditions are " << conditions.toJson() << std::endl;
   if (conditions.isArray()) {
 
     for (auto&& e : ArrayIterator(conditions)) {
-      std::cerr << "pair " << e.toJson() << std::endl;
-
       auto&& [cond, body] = unpackTuple<VPackSlice, VPackSlice>(e);
 
-
       VPackBuilder condResult;
-      Evaluate(ctx, cond, condResult);
-      std::cerr << "condition evaluated to " << condResult.toJson() << " which is seen as " << !condResult.slice().isFalse() << std::endl;
+      EVAL(ctx, cond, condResult);
+      EvalDebugOut(ctx.depth) << "IF condition evaluated to `" << condResult.toJson() << "` which is interpreted as " << std::boolalpha << !condResult.slice().isFalse() << std::endl;
       if (!condResult.slice().isFalse()) {
-        Evaluate(ctx, body, result);
+        EVAL(ctx, body, result);
         return;
       }
 
       result.add(VPackSlice::noneSlice());
     }
   } else {
-    std::cerr << "expected conditions to be array, found: " << conditions.toJson();
+    EvalDebugOut(ctx.depth) << "IF expected conditions to be array, found: " << conditions.toJson();
     std::abort();
   }
 }
@@ -88,85 +110,31 @@
 void SpecialList(EvalContext& ctx, ArrayIterator paramIterator, VPackBuilder& result) {
   VPackArrayBuilder array(&result);
   result.add(paramIterator);
-=======
-std::ostream& EvalDebugOut(size_t depth) {
-  for(size_t i = 0; i<depth; ++i) {
-    std::cerr << " ";
-  }
-  return std::cerr;
 }
-
-void Apply(EvalContext& ctx, VPackSlice const function, VPackSlice const params, VPackBuilder& result) {
-  EvalDebugOut(ctx.depth) << "APPLY IN: " << function.toJson() << " " << params.toJson() << std::endl;
-  if (function.isString() && params.isArray()) {
-        auto f = primitives.find(function.copyString());
-        if (f != primitives.end()) {
-            f->second(ctx, params, result);
-        } else {
-          EvalDebugOut(ctx.depth) << "primitive not found " << function.toJson() << std::endl;
-            std::abort();
-        }
-    } else {
-      EvalDebugOut(ctx.depth)
-        << "either function is not a string or params is not an array: " << std::endl;
-      EvalDebugOut(ctx.depth) << function.toJson() << std::endl;
-      EvalDebugOut(ctx.depth) << params.toJson() << std::endl;
-      std::abort();
-    }
-
-  if (result.isClosed()) {
-    EvalDebugOut(ctx.depth) << "APPLY RESULT: " << result.toJson() << std::endl;
-  } else {
-    EvalDebugOut(ctx.depth) << "APPLY RESULT: (not printable because not sealed object)" << std::endl;
-  }
->>>>>>> 325b9321
-}
-
-#define EVAL(ctx,slice,result) \
-  { ++ctx.depth; Evaluate(ctx,slice,result); --ctx.depth; }
 
 void Evaluate(EvalContext& ctx, VPackSlice const slice, VPackBuilder& result) {
   EvalDebugOut(ctx.depth) << "EVAL IN: " << slice.toJson() << std::endl;
   if (slice.isArray()) {
-<<<<<<< HEAD
-
-=======
->>>>>>> 325b9321
       auto paramIterator = ArrayIterator(slice);
 
       VPackBuilder functionBuilder;
-
       EvalDebugOut(ctx.depth) << "FUNC: " << std::endl;
       EVAL(ctx, *paramIterator, functionBuilder);
-
       ++paramIterator;
-
-<<<<<<< HEAD
       VPackSlice functionSlice = functionBuilder.slice();
       if (functionSlice.isString()) {
-=======
-      EvalDebugOut(ctx.depth) << "PARM: " << std::endl;
-      VPackBuilder paramBuilder;
-      { VPackArrayBuilder builder(&paramBuilder);
-          for(; paramIterator.valid(); ++paramIterator) {
-              EVAL(ctx, *paramIterator, paramBuilder);
-          }
-      }
->>>>>>> 325b9321
-
         // check for special forms
         if (functionSlice.isEqualString("if")) {
           SpecialIf(ctx, paramIterator, result);
         } else if (functionSlice.isEqualString("quote")) {
           SpecialList(ctx, paramIterator, result);
         } else {
-          std::cerr << "function application" << std::endl;
           VPackBuilder paramBuilder;
           PrepareParameters(ctx, paramIterator, paramBuilder);
           Apply(ctx, functionSlice.copyString(), paramBuilder.slice(), result);
         }
       } else {
-        std::cerr << "function is not a string, found " << functionSlice.toJson();
+        EvalDebugOut(ctx.depth) << "function is not a string, found " << functionSlice.toJson();
         std::abort();
       }
   } else {
