--- conflicted
+++ resolved
@@ -30,13 +30,10 @@
 
 VertexAccumulatorAggregator::VertexAccumulatorAggregator(AccumulatorOptions const& opts,
                                                          bool persists)
-<<<<<<< HEAD
-  : fake(), accumulator(instantiateAccumulator(fake, opts)), permanent(persists) {
-=======
     : fake(), accumulator(instantiateAccumulator(fake, opts)), permanent(persists) {
->>>>>>> 93e1ae4a
   if (accumulator == nullptr) {
-    THROW_ARANGO_EXCEPTION_MESSAGE(TRI_ERROR_BAD_PARAMETER, "Failed to create global vertex accumulator.");
+    THROW_ARANGO_EXCEPTION_MESSAGE(
+        TRI_ERROR_BAD_PARAMETER, "Failed to create global vertex accumulator.");
   }
 }
 
@@ -51,11 +48,7 @@
   accumulator->setBySlice(slice);
 }
 
-<<<<<<< HEAD
-void const* VertexAccumulatorAggregator::getAggregatedValue() const  {
-=======
 void const* VertexAccumulatorAggregator::getAggregatedValue() const {
->>>>>>> 93e1ae4a
   LOG_DEVEL << "VertexAccumulatorAggregator::getAggregatedValue";
   return accumulator->getValuePointer();
 }
