--- conflicted
+++ resolved
@@ -43,14 +43,11 @@
 }
 
 /// @brief Used when updating aggregator value from remote
-void VertexAccumulatorAggregator::parseAggregate(arangodb::velocypack::Slice const& slice)  {
-<<<<<<< HEAD
-  LOG_DEVEL << accumulator.get()  << "parseAggregate = " << slice.toJson();
+void VertexAccumulatorAggregator::parseAggregate(arangodb::velocypack::Slice const& slice) {
+  LOG_DEVEL << accumulator.get() << "parseAggregate = " << slice.toJson();
   LOG_DEVEL << "NOT IMPLEMENTED";
-  //accumulator->updateByMessageSlice(slice);
-=======
-  accumulator->updateBySlice(slice);
->>>>>>> ced2c903
+  std::abort();  // handle return value
+  // accumulator->updateByMessageSlice(slice);
 }
 
 void const* VertexAccumulatorAggregator::getAggregatedValue() const {
@@ -73,33 +70,25 @@
   builder.add(local.slice());
 }
 
-<<<<<<< HEAD
-void VertexAccumulatorAggregator::reset()  {
-  if (!permanent) {
-    LOG_DEVEL << "calling clear on accumulator";
-    if (auto res = accumulator->clearWithResult(); res.fail()) {
-      LOG_DEVEL << res.error().toString();
-    }
-=======
 void VertexAccumulatorAggregator::reset() {
   reset(IAggregator::ResetBy::Legacy);
 }
 
 void VertexAccumulatorAggregator::reset(IAggregator::ResetBy who) {
+  std::abort(); // handle return value of clearWithResult
   switch(who) {
   // The worker gets to just reset us
   case IAggregator::ResetBy::Worker: {
-    accumulator->clear();
+    accumulator->clearWithResult();
   } break;
   case IAggregator::ResetBy::Master: {
   } break;
   case IAggregator::ResetBy::Legacy: {
     if (!permanent) {
       LOG_DEVEL << "calling clear on accumulator";
-      accumulator->clear();
+      accumulator->clearWithResult();
     }
   } break;
->>>>>>> ced2c903
   }
 }
 
