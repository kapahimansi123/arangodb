////////////////////////////////////////////////////////////////////////////////
/// DISCLAIMER
///
/// Copyright 2020 ArangoDB GmbH, Cologne, Germany
///
/// Licensed under the Apache License, Version 2.0 (the "License");
/// you may not use this file except in compliance with the License.
/// You may obtain a copy of the License at
///
///     http://www.apache.org/licenses/LICENSE-2.0
///
/// Unless required by applicable law or agreed to in writing, software
/// distributed under the License is distributed on an "AS IS" BASIS,
/// WITHOUT WARRANTIES OR CONDITIONS OF ANY KIND, either express or implied.
/// See the License for the specific language governing permissions and
/// limitations under the License.
///
/// Copyright holder is ArangoDB GmbH, Cologne, Germany
///
/// @author Heiko Kernbach
/// @author Lars Maier
/// @author Markus Pfeiffer
////////////////////////////////////////////////////////////////////////////////

#include <Logger/LogMacros.h>
#include <Logger/Logger.h>

#include "MasterContext.h"

namespace arangodb::pregel::algos::accumulators {

MasterContext::MasterContext(VertexAccumulators const* algorithm)
    : _algo(algorithm) {
  InitMachine(_airMachine);

<<<<<<< HEAD
  _airMachine.setFunctionMember("goto-phase", &MasterContext::air_GotoPhase, this);
  _airMachine.setFunctionMember("finish", &MasterContext::air_Finish, this);
=======
  _airMachine.setFunction("goto-phase",
                          std::bind(&MasterContext::air_GotoPhase, this, std::placeholders::_1,
                                    std::placeholders::_2, std::placeholders::_3));

  _airMachine.setFunction("finish",
                          std::bind(&MasterContext::air_Finish, this, std::placeholders::_1,
                                    std::placeholders::_2, std::placeholders::_3));

  _airMachine.setFunction("vertex-count",
                          std::bind(&MasterContext::air_VertexCount, this,
                                    std::placeholders::_1, std::placeholders::_2,
                                    std::placeholders::_3));

  _airMachine.setFunction("accum-ref",
                          std::bind(&MasterContext::air_AccumRef, this, std::placeholders::_1,
                                    std::placeholders::_2, std::placeholders::_3));

  _airMachine.setFunction("accum-set!",
                          std::bind(&MasterContext::air_AccumSet, this, std::placeholders::_1,
                                    std::placeholders::_2, std::placeholders::_3));
>>>>>>> c7c292ee
}

greenspun::EvalResult MasterContext::air_GotoPhase(greenspun::Machine& ctx,
                                                   VPackSlice const params,
                                                   VPackBuilder& result) {
  if (params.length() == 1) {
    VPackSlice v = params.at(0);
    if (v.isString()) {
      if (!gotoPhase(v.stringView())) {
        return greenspun::EvalError("Unknown phase `" +
                                    std::string{v.stringView()} + "`");
      } else {
        return {};
      }
    }
  }

  return greenspun::EvalError("expect single string argument");
}

greenspun::EvalResult MasterContext::air_Finish(greenspun::Machine& ctx,
                                                VPackSlice const params,
                                                VPackBuilder& result) {
  if (params.isEmptyArray()) {
    finish();
    return {};
  }

  return greenspun::EvalError("expect no arguments");
}

greenspun::EvalResult MasterContext::air_VertexCount(greenspun::Machine& ctx,
                                                     VPackSlice const params,
                                                     VPackBuilder& result) {
  if (!params.isEmptyArray()) {
    return greenspun::EvalError("expected no argument");
  }
  result.add(VPackValue(vertexCount()));
  return {};
}

greenspun::EvalResult MasterContext::air_AccumRef(greenspun::Machine& ctx,
                                                  VPackSlice const params,
                                                  VPackBuilder& result) {
  auto&& [accumId] = unpackTuple<std::string_view>(params);
  std::string globalName = "[global]-";
  globalName += accumId;
  auto accum = getAggregator<VertexAccumulatorAggregator>(globalName);
  if (accum != nullptr) {
    accum->getAccumulator().getValueIntoBuilder(result);
    return {};
  }
  return greenspun::EvalError("global accumulator `" + std::string{accumId} +
                              "' not found");
}

greenspun::EvalResult MasterContext::air_AccumSet(greenspun::Machine& ctx,
                                                  VPackSlice const params,
                                                  VPackBuilder& result) {
  auto&& [accumId, value] = unpackTuple<std::string_view, VPackSlice>(params);
  std::string globalName = "[global]-";
  globalName += accumId;
  auto accum = getAggregator<VertexAccumulatorAggregator>(globalName);
  if (accum != nullptr) {
    accum->getAccumulator().setBySlice(value);
    return {};
  }

  return greenspun::EvalError("accumulator `" + std::string{accumId} +
                              "` not found");
}

bool MasterContext::gotoPhase(std::string_view nextPhase) {
  auto const& phases = _algo->options().phases;
  auto iter = std::find_if(phases.begin(), phases.end(),
                           [&](auto const& ph) { return ph.name == nextPhase; });
  if (iter == std::end(phases)) {
    return false;
  }
  LOG_DEVEL << "goto phase " << nextPhase;
  aggregate<uint32_t>("phase", iter - phases.begin());
  aggregate<uint64_t>("phase-first-step", globalSuperstep() + 1);
  userSelectedNext = ContinuationResult::ACTIVATE_ALL;
  return true;
}

void MasterContext::finish() {
  LOG_DEVEL << "onHalt decided that we have finished";
  userSelectedNext = ContinuationResult::ABORT;
}

MasterContext::ContinuationResult MasterContext::postGlobalSuperstep(bool allVertexesVotedHalt) {
  if (!allVertexesVotedHalt) {
    return ContinuationResult::DONT_CARE;
  }

  auto phase_index = *getAggregatedValue<uint32_t>("phase");
  auto phase = _algo->options().phases.at(phase_index);

  if (!phase.onHalt.isEmpty()) {
    VPackBuilder onHaltResult;

    userSelectedNext = ContinuationResult::DONT_CARE;
    LOG_DEVEL << "evaluating user defined program: " << phase.onHalt.slice().toJson();
    auto res = greenspun::Evaluate(_airMachine, phase.onHalt.slice(), onHaltResult);
    if (res.fail()) {
      LOG_TOPIC("ac23e", ERR, Logger::PREGEL)
          << "onHalt program of phase `" << phase.name
          << "` returned and error: " << res.error().toString();
      return ContinuationResult::ABORT;
    }

    if (userSelectedNext == ContinuationResult::DONT_CARE) {
      LOG_TOPIC("ac23e", ERR, Logger::PREGEL)
          << "onHalt program of phase `" + phase.name +
                 "` did not specify how to continue";
      return ContinuationResult::ABORT;
    }

    return userSelectedNext;
  } else {
    // simply select next phase or end
    phase_index += 1;
    if (phase_index == _algo->options().phases.size()) {
      LOG_DEVEL << "phase ended, no on halt program. Finish algorithm "
                   "because it was the last phase";
      return ContinuationResult::ABORT;
    }

    LOG_DEVEL << "no on halt program for this phase, going to next phase " << phase_index;
    aggregate<uint32_t>("phase", phase_index);
    aggregate<uint64_t>("phase-first-step", globalSuperstep() + 1);
    return ContinuationResult::ACTIVATE_ALL;
  }
}

}  // namespace arangodb::pregel::algos::accumulators<|MERGE_RESOLUTION|>--- conflicted
+++ resolved
@@ -33,31 +33,11 @@
     : _algo(algorithm) {
   InitMachine(_airMachine);
 
-<<<<<<< HEAD
   _airMachine.setFunctionMember("goto-phase", &MasterContext::air_GotoPhase, this);
   _airMachine.setFunctionMember("finish", &MasterContext::air_Finish, this);
-=======
-  _airMachine.setFunction("goto-phase",
-                          std::bind(&MasterContext::air_GotoPhase, this, std::placeholders::_1,
-                                    std::placeholders::_2, std::placeholders::_3));
-
-  _airMachine.setFunction("finish",
-                          std::bind(&MasterContext::air_Finish, this, std::placeholders::_1,
-                                    std::placeholders::_2, std::placeholders::_3));
-
-  _airMachine.setFunction("vertex-count",
-                          std::bind(&MasterContext::air_VertexCount, this,
-                                    std::placeholders::_1, std::placeholders::_2,
-                                    std::placeholders::_3));
-
-  _airMachine.setFunction("accum-ref",
-                          std::bind(&MasterContext::air_AccumRef, this, std::placeholders::_1,
-                                    std::placeholders::_2, std::placeholders::_3));
-
-  _airMachine.setFunction("accum-set!",
-                          std::bind(&MasterContext::air_AccumSet, this, std::placeholders::_1,
-                                    std::placeholders::_2, std::placeholders::_3));
->>>>>>> c7c292ee
+  _airMachine.setFunction("vertex-count", &MasterContext::air_VertexCount, this);
+  _airMachine.setFunction("accum-ref", &MasterContext::air_AccumRef, this);
+  _airMachine.setFunction("accum-set!", &MasterContext::air_AccumSet, this);
 }
 
 greenspun::EvalResult MasterContext::air_GotoPhase(greenspun::Machine& ctx,
