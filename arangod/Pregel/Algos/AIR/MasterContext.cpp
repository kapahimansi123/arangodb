////////////////////////////////////////////////////////////////////////////////
/// DISCLAIMER
///
/// Copyright 2020 ArangoDB GmbH, Cologne, Germany
///
/// Licensed under the Apache License, Version 2.0 (the "License");
/// you may not use this file except in compliance with the License.
/// You may obtain a copy of the License at
///
///     http://www.apache.org/licenses/LICENSE-2.0
///
/// Unless required by applicable law or agreed to in writing, software
/// distributed under the License is distributed on an "AS IS" BASIS,
/// WITHOUT WARRANTIES OR CONDITIONS OF ANY KIND, either express or implied.
/// See the License for the specific language governing permissions and
/// limitations under the License.
///
/// Copyright holder is ArangoDB GmbH, Cologne, Germany
///
/// @author Heiko Kernbach
/// @author Lars Maier
/// @author Markus Pfeiffer
////////////////////////////////////////////////////////////////////////////////

#include <Logger/LogMacros.h>
#include <Logger/Logger.h>

#include "MasterContext.h"

namespace arangodb::pregel::algos::accumulators {

MasterContext::MasterContext(VertexAccumulators const* algorithm)
    : _algo(algorithm) {
  InitMachine(_airMachine);

  _airMachine.setFunction("goto-phase",
                          std::bind(&MasterContext::air_GotoPhase, this, std::placeholders::_1,
                                    std::placeholders::_2, std::placeholders::_3));

  _airMachine.setFunction("finish",
                          std::bind(&MasterContext::air_Finish, this, std::placeholders::_1,
                                    std::placeholders::_2, std::placeholders::_3));

  _airMachine.setFunction("vertex-count",
                          std::bind(&MasterContext::air_VertexCount, this,
                                    std::placeholders::_1, std::placeholders::_2,
                                    std::placeholders::_3));

  _airMachine.setFunction("accum-ref",
                          std::bind(&MasterContext::air_AccumRef, this, std::placeholders::_1,
                                    std::placeholders::_2, std::placeholders::_3));

  _airMachine.setFunction("accum-set!",
                          std::bind(&MasterContext::air_AccumSet, this, std::placeholders::_1,
                                    std::placeholders::_2, std::placeholders::_3));
}

greenspun::EvalResult MasterContext::air_GotoPhase(greenspun::Machine& ctx,
                                                   VPackSlice const params,
                                                   VPackBuilder& result) {
  if (params.length() == 1) {
    VPackSlice v = params.at(0);
    if (v.isString()) {
      if (!gotoPhase(v.stringView())) {
        return greenspun::EvalError("Unknown phase `" +
                                    std::string{v.stringView()} + "`");
      } else {
        return {};
      }
    }
  }

  return greenspun::EvalError("expect single string argument");
}

greenspun::EvalResult MasterContext::air_Finish(greenspun::Machine& ctx,
                                                VPackSlice const params,
                                                VPackBuilder& result) {
  if (params.isEmptyArray()) {
    finish();
    return {};
  }

  return greenspun::EvalError("expect no arguments");
}

greenspun::EvalResult MasterContext::air_VertexCount(greenspun::Machine& ctx,
                                                     VPackSlice const params,
                                                     VPackBuilder& result) {
  if (!params.isEmptyArray()) {
    return greenspun::EvalError("expected no argument");
  }
  result.add(VPackValue(vertexCount()));
  return {};
}

greenspun::EvalResult MasterContext::air_AccumRef(greenspun::Machine& ctx,
                                                  VPackSlice const params,
                                                  VPackBuilder& result) {
  auto&& [accumId] = unpackTuple<std::string_view>(params);
  std::string globalName = "[global]-";
  globalName += accumId;
  auto accum = getAggregator<VertexAccumulatorAggregator>(globalName);
  if (accum != nullptr) {
    accum->getAccumulator().getValueIntoBuilder(result);
    return {};
  }
  return greenspun::EvalError("global accumulator `" + std::string{accumId} +
                              "' not found");
}

greenspun::EvalResult MasterContext::air_AccumSet(greenspun::Machine& ctx,
                                                  VPackSlice const params,
                                                  VPackBuilder& result) {
  auto&& [accumId, value] = unpackTuple<std::string_view, VPackSlice>(params);
  std::string globalName = "[global]-";
  globalName += accumId;
  auto accum = getAggregator<VertexAccumulatorAggregator>(globalName);
  if (accum != nullptr) {
    accum->getAccumulator().setBySlice(value);
    return {};
  }

  return greenspun::EvalError("accumulator `" + std::string{accumId} +
                              "` not found");
}

bool MasterContext::gotoPhase(std::string_view nextPhase) {
  auto const& phases = _algo->options().phases;
  auto iter = std::find_if(phases.begin(), phases.end(),
                           [&](auto const& ph) { return ph.name == nextPhase; });
  if (iter == std::end(phases)) {
    return false;
  }
  LOG_DEVEL << "goto phase " << nextPhase;
  aggregate<uint32_t>("phase", iter - phases.begin());
  aggregate<uint64_t>("phase-first-step", globalSuperstep() + 1);
  userSelectedNext = ContinuationResult::ACTIVATE_ALL;
  return true;
}

void MasterContext::finish() {
  LOG_DEVEL << "onHalt decided that we have finished";
  userSelectedNext = ContinuationResult::ABORT;
}

MasterContext::ContinuationResult MasterContext::postGlobalSuperstep(bool allVertexesVotedHalt) {
  if (!allVertexesVotedHalt) {
    return ContinuationResult::DONT_CARE;
  }

  auto phase_index = *getAggregatedValue<uint32_t>("phase");
  auto phase = _algo->options().phases.at(phase_index);

  if (!phase.onHalt.isEmpty()) {
    VPackBuilder onHaltResult;

    userSelectedNext = ContinuationResult::DONT_CARE;
    LOG_DEVEL << "evaluating user defined program: " << phase.onHalt.slice().toJson();
<<<<<<< HEAD
    auto res = greenspun::Evaluate(_airMachine, phase.onHalt.slice(), onHaltResult);
    if (res.fail()) {
      LOG_TOPIC("ac23e", ERR, Logger::PREGEL)
        << "onHalt program of phase `" << phase.name <<
        "` returned and error: " << res.error().toString();
=======
    auto res = Evaluate(ctx, phase.onHalt.slice(), onHaltResult);
    if (res.fail()) {
      LOG_TOPIC("ac23e", ERR, Logger::PREGEL)
                     << "onHalt program of phase `" << phase.name <<
                        "` returned and error: " << res.error().toString();
>>>>>>> 93e1ae4a
      return ContinuationResult::ABORT;
    }

    if (userSelectedNext == ContinuationResult::DONT_CARE) {
      LOG_TOPIC("ac23e", ERR, Logger::PREGEL)
          << "onHalt program of phase `" + phase.name +
                 "` did not specify how to continue";
      return ContinuationResult::ABORT;
    }

    return userSelectedNext;
  } else {
    // simply select next phase or end
    phase_index += 1;
    if (phase_index == _algo->options().phases.size()) {
      LOG_DEVEL << "phase ended, no on halt program. Finish algorithm "
                   "because it was the last phase";
      return ContinuationResult::ABORT;
    }

    LOG_DEVEL << "no on halt program for this phase, going to next phase " << phase_index;
    aggregate<uint32_t>("phase", phase_index);
    aggregate<uint64_t>("phase-first-step", globalSuperstep() + 1);
    return ContinuationResult::ACTIVATE_ALL;
  }
}

}  // namespace arangodb::pregel::algos::accumulators<|MERGE_RESOLUTION|>--- conflicted
+++ resolved
@@ -157,19 +157,11 @@
 
     userSelectedNext = ContinuationResult::DONT_CARE;
     LOG_DEVEL << "evaluating user defined program: " << phase.onHalt.slice().toJson();
-<<<<<<< HEAD
     auto res = greenspun::Evaluate(_airMachine, phase.onHalt.slice(), onHaltResult);
     if (res.fail()) {
       LOG_TOPIC("ac23e", ERR, Logger::PREGEL)
-        << "onHalt program of phase `" << phase.name <<
-        "` returned and error: " << res.error().toString();
-=======
-    auto res = Evaluate(ctx, phase.onHalt.slice(), onHaltResult);
-    if (res.fail()) {
-      LOG_TOPIC("ac23e", ERR, Logger::PREGEL)
-                     << "onHalt program of phase `" << phase.name <<
-                        "` returned and error: " << res.error().toString();
->>>>>>> 93e1ae4a
+          << "onHalt program of phase `" << phase.name
+          << "` returned and error: " << res.error().toString();
       return ContinuationResult::ABORT;
     }
 
