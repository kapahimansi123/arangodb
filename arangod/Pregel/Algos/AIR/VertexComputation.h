////////////////////////////////////////////////////////////////////////////////
///
/// DISCLAIMER
///
/// Copyright 2020 ArangoDB GmbH, Cologne, Germany
///
/// Licensed under the Apache License, Version 2.0 (the "License");
/// you may not use this file except in compliance with the License.
/// You may obtain a copy of the License at
///
///     http://www.apache.org/licenses/LICENSE-2.0
///
/// Unless required by applicable law or agreed to in writing, software
/// distributed under the License is distributed on an "AS IS" BASIS,
/// WITHOUT WARRANTIES OR CONDITIONS OF ANY KIND, either express or implied.
/// See the License for the specific language governing permissions and
/// limitations under the License.
///
/// Copyright holder is ArangoDB GmbH, Cologne, Germany
///
/// @author Heiko Kernbach
/// @author Lars Maier
/// @author Markus Pfeiffer
///
////////////////////////////////////////////////////////////////////////////////

#ifndef ARANGODB_PREGEL_ALGOS_ACCUMULATORS_VERTEXCOMPUTATION_H
#define ARANGODB_PREGEL_ALGOS_ACCUMULATORS_VERTEXCOMPUTATION_H 1

#include "AIR.h"

#include "Greenspun/Interpreter.h"

namespace arangodb {
namespace pregel {
namespace algos {
namespace accumulators {

class VertexComputation : public vertex_computation {
 public:
  explicit VertexComputation(VertexAccumulators const& algorithm);
  void compute(MessageIterator<message_type> const& messages) override;
  VertexAccumulators const& algorithm() const;

 private:
<<<<<<< HEAD
  greenspun::EvalResult clearAllAccumulators();
  greenspun::EvalResultT<bool> processIncomingMessages(MessageIterator<MessageData> const& incomingMessages);
=======
  // Reset the *local* data of all the global
  // accumulators. We do this in every GSS, and never
  // read from these inside a pregel program
  void clearGlobalAccumulators();

  // After the pregel program ran, aggregate the
  // values in the global accumulators into
  // the aggregators to be send off to the conductor
  void aggregateGlobalAccumulators();

  bool processIncomingMessages(MessageIterator<MessageData> const& incomingMessages);
>>>>>>> ced2c903
  greenspun::EvalResult runProgram(greenspun::Machine& ctx, VPackSlice program);

  void registerLocalFunctions();

  // Local functions
  // TODO we might want to place these in a separate struct and call it
  //      the "vertex function library" or somesuch
  // TODO it has to be less cumbersome to declare these buggers. Maybe we implement
  //      these as structs with operator (), because the parameters are all the same
  //      and we can neatly wrap parameter checking inside?
  //
  // TODO Wrap and unwrap parameters using templates? Suppose I have a function I want
  //      to call from AIR that takes an uint64_t and a string and returns a bool,
  //      can we make template tricks to be able to declare
  //      blafunc<uint64_t, std::string, bool> which automatically unwraps
  //      into an appropriate call into the Machine, including error messages?
  //
  //      what about lists/variadic functions? might not be able to do them
  //
  //      register functions with type info & small documentation, so we can
  //      display it in the editor?

  greenspun::EvalResultT<std::unique_ptr<AccumulatorBase>&> vertexAccumulatorByName(std::string_view accumId);

  greenspun::EvalResult air_accumRef(greenspun::Machine& ctx,
                                     VPackSlice const params, VPackBuilder& result);
  greenspun::EvalResult air_accumSet(greenspun::Machine& ctx,
                                     VPackSlice const params, VPackBuilder& result);
  greenspun::EvalResult air_accumClear(greenspun::Machine& ctx,
                                       VPackSlice const params, VPackBuilder& result);



  greenspun::EvalResult air_sendToAccum(greenspun::Machine& ctx,
                                        VPackSlice const params, VPackBuilder& result);
  greenspun::EvalResult air_sendToAllNeighbours(greenspun::Machine& ctx,
                                                VPackSlice const params,
                                                VPackBuilder& result);

  greenspun::EvalResult air_globalAccumRef(greenspun::Machine& ctx,
                                           VPackSlice const params, VPackBuilder& result);
  greenspun::EvalResult air_sendToGlobalAccum(greenspun::Machine& ctx,
                                              VPackSlice const params, VPackBuilder& result);


  greenspun::EvalResult air_outboundEdges(greenspun::Machine& ctx,
                                          VPackSlice const params, VPackBuilder& result);
  greenspun::EvalResult air_neigbours(greenspun::Machine& ctx,
                                      VPackSlice const params, VPackBuilder& result);
  greenspun::EvalResult air_numberOutboundEdges(greenspun::Machine& ctx,
                                                VPackSlice const params,
                                                VPackBuilder& result);
  greenspun::EvalResult air_numberOfVertices(greenspun::Machine& ctx, VPackSlice const params,
                                             VPackBuilder& result);
  greenspun::EvalResult air_bindRef(greenspun::Machine& ctx,
                                    VPackSlice const params, VPackBuilder& result);

  // TODO: which of these IDs do we actually need?
  greenspun::EvalResult air_thisDoc(greenspun::Machine& ctx,
                                    VPackSlice const params, VPackBuilder& result);
  greenspun::EvalResult air_thisVertexId(greenspun::Machine& ctx,
                                    VPackSlice const params, VPackBuilder& result);
  greenspun::EvalResult air_thisUniqueId(greenspun::Machine& ctx,
                                    VPackSlice const params, VPackBuilder& result);
  greenspun::EvalResult air_thisPregelId(greenspun::Machine& ctx,
                                    VPackSlice const params, VPackBuilder& result);

  greenspun::EvalResult air_globalSuperstep(greenspun::Machine& ctx,
                                            VPackSlice const params, VPackBuilder& result);






 private:
  VertexAccumulators const& _algorithm;
  greenspun::Machine _airMachine;
};

}  // namespace accumulators
}  // namespace algos
}  // namespace pregel
}  // namespace arangodb
#endif<|MERGE_RESOLUTION|>--- conflicted
+++ resolved
@@ -43,10 +43,7 @@
   VertexAccumulators const& algorithm() const;
 
  private:
-<<<<<<< HEAD
-  greenspun::EvalResult clearAllAccumulators();
-  greenspun::EvalResultT<bool> processIncomingMessages(MessageIterator<MessageData> const& incomingMessages);
-=======
+
   // Reset the *local* data of all the global
   // accumulators. We do this in every GSS, and never
   // read from these inside a pregel program
@@ -57,8 +54,9 @@
   // the aggregators to be send off to the conductor
   void aggregateGlobalAccumulators();
 
-  bool processIncomingMessages(MessageIterator<MessageData> const& incomingMessages);
->>>>>>> ced2c903
+  greenspun::EvalResult clearAllAccumulators();
+  greenspun::EvalResultT<bool> processIncomingMessages(MessageIterator<MessageData> const& incomingMessages);
+
   greenspun::EvalResult runProgram(greenspun::Machine& ctx, VPackSlice program);
 
   void registerLocalFunctions();
@@ -129,11 +127,6 @@
   greenspun::EvalResult air_globalSuperstep(greenspun::Machine& ctx,
                                             VPackSlice const params, VPackBuilder& result);
 
-
-
-
-
-
  private:
   VertexAccumulators const& _algorithm;
   greenspun::Machine _airMachine;
