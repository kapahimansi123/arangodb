////////////////////////////////////////////////////////////////////////////////
/// DISCLAIMER
///
/// Copyright 2020 ArangoDB GmbH, Cologne, Germany
///
/// Licensed under the Apache License, Version 2.0 (the "License");
/// you may not use this file except in compliance with the License.
/// You may obtain a copy of the License at
///
///     http://www.apache.org/licenses/LICENSE-2.0
///
/// Unless required by applicable law or agreed to in writing, software
/// distributed under the License is distributed on an "AS IS" BASIS,
/// WITHOUT WARRANTIES OR CONDITIONS OF ANY KIND, either express or implied.
/// See the License for the specific language governing permissions and
/// limitations under the License.
///
/// Copyright holder is ArangoDB GmbH, Cologne, Germany
///
/// @author Heiko Kernbach
/// @author Lars Maier
/// @author Markus Pfeiffer
////////////////////////////////////////////////////////////////////////////////

#include "VertexComputation.h"

#include <Pregel/Algos/AIR/AIR.h>
#include <Pregel/Algos/AIR/Greenspun/Interpreter.h>
#include <Pregel/Graph.h>

#include "AccumulatorAggregator.h"

#include "Greenspun/Primitives.h"
#include "Greenspun/Extractor.h"

using namespace arangodb::pregel;

namespace arangodb::pregel::algos::accumulators {

VertexComputation::VertexComputation(VertexAccumulators const& algorithm)
    : _algorithm(algorithm) {
  InitMachine(_airMachine);

  registerLocalFunctions();
}

void VertexComputation::registerLocalFunctions() {
  _airMachine.setFunctionMember("accum-ref",  // " name:id -> value:any ",
                                &VertexComputation::air_accumRef, this);

  _airMachine.setFunctionMember("global-accum-ref",  // " name:id -> value:any ",
                                &VertexComputation::air_globalAccumRef, this);

  _airMachine.setFunctionMember("accum-set!",  // " name:id -> value:any -> void ",
                          &VertexComputation::air_accumSet, this);

  _airMachine.setFunctionMember("accum-clear!",  // " name:id -> void ",
                          &VertexComputation::air_accumClear, this);

  _airMachine.setFunctionMember("bind-ref",  // " name:id -> value:any ",
                          &VertexComputation::air_accumClear, this);

  _airMachine.setFunctionMember("send-to-accum",  // " name:id -> to-vertex:pid -> value:any -> void ",
                          &VertexComputation::air_sendToAccum, this);

  _airMachine.setFunctionMember("send-to-global-accum",  // " name:id -> value:any -> void ",
                                &VertexComputation::air_sendToGlobalAccum, this);

  _airMachine.setFunctionMember("send-to-all-neighbours",  // " name:id -> value:any -> void ",
                          &VertexComputation::air_sendToAllNeighbours, this);

  _airMachine.setFunctionMember("this-outbound-edges",  // " name:id -> value:any -> void ",
                          &VertexComputation::air_outboundEdges, this);

  _airMachine.setFunctionMember("this-outbound-edges-count", //,
                                &VertexComputation::air_numberOutboundEdges, this);

  _airMachine.setFunctionMember("this-doc",
                                &VertexComputation::air_thisDoc, this);

  _airMachine.setFunctionMember("this-vertex-id", // " () -> value:any ",
                                &VertexComputation::air_thisVertexId, this);

  _airMachine.setFunctionMember("this-unique-id", // ,
                                &VertexComputation::air_thisUniqueId, this);

  _airMachine.setFunctionMember("this-pregel-id", // ,
                                &VertexComputation::air_thisPregelId, this);

  _airMachine.setFunctionMember("vertex-count", // ,
                                &VertexComputation::air_numberOfVertices, this);

  _airMachine.setFunctionMember("global-superstep", //,
                                &VertexComputation::air_globalSuperstep, this);
}

/* Vertex accumulators */
greenspun::EvalResult VertexComputation::air_accumRef(greenspun::Machine& ctx,
                                                      VPackSlice const params,
                                                      VPackBuilder& result) {
  auto res = greenspun::extract<std::string>(params);
  if (res.fail()) {
    return std::move(res).error();
  }

  auto&& [accumId] = res.value();

<<<<<<< HEAD

  if (auto iter = vertexData()._accumulators.find(accumId);
      iter != std::end(vertexData()._accumulators)) {
    return iter->second->getIntoBuilderWithResult(result);
  } else {
    std::string globalName = "[global]-";
    globalName += accumId;
    auto accum =
        dynamic_cast<VertexAccumulatorAggregator const*>(getReadAggregator(globalName));

    if (accum != nullptr) {
      return accum->getAccumulator().getIntoBuilderWithResult(result);
    }
=======
  if (auto iter = vertexData()._vertexAccumulators.find(accumId);
      iter != std::end(vertexData()._vertexAccumulators)) {
    iter->second->getValueIntoBuilder(result);
    return {};
>>>>>>> ced2c903
  }
  return greenspun::EvalError("vertex accumulator `" + std::string{accumId} +
                              "` not found");
}

greenspun::EvalResult VertexComputation::air_accumSet(greenspun::Machine& ctx,
                                                       VPackSlice const params,
                                                       VPackBuilder& result) {
  auto res = greenspun::extract<std::string, VPackSlice>(params);
  if (res.fail()) {
    return res.error();
  }

  auto&& [accumId, value] = res.value();

<<<<<<< HEAD
  if (auto iter = vertexData()._accumulators.find(std::string{accumId});
      iter != std::end(vertexData()._accumulators)) {
    return iter->second->setBySliceWithResult(value);
=======
  if (auto iter = vertexData()._vertexAccumulators.find(std::string{accumId});
      iter != std::end(vertexData()._vertexAccumulators)) {
    iter->second->setBySlice(value);
    return {};
>>>>>>> ced2c903
  } else {
    std::string globalName = "[global]-";
    globalName += accumId;
    auto accum = dynamic_cast<VertexAccumulatorAggregator*>(getWriteAggregator(globalName));
    if (accum != nullptr) {
      LOG_DEVEL << "VertexComputation::air_accumSet " << accumId
                << " with value " << value.toJson();
      return accum->getAccumulator().setBySliceWithResult(value);
    }
  }

  return greenspun::EvalError("accumulator `" + std::string{accumId} +
                              "` not found");
}

greenspun::EvalResult VertexComputation::air_accumClear(greenspun::Machine& ctx,
                                                        VPackSlice const params,
                                                        VPackBuilder& result) {
  auto res = greenspun::extract<std::string>(params);
  if (res.fail()) {
    return res.error();
  }
  auto&& [accumId] = res.value();

<<<<<<< HEAD
  if (auto iter = vertexData()._accumulators.find(accumId);
      iter != std::end(vertexData()._accumulators)) {
    return iter->second->clearWithResult();
  } else {
    std::string globalName = "[global]-";
    globalName += accumId;
    auto accum = getAggregatedValue<VertexAccumulatorAggregator>(globalName);
    if (accum != nullptr) {
      return accum->getAccumulator().clearWithResult();
    }
=======
  if (auto iter = vertexData()._vertexAccumulators.find(accumId);
      iter != std::end(vertexData()._vertexAccumulators)) {
    iter->second->clear();
    return {};
>>>>>>> ced2c903
  }
  return greenspun::EvalError("vertex accumulator `" + std::string{accumId} +
                              "` not found");
}

greenspun::EvalResult VertexComputation::air_sendToAccum(greenspun::Machine& ctx,
                                                         VPackSlice const params,
                                                         VPackBuilder& result) {
  auto res = greenspun::extract<VPackSlice, std::string, VPackSlice>(params);
  if (res.fail()) {
    return res.error();
  }
  auto&& [destination, accumId, value] = res.value();
  auto const& accums = algorithm().options().vertexAccumulators;

  if (auto i = accums.find(std::string{accumId}); i != accums.end()) {
    const auto pregelIdFromSlice = [](VPackSlice slice) -> PregelID {
      if (slice.isObject()) {
        VPackSlice key = slice.get("key");
        VPackSlice shard = slice.get("shard");
        if (key.isString() && shard.isNumber<PregelShard>()) {
          return PregelID(shard.getNumber<PregelShard>(), key.copyString());
        }
      }

      return {};
    };

    PregelID id = pregelIdFromSlice(destination);

    MessageData msg;
    msg.reset(accumId, value, vertexData()._documentId);

    sendMessage(id, msg);
    return {};
  } else {
    std::string globalName = "[global]-";
    globalName += accumId;
    auto accum = dynamic_cast<VertexAccumulatorAggregator*>(
      getWriteAggregator(globalName));
    if (accum != nullptr) {
      LOG_DEVEL << "update global accum " << accumId << " with value " << value.toJson();
      //accum->getAccumulator().updateByMessageSlice(value);
      return {};
    }
  }
  return greenspun::EvalError("vertex accumulator `" + std::string{accumId} +
                              "` not found");
}

greenspun::EvalResult VertexComputation::air_sendToAllNeighbours(
    greenspun::Machine& ctx, VPackSlice const params, VPackBuilder& result) {
  auto res = greenspun::extract<std::string, VPackSlice>(params);
  if (res.fail()) {
    return res.error();
  }
  auto&& [accumId, value] = res.value();
  MessageData msg;
  msg.reset(accumId, value, vertexData()._documentId);
  sendMessageToAllNeighbours(msg);
  return {};
}

/* Global accumulators */
greenspun::EvalResult VertexComputation::air_globalAccumRef(greenspun::Machine& ctx,
                                                            VPackSlice const params,
                                                            VPackBuilder& result) {
  auto res = greenspun::extract<std::string>(params);
  if (res.fail()) {
    return std::move(res).error();
  }

  auto&& [accumId] = res.value();

  std::string globalName = "[global]-";
  globalName += accumId;
  auto accum =
      dynamic_cast<VertexAccumulatorAggregator const*>(getReadAggregator(globalName));

  if (accum != nullptr) {
<<<<<<< HEAD
    LOG_DEVEL << "update global accum " << accumId << " with value " << value.toJson();
    //accum->getAccumulator().updateByMessageSlice(value);
=======
    accum->getAccumulator().getValueIntoBuilder(result);
>>>>>>> ced2c903
    return {};
  }
  return greenspun::EvalError("global accumulator `" + std::string{accumId} +
                              "` not found");
}

greenspun::EvalResult VertexComputation::air_sendToGlobalAccum(greenspun::Machine& ctx,
                                                               VPackSlice const params,
                                                               VPackBuilder& result) {
  auto res = greenspun::extract<std::string, VPackSlice>(params);
  if (res.fail()) {
    return res.error();
  }
  auto&& [accumId, value] = res.value();

  std::string globalName = "[global]-";
  globalName += accumId;
  auto accum =
    dynamic_cast<VertexAccumulatorAggregator *>(getWriteAggregator(globalName));

  if (accum != nullptr) {
    accum->parseAggregate(value);
    return {};
  }

  return greenspun::EvalError("vertex accumulator `" + std::string{accumId} +
                              "` not found");
}

/*  Graph stuff */
greenspun::EvalResult VertexComputation::air_outboundEdges(greenspun::Machine& ctx,
                                                           VPackSlice const params,
                                                           VPackBuilder& result) {
  auto res = greenspun::extract<>(params);
  if (res.fail()) {
    return res.error();
  }
  RangeIterator<Edge<EdgeData>> edgeIter = getEdges();
  VPackArrayBuilder edgesGuard(&result);

  // FIXME: Uglay
  // FIXME: For needs iterable support!
  for (; edgeIter.hasMore(); ++edgeIter) {
    VPackObjectBuilder objGuard(&result);
    result.add(VPackValue("to-pregel-id"));
    {
      VPackObjectBuilder pidGuard(&result);
      result.add(VPackValue("shard"));
      result.add(VPackValue((*edgeIter)->targetShard()));
      result.add(VPackValue("key"));
      result.add(VPackValue((*edgeIter)->toKey().toString()));
    }

    result.add(VPackValue("document"));
    VPackSlice edgeDoc = (*edgeIter)->data()._document.slice();
    result.add(edgeDoc);
  }

  return {};
}

greenspun::EvalResult VertexComputation::air_neigbours(greenspun::Machine& ctx,
                                                       VPackSlice const params,
                                                       VPackBuilder& result) {
  // FIXME: Implement
  LOG_DEVEL << "air_neighbours is not implemented yet";
  return greenspun::EvalError("not implemented");
}

greenspun::EvalResult VertexComputation::air_numberOutboundEdges(
    greenspun::Machine& ctx, VPackSlice const params, VPackBuilder& result) {
  auto res = greenspun::extract<>(params);
  if (res.fail()) {
    return res.error();
  }
  result.add(VPackValue(getEdgeCount()));
  return {};
}

greenspun::EvalResult VertexComputation::air_numberOfVertices(greenspun::Machine& ctx,
                                                              VPackSlice const params,
                                                              VPackBuilder& result) {
  auto res = greenspun::extract<>(params);
  if (res.fail()) {
    return res.error();
  }
  // FIXME: is this the total number of vertices?
  result.add(VPackValue(context()->vertexCount()));
  return {};
}

greenspun::EvalResult VertexComputation::air_bindRef(greenspun::Machine& ctx,
                                                     VPackSlice const params,
                                                     VPackBuilder& result) {
  auto res = greenspun::extract<std::string>(params);
  if (res.fail()) {
    return res.error();
  }
  auto const& bindings = algorithm().options().bindings;
  auto&& [bindId] = res.value();

  if (auto iter = bindings.find(bindId); iter != std::end(bindings)) {
    result.add(iter->second.slice());
    return {};
  }
  return greenspun::EvalError("Bind parameter `" + bindId + "` not found");
}


greenspun::EvalResult VertexComputation::air_thisDoc(greenspun::Machine& ctx,
                                       VPackSlice const params, VPackBuilder& result) {
  result.add(this->vertexData()._document.slice());
  return {};
}

greenspun::EvalResult VertexComputation::air_thisVertexId(greenspun::Machine& ctx,
                                       VPackSlice const params, VPackBuilder& result) {
  result.add(VPackValue(this->vertexData()._documentId));
  return {};
}

greenspun::EvalResult VertexComputation::air_thisUniqueId(greenspun::Machine& ctx,
                                       VPackSlice const params, VPackBuilder& result) {
  // TODO: FIXME, WE DO NOT KNOW THIS TO BE UNIQUE, WE SHOULD PROBABLY BE USING THE DOCMENT
  //              ID AND COMPARE STRINGS OR SOMESUCH.
  // HACK HACK HACK HACK
  auto pid = pregelId();

  uint64_t combined = this->vertexData()._vertexId;
  combined <<= 16;
  combined |= pid.shard;

  LOG_DEVEL << "vertexId" << this->vertexData()._vertexId << " shard " << pid.shard;
  LOG_DEVEL << "combined " << combined;

  result.add(VPackValue(combined));
  return {};
}

greenspun::EvalResult VertexComputation::air_thisPregelId(greenspun::Machine& ctx,
                                       VPackSlice const params, VPackBuilder& result) {
  auto id = pregelId();
  {
    VPackObjectBuilder ob(&result);
    result.add("key", VPackValue(id.key));
    result.add("shard", VPackValue(id.shard));
  }

  return {};
}

greenspun::EvalResult VertexComputation::air_globalSuperstep(greenspun::Machine& ctx,
                                                              VPackSlice const params,
                                                              VPackBuilder& result) {
  result.add(VPackValue(globalSuperstep()));
  return {};
}


VertexAccumulators const& VertexComputation::algorithm() const {
  return _algorithm;
};

greenspun::EvalResultT<bool> VertexComputation::processIncomingMessages(MessageIterator<MessageData> const& incomingMessages) {
  auto accumChanged = bool{false};

  for (const MessageData* msg : incomingMessages) {
    auto&& accumName = msg->_accumulatorName;
    auto&& accum = vertexData().accumulatorByName(accumName);
<<<<<<< HEAD
    std::cout << " incoming message: " << msg->_value.slice().toJson() << std::endl;

    auto res = accum->updateByMessage(*msg);
    if (res.fail()) {
      auto phase_index = *getAggregatedValue<uint32_t>("phase");
      auto phase = _algorithm.options().phases.at(phase_index);
      getReportManager()
              .report(ReportLevel::ERROR)
              .with("pregel-id", pregelId())
              .with("vertex", vertexData()._documentId)
              .with("phase", phase.name)
              .with("global-superstep", globalSuperstep())
              .with("phase-step", phaseGlobalSuperstep())
              .with("message", msg->_value.toJson())
              .with("sender", msg->_sender)
              .with("accumulator", accumName)
          << "in phase `" << phase.name << "` updating accumulator `"
          << accumName << "` failed: " << res.error().toString();
      return std::move(res.error());
    }

    accumChanged |= res.value() ==
=======
    accumChanged |= accum->updateBySlice(msg->_value.slice()) ==
>>>>>>> ced2c903
                    AccumulatorBase::UpdateResult::CHANGED;
  }
  return accumChanged;
}

greenspun::EvalResult VertexComputation::runProgram(greenspun::Machine& ctx, VPackSlice program) {
  VPackBuilder resultBuilder;

  // A valid pregel program can at the moment return one of five values: none, true,
  // false, "vote-halt", or "vote-active"
  //
  // if it returns none, false, or "vote-halt", then we voteHalt(), if it returns
  // true or "vote-active" we voteActive()
  //
  // In all other cases we throw an error
  auto evaluateResult = [this](VPackSlice& rs) -> greenspun::EvalResult {
    if (rs.isNone()) {
      this->voteHalt();
      return {};
    } else if (rs.isBoolean()) {
      if (rs.getBoolean()) {
        this->voteActive();
        return {};
      } else {
        this->voteHalt();
        return {};
      }
    } else if (rs.isString()) {
      if (rs.stringRef().equals("vote-active")) {
        this->voteActive();
        return {};
      } else if (rs.stringRef().equals("vote-halt")) {
        this->voteHalt();
        return {};
      }
    }
    // Not a valid value, vote to halt and return error
    voteHalt();
    return greenspun::EvalError("pregel program returned " + rs.toJson() +
                                ", expect one of `none`, `true`, `false`, "
                                "`\"vote-halt\", or `\"vote-active\"`");
  };

  auto evalResult = Evaluate(ctx, program, resultBuilder);
  if (!evalResult) {
    // An error occurred during execution, we vote halt and return the error
    voteHalt();
    return evalResult.mapError([](greenspun::EvalError& err) { err.wrapMessage("at top-level"); });
  } else {
    auto rs = resultBuilder.slice();
    return evaluateResult(rs);
  }
}

void VertexComputation::compute(MessageIterator<MessageData> const& incomingMessages) {
  auto phase_index = *getAggregatedValue<uint32_t>("phase");
  auto phase = _algorithm.options().phases.at(phase_index);

  LOG_DEVEL << "running phase " << phase.name
            << " superstep = " << phaseGlobalSuperstep()
            << " global superstep = " << globalSuperstep() << " at vertex "
            << vertexData()._vertexId;

  std::size_t phaseStep = phaseGlobalSuperstep();

  if (phaseStep == 0) {
    if (auto res = clearAllAccumulators(); res.fail()) {
      getReportManager()
          .report(ReportLevel::ERROR)
          .with("pregel-id", pregelId())
          .with("vertex", vertexData()._documentId)
          .with("phase", phase.name)
          .with("global-superstep", globalSuperstep())
          .with("phase-step", phaseGlobalSuperstep())
          << "in phase `" << phase.name
          << "` initial reset failed: " << res.error().toString();
      return;
    }

    if (auto res = runProgram(_airMachine, phase.initProgram.slice()); res.fail()) {
      getReportManager()
              .report(ReportLevel::ERROR)
              .with("pregel-id", pregelId())
              .with("vertex", vertexData()._documentId)
              .with("phase", phase.name)
              .with("global-superstep", globalSuperstep())
              .with("phase-step", phaseGlobalSuperstep())
          << "in phase `" << phase.name
          << "` init-program failed: " << res.error().toString();
    }
  } else {
    auto accumChanged = processIncomingMessages(incomingMessages);
    if (accumChanged.fail()) {
      voteHalt();
      return;
    }

    if (!accumChanged.value() && phaseStep != 1) {
      voteHalt();
      LOG_DEVEL << "No accumulators changed, voting halt";
      return;
    }

    if (auto res = runProgram(_airMachine, phase.updateProgram.slice()); res.fail()) {
      getReportManager()
              .report(ReportLevel::ERROR)
              .with("pregel-id", pregelId())
              .with("vertex", vertexData()._documentId)
              .with("phase", phase.name)
              .with("global-superstep", globalSuperstep())
              .with("phase-step", phaseGlobalSuperstep())
          << "in phase `" << phase.name
          << "` update-program failed: " << res.error().toString();
    }
  }
}

greenspun::EvalResult VertexComputation::clearAllAccumulators() {
  for (auto&& accum : vertexData()._accumulators) {
    auto res = accum.second->clearWithResult();
    if (res.fail()) {
      return res.error().wrapMessage("during initial clear of accumulator `" + accum.first + "`");
    }
  }
  return {};
}

}  // namespace arangodb::pregel::algos::accumulators<|MERGE_RESOLUTION|>--- conflicted
+++ resolved
@@ -105,26 +105,9 @@
 
   auto&& [accumId] = res.value();
 
-<<<<<<< HEAD
-
-  if (auto iter = vertexData()._accumulators.find(accumId);
-      iter != std::end(vertexData()._accumulators)) {
-    return iter->second->getIntoBuilderWithResult(result);
-  } else {
-    std::string globalName = "[global]-";
-    globalName += accumId;
-    auto accum =
-        dynamic_cast<VertexAccumulatorAggregator const*>(getReadAggregator(globalName));
-
-    if (accum != nullptr) {
-      return accum->getAccumulator().getIntoBuilderWithResult(result);
-    }
-=======
   if (auto iter = vertexData()._vertexAccumulators.find(accumId);
       iter != std::end(vertexData()._vertexAccumulators)) {
-    iter->second->getValueIntoBuilder(result);
-    return {};
->>>>>>> ced2c903
+    return iter->second->getIntoBuilderWithResult(result);
   }
   return greenspun::EvalError("vertex accumulator `" + std::string{accumId} +
                               "` not found");
@@ -140,27 +123,10 @@
 
   auto&& [accumId, value] = res.value();
 
-<<<<<<< HEAD
-  if (auto iter = vertexData()._accumulators.find(std::string{accumId});
-      iter != std::end(vertexData()._accumulators)) {
-    return iter->second->setBySliceWithResult(value);
-=======
   if (auto iter = vertexData()._vertexAccumulators.find(std::string{accumId});
       iter != std::end(vertexData()._vertexAccumulators)) {
-    iter->second->setBySlice(value);
-    return {};
->>>>>>> ced2c903
-  } else {
-    std::string globalName = "[global]-";
-    globalName += accumId;
-    auto accum = dynamic_cast<VertexAccumulatorAggregator*>(getWriteAggregator(globalName));
-    if (accum != nullptr) {
-      LOG_DEVEL << "VertexComputation::air_accumSet " << accumId
-                << " with value " << value.toJson();
-      return accum->getAccumulator().setBySliceWithResult(value);
-    }
-  }
-
+    return iter->second->setBySliceWithResult(value);
+  }
   return greenspun::EvalError("accumulator `" + std::string{accumId} +
                               "` not found");
 }
@@ -174,23 +140,9 @@
   }
   auto&& [accumId] = res.value();
 
-<<<<<<< HEAD
-  if (auto iter = vertexData()._accumulators.find(accumId);
-      iter != std::end(vertexData()._accumulators)) {
-    return iter->second->clearWithResult();
-  } else {
-    std::string globalName = "[global]-";
-    globalName += accumId;
-    auto accum = getAggregatedValue<VertexAccumulatorAggregator>(globalName);
-    if (accum != nullptr) {
-      return accum->getAccumulator().clearWithResult();
-    }
-=======
   if (auto iter = vertexData()._vertexAccumulators.find(accumId);
       iter != std::end(vertexData()._vertexAccumulators)) {
-    iter->second->clear();
-    return {};
->>>>>>> ced2c903
+    return iter->second->clearWithResult();
   }
   return greenspun::EvalError("vertex accumulator `" + std::string{accumId} +
                               "` not found");
@@ -226,16 +178,6 @@
 
     sendMessage(id, msg);
     return {};
-  } else {
-    std::string globalName = "[global]-";
-    globalName += accumId;
-    auto accum = dynamic_cast<VertexAccumulatorAggregator*>(
-      getWriteAggregator(globalName));
-    if (accum != nullptr) {
-      LOG_DEVEL << "update global accum " << accumId << " with value " << value.toJson();
-      //accum->getAccumulator().updateByMessageSlice(value);
-      return {};
-    }
   }
   return greenspun::EvalError("vertex accumulator `" + std::string{accumId} +
                               "` not found");
@@ -271,13 +213,7 @@
       dynamic_cast<VertexAccumulatorAggregator const*>(getReadAggregator(globalName));
 
   if (accum != nullptr) {
-<<<<<<< HEAD
-    LOG_DEVEL << "update global accum " << accumId << " with value " << value.toJson();
-    //accum->getAccumulator().updateByMessageSlice(value);
-=======
-    accum->getAccumulator().getValueIntoBuilder(result);
->>>>>>> ced2c903
-    return {};
+    return accum->getAccumulator().getIntoBuilderWithResult(result);
   }
   return greenspun::EvalError("global accumulator `" + std::string{accumId} +
                               "` not found");
@@ -446,8 +382,6 @@
   for (const MessageData* msg : incomingMessages) {
     auto&& accumName = msg->_accumulatorName;
     auto&& accum = vertexData().accumulatorByName(accumName);
-<<<<<<< HEAD
-    std::cout << " incoming message: " << msg->_value.slice().toJson() << std::endl;
 
     auto res = accum->updateByMessage(*msg);
     if (res.fail()) {
@@ -469,9 +403,6 @@
     }
 
     accumChanged |= res.value() ==
-=======
-    accumChanged |= accum->updateBySlice(msg->_value.slice()) ==
->>>>>>> ced2c903
                     AccumulatorBase::UpdateResult::CHANGED;
   }
   return accumChanged;
@@ -590,12 +521,18 @@
 }
 
 greenspun::EvalResult VertexComputation::clearAllAccumulators() {
-  for (auto&& accum : vertexData()._accumulators) {
+  for (auto&& accum : vertexData()._vertexAccumulators) {
     auto res = accum.second->clearWithResult();
     if (res.fail()) {
       return res.error().wrapMessage("during initial clear of accumulator `" + accum.first + "`");
     }
   }
+  for (auto&& accum : vertexData()._globalAccumulators) {
+    auto res = accum.second->clearWithResult();
+    if (res.fail()) {
+      return res.error().wrapMessage("during initial clear of accumulator `" + accum.first + "`");
+    }
+  }
   return {};
 }
 
