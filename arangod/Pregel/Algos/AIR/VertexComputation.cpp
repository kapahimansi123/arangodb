////////////////////////////////////////////////////////////////////////////////
/// DISCLAIMER
///
/// Copyright 2020 ArangoDB GmbH, Cologne, Germany
///
/// Licensed under the Apache License, Version 2.0 (the "License");
/// you may not use this file except in compliance with the License.
/// You may obtain a copy of the License at
///
///     http://www.apache.org/licenses/LICENSE-2.0
///
/// Unless required by applicable law or agreed to in writing, software
/// distributed under the License is distributed on an "AS IS" BASIS,
/// WITHOUT WARRANTIES OR CONDITIONS OF ANY KIND, either express or implied.
/// See the License for the specific language governing permissions and
/// limitations under the License.
///
/// Copyright holder is ArangoDB GmbH, Cologne, Germany
///
/// @author Heiko Kernbach
/// @author Lars Maier
/// @author Markus Pfeiffer
////////////////////////////////////////////////////////////////////////////////

#include "VertexComputation.h"

#include <Pregel/Algos/AIR/AIR.h>
#include <Pregel/Algos/AIR/Greenspun/Interpreter.h>
#include <Pregel/Graph.h>

#include "AccumulatorAggregator.h"

#include "Greenspun/Primitives.h"
#include "Greenspun/Extractor.h"

using namespace arangodb::pregel;

namespace arangodb::pregel::algos::accumulators {

VertexComputation::VertexComputation(VertexAccumulators const& algorithm)
    : _algorithm(algorithm) {
  InitMachine(_airMachine);

  registerLocalFunctions();
}

void VertexComputation::registerLocalFunctions() {
  _airMachine.setFunctionMember("accum-ref",  // " name:id -> value:any ",
                                &VertexComputation::air_accumRef, this);

  _airMachine.setFunctionMember("accum-set!",  // " name:id -> value:any -> void ",
                          &VertexComputation::air_accumSet, this);

  _airMachine.setFunctionMember("accum-clear!",  // " name:id -> void ",
                          &VertexComputation::air_accumClear, this);

  _airMachine.setFunctionMember("bind-ref",  // " name:id -> value:any ",
                          &VertexComputation::air_accumClear, this);

  _airMachine.setFunctionMember("send-to-accum",  // " name:id -> to-vertex:pid -> value:any -> void ",
                          &VertexComputation::air_sendToAccum, this);

  _airMachine.setFunctionMember("send-to-global-accum",  // " name:id -> value:any -> void ",
                                &VertexComputation::air_sendToGlobalAccum, this);

  _airMachine.setFunctionMember("send-to-all-neighbours",  // " name:id -> value:any -> void ",
                          &VertexComputation::air_sendToAllNeighbours, this);

  _airMachine.setFunctionMember("this-outbound-edges",  // " name:id -> value:any -> void ",
                          &VertexComputation::air_outboundEdges, this);

  _airMachine.setFunctionMember("this-outbound-edges-count", //,
                                &VertexComputation::air_numberOutboundEdges, this);

  _airMachine.setFunctionMember("this-doc",
                                &VertexComputation::air_thisDoc, this);

  _airMachine.setFunctionMember("this-vertex-id", // " () -> value:any ",
                                &VertexComputation::air_thisVertexId, this);

  _airMachine.setFunctionMember("this-unique-id", // ,
                                &VertexComputation::air_thisUniqueId, this);

  _airMachine.setFunctionMember("this-pregel-id", // ,
                                &VertexComputation::air_thisPregelId, this);

  _airMachine.setFunctionMember("vertex-count", // ,
                                &VertexComputation::air_numberOfVertices, this);

  _airMachine.setFunctionMember("global-superstep", //,
                                &VertexComputation::air_globalSuperstep, this);
}

greenspun::EvalResult VertexComputation::air_accumRef(greenspun::Machine& ctx,
                                                      VPackSlice const params,
                                                      VPackBuilder& result) {
  auto res = greenspun::extract<std::string>(params);
  if (res.fail()) {
    return std::move(res).error();
  }

  auto&& [accumId] = res.value();


  if (auto iter = vertexData()._accumulators.find(accumId);
      iter != std::end(vertexData()._accumulators)) {
    return iter->second->getIntoBuilderWithResult(result);
  } else {
    std::string globalName = "[global]-";
    globalName += accumId;
    auto accum =
        dynamic_cast<VertexAccumulatorAggregator const*>(getReadAggregator(globalName));

    if (accum != nullptr) {
      return accum->getAccumulator().getIntoBuilderWithResult(result);
    }
  }
  return greenspun::EvalError("accumulator `" + std::string{accumId} +
                              "` not found");
}

greenspun::EvalResult VertexComputation::air_accumSet(greenspun::Machine& ctx,
                                                      VPackSlice const params,
                                                      VPackBuilder& result) {
  auto res = greenspun::extract<std::string, VPackSlice>(params);
  if (res.fail()) {
    return res.error();
  }

  auto&& [accumId, value] = res.value();

  if (auto iter = vertexData()._accumulators.find(std::string{accumId});
      iter != std::end(vertexData()._accumulators)) {
    return iter->second->setBySliceWithResult(value);
  } else {
    std::string globalName = "[global]-";
    globalName += accumId;
    auto accum = dynamic_cast<VertexAccumulatorAggregator*>(getWriteAggregator(globalName));
    if (accum != nullptr) {
      LOG_DEVEL << "VertexComputation::air_accumSet " << accumId
                << " with value " << value.toJson();
      return accum->getAccumulator().setBySliceWithResult(value);
    }
  }

  return greenspun::EvalError("accumulator `" + std::string{accumId} +
                              "` not found");
}

greenspun::EvalResult VertexComputation::air_accumClear(greenspun::Machine& ctx,
                                                        VPackSlice const params,
                                                        VPackBuilder& result) {
  auto res = greenspun::extract<std::string>(params);
  if (res.fail()) {
    return res.error();
  }
  auto&& [accumId] = res.value();

  if (auto iter = vertexData()._accumulators.find(accumId);
      iter != std::end(vertexData()._accumulators)) {
    return iter->second->clearWithResult();
  } else {
    std::string globalName = "[global]-";
    globalName += accumId;
    auto accum = getAggregatedValue<VertexAccumulatorAggregator>(globalName);
    if (accum != nullptr) {
      return accum->getAccumulator().clearWithResult();
    }
  }
  return greenspun::EvalError("accumulator `" + std::string{accumId} +
                              "` not found");
}

greenspun::EvalResult VertexComputation::air_sendToAccum(greenspun::Machine& ctx,
                                                         VPackSlice const params,
                                                         VPackBuilder& result) {
  auto res = greenspun::extract<VPackSlice, std::string, VPackSlice>(params);
  if (res.fail()) {
    return res.error();
  }
  auto&& [destination, accumId, value] = res.value();
  auto const& accums = algorithm().options().vertexAccumulators;

  if (auto i = accums.find(std::string{accumId}); i != accums.end()) {
    const auto pregelIdFromSlice = [](VPackSlice slice) -> PregelID {
      if (slice.isObject()) {
        VPackSlice key = slice.get("key");
        VPackSlice shard = slice.get("shard");
        if (key.isString() && shard.isNumber<PregelShard>()) {
          return PregelID(shard.getNumber<PregelShard>(), key.copyString());
        }
      }

      return {};
    };

    PregelID id = pregelIdFromSlice(destination);

    MessageData msg;
    msg.reset(accumId, value, vertexData()._documentId);

    sendMessage(id, msg);
    return {};
<<<<<<< HEAD
  } else {
    std::string globalName = "[global]-";
    globalName += accumId;
    auto accum = dynamic_cast<VertexAccumulatorAggregator*>(
      getWriteAggregator(globalName));
    if (accum != nullptr) {
      LOG_DEVEL << "update global accum " << accumId << " with value " << value.toJson();
      //accum->getAccumulator().updateByMessageSlice(value);
      return {};
    }
=======
  }
  return greenspun::EvalError("vertex accumulator `" + std::string{accumId} +
                              "` not found");
}

greenspun::EvalResult VertexComputation::air_sendToGlobalAccum(greenspun::Machine& ctx,
                                                               VPackSlice const params,
                                                               VPackBuilder& result) {
  auto res = greenspun::extract<std::string, VPackSlice>(params);
  if (res.fail()) {
    return res.error();
  }
  auto&& [accumId, value] = res.value();
  std::string globalName = "[global]-";
  globalName += accumId;
  auto accum = dynamic_cast<VertexAccumulatorAggregator*>(
    getWriteAggregator(globalName));
  if (accum != nullptr) {
    LOG_DEVEL << "update global accum " << accumId << " with value " << value.toJson();
    accum->getAccumulator().updateByMessageSlice(value);
    return {};
>>>>>>> 901a2507
  }
  return greenspun::EvalError("vertex accumulator `" + std::string{accumId} +
                   "` not found");
}

greenspun::EvalResult VertexComputation::air_sendToAllNeighbours(
    greenspun::Machine& ctx, VPackSlice const params, VPackBuilder& result) {
  auto res = greenspun::extract<std::string, VPackSlice>(params);
  if (res.fail()) {
    return res.error();
  }
  auto&& [accumId, value] = res.value();
  MessageData msg;
  msg.reset(accumId, value, vertexData()._documentId);
  sendMessageToAllNeighbours(msg);
  return {};
}

greenspun::EvalResult VertexComputation::air_outboundEdges(greenspun::Machine& ctx,
                                                           VPackSlice const params,
                                                           VPackBuilder& result) {
  auto res = greenspun::extract<>(params);
  if (res.fail()) {
    return res.error();
  }
  RangeIterator<Edge<EdgeData>> edgeIter = getEdges();
  VPackArrayBuilder edgesGuard(&result);

  // FIXME: Uglay
  // FIXME: For needs iterable support!
  for (; edgeIter.hasMore(); ++edgeIter) {
    VPackObjectBuilder objGuard(&result);
    result.add(VPackValue("to-pregel-id"));
    {
      VPackObjectBuilder pidGuard(&result);
      result.add(VPackValue("shard"));
      result.add(VPackValue((*edgeIter)->targetShard()));
      result.add(VPackValue("key"));
      result.add(VPackValue((*edgeIter)->toKey().toString()));
    }

    result.add(VPackValue("document"));
    VPackSlice edgeDoc = (*edgeIter)->data()._document.slice();
    result.add(edgeDoc);
  }

  return {};
}

greenspun::EvalResult VertexComputation::air_neigbours(greenspun::Machine& ctx,
                                                       VPackSlice const params,
                                                       VPackBuilder& result) {
  // FIXME: Implement
  LOG_DEVEL << "air_neighbours is not implemented yet";
  return greenspun::EvalError("not implemented");
}

greenspun::EvalResult VertexComputation::air_numberOutboundEdges(
    greenspun::Machine& ctx, VPackSlice const params, VPackBuilder& result) {
  auto res = greenspun::extract<>(params);
  if (res.fail()) {
    return res.error();
  }
  result.add(VPackValue(getEdgeCount()));
  return {};
}

greenspun::EvalResult VertexComputation::air_numberOfVertices(greenspun::Machine& ctx,
                                                              VPackSlice const params,
                                                              VPackBuilder& result) {
  auto res = greenspun::extract<>(params);
  if (res.fail()) {
    return res.error();
  }
  // FIXME: is this the total number of vertices?
  result.add(VPackValue(context()->vertexCount()));
  return {};
}

greenspun::EvalResult VertexComputation::air_bindRef(greenspun::Machine& ctx,
                                                     VPackSlice const params,
                                                     VPackBuilder& result) {
  auto res = greenspun::extract<std::string>(params);
  if (res.fail()) {
    return res.error();
  }
  auto const& bindings = algorithm().options().bindings;
  auto&& [bindId] = res.value();

  if (auto iter = bindings.find(bindId); iter != std::end(bindings)) {
    result.add(iter->second.slice());
    return {};
  }
  return greenspun::EvalError("Bind parameter `" + bindId + "` not found");
}


greenspun::EvalResult VertexComputation::air_thisDoc(greenspun::Machine& ctx,
                                       VPackSlice const params, VPackBuilder& result) {
  result.add(this->vertexData()._document.slice());
  return {};
}

greenspun::EvalResult VertexComputation::air_thisVertexId(greenspun::Machine& ctx,
                                       VPackSlice const params, VPackBuilder& result) {
  result.add(VPackValue(this->vertexData()._documentId));
  return {};
}

greenspun::EvalResult VertexComputation::air_thisUniqueId(greenspun::Machine& ctx,
                                       VPackSlice const params, VPackBuilder& result) {
  // TODO: FIXME, WE DO NOT KNOW THIS TO BE UNIQUE, WE SHOULD PROBABLY BE USING THE DOCMENT
  //              ID AND COMPARE STRINGS OR SOMESUCH.
  // HACK HACK HACK HACK
  auto pid = pregelId();

  uint64_t combined = this->vertexData()._vertexId;
  combined <<= 16;
  combined |= pid.shard;

  LOG_DEVEL << "vertexId" << this->vertexData()._vertexId << " shard " << pid.shard;
  LOG_DEVEL << "combined " << combined;

  result.add(VPackValue(combined));
  return {};
}

greenspun::EvalResult VertexComputation::air_thisPregelId(greenspun::Machine& ctx,
                                       VPackSlice const params, VPackBuilder& result) {
  auto id = pregelId();
  {
    VPackObjectBuilder ob(&result);
    result.add("key", VPackValue(id.key));
    result.add("shard", VPackValue(id.shard));
  }

  return {};
}

greenspun::EvalResult VertexComputation::air_globalSuperstep(greenspun::Machine& ctx,
                                                              VPackSlice const params,
                                                              VPackBuilder& result) {
  result.add(VPackValue(globalSuperstep()));
  return {};
}


VertexAccumulators const& VertexComputation::algorithm() const {
  return _algorithm;
};

greenspun::EvalResultT<bool> VertexComputation::processIncomingMessages(MessageIterator<MessageData> const& incomingMessages) {
  auto accumChanged = bool{false};

  for (const MessageData* msg : incomingMessages) {
    auto&& accumName = msg->_accumulatorName;

    auto&& accum = vertexData().accumulatorByName(accumName);
<<<<<<< HEAD

    std::cout << " incoming message: " << msg->_value.slice().toJson() << std::endl;

    auto res = accum->updateByMessage(*msg);
    if (res.fail()) {
      auto phase_index = *getAggregatedValue<uint32_t>("phase");
      auto phase = _algorithm.options().phases.at(phase_index);
      getReportManager()
              .report(ReportLevel::ERROR)
              .with("pregel-id", pregelId())
              .with("vertex", vertexData()._documentId)
              .with("phase", phase.name)
              .with("global-superstep", globalSuperstep())
              .with("phase-step", phaseGlobalSuperstep())
              .with("message", msg->_value.toJson())
              .with("sender", msg->_sender)
              .with("accumulator", accumName)
          << "in phase `" << phase.name << "` updating accumulator `"
          << accumName << "` failed: " << res.error().toString();
      return std::move(res.error());
    }

    accumChanged |= res.value() ==
=======
    accumChanged |= accum->updateByMessageSlice(msg->_value.slice()) ==
>>>>>>> 901a2507
                    AccumulatorBase::UpdateResult::CHANGED;
  }
  return accumChanged;
}

greenspun::EvalResult VertexComputation::runProgram(greenspun::Machine& ctx, VPackSlice program) {
  VPackBuilder resultBuilder;

  // A valid pregel program can at the moment return one of five values: none, true,
  // false, "vote-halt", or "vote-active"
  //
  // if it returns none, false, or "vote-halt", then we voteHalt(), if it returns
  // true or "vote-active" we voteActive()
  //
  // In all other cases we throw an error
  auto evaluateResult = [this](VPackSlice& rs) -> greenspun::EvalResult {
    if (rs.isNone()) {
      this->voteHalt();
      return {};
    } else if (rs.isBoolean()) {
      if (rs.getBoolean()) {
        this->voteActive();
        return {};
      } else {
        this->voteHalt();
        return {};
      }
    } else if (rs.isString()) {
      if (rs.stringRef().equals("vote-active")) {
        this->voteActive();
        return {};
      } else if (rs.stringRef().equals("vote-halt")) {
        this->voteHalt();
        return {};
      }
    }
    // Not a valid value, vote to halt and return error
    voteHalt();
    return greenspun::EvalError("pregel program returned " + rs.toJson() +
                                ", expect one of `none`, `true`, `false`, "
                                "`\"vote-halt\", or `\"vote-active\"`");
  };

  auto evalResult = Evaluate(ctx, program, resultBuilder);
  if (!evalResult) {
    // An error occurred during execution, we vote halt and return the error
    voteHalt();
    return evalResult.mapError([](greenspun::EvalError& err) { err.wrapMessage("at top-level"); });
  } else {
    auto rs = resultBuilder.slice();
    return evaluateResult(rs);
  }
}

void VertexComputation::compute(MessageIterator<MessageData> const& incomingMessages) {
  auto phase_index = *getAggregatedValue<uint32_t>("phase");
  auto phase = _algorithm.options().phases.at(phase_index);

  LOG_DEVEL << "running phase " << phase.name
            << " superstep = " << phaseGlobalSuperstep()
            << " global superstep = " << globalSuperstep() << " at vertex "
            << vertexData()._vertexId;

  std::size_t phaseStep = phaseGlobalSuperstep();

  if (phaseStep == 0) {
    if (auto res = clearAllAccumulators(); res.fail()) {
      getReportManager()
          .report(ReportLevel::ERROR)
          .with("pregel-id", pregelId())
          .with("vertex", vertexData()._documentId)
          .with("phase", phase.name)
          .with("global-superstep", globalSuperstep())
          .with("phase-step", phaseGlobalSuperstep())
          << "in phase `" << phase.name
          << "` initial reset failed: " << res.error().toString();
      return;
    }

    if (auto res = runProgram(_airMachine, phase.initProgram.slice()); res.fail()) {
      getReportManager()
              .report(ReportLevel::ERROR)
              .with("pregel-id", pregelId())
              .with("vertex", vertexData()._documentId)
              .with("phase", phase.name)
              .with("global-superstep", globalSuperstep())
              .with("phase-step", phaseGlobalSuperstep())
          << "in phase `" << phase.name
          << "` init-program failed: " << res.error().toString();
    }
  } else {
    auto accumChanged = processIncomingMessages(incomingMessages);
    if (accumChanged.fail()) {
      voteHalt();
      return;
    }

    if (!accumChanged.value() && phaseStep != 1) {
      voteHalt();
      LOG_DEVEL << "No accumulators changed, voting halt";
      return;
    }

    if (auto res = runProgram(_airMachine, phase.updateProgram.slice()); res.fail()) {
      getReportManager()
              .report(ReportLevel::ERROR)
              .with("pregel-id", pregelId())
              .with("vertex", vertexData()._documentId)
              .with("phase", phase.name)
              .with("global-superstep", globalSuperstep())
              .with("phase-step", phaseGlobalSuperstep())
          << "in phase `" << phase.name
          << "` update-program failed: " << res.error().toString();
    }
  }
}

greenspun::EvalResult VertexComputation::clearAllAccumulators() {
  for (auto&& accum : vertexData()._accumulators) {
    auto res = accum.second->clearWithResult();
    if (res.fail()) {
      return res.error().wrapMessage("during initial clear of accumulator `" + accum.first + "`");
    }
  }
  return {};
}

}  // namespace arangodb::pregel::algos::accumulators<|MERGE_RESOLUTION|>--- conflicted
+++ resolved
@@ -201,7 +201,6 @@
 
     sendMessage(id, msg);
     return {};
-<<<<<<< HEAD
   } else {
     std::string globalName = "[global]-";
     globalName += accumId;
@@ -212,7 +211,6 @@
       //accum->getAccumulator().updateByMessageSlice(value);
       return {};
     }
-=======
   }
   return greenspun::EvalError("vertex accumulator `" + std::string{accumId} +
                               "` not found");
@@ -232,9 +230,8 @@
     getWriteAggregator(globalName));
   if (accum != nullptr) {
     LOG_DEVEL << "update global accum " << accumId << " with value " << value.toJson();
-    accum->getAccumulator().updateByMessageSlice(value);
+    //accum->getAccumulator().updateByMessageSlice(value);
     return {};
->>>>>>> 901a2507
   }
   return greenspun::EvalError("vertex accumulator `" + std::string{accumId} +
                    "` not found");
@@ -391,10 +388,7 @@
 
   for (const MessageData* msg : incomingMessages) {
     auto&& accumName = msg->_accumulatorName;
-
     auto&& accum = vertexData().accumulatorByName(accumName);
-<<<<<<< HEAD
-
     std::cout << " incoming message: " << msg->_value.slice().toJson() << std::endl;
 
     auto res = accum->updateByMessage(*msg);
@@ -417,9 +411,6 @@
     }
 
     accumChanged |= res.value() ==
-=======
-    accumChanged |= accum->updateByMessageSlice(msg->_value.slice()) ==
->>>>>>> 901a2507
                     AccumulatorBase::UpdateResult::CHANGED;
   }
   return accumChanged;
