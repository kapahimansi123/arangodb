--- conflicted
+++ resolved
@@ -235,9 +235,6 @@
   return EvalError("expecting a single string parameter, found " + params.toJson());
 }
 
-<<<<<<< HEAD
-EvalResult Prim_AttribRef(Machine& ctx, VPackSlice const params, VPackBuilder& result) {
-=======
 EvalResult Prim_VarSet(Machine& ctx, VPackSlice const params, VPackBuilder& result) {
   if (!params.isArray() && params.length() != 2) {
     return EvalError("expected exactly two parameters");
@@ -278,7 +275,6 @@
 }
 
 EvalResult Prim_MergeDict(Machine& ctx, VPackSlice const params, VPackBuilder& result) {
->>>>>>> 901a2507
   if (!params.isArray() && params.length() != 2) {
     return EvalError("expected exactly two parameters");
   }
@@ -569,6 +565,7 @@
 
   // Constructors
   ctx.setFunction("dict", Prim_Dict);
+  ctx.setFunction("dict-merge", Prim_MergeDict);
 
   // Lambdas
   ctx.setFunction("lambda", Prim_Lambda);
@@ -580,14 +577,9 @@
 
   // Access operators
   ctx.setFunction("attrib-ref", Prim_AttribRef);
-<<<<<<< HEAD
   ctx.setFunction("attrib-get", Prim_AttribRef);
   ctx.setFunction("attrib-set", Prim_AttribSet);
-=======
-  ctx.setFunction("attrib-set", Prim_AttribSet);
-
-  ctx.setFunction("dict-merge", Prim_MergeDict);
->>>>>>> 901a2507
+
 
   ctx.setFunction("var-ref", Prim_VarRef);
 
