--- conflicted
+++ resolved
@@ -73,37 +73,18 @@
   template <typename V, typename E2>
   friend class GraphStore;
 
-<<<<<<< HEAD
-  static_assert(sizeof(std::string) > 2, "");
-
-  // these members are initialized by the GraphStore
-  char* _toKey;              // uint64_t
-  uint16_t _toKeyLength;     // uint16_t
-  PregelShard _targetShard;  // uint16_t
-=======
   // these members are initialized by the GraphStore
   char* _toKey;             // uint64_t
   uint16_t _toKeyLength;    // uint16_t
   PregelShard _targetShard; // uint16_t
->>>>>>> 86ec6d0c
 
   E _data;
 
  public:
-<<<<<<< HEAD
-  // size_t getSize() { return sizeof(EdgeEntry) + _vertexIDSize + _dataSize; }
-  velocypack::StringRef toKey() const {
-    return velocypack::StringRef(_toKey, _toKeyLength);
-  }
-  // size_t getDataSize() { return _dataSize; }
-  E& data() {
-    return _data;  // static_cast<E>(this + sizeof(EdgeEntry) + _vertexIDSize);
-=======
 
   velocypack::StringRef toKey() const { return velocypack::StringRef(_toKey, _toKeyLength); }
   E& data() noexcept {
     return _data;
->>>>>>> 86ec6d0c
   }
   PregelShard targetShard() const noexcept { return _targetShard; }
 };
@@ -111,41 +92,8 @@
 template <typename V, typename E>
 // cppcheck-suppress noConstructor
 class Vertex {
-<<<<<<< HEAD
-  friend class GraphStore<V, E>;
-
-  const char* _key;  // uint64_t
-
-  // these members are initialized by the GrapStore
-  Edge<E>* _edges;    // uint64_t
-  size_t _edgeCount;  // uint64_t
-
-  uint16_t _keyLength;  // uint16_t
-  PregelShard _shard;   // uint16_t
-
-  V _data;  // variable byte size
-
-  bool _active = true;  // bool8_t
-
- public:
-  Edge<E>* getEdges() const { return _edges; }
-  size_t getEdgeCount() const { return _edgeCount; }
-
-  bool active() const { return _active; }
-  void setActive(bool bb) { _active = bb; }
-
-  PregelShard shard() const { return _shard; }
-  velocypack::StringRef key() const {
-    return velocypack::StringRef(_key, _keyLength);
-  };
-  V const& data() const& { return _data; }
-  V& data() & { return _data; }
-
-  PregelID pregelId() const {
-    return PregelID(_shard, std::string(_key, _keyLength));
-=======
   char const* _key; // uint64_t
-  
+
   // these members are initialized by the GraphStore
   Edge<E>* _edges; // uint64_t
 
@@ -167,34 +115,34 @@
   PregelShard _shard; // uint16_t
 
   V _data; // variable byte size
-  
+
  public:
-  Vertex() noexcept 
-    : _key(nullptr), 
-      _edges(nullptr), 
-      _edgeCount(0), 
+  Vertex() noexcept
+    : _key(nullptr),
+      _edges(nullptr),
+      _edgeCount(0),
       _active(1),
       _keyLength(0),
       _shard(InvalidPregelShard) {
     TRI_ASSERT(keyLength() == 0);
     TRI_ASSERT(active());
-  
+
     // make sure that Vertex has the smallest possible size, especially
     // that the bitfield for _acitve and _keyLength takes up only 16 bits in total.
     static_assert(
-        sizeof(Vertex<V, E>) == sizeof(char const*) + 
-                                sizeof(Edge<E>*) + 
-                                sizeof(uint32_t) + 
-                                sizeof(uint16_t) + // combined size of the bitfield 
+        sizeof(Vertex<V, E>) == sizeof(char const*) +
+                                sizeof(Edge<E>*) +
+                                sizeof(uint32_t) +
+                                sizeof(uint16_t) + // combined size of the bitfield
                                 sizeof(PregelShard) +
-                                std::max<size_t>(8U, sizeof(V)), 
+                                std::max<size_t>(8U, sizeof(V)),
         "invalid size of Vertex");
   }
 
   // note: the destructor for this type is never called,
   // so it must not allocate any memory or take ownership
   // of anything
-  
+
   Edge<E>* getEdges() const noexcept { return _edges; }
 
   // adds an edge for the vertex. returns the number of edges
@@ -216,10 +164,10 @@
 
   // maximum number of edges that can be added for each vertex
   static constexpr size_t maxEdgeCount() { return static_cast<size_t>(std::numeric_limits<decltype(_edgeCount)>::max()); }
-  
-  void setActive(bool bb) noexcept { 
+
+  void setActive(bool bb) noexcept {
     _active = bb ? 1 : 0;
-    TRI_ASSERT((bb && active()) || (!bb && !active())); 
+    TRI_ASSERT((bb && active()) || (!bb && !active()));
   }
 
   bool active() const noexcept { return _active == 1; }
@@ -242,56 +190,8 @@
   velocypack::StringRef key() const { return velocypack::StringRef(_key, keyLength()); }
   V const& data() const& { return _data; }
   V& data() & { return _data; }
-  
+
   PregelID pregelId() const { return PregelID(_shard, std::string(_key, keyLength())); }
-};
-  
-// unused right now
-/*class LinkedListIterator {
- private:
-  intptr_t _begin, _end, _current;
-
-  VertexIterator(const VertexIterator&) = delete;
-  VertexIterator& operator=(const FileInfo&) = delete;
-
- public:
-  typedef VertexIterator iterator;
-  typedef const VertexIterator const_iterator;
-
-  VertexIterator(intptr_t beginPtr, intptr_t endPtr)
-      : _begin(beginPtr), _end(endPtr), _current(beginPtr) {}
-
-  iterator begin() { return VertexIterator(_begin, _end); }
-  const_iterator begin() const { return VertexIterator(_begin, _end); }
-  iterator end() {
-    auto it = VertexIterator(_begin, _end);
-    it._current = it._end;
-    return it;
-  }
-  const_iterator end() const {
-    auto it = VertexIterator(_begin, _end);
-    it._current = it._end;
-    return it;
-  }
-
-  // prefix ++
-  VertexIterator& operator++() {
-    VertexEntry* entry = (VertexEntry*)_current;
-    _current += entry->getSize();
-    return *this;
-  }
-
-  // postfix ++
-  VertexIterator& operator++(int) {
-    VertexEntry* entry = (VertexEntry*)_current;
-    _current += entry->getSize();
-    return *this;
-  }
-
-  VertexEntry* operator*() const {
-    return _current != _end ? (VertexEntry*)_current : nullptr;
->>>>>>> 86ec6d0c
-  }
 };
 
 }  // namespace pregel
