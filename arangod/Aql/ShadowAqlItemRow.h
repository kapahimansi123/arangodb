////////////////////////////////////////////////////////////////////////////////
/// DISCLAIMER
///
/// Copyright 2019-2019 ArangoDB GmbH, Cologne, Germany
///
/// Licensed under the Apache License, Version 2.0 (the "License");
/// you may not use this file except in compliance with the License.
/// You may obtain a copy of the License at
///
///     http://www.apache.org/licenses/LICENSE-2.0
///
/// Unless required by applicable law or agreed to in writing, software
/// distributed under the License is distributed on an "AS IS" BASIS,
/// WITHOUT WARRANTIES OR CONDITIONS OF ANY KIND, either express or implied.
/// See the License for the specific language governing permissions and
/// limitations under the License.
///
/// Copyright holder is ArangoDB GmbH, Cologne, Germany
///
/// @author Michael Hackstein
////////////////////////////////////////////////////////////////////////////////

#ifndef ARANGOD_AQL_SHADOW_AQL_ITEM_ROW_H
#define ARANGOD_AQL_SHADOW_AQL_ITEM_ROW_H 1

#include "Aql/SharedAqlItemBlockPtr.h"
<<<<<<< HEAD
=======

#include <cstddef>
>>>>>>> 4e86de00

namespace arangodb {
namespace aql {

struct CreateInvalidShadowRowHint {
  // Forbid creating this via `{}`
  constexpr explicit CreateInvalidShadowRowHint() = default;
};

/**
 * @brief One shadow row within an AqlItemBlock.
 *
 * Does not keep a reference to the data.
 * Caller needs to make sure that the underlying
 * AqlItemBlock is not going out of scope.
 *
 * Note that this class will be copied a lot, and therefore should be small
 * and not do too complex things when copied!
 *
 * This row is used to indicate a separator between different executions of a subquery.
 * It will contain the data of the subquery input (former used in initializeCursor).
 * We can never write to ShadowRow again, only SubqueryEnd nodes are allowed transform
 * a ShadowRow into an AqlOutputRow again, and add the result of the subquery to it.
 */

class ShadowAqlItemRow {
 public:
  constexpr explicit ShadowAqlItemRow(CreateInvalidShadowRowHint)
      : _block(nullptr), _baseIndex(0) {}

  explicit ShadowAqlItemRow(
      // cppcheck-suppress passedByValue
      SharedAqlItemBlockPtr block, size_t baseIndex);

  /// @brief get the number of data registers in the underlying block.
  ///        Not all of these registers are necessarily filled by this
  ///        ShadowRow. There might be empty registers on deeper levels.
<<<<<<< HEAD
  std::size_t getNrRegisters() const noexcept;
=======
  RegisterCount getNrRegisters() const noexcept;

>>>>>>> 4e86de00
  /// @brief a ShadowRow is relevant iff it indicates an end of subquery block on the subquery context
  ///        we are in right now. This will only be of importance on nested subqueries.
  ///        Within the inner subquery all shadowrows of this inner are relavant. All shadowRows
  ///        of the outer subquery are NOT relevant
  ///        Also note: There is a guarantee that a non-relevant shadowrow, can only be encountered
  ///        right after a shadowrow. And only in descending nesting level. (eg 1. inner most, 2. inner, 3. outer most)
  bool isRelevant() const noexcept;

  /// @brief Test if this shadow row is initialized, eg has a block and has a valid depth.
  bool isInitialized() const;

#ifdef ARANGODB_ENABLE_MAINTAINER_MODE
  /**
   * @brief Compare the underlying block. Only for assertions.
   */
  bool internalBlockIs(SharedAqlItemBlockPtr const& other) const;
#endif

  /**
   * @brief Get a reference to the value of the given Variable Nr
   *
   * @param registerId The register ID of the variable to read.
   *
   * @return Reference to the AqlValue stored in that variable.
   */
  AqlValue const& getValue(RegisterId registerId) const;

  /// @brief get the depthValue of the shadow row as AqlValue
  AqlValue const& getShadowDepthValue() const;

  /// @brief get the depthValue of the shadow row as int64_t >= 0
  ///        NOTE: Innermost query will have depth 0. Outermost query wil have highest depth.
  uint64_t getDepth() const;
<<<<<<< HEAD
=======

  // Note that == and != here check whether the rows are *identical*, that is,
  // the same row in the same block.
  // TODO Make this a named method
  bool operator==(ShadowAqlItemRow const& other) const noexcept;

  bool operator!=(ShadowAqlItemRow const& other) const noexcept;

  // This checks whether the rows are equivalent, in the sense that they hold
  // the same number of registers and their entry-AqlValues compare equal,
  // plus their shadow-depth is the same.
  // In maintainer mode, it also asserts that the number of registers of the
  // blocks are equal, because comparing rows of blocks with different layouts
  // does not make sense.
  // Invalid rows are considered equivalent.
  bool equates(ShadowAqlItemRow const& other) const noexcept;
>>>>>>> 4e86de00

 private:
  AqlItemBlock& block() noexcept;

  AqlItemBlock const& block() const noexcept;

 private:
  /**
   * @brief Underlying AqlItemBlock storing the data.
   */
  SharedAqlItemBlockPtr _block;

  /**
   * @brief The offset into the AqlItemBlock. In other words, the row's index.
   */
  size_t _baseIndex;
};

}  // namespace aql
}  // namespace arangodb

#endif<|MERGE_RESOLUTION|>--- conflicted
+++ resolved
@@ -24,11 +24,8 @@
 #define ARANGOD_AQL_SHADOW_AQL_ITEM_ROW_H 1
 
 #include "Aql/SharedAqlItemBlockPtr.h"
-<<<<<<< HEAD
-=======
 
 #include <cstddef>
->>>>>>> 4e86de00
 
 namespace arangodb {
 namespace aql {
@@ -66,12 +63,8 @@
   /// @brief get the number of data registers in the underlying block.
   ///        Not all of these registers are necessarily filled by this
   ///        ShadowRow. There might be empty registers on deeper levels.
-<<<<<<< HEAD
-  std::size_t getNrRegisters() const noexcept;
-=======
   RegisterCount getNrRegisters() const noexcept;
 
->>>>>>> 4e86de00
   /// @brief a ShadowRow is relevant iff it indicates an end of subquery block on the subquery context
   ///        we are in right now. This will only be of importance on nested subqueries.
   ///        Within the inner subquery all shadowrows of this inner are relavant. All shadowRows
@@ -105,8 +98,6 @@
   /// @brief get the depthValue of the shadow row as int64_t >= 0
   ///        NOTE: Innermost query will have depth 0. Outermost query wil have highest depth.
   uint64_t getDepth() const;
-<<<<<<< HEAD
-=======
 
   // Note that == and != here check whether the rows are *identical*, that is,
   // the same row in the same block.
@@ -123,7 +114,6 @@
   // does not make sense.
   // Invalid rows are considered equivalent.
   bool equates(ShadowAqlItemRow const& other) const noexcept;
->>>>>>> 4e86de00
 
  private:
   AqlItemBlock& block() noexcept;
