--- conflicted
+++ resolved
@@ -456,18 +456,17 @@
   init();
   enterState(PARSING);
 
-<<<<<<< HEAD
   std::unique_ptr<ExecutionPlan> plan;
 
   if (_queryString != nullptr && 
       queryStringHash != DontCache &&
       _part == PART_MAIN) {
-     // LOG_TOPIC(ERR, Logger::FIXME) << "TRYING TO FIND PLAN IN CACHE: " << std::string(_queryString, _queryStringLength) << ", HASH: " << queryStringHash;
+    // LOG_TOPIC(INFO, Logger::FIXME) << "trying to find query in execution plan cache: '" << std::string(_queryString, _queryStringLength) << "', hash: " << queryStringHash;
 
     // store & lookup velocypack plans!!
     std::shared_ptr<PlanCacheEntry> planCacheEntry = PlanCache::instance()->lookup(_vocbase, queryStringHash, _queryString, _queryStringLength);
     if (planCacheEntry != nullptr) {
-      // LOG_TOPIC(ERR, Logger::FIXME) << "FOUND PLAN IN CACHE FOR " << std::string(_queryString, _queryStringLength) << ", PART: " << (_part == PART_MAIN);
+      // LOG_TOPIC(INFO, Logger::FIXME) << "query found in execution plan cache: '" << std::string(_queryString, _queryStringLength) << "'";
 
       TRI_ASSERT(_trx == nullptr); 
       TRI_ASSERT(_collections.empty());
@@ -513,14 +512,10 @@
         _part == PART_MAIN &&
         _warnings.empty() && 
         _ast->root()->isCacheable()) {
-      LOG_TOPIC(ERR, Logger::FIXME) << "STORING PLAN IN CACHE FOR QUERY: " << std::string(_queryString, _queryStringLength) << ",  HASH: " << queryStringHash;
+      // LOG_TOPIC(INFO, Logger::FIXME) << "storing query in execution plan cache '" << std::string(_queryString, _queryStringLength) << "', hash: " << queryStringHash;
       PlanCache::instance()->store(_vocbase, queryStringHash, _queryString, _queryStringLength, plan.get());
     }
   }
-=======
-  std::unique_ptr<ExecutionPlan> plan(prepare());
-  TRI_ASSERT(plan != nullptr);
->>>>>>> e65e7c2d
 
   enterState(EXECUTION);
   _engine.reset(ExecutionEngine::instantiateFromPlan(registry, this, plan.get(), _queryString != nullptr));
