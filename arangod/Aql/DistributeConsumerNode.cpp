////////////////////////////////////////////////////////////////////////////////
/// DISCLAIMER
///
/// Copyright 2019-2019 ArangoDB GmbH, Cologne, Germany
///
/// Licensed under the Apache License, Version 2.0 (the "License");
/// you may not use this file except in compliance with the License.
/// You may obtain a copy of the License at
///
///     http://www.apache.org/licenses/LICENSE-2.0
///
/// Unless required by applicable law or agreed to in writing, software
/// distributed under the License is distributed on an "AS IS" BASIS,
/// WITHOUT WARRANTIES OR CONDITIONS OF ANY KIND, either express or implied.
/// See the License for the specific language governing permissions and
/// limitations under the License.
///
/// Copyright holder is ArangoDB GmbH, Cologne, Germany
///
/// @author Michael Hackstein
////////////////////////////////////////////////////////////////////////////////

#include "DistributeConsumerNode.h"

#include "Aql/ClusterNodes.h"
#include "Aql/ExecutionBlock.h"
#include "Aql/IdExecutor.h"
#include "Aql/RegisterPlan.h"
#include "Aql/SingleRowFetcher.h"
#include "Basics/VelocyPackHelper.h"

using namespace arangodb;
using namespace arangodb::aql;
using namespace arangodb::basics;

DistributeConsumerNode::DistributeConsumerNode(ExecutionPlan* plan,
                                               arangodb::velocypack::Slice const& base)
    : ExecutionNode(plan, base),
      _distributeId(VelocyPackHelper::getStringValue(base, "distributeId", "")),
      _isResponsibleForInitializeCursor(
          base.get("isResponsibleForInitializeCursor").getBoolean()) {}

void DistributeConsumerNode::toVelocyPackHelper(VPackBuilder& nodes, unsigned flags,
                                                std::unordered_set<ExecutionNode const*>& seen) const {
  // Local variant
  toVelocyPackHelperInternal(nodes, flags, seen);
  // And close it:
  nodes.close();
}

void DistributeConsumerNode::toVelocyPackHelperInternal(
    VPackBuilder& nodes, unsigned flags, std::unordered_set<ExecutionNode const*>& seen) const {
  // call base class method
  ExecutionNode::toVelocyPackHelperGeneric(nodes, flags, seen);
  nodes.add("distributeId", VPackValue(_distributeId));
  nodes.add("isResponsibleForInitializeCursor", VPackValue(_isResponsibleForInitializeCursor));
}

std::unique_ptr<ExecutionBlock> DistributeConsumerNode::createBlock(
    ExecutionEngine& engine, std::unordered_map<ExecutionNode*, ExecutionBlock*> const&) const {
  TRI_ASSERT(hasDependency());
  ExecutionNode const* previousNode = getFirstDependency();
  TRI_ASSERT(previousNode != nullptr);
  TRI_ASSERT(getRegisterPlan()->nrRegs[previousNode->getDepth()] ==
             getRegisterPlan()->nrRegs[getDepth()]);
  auto registerInfos =
      createRegisterInfos({}, {});
  auto executorInfos =
      IdExecutorInfos(false, 0, _distributeId, _isResponsibleForInitializeCursor);
  return std::make_unique<ExecutionBlockImpl<IdExecutor<SingleRowFetcher<BlockPassthrough::Enable>>>>(
      &engine, this, std::move(registerInfos), std::move(executorInfos));
}

<<<<<<< HEAD
=======
void DistributeConsumerNode::cloneRegisterPlan(ScatterNode* dependency) {
  TRI_ASSERT(hasDependency());
  TRI_ASSERT(getFirstDependency() == dependency);
  _registerPlan = dependency->getRegisterPlan();
  _depth = dependency->getDepth();
  {
    auto const& later = dependency->getVarsUsedLaterStack();
    setVarsUsedLater(later);
  }
  {
    auto const& valid = dependency->getVarsValidStack();
    setVarsValid(valid);
  }
  setVarUsageValid();
}

>>>>>>> 54737031
auto DistributeConsumerNode::getOutputVariables() const -> VariableIdSet { return {}; }<|MERGE_RESOLUTION|>--- conflicted
+++ resolved
@@ -71,8 +71,6 @@
       &engine, this, std::move(registerInfos), std::move(executorInfos));
 }
 
-<<<<<<< HEAD
-=======
 void DistributeConsumerNode::cloneRegisterPlan(ScatterNode* dependency) {
   TRI_ASSERT(hasDependency());
   TRI_ASSERT(getFirstDependency() == dependency);
@@ -89,5 +87,4 @@
   setVarUsageValid();
 }
 
->>>>>>> 54737031
 auto DistributeConsumerNode::getOutputVariables() const -> VariableIdSet { return {}; }