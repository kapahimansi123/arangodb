////////////////////////////////////////////////////////////////////////////////
/// DISCLAIMER
///
/// Copyright 2014-2021 ArangoDB GmbH, Cologne, Germany
/// Copyright 2004-2014 triAGENS GmbH, Cologne, Germany
///
/// Licensed under the Apache License, Version 2.0 (the "License");
/// you may not use this file except in compliance with the License.
/// You may obtain a copy of the License at
///
///     http://www.apache.org/licenses/LICENSE-2.0
///
/// Unless required by applicable law or agreed to in writing, software
/// distributed under the License is distributed on an "AS IS" BASIS,
/// WITHOUT WARRANTIES OR CONDITIONS OF ANY KIND, either express or implied.
/// See the License for the specific language governing permissions and
/// limitations under the License.
///
/// Copyright holder is ArangoDB GmbH, Cologne, Germany
///
/// @author Jan Steemann
////////////////////////////////////////////////////////////////////////////////

#ifndef ARANGOD_AQL_AST_NODE_H
#define ARANGOD_AQL_AST_NODE_H 1

#include "Basics/ScopeGuard.h"

#include <cstdint>
#include <functional>
#include <memory>
#include <string>
#include <unordered_map>
#include <vector>

namespace arangodb {
namespace velocypack {
class Builder;
class Slice;
class StringRef;
}  // namespace velocypack
namespace basics {
struct AttributeName;
class StringBuffer;
}  // namespace basics

namespace aql {
class Ast;
struct Variable;

/// @brief type for node flags
using AstNodeFlagsType = uint32_t;

/// @brief different flags for nodes
/// the flags are used to prevent repeated calculations of node properties
/// (e.g. is the node value constant, sorted etc.)
enum AstNodeFlagType : AstNodeFlagsType {
  DETERMINED_SORTED = 0x0000001,  // node is a list and its members are sorted asc.
  DETERMINED_CONSTANT = 0x0000002,  // node value is constant (i.e. not dynamic)
  DETERMINED_SIMPLE = 0x0000004,  // node value is simple (i.e. for use in a simple expression)
  DETERMINED_NONDETERMINISTIC = 0x0000010,  // node produces non-deterministic
                                            // result (e.g. function call nodes)
  DETERMINED_RUNONDBSERVER = 0x0000020,  // node can run on the DB server in a cluster setup
  DETERMINED_CHECKUNIQUENESS = 0x0000040,  // object's keys must be checked for uniqueness
  DETERMINED_V8 = 0x0000080,               // node will use V8 internally

  VALUE_SORTED = 0x0000100,    // node is a list and its members are sorted asc.
  VALUE_CONSTANT = 0x0000200,  // node value is constant (i.e. not dynamic)
  VALUE_SIMPLE = 0x0000400,  // node value is simple (i.e. for use in a simple expression)
  VALUE_NONDETERMINISTIC = 0x0001000,  // node produces non-deterministic result
                                       // (e.g. function call nodes)
  VALUE_RUNONDBSERVER = 0x0002000,  // node can run on the DB server in a cluster setup
  VALUE_CHECKUNIQUENESS = 0x0004000,  // object's keys must be checked for uniqueness
  VALUE_V8 = 0x0008000,               // node will use V8 internally
  FLAG_KEEP_VARIABLENAME = 0x0010000,  // node is a reference to a variable name, not the variable
                                       // value (used in KEEP nodes)
  FLAG_BIND_PARAMETER = 0x0020000,  // node was created from a bind parameter
  FLAG_FINALIZED = 0x0040000,  // node has been finalized and should not be modified; only
                               // set and checked in maintainer mode
  FLAG_SUBQUERY_REFERENCE = 0x0080000,  // node references a subquery
  
  FLAG_INTERNAL_CONST = 0x0100000,  // internal, constant node
};

/// @brief enumeration of AST node value types
/// note: these types must be declared in asc. sort order
enum AstNodeValueType : uint8_t {
  VALUE_TYPE_NULL = 0,
  VALUE_TYPE_BOOL = 1,
  VALUE_TYPE_INT = 2,
  VALUE_TYPE_DOUBLE = 3,
  VALUE_TYPE_STRING = 4
};

static_assert(VALUE_TYPE_NULL < VALUE_TYPE_BOOL,
              "incorrect ast node value types");
static_assert(VALUE_TYPE_BOOL < VALUE_TYPE_INT,
              "incorrect ast node value types");
static_assert(VALUE_TYPE_INT < VALUE_TYPE_DOUBLE,
              "incorrect ast node value types");
static_assert(VALUE_TYPE_DOUBLE < VALUE_TYPE_STRING,
              "incorrect ast node value types");

/// @brief AST node value
struct AstNodeValue {
  union Value {
    int64_t _int;
    double _double;
    bool _bool;
    char const* _string;
    void* _data;

    // constructors for union values
    explicit Value(int64_t value);
    explicit Value(double value);
    explicit Value(bool value);
    explicit Value(char const* value);
  };

  Value value;
  uint32_t length;  // only used for string values
  AstNodeValueType type;

  AstNodeValue();
  explicit AstNodeValue(int64_t value);
  explicit AstNodeValue(double value);
  explicit AstNodeValue(bool value);
  explicit AstNodeValue(char const* value, uint32_t length);
};

/// @brief enumeration of AST node types
enum AstNodeType : uint32_t {
  NODE_TYPE_ROOT = 0,
  NODE_TYPE_FOR = 1,
  NODE_TYPE_LET = 2,
  NODE_TYPE_FILTER = 3,
  NODE_TYPE_RETURN = 4,
  NODE_TYPE_REMOVE = 5,
  NODE_TYPE_INSERT = 6,
  NODE_TYPE_UPDATE = 7,
  NODE_TYPE_REPLACE = 8,
  NODE_TYPE_COLLECT = 9,
  NODE_TYPE_SORT = 10,
  NODE_TYPE_SORT_ELEMENT = 11,
  NODE_TYPE_LIMIT = 12,
  NODE_TYPE_VARIABLE = 13,
  NODE_TYPE_ASSIGN = 14,
  NODE_TYPE_OPERATOR_UNARY_PLUS = 15,
  NODE_TYPE_OPERATOR_UNARY_MINUS = 16,
  NODE_TYPE_OPERATOR_UNARY_NOT = 17,
  NODE_TYPE_OPERATOR_BINARY_AND = 18,
  NODE_TYPE_OPERATOR_BINARY_OR = 19,
  NODE_TYPE_OPERATOR_BINARY_PLUS = 20,
  NODE_TYPE_OPERATOR_BINARY_MINUS = 21,
  NODE_TYPE_OPERATOR_BINARY_TIMES = 22,
  NODE_TYPE_OPERATOR_BINARY_DIV = 23,
  NODE_TYPE_OPERATOR_BINARY_MOD = 24,
  NODE_TYPE_OPERATOR_BINARY_EQ = 25,
  NODE_TYPE_OPERATOR_BINARY_NE = 26,
  NODE_TYPE_OPERATOR_BINARY_LT = 27,
  NODE_TYPE_OPERATOR_BINARY_LE = 28,
  NODE_TYPE_OPERATOR_BINARY_GT = 29,
  NODE_TYPE_OPERATOR_BINARY_GE = 30,
  NODE_TYPE_OPERATOR_BINARY_IN = 31,
  NODE_TYPE_OPERATOR_BINARY_NIN = 32,
  NODE_TYPE_OPERATOR_TERNARY = 33,
  NODE_TYPE_SUBQUERY = 34,
  NODE_TYPE_ATTRIBUTE_ACCESS = 35,
  NODE_TYPE_BOUND_ATTRIBUTE_ACCESS = 36,
  NODE_TYPE_INDEXED_ACCESS = 37,
  NODE_TYPE_EXPANSION = 38,
  NODE_TYPE_ITERATOR = 39,
  NODE_TYPE_VALUE = 40,
  NODE_TYPE_ARRAY = 41,
  NODE_TYPE_OBJECT = 42,
  NODE_TYPE_OBJECT_ELEMENT = 43,
  NODE_TYPE_COLLECTION = 44,
  NODE_TYPE_REFERENCE = 45,
  NODE_TYPE_PARAMETER = 46,
  NODE_TYPE_FCALL = 47,
  NODE_TYPE_FCALL_USER = 48,
  NODE_TYPE_RANGE = 49,
  NODE_TYPE_NOP = 50,
  NODE_TYPE_CALCULATED_OBJECT_ELEMENT = 53,
  NODE_TYPE_UPSERT = 54,
  NODE_TYPE_EXAMPLE = 55,
  NODE_TYPE_PASSTHRU = 56,
  NODE_TYPE_ARRAY_LIMIT = 57,
  NODE_TYPE_DISTINCT = 58,
  NODE_TYPE_TRAVERSAL = 59,
  NODE_TYPE_COLLECTION_LIST = 60,
  NODE_TYPE_DIRECTION = 61,
  NODE_TYPE_OPERATOR_NARY_AND = 62,
  NODE_TYPE_OPERATOR_NARY_OR = 63,
  NODE_TYPE_AGGREGATIONS = 64,
  NODE_TYPE_OPERATOR_BINARY_ARRAY_EQ = 65,
  NODE_TYPE_OPERATOR_BINARY_ARRAY_NE = 66,
  NODE_TYPE_OPERATOR_BINARY_ARRAY_LT = 67,
  NODE_TYPE_OPERATOR_BINARY_ARRAY_LE = 68,
  NODE_TYPE_OPERATOR_BINARY_ARRAY_GT = 69,
  NODE_TYPE_OPERATOR_BINARY_ARRAY_GE = 70,
  NODE_TYPE_OPERATOR_BINARY_ARRAY_IN = 71,
  NODE_TYPE_OPERATOR_BINARY_ARRAY_NIN = 72,
  NODE_TYPE_QUANTIFIER = 73,
  NODE_TYPE_WITH = 74,
  NODE_TYPE_SHORTEST_PATH = 75,
  NODE_TYPE_K_SHORTEST_PATHS = 76,
  NODE_TYPE_VIEW = 77,
  NODE_TYPE_PARAMETER_DATASOURCE = 78,
  NODE_TYPE_FOR_VIEW = 79,
<<<<<<< HEAD
  NODE_TYPE_READ_ALL = 80,
=======
  NODE_TYPE_WINDOW = 80,
>>>>>>> 018cbb40
};

static_assert(NODE_TYPE_VALUE < NODE_TYPE_ARRAY, "incorrect node types order");
static_assert(NODE_TYPE_ARRAY < NODE_TYPE_OBJECT, "incorrect node types order");

/// @brief the node
struct AstNode {
  friend class Ast;

  static std::unordered_map<int, std::string const> const Operators;
  static std::unordered_map<int, std::string const> const TypeNames;
  static std::unordered_map<int, std::string const> const ValueTypeNames;

  /// @brief create the node
  explicit AstNode(AstNodeType);

  /// @brief create a node, with defining a value
  explicit AstNode(AstNodeValue const& value);

  /// @brief create the node from VPack
  explicit AstNode(Ast*, arangodb::velocypack::Slice const& slice);

  /// @brief create the node from VPack
  explicit AstNode(std::function<void(AstNode*)> const& registerNode,
                   std::function<char const*(std::string const&)> registerString,
                   arangodb::velocypack::Slice const& slice);

  /// @brief destroy the node
  ~AstNode();

 public:
  static constexpr size_t SortNumberThreshold = 8;

  /// @brief return the string value of a node, as an std::string
  std::string getString() const;

  /// @brief return the string value of a node, as a arangodb::velocypack::StringRef
  arangodb::velocypack::StringRef getStringRef() const noexcept;

  /// @brief test if all members of a node are equality comparisons
  bool isOnlyEqualityMatch() const;

  /// @brief computes a hash value for a value node
  uint64_t hashValue(uint64_t) const noexcept;

/// @brief dump the node (for debugging purposes)
#ifdef ARANGODB_ENABLE_MAINTAINER_MODE
  std::ostream& toStream(std::ostream& os, int indent) const;
  void dump(int indent) const;
#endif

  /// @brief compute the value for a constant value node
  /// the value is owned by the node and must not be freed by the caller
  /// the Builder object can be passed in as an optimization
  arangodb::velocypack::Slice computeValue(arangodb::velocypack::Builder* = nullptr) const;

  uint8_t const* computedValue() const noexcept { return _computedValue; }

  /// @brief sort the members of an (array) node
  /// this will also set the FLAG_SORTED flag for the node
  void sort();

  /// @brief return the type name of a node
  std::string const& getTypeString() const;

  /// @brief return the value type name of a node
  std::string const& getValueTypeString() const;

  /// @brief stringify the AstNode
  static std::string toString(AstNode const*);

  /// @brief checks whether we know a type of this kind; throws exception if not
  static void validateType(int type);

  /// @brief checks whether we know a value type of this kind;
  /// throws exception if not
  static void validateValueType(int type);

  /// @brief fetch a node's type from VPack
  static AstNodeType getNodeTypeFromVPack(arangodb::velocypack::Slice const& slice);

  /// @brief build a VelocyPack representation of the node value
  ///        Can throw Out of Memory Error
  void toVelocyPackValue(arangodb::velocypack::Builder& builder) const;

  /// @brief Create a VelocyPack representation of the node
  void toVelocyPack(arangodb::velocypack::Builder& builder, bool verbose) const;

  /// @brief convert the node's value to a boolean value
  /// this may create a new node or return the node itself if it is already a
  /// boolean value node
  AstNode const* castToBool(Ast*) const;

  /// @brief convert the node's value to a number value
  /// this may create a new node or return the node itself if it is already a
  /// numeric value node
  AstNode const* castToNumber(Ast*) const;

  /// @brief check a flag for the node
  bool hasFlag(AstNodeFlagType flag) const noexcept;

  /// @brief reset flags in case a node is changed drastically
  void clearFlags() noexcept;

  /// @brief recursively clear flags
  void clearFlagsRecursive() noexcept;

  /// @brief set a flag for the node
  void setFlag(AstNodeFlagType flag) const noexcept;

  /// @brief set two flags for the node
  void setFlag(AstNodeFlagType typeFlag, AstNodeFlagType valueFlag) const noexcept;

  /// @brief remove a flag for the node
  void removeFlag(AstNodeFlagType flag) const noexcept;

  /// @brief whether or not the node value is trueish
  bool isTrue() const;

  /// @brief whether or not the node value is falsey
  bool isFalse() const;

  /// @brief whether or not the members of a list node are sorted
  bool isSorted() const noexcept;

  /// @brief whether or not a value node is NULL
  bool isNullValue() const noexcept;

  /// @brief whether or not a value node is an integer
  bool isIntValue() const noexcept;

  /// @brief whether or not a value node is a dobule
  bool isDoubleValue() const noexcept;

  /// @brief whether or not a value node is of numeric type
  bool isNumericValue() const noexcept;

  /// @brief whether or not a value node is of bool type
  bool isBoolValue() const noexcept;

  /// @brief whether or not a value node is of string type
  bool isStringValue() const noexcept;

  /// @brief whether or not a value node is of list type
  bool isArray() const noexcept;

  /// @brief whether or not a value node is of array type
  bool isObject() const noexcept;

  /// @brief whether or not a value node is of type attribute access that
  /// refers to a variable reference
  AstNode const* getAttributeAccessForVariable(bool allowIndexedAccess) const;

  /// @brief whether or not a value node is of type attribute access that
  /// refers to any variable reference
  bool isAttributeAccessForVariable() const;

  /// @brief whether or not a value node is of type attribute access that
  /// refers to the specified variable reference
  bool isAttributeAccessForVariable(Variable const* variable, bool allowIndexedAccess) const;

  /// @brief whether or not a value node is of type attribute access that
  /// refers to any variable reference
  /// returns true if yes, and then also returns variable reference and array
  /// of attribute names in the parameter passed by reference
  bool isAttributeAccessForVariable(
      std::pair<Variable const*, std::vector<arangodb::basics::AttributeName>>&,
      bool allowIndexedAccess = false) const;

  /// @brief locate a variable including the direct path vector leading to it.
  void findVariableAccess(std::vector<AstNode const*>& currentPath,
                          std::vector<std::vector<AstNode const*>>& paths,
                          Variable const* findme) const;

  /// @brief dig through the tree and return a reference to the astnode
  /// referencing
  /// findme, nullptr otherwise.
  AstNode const* findReference(AstNode const* findme) const;

  /// @brief whether or not a node is simple enough to be used in a simple
  /// expression
  /// this may also set the FLAG_SIMPLE flag for the node
  bool isSimple() const;

  /// @brief whether or not a node has a constant value
  /// this may also set the FLAG_CONSTANT or the FLAG_DYNAMIC flags for the node
  bool isConstant() const;

  /// @brief whether or not a node will use V8 internally
  /// this may also set the FLAG_V8 flag for the node
  bool willUseV8() const;

  /// @brief whether or not a node is a simple comparison operator
  bool isSimpleComparisonOperator() const;

  /// @brief whether or not a node is a comparison operator
  bool isComparisonOperator() const;

  /// @brief whether or not a node is an array comparison operator
  bool isArrayComparisonOperator() const;

  /// @brief whether or not a node (and its subnodes) can safely be executed on
  /// a DB server
  bool canRunOnDBServer(bool isOneShard) const;

  /// @brief whether or not an object's keys must be checked for uniqueness
  bool mustCheckUniqueness() const;

  /// @brief whether or not a node (and its subnodes) is deterministic
  bool isDeterministic() const;

  /// @brief whether or not a node (and its subnodes) is cacheable
  bool isCacheable() const;

  /// @brief whether or not a node (and its subnodes) may contain a call to a
  /// user-defined function
  bool callsUserDefinedFunction() const;

  /// @brief whether or not a node (and its subnodes) may contain a call to a
  /// a function or a user-defined function
  bool callsFunction() const;

  /// @brief whether or not the object node contains dynamically named
  /// attributes
  /// on its first level
  bool containsDynamicAttributeName() const;

  /// @brief iterates whether a node of type "searchType" can be found
  bool containsNodeType(AstNodeType searchType) const;

  /// @brief return the number of members
  size_t numMembers() const noexcept;

  /// @brief reserve space for members
  void reserve(size_t n);

  /// @brief add a member to the node
  void addMember(AstNode* node);

  /// @brief add a member to the node
  void addMember(AstNode const* node);

  /// @brief change a member of the node
  void changeMember(size_t i, AstNode* node);

  /// @brief remove a member from the node
  void removeMemberUnchecked(size_t i);

  /// @brief remove a member from the node while breaking members ordering. Faster than removeMemberUnchecked
  void removeMemberUncheckedUnordered(size_t i);

  /// @brief return a member of the node
  AstNode* getMember(size_t i) const;

  /// @brief return a member of the node
  AstNode* getMemberUnchecked(size_t i) const noexcept;

  /// @brief sort members with a custom comparison function
  void sortMembers(std::function<bool(AstNode const*, AstNode const*)> const& func);

  /// @brief reduces the number of members of the node
  void reduceMembers(size_t i);

  void clearMembers();

  /// @brief mark a < or <= operator to definitely exclude the "null" value
  /// this is only for optimization purposes
  void setExcludesNull(bool v = true);

  /// @brief check if an < or <= operator definitely excludes the "null" value
  /// this is only for optimization purposes
  bool getExcludesNull() const noexcept;

  /// @brief set the node's value type
  void setValueType(AstNodeValueType type);

  /// @brief check whether this node value is of expectedType
  bool isValueType(AstNodeValueType expectedType) const noexcept;

  /// @brief return the bool value of a node
  bool getBoolValue() const noexcept;

  /// @brief set the bool value of a node
  void setBoolValue(bool v);

  /// @brief return the int value of a node
  /// this will return 0 for all non-value nodes and for all non-int value
  /// nodes!!
  int64_t getIntValue() const;

  /// @brief return the int value stored for a node, regardless of the node type
  int64_t getIntValue(bool) const noexcept;

  /// @brief set the int value of a node
  void setIntValue(int64_t v);

  /// @brief return the double value of a node
  double getDoubleValue() const;

  /// @brief set the string value of a node
  void setDoubleValue(double v);

  /// @brief return the string value of a node
  char const* getStringValue() const;

  /// @brief return the string value of a node
  size_t getStringLength() const;

  /// @brief set the string value of a node
  void setStringValue(char const* v, size_t length);

  /// @brief whether the string value of this node is equal to other
  ///        ignoring case
  bool stringEqualsCaseInsensitive(std::string const& other) const;

  /// @brief whether or not a string is equal to another
  bool stringEquals(std::string const& other) const;

  /// @brief return the data value of a node
  void* getData() const;

  /// @brief set the data value of a node
  void setData(void* v);

  /// @brief set the data value of a node
  void setData(void const* v);

  /// @brief clone a node, recursively
  AstNode* clone(Ast*) const;

  /// @brief validate that given node is an object with const-only values
  bool isConstObject() const;

  /// @brief append a string representation of the node into a string buffer
  /// the string representation does not need to be JavaScript-compatible
  /// except for node types NODE_TYPE_VALUE, NODE_TYPE_ARRAY and
  /// NODE_TYPE_OBJECT (only for objects that do not contain dynamic attributes)
  /// note that this may throw and that the caller is responsible for
  /// catching the error
  void stringify(arangodb::basics::StringBuffer*, bool, bool) const;

  /// note that this may throw and that the caller is responsible for
  /// catching the error
  std::string toString() const;

  /// @brief stringify the value of a node into a string buffer
  /// this method is used when generated JavaScript code for the node!
  /// this creates an equivalent to what JSON.stringify() would do
  void appendValue(arangodb::basics::StringBuffer*) const;

  /// @brief If the node has not been marked finalized, mark its subtree so.
  /// If it runs into a finalized node, it assumes the whole subtree beneath
  /// it is marked already and exits early; otherwise it will finalize the node
  /// and recurse on its subtree.
  static void markFinalized(AstNode* subtreeRoot);

  /// @brief sets the computed value pointer.
  void setComputedValue(uint8_t* data);

 public:
  /// @brief the node type
  AstNodeType type;

  /// @brief flags for the node
  AstNodeFlagsType mutable flags;

  /// @brief the node value
  AstNodeValue value;

 private:
  /// @brief helper for building flags
  template <typename... Args>
  static std::underlying_type<AstNodeFlagType>::type makeFlags(AstNodeFlagType flag,
                                                               Args... args) noexcept;

  static std::underlying_type<AstNodeFlagType>::type makeFlags() noexcept;

  void computeValue(arangodb::velocypack::Builder& builder) const;
  void freeComputedValue() noexcept;

 private:
  /// @brief precomputed VPack value (used when executing expressions)
  uint8_t mutable* _computedValue;

  /// @brief the node's sub nodes
  std::vector<AstNode*> members{};
};

int CompareAstNodes(AstNode const* lhs, AstNode const* rhs, bool compareUtf8);

/// @brief less comparator for Ast value nodes
template <bool useUtf8>
struct AstNodeValueLess {
  bool operator()(AstNode const* lhs, AstNode const* rhs) const;
};

struct AstNodeValueHash {
  size_t operator()(AstNode const* value) const noexcept;
};

struct AstNodeValueEqual {
  bool operator()(AstNode const* lhs, AstNode const* rhs) const;
};
}  // namespace aql
}  // namespace arangodb

/// @brief append the AstNode to an output stream
std::ostream& operator<<(std::ostream&, arangodb::aql::AstNode const*);
std::ostream& operator<<(std::ostream&, arangodb::aql::AstNode const&);

/** README
 * Typically, the pattern should be that once an AstNode is created and inserted
 * into the tree, it is immutable. Currently there are some places where this
 * is not the case, so we cannot currently enforce it via typing.
 *
 * Instead, we have a flag which we set and check only in maintainer mode,
 * `FLAG_FINALIZED` to signal that the node should not change state. This allows
 * us to take a more functional style approach to building and modifying the
 * Ast, allowing us to simply point to the same node multiple times instead of
 * creating several copies when we need to e.g. distribute an AND operation.
 *
 * If you need to modify a node, try to replace it with a new one. You can
 * create a copy-for-modify node via `Ast::shallowCopyForModify`. You can then
 * set it to be finalized when it goes out of scope using
 * `TRI_DEFER(FINALIZE_SUBTREE(node))`.
 *
 * If you cannot follow this pattern, for instance if you do not have access
 * to the Ast or to the node's ancestors, then you might be able to get away
 * with temporarily unlocking the node and modifying it in place. This could
 * create correctness issues in our optmization code though, so do this with
 * extreme caution. The correct way to do this is via the
 * `TEMPORARILY_UNLOCK_NODE(node)` macro. It will relock the node when the macro
 * instance goes out of scope.
 */

#ifdef ARANGODB_ENABLE_MAINTAINER_MODE
#define FINALIZE_SUBTREE(n) \
  arangodb::aql::AstNode::markFinalized(const_cast<arangodb::aql::AstNode*>(n))
#define FINALIZE_SUBTREE_CONDITIONAL(n, b) \
  if (b) {                                 \
    FINALIZE_SUBTREE(n);                   \
  }
#define TEMPORARILY_UNLOCK_NODE(n)                                                         \
  bool wasFinalizedAlready = (n)->hasFlag(arangodb::aql::AstNodeFlagType::FLAG_FINALIZED); \
  if (wasFinalizedAlready) {                                                               \
    (n)->flags = ((n)->flags & ~arangodb::aql::AstNodeFlagType::FLAG_FINALIZED);           \
  }                                                                                        \
  TRI_DEFER(FINALIZE_SUBTREE_CONDITIONAL(n, wasFinalizedAlready));
#else
#define FINALIZE_SUBTREE(n) \
  while (0) {               \
    (void)(n);              \
  }                         \
  do {                      \
  } while (0)
#define FINALIZE_SUBTREE_CONDITIONAL(n, b) \
  while (0) {                              \
    (void)(n);                             \
  }                                        \
  do {                                     \
  } while (0)
#define TEMPORARILY_UNLOCK_NODE(n) \
  while (0) {                      \
    (void)(n);                     \
  }                                \
  do {                             \
  } while (0)
#endif

#endif<|MERGE_RESOLUTION|>--- conflicted
+++ resolved
@@ -208,11 +208,8 @@
   NODE_TYPE_VIEW = 77,
   NODE_TYPE_PARAMETER_DATASOURCE = 78,
   NODE_TYPE_FOR_VIEW = 79,
-<<<<<<< HEAD
-  NODE_TYPE_READ_ALL = 80,
-=======
   NODE_TYPE_WINDOW = 80,
->>>>>>> 018cbb40
+  NODE_TYPE_READ_ALL = 81,
 };
 
 static_assert(NODE_TYPE_VALUE < NODE_TYPE_ARRAY, "incorrect node types order");
