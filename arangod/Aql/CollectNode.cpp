--- conflicted
+++ resolved
@@ -483,11 +483,8 @@
     case ExecutionNode::SUBQUERY_END:
     case ExecutionNode::MATERIALIZE:
     case ExecutionNode::ASYNC:
-<<<<<<< HEAD
     case ExecutionNode::READALL:
-=======
     case ExecutionNode::WINDOW:
->>>>>>> 018cbb40
       return false;
     case ExecutionNode::MUTEX: // should not appear here
     case ExecutionNode::MAX_NODE_TYPE_VALUE:
@@ -531,11 +528,8 @@
     case ExecutionNode::SUBQUERY_END:
     case ExecutionNode::MATERIALIZE:
     case ExecutionNode::ASYNC:
-<<<<<<< HEAD
     case ExecutionNode::READALL:
-=======
     case ExecutionNode::WINDOW:
->>>>>>> 018cbb40
       return false;
     case ExecutionNode::MUTEX: // should not appear here
     case ExecutionNode::MAX_NODE_TYPE_VALUE:
@@ -579,11 +573,8 @@
     case ExecutionNode::SUBQUERY_END:
     case ExecutionNode::MATERIALIZE:
     case ExecutionNode::ASYNC:
-<<<<<<< HEAD
     case ExecutionNode::READALL:
-=======
     case ExecutionNode::WINDOW:
->>>>>>> 018cbb40
       return false;
     case ExecutionNode::MUTEX: // should not appear here
     case ExecutionNode::MAX_NODE_TYPE_VALUE:
