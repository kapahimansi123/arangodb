////////////////////////////////////////////////////////////////////////////////
/// DISCLAIMER
///
/// Copyright 2014-2021 ArangoDB GmbH, Cologne, Germany
/// Copyright 2004-2014 triAGENS GmbH, Cologne, Germany
///
/// Licensed under the Apache License, Version 2.0 (the "License");
/// you may not use this file except in compliance with the License.
/// You may obtain a copy of the License at
///
///     http://www.apache.org/licenses/LICENSE-2.0
///
/// Unless required by applicable law or agreed to in writing, software
/// distributed under the License is distributed on an "AS IS" BASIS,
/// WITHOUT WARRANTIES OR CONDITIONS OF ANY KIND, either express or implied.
/// See the License for the specific language governing permissions and
/// limitations under the License.
///
/// Copyright holder is ArangoDB GmbH, Cologne, Germany
///
/// @author Max Neunhoeffer
////////////////////////////////////////////////////////////////////////////////

// Execution plans like the one below are made of Nodes that inherit the
// ExecutionNode class as a base class.
//
// clang-format off
//
// Execution plan:
//  Id   NodeType                  Est.   Comment
//   1   SingletonNode                1   * ROOT
//   2   EnumerateCollectionNode   6400     - FOR d IN coll   /* full collection scan */
//   3   CalculationNode           6400       - LET #1 = DISTANCE(d.`lat`, d.`lon`, 0, 0)  /* simple expression */   /* collections used: d : coll */
//   4   SortNode                  6400       - SORT #1 ASC
//   5   LimitNode                    5       - LIMIT 0, 5
//   6   ReturnNode                   5       - RETURN d
//
// clang-format on
//
// Even though the Singleton Node has a label saying it is the "ROOT" node it
// is not in our definiton. Root Nodes are leaf nodes (at the bottom of the
// list).
//
// To get down (direction to root) from 4 to 5 you need to call getFirstParent
// on the SortNode(4) to receive a pointer to the LimitNode(5). If you want to
// go up from 5 to 4 (away from root) you need to call getFirstDependency at
// the LimitNode (5) to get a pointer to the SortNode(4).
//
// For most maybe all operations you will only need to operate on the
// Dependencies the parents will be updated automatically.
//
// If you wish to unlink (remove) or replace a node you should do it by using
// one of the plans operations.

#ifndef ARANGOD_AQL_EXECUTION_NODE_H
#define ARANGOD_AQL_EXECUTION_NODE_H 1

#include <memory>
#include <vector>
#include <set>
#include <unordered_map>
#include <unordered_set>

#include "Aql/CollectionAccessingNode.h"
#include "Aql/CostEstimate.h"
#include "Aql/DocumentProducingNode.h"
#include "Aql/ExecutionNodeId.h"
#include "Aql/RegisterInfos.h"
#include "Aql/IndexHint.h"
#include "Aql/Variable.h"
#include "Aql/WalkerWorker.h"
#include "Aql/types.h"
#include "Basics/Common.h"
#include "Basics/TypeTraits.h"
#include "Basics/Identifier.h"
#include "Containers/HashSet.h"

namespace arangodb {
namespace velocypack {
class Builder;
class Slice;
}  // namespace velocypack

class Index;

namespace aql {
class Ast;
struct Collection;
class ExecutionBlock;
class ExecutionEngine;
class ExecutionNode;
class ExecutionPlan;
class RegisterInfos;
class Expression;
class RedundantCalculationsReplacer;
template<typename T> struct RegisterPlanWalkerT;
using RegisterPlanWalker = RegisterPlanWalkerT<ExecutionNode>;
template<typename T> struct RegisterPlanT;
using RegisterPlan = RegisterPlanT<ExecutionNode>;
struct Variable;

/// @brief sort element, consisting of variable, sort direction, and a possible
/// attribute path to dig into the document

struct SortElement {
  Variable const* var;
  bool ascending;
  std::vector<std::string> attributePath;

  SortElement(Variable const* v, bool asc);

  SortElement(Variable const* v, bool asc, std::vector<std::string> const& path);

  /// @brief stringify a sort element. note: the output of this should match the
  /// stringification output of an AstNode for an attribute access
  /// (e.g. foo.bar => $0.bar)
  std::string toString() const;
};

typedef std::vector<SortElement> SortElementVector;

using VariableIdSet = std::set<VariableId>;

/// @brief class ExecutionNode, abstract base class of all execution Nodes
class ExecutionNode {
  /// @brief node type
  friend class ExecutionBlock;
  // Needs to inject sensitive RegisterInformation
  friend RegisterPlanWalkerT<ExecutionNode>;
  // We need this to replan the registers within the QuerySnippet.
  // otherwise the local gather node might delete the sorting register...
  friend class QuerySnippet;

 public:
  enum NodeType : int {
    SINGLETON = 1,
    ENUMERATE_COLLECTION = 2,
    // INDEX_RANGE          =  3, // not used anymore
    ENUMERATE_LIST = 4,
    FILTER = 5,
    LIMIT = 6,
    CALCULATION = 7,
    SUBQUERY = 8,
    SORT = 9,
    COLLECT = 10,
    SCATTER = 11,
    GATHER = 12,
    REMOTE = 13,
    INSERT = 14,
    REMOVE = 15,
    REPLACE = 16,
    UPDATE = 17,
    RETURN = 18,
    NORESULTS = 19,
    DISTRIBUTE = 20,
    UPSERT = 21,
    TRAVERSAL = 22,
    INDEX = 23,
    SHORTEST_PATH = 24,
    K_SHORTEST_PATHS = 25,
    REMOTESINGLE = 26,
    ENUMERATE_IRESEARCH_VIEW = 27,
    DISTRIBUTE_CONSUMER = 28,
    SUBQUERY_START = 29,
    SUBQUERY_END = 30,
    MATERIALIZE = 31,
    ASYNC = 32,
    MUTEX = 33,
<<<<<<< HEAD
    READALL = 34,
=======
    WINDOW = 34,
>>>>>>> 018cbb40

    MAX_NODE_TYPE_VALUE
  };

  ExecutionNode() = delete;
  ExecutionNode(ExecutionNode const&) = delete;
  ExecutionNode& operator=(ExecutionNode const&) = delete;

 protected:
  /// @brief Clone constructor, used for constructors of derived classes.
  /// Does not clone recursively, does not clone properties (`other.plan()` is
  /// expected to be the same as `plan)`, and does not register this node in the
  /// plan.
  ExecutionNode(ExecutionPlan& plan, ExecutionNode const& other);

 public:
  /// @brief constructor using an id
  ExecutionNode(ExecutionPlan* plan, size_t id) { TRI_ASSERT(false); }
  ExecutionNode(ExecutionPlan* plan, ExecutionNodeId id);

  /// @brief constructor using a VPackSlice
  ExecutionNode(ExecutionPlan* plan, arangodb::velocypack::Slice const& slice);

  /// @brief destructor, free dependencies
  virtual ~ExecutionNode() = default;

 public:
  /// @brief factory from JSON
  static ExecutionNode* fromVPackFactory(ExecutionPlan* plan,
                                         arangodb::velocypack::Slice const& slice);

  /// @brief remove registers right of (greater than) the specified register
  /// from the internal maps
  void removeRegistersGreaterThan(RegisterId maxRegister);

  /// @brief cast an ExecutionNode to a specific sub-type
  /// in maintainer mode, this function will perform a dynamic_cast and abort
  /// the program if the cast is invalid. in release mode, this function will
  /// perform a static_cast and will not abort the program
  template <typename T, typename FromType>
  static inline T castTo(FromType node) noexcept {
    static_assert(std::is_pointer<T>::value,
                  "invalid type passed into ExecutionNode::castTo");
    static_assert(std::is_pointer<FromType>::value,
                  "invalid type passed into ExecutionNode::castTo");
    static_assert(std::remove_pointer<FromType>::type::IsExecutionNode,
                  "invalid type passed into ExecutionNode::castTo");

#ifdef ARANGODB_ENABLE_MAINTAINER_MODE
    T result = dynamic_cast<T>(node);
    TRI_ASSERT(result != nullptr);
    return result;
#else
    // At least GraphNode is virtually inherited by its subclasses. We have to
    // use dynamic_cast for these types.
    if constexpr (can_static_cast_v<FromType, T>) {
      return static_cast<T>(node);
    } else {
      return dynamic_cast<T>(node);
    }
#endif
  }

  /// @brief return the node's id
  ExecutionNodeId id() const;

  /// @brief return the type of the node
  virtual NodeType getType() const = 0;

  /// @brief resolve nodeType to a string.
  static std::string const& getTypeString(NodeType type);

  /// @brief return the type name of the node
  std::string const& getTypeString() const;

  /// @brief checks whether we know a type of this kind; throws exception if
  /// not.
  static void validateType(int type);

  /// @brief whether or not a node is located inside a subquery
  bool isInSubquery() const;

  /// @brief add a dependency
  void addDependency(ExecutionNode*);

  /// @brief add a parent
  void addParent(ExecutionNode*);

  /// @brief swap the first dependency
  ///        use with care, will modify the plan
  void swapFirstDependency(ExecutionNode* node);

  /// @brief get all dependencies
  TEST_VIRTUAL std::vector<ExecutionNode*> const& getDependencies() const;

  /// @brief returns the first dependency, or a nullptr if none present
  ExecutionNode* getFirstDependency() const;

  /// @brief whether or not the node has a dependency
  bool hasDependency() const;

  /// @brief add the node dependencies to a vector
  void dependencies(std::vector<ExecutionNode*>& result) const;

  /// @brief get all parents
  std::vector<ExecutionNode*> getParents() const;

  /// @brief whether or not the node has a parent
  bool hasParent() const;

  /// @brief whether or not the node has any ancestor (parent at any distance)
  /// of this type
  bool hasParentOfType(ExecutionNode::NodeType type) const;

  /// @brief returns the first parent, or a nullptr if none present
  ExecutionNode* getFirstParent() const;

  /// @brief add the node parents to a vector
  void parents(std::vector<ExecutionNode*>& result) const;

  /// @brief get the singleton node of the node
  ExecutionNode const* getSingleton() const;
  ExecutionNode* getSingleton();

  /// @brief get the node and its dependencies as a vector
  void getDependencyChain(std::vector<ExecutionNode*>& result, bool includeSelf);

  /// @brief inspect one index; only skiplist indices which match attrs in
  /// sequence.
  /// returns a a qualification how good they match;
  ///      match->index==nullptr means no match at all.
  enum MatchType {
    FORWARD_MATCH,
    REVERSE_MATCH,
    NOT_COVERED_IDX,
    NOT_COVERED_ATTR,
    NO_MATCH
  };

  /// @brief make a new node the (only) parent of the node
  void setParent(ExecutionNode* p);

  /// @brief replace a dependency, returns true if the pointer was found and
  /// replaced, please note that this does not delete oldNode!
  bool replaceDependency(ExecutionNode* oldNode, ExecutionNode* newNode);

  /// @brief remove a dependency, returns true if the pointer was found and
  /// removed, please note that this does not delete ep!
  bool removeDependency(ExecutionNode*);

  /// @brief remove all dependencies for the given node
  void removeDependencies();

  /// @brief creates corresponding ExecutionBlock
  virtual std::unique_ptr<ExecutionBlock> createBlock(
      ExecutionEngine& engine,
      std::unordered_map<ExecutionNode*, ExecutionBlock*> const& cache) const = 0;

  /// @brief clone execution Node recursively, this makes the class abstract
  virtual ExecutionNode* clone(ExecutionPlan* plan, bool withDependencies,
                               bool withProperties) const = 0;

  /// @brief execution Node clone utility to be called by derives
  /// @return pointer to a registered node owned by a plan
  ExecutionNode* cloneHelper(std::unique_ptr<ExecutionNode> Other,
                             bool withDependencies, bool withProperties) const;

  void cloneWithoutRegisteringAndDependencies(ExecutionPlan& plan, ExecutionNode& other,
                                              bool withProperties) const;

  /// @brief helper for cloning, use virtual clone methods for dependencies
  void cloneDependencies(ExecutionPlan* plan, ExecutionNode* theClone, bool withProperties) const;
  
  // clone register plan of dependency, needed when inserting nodes after planning
  void cloneRegisterPlan(ExecutionNode* dependency);

  /// @brief check equality of ExecutionNodes
  virtual bool isEqualTo(ExecutionNode const& other) const;

  /// @brief invalidate the cost estimate for the node and its dependencies
  virtual void invalidateCost();

  /// @brief estimate the cost of the node . . .
  /// does not recalculate the estimate if already calculated
  CostEstimate getCost() const;

  /// @brief walk a complete execution plan recursively
  bool walk(WalkerWorkerBase<ExecutionNode>& worker);

  bool walkSubqueriesFirst(WalkerWorkerBase<ExecutionNode>& worker);

  /// serialize parents of each node (used in the explainer)
  static constexpr unsigned SERIALIZE_PARENTS = 1;
  /// include estimate cost  (used in the explainer)
  static constexpr unsigned SERIALIZE_ESTIMATES = 1 << 1;
  /// Print all ExecutionNode information required in cluster snippets
  static constexpr unsigned SERIALIZE_DETAILS = 1 << 2;
  /// include additional function info for explain
  static constexpr unsigned SERIALIZE_FUNCTIONS = 1 << 3;
  /// include addition information of the register plan for explain
  static constexpr unsigned SERIALIZE_REGISTER_INFORMATION = 1 << 4;

  /// @brief toVelocyPack, export an ExecutionNode to VelocyPack
  void toVelocyPack(arangodb::velocypack::Builder&, unsigned flags, bool keepTopLevelOpen) const;

  /// @brief toVelocyPack
  virtual void toVelocyPackHelper(arangodb::velocypack::Builder&, unsigned flags,
                                  std::unordered_set<ExecutionNode const*>& seen) const = 0;

  /** Variables used and set are disjunct!
   *   Variables that are read from must be returned by the
   *   UsedHere functions and variables that are filled by
   *   the corresponding ExecutionBlock must be added in
   *   the SetHere functions.
   */

  /// @brief getVariablesUsedHere, modifying the set in-place
  virtual void getVariablesUsedHere(VarSet& vars) const;

  /// @brief getVariablesSetHere
  virtual std::vector<Variable const*> getVariablesSetHere() const;

  /// @brief getVariableIdsUsedHere
  ::arangodb::containers::HashSet<VariableId> getVariableIdsUsedHere() const;

  /// @brief tests whether the node sets one of the passed variables
  bool setsVariable(VarSet const& which) const;

  /// @brief setVarsUsedLater
  void setVarsUsedLater(VarSetStack varStack);

  /// @brief getVarsUsedLater, this returns the set of variables that will be
  /// used later than this node, i.e. in the repeated parents.
  auto getVarsUsedLater() const noexcept -> VarSet const&;

  /// @brief Stack of getVarsUsedLater, needed for spliced subqueries. Index 0
  /// corresponds to the outermost spliced subquery, up to either the top level
  /// or a classic subquery. While the last entry corresponds to the current
  /// level and is the same as getVarsUsedLater().
  /// Is never empty (after the VarUsageFinder ran / if _varUsageValid is true).
  auto getVarsUsedLaterStack() const noexcept -> VarSetStack const&;

  /// @brief setVarsValid
  void setVarsValid(VarSetStack varStack);

  /// @brief set regs to be deleted
  void setRegsToClear(RegIdSet toClear);

  /// @brief set regs to be kept
  void setRegsToKeep(RegIdSetStack toKeep);

  /// @brief getVarsValid, this returns the set of variables that is valid
  /// for items leaving this node, this includes those that will be set here
  /// (see getVariablesSetHere).
  auto getVarsValid() const noexcept -> VarSet const&;

  /// @brief Stack of getVarsValid, needed for spliced subqueries. Index 0
  /// corresponds to the outermost spliced subquery, up to either the top level
  /// or a classic subquery. While the last entry corresponds to the current
  /// level and is the same as getVarsValid().
  /// Is never empty (after the VarUsageFinder ran / if _varUsageValid is true).
  auto getVarsValidStack() const noexcept -> VarSetStack const&;

  /// @brief setVarUsageValid
  void setVarUsageValid();

  /// @brief invalidateVarUsage
  void invalidateVarUsage();

  /// @brief whether or not the subquery is deterministic
  virtual bool isDeterministic();

  /// @brief whether or not the node is a data modification node
  virtual bool isModificationNode() const;

  ExecutionPlan const* plan() const;

  ExecutionPlan* plan();

  /// @brief static analysis
  void planRegisters(ExecutionNode* super = nullptr, ExplainRegisterPlan = ExplainRegisterPlan::No);

  /// @brief get RegisterPlan
  std::shared_ptr<RegisterPlan> getRegisterPlan() const;

  /// @brief get depth
  int getDepth() const;

  /// @brief get registers to clear
  RegIdSet const& getRegsToClear() const;

  /// @brief check if a variable will be used later
  bool isVarUsedLater(Variable const* variable) const;

  /// @brief whether or not the node is in an inner loop
  bool isInInnerLoop() const;

  /// @brief get the surrounding loop
  ExecutionNode const* getLoop() const;

  bool isInSplicedSubquery() const noexcept;

  void setIsInSplicedSubquery(bool) noexcept;

  [[nodiscard]] static bool isIncreaseDepth(NodeType type);
  [[nodiscard]] bool isIncreaseDepth() const;
  [[nodiscard]] static bool alwaysCopiesRows(NodeType type);
  [[nodiscard]] bool alwaysCopiesRows() const;
  
  auto getRegsToKeepStack() const -> RegIdSetStack;

 protected:
  /// @brief set the id, use with care! The purpose is to use a cloned node
  /// together with the original in the same plan.
  void setId(ExecutionNodeId id);

  /// @brief this actually estimates the costs as well as the number of items
  /// coming out of the node
  virtual CostEstimate estimateCost() const = 0;

  /// @brief factory for sort elements
  static void getSortElements(SortElementVector& elements, ExecutionPlan* plan,
                              arangodb::velocypack::Slice const& slice, char const* which);

  /// @brief toVelocyPackHelper, for a generic node
  void toVelocyPackHelperGeneric(arangodb::velocypack::Builder&, unsigned flags,
                                 std::unordered_set<ExecutionNode const*>& seen) const;

  RegisterId variableToRegisterId(Variable const*) const;

  RegisterId variableToRegisterOptionalId(Variable const* var) const;

  RegisterInfos createRegisterInfos(RegIdSet readableInputRegisters,
                                    RegIdSet writableOutputRegisters) const;

  RegisterCount getNrInputRegisters() const;

  RegisterCount getNrOutputRegisters() const;

 protected:
  /// @brief node id
  ExecutionNodeId _id;

  /// @brief our dependent nodes
  std::vector<ExecutionNode*> _dependencies;

  /// @brief our parent nodes
  std::vector<ExecutionNode*> _parents;

  /// @brief cost estimate for the node
  CostEstimate mutable _costEstimate;

  /// @brief _varsUsedLaterStack and _varsValidStack.
  /// The back() always corresponds to the current node, while the lower indexes
  /// correspond to containing spliced subqueries, up to either the top level
  /// or a containing SubqueryNode. Is thus never empty (after VarUsageFinder
  /// ran, i.e. _varUsageValid is true).
  /// VarsUsedLater are variables that are used by any of this node's ancestors.
  /// VarsValid are variables that are either set here, of by any of its
  /// descendants.
  /// Both are set by calling ExecutionPlan::findVarUsage. After that,
  /// _varUsageValid is true.
  VarSetStack _varsUsedLaterStack;
  VarSetStack _varsValidStack;

  /// @brief depth of the current frame, will be filled in by planRegisters
  unsigned int _depth;

  /// @brief whether or not _varsUsedLater and _varsValid are actually valid
  bool _varUsageValid;

  bool _isInSplicedSubquery;

  /// @brief _plan, the ExecutionPlan object
  ExecutionPlan* _plan;

  /// @brief info about variables, filled in by planRegisters
  std::shared_ptr<RegisterPlan> _registerPlan;

  /// @brief the following contains the registers which should be cleared
  /// just before this node hands on results. This is computed during
  /// the static analysis for each node using the variable usage in the plan.
  RegIdSet _regsToClear;

  /// @brief contains the registers which should be copied into the next row
  /// This is computed during the static analysis for each node using the
  /// variable usage in the plan.
  RegIdSetStack _regsToKeepStack;

 public:
  /// @brief used as "type traits" for ExecutionNodes and derived classes
  static constexpr bool IsExecutionNode = true;
};

/// @brief class SingletonNode
class SingletonNode : public ExecutionNode {
  friend class ExecutionBlock;

  /// @brief constructor with an id
 public:
  SingletonNode(ExecutionPlan* plan, ExecutionNodeId id);

  SingletonNode(ExecutionPlan* plan, arangodb::velocypack::Slice const& base);

  /// @brief return the type of the node
  NodeType getType() const override final;

  /// @brief export to VelocyPack
  void toVelocyPackHelper(arangodb::velocypack::Builder&, unsigned flags,
                          std::unordered_set<ExecutionNode const*>& seen) const override final;

  /// @brief creates corresponding ExecutionBlock
  std::unique_ptr<ExecutionBlock> createBlock(
      ExecutionEngine& engine,
      std::unordered_map<ExecutionNode*, ExecutionBlock*> const&) const override;

  /// @brief clone ExecutionNode recursively
  ExecutionNode* clone(ExecutionPlan* plan, bool withDependencies,
                       bool withProperties) const override final {
    return cloneHelper(std::make_unique<SingletonNode>(plan, _id),
                       withDependencies, withProperties);
  }

  /// @brief the cost of a singleton is 1
  CostEstimate estimateCost() const override final;
};

/// @brief class EnumerateCollectionNode
class EnumerateCollectionNode : public ExecutionNode,
                                public DocumentProducingNode,
                                public CollectionAccessingNode {
  friend class ExecutionNode;
  friend class ExecutionBlock;

  /// @brief constructor with a vocbase and a collection name
 public:
  EnumerateCollectionNode(ExecutionPlan* plan, ExecutionNodeId id,
                          aql::Collection const* collection, Variable const* outVariable,
                          bool random, IndexHint const& hint);

  EnumerateCollectionNode(ExecutionPlan* plan, arangodb::velocypack::Slice const& base);

  /// @brief return the type of the node
  NodeType getType() const override final;

  /// @brief export to VelocyPack
  void toVelocyPackHelper(arangodb::velocypack::Builder&, unsigned flags,
                          std::unordered_set<ExecutionNode const*>& seen) const override final;

  /// @brief creates corresponding ExecutionBlock
  std::unique_ptr<ExecutionBlock> createBlock(
      ExecutionEngine& engine,
      std::unordered_map<ExecutionNode*, ExecutionBlock*> const&) const override;

  /// @brief clone ExecutionNode recursively
  ExecutionNode* clone(ExecutionPlan* plan, bool withDependencies,
                       bool withProperties) const override final;

  /// @brief the cost of an enumerate collection node is a multiple of the cost
  /// of its unique dependency
  CostEstimate estimateCost() const override final;

  /// @brief getVariablesSetHere
  std::vector<Variable const*> getVariablesSetHere() const override final;

  /// @brief the node is only non-deterministic if it uses a random sort order
  bool isDeterministic() override final;

  /// @brief enable random iteration of documents in collection
  void setRandom();

  /// @brief user hint regarding which index ot use
  IndexHint const& hint() const;

 private:
  /// @brief whether or not we want random iteration
  bool _random;

  /// @brief a possible hint from the user regarding which index to use
  IndexHint _hint;
};

/// @brief class EnumerateListNode
class EnumerateListNode : public ExecutionNode {
  friend class ExecutionNode;
  friend class ExecutionBlock;
  friend class RedundantCalculationsReplacer;

 public:
  EnumerateListNode(ExecutionPlan* plan, ExecutionNodeId id,
                    Variable const* inVariable, Variable const* outVariable);

  EnumerateListNode(ExecutionPlan*, arangodb::velocypack::Slice const& base);

  /// @brief return the type of the node
  NodeType getType() const override final;

  /// @brief export to VelocyPack
  void toVelocyPackHelper(arangodb::velocypack::Builder&, unsigned flags,
                          std::unordered_set<ExecutionNode const*>& seen) const override final;

  /// @brief creates corresponding ExecutionBlock
  std::unique_ptr<ExecutionBlock> createBlock(
      ExecutionEngine& engine,
      std::unordered_map<ExecutionNode*, ExecutionBlock*> const&) const override;

  /// @brief clone ExecutionNode recursively
  ExecutionNode* clone(ExecutionPlan* plan, bool withDependencies,
                       bool withProperties) const override final;

  /// @brief the cost of an enumerate list node
  CostEstimate estimateCost() const override final;

  /// @brief getVariablesUsedHere, modifying the set in-place
  void getVariablesUsedHere(VarSet& vars) const override final;

  /// @brief getVariablesSetHere
  std::vector<Variable const*> getVariablesSetHere() const override final;

  /// @brief return in variable
  Variable const* inVariable() const;

  /// @brief return out variable
  Variable const* outVariable() const;

 private:
  /// @brief input variable to read from
  Variable const* _inVariable;

  /// @brief output variable to write to
  Variable const* _outVariable;
};

/// @brief class LimitNode
class LimitNode : public ExecutionNode {
  friend class ExecutionBlock;

 public:
  LimitNode(ExecutionPlan* plan, ExecutionNodeId id, size_t offset, size_t limit);

  LimitNode(ExecutionPlan*, arangodb::velocypack::Slice const& base);

  /// @brief return the type of the node
  NodeType getType() const override final;

  /// @brief export to VelocyPack
  void toVelocyPackHelper(arangodb::velocypack::Builder&, unsigned flags,
                          std::unordered_set<ExecutionNode const*>& seen) const override final;

  /// @brief creates corresponding ExecutionBlock
  std::unique_ptr<ExecutionBlock> createBlock(
      ExecutionEngine& engine,
      std::unordered_map<ExecutionNode*, ExecutionBlock*> const&) const override;

  /// @brief clone ExecutionNode recursively
  ExecutionNode* clone(ExecutionPlan* plan, bool withDependencies,
                       bool withProperties) const override final;

  /// @brief estimateCost
  CostEstimate estimateCost() const override final;

  /// @brief tell the node to fully count what it will limit
  void setFullCount();

  bool fullCount() const noexcept;

  /// @brief return the offset value
  size_t offset() const;

  /// @brief return the limit value
  size_t limit() const;

 private:
  /// @brief the offset
  size_t _offset;

  /// @brief the limit
  size_t _limit;

  /// @brief whether or not the node should fully count what it limits
  bool _fullCount;
};

/// @brief class CalculationNode
class CalculationNode : public ExecutionNode {
  friend class ExecutionNode;
  friend class ExecutionBlock;
  friend class RedundantCalculationsReplacer;

 public:
  CalculationNode(ExecutionPlan* plan, ExecutionNodeId id,
                  std::unique_ptr<Expression> expr, Variable const* outVariable);

  CalculationNode(ExecutionPlan*, arangodb::velocypack::Slice const& base);

  ~CalculationNode();

  /// @brief return the type of the node
  NodeType getType() const override final;

  /// @brief export to VelocyPack
  void toVelocyPackHelper(arangodb::velocypack::Builder&, unsigned flags,
                          std::unordered_set<ExecutionNode const*>& seen) const override final;

  /// @brief creates corresponding ExecutionBlock
  std::unique_ptr<ExecutionBlock> createBlock(
      ExecutionEngine& engine,
      std::unordered_map<ExecutionNode*, ExecutionBlock*> const&) const override;

  /// @brief clone ExecutionNode recursively
  ExecutionNode* clone(ExecutionPlan* plan, bool withDependencies,
                       bool withProperties) const override final;

  /// @brief return out variable
  Variable const* outVariable() const;

  /// @brief return the expression. never a nullptr!
  Expression* expression() const;

  /// @brief estimateCost
  CostEstimate estimateCost() const override final;

  /// @brief getVariablesUsedHere, modifying the set in-place
  void getVariablesUsedHere(VarSet& vars) const override final;

  /// @brief getVariablesSetHere
  virtual std::vector<Variable const*> getVariablesSetHere() const override final;

  bool isDeterministic() override final;

 private:
  /// @brief output variable to write to
  Variable const* _outVariable;

  /// @brief we need to have an expression and where to write the result
  std::unique_ptr<Expression> _expression;
};

/// @brief class SubqueryNode
/// in 3.8, SubqueryNodes are only used during query planning and optimization, but
/// will finally be replaced with SubqueryStartNode and SubqueryEndNode nodes by the
/// splice-subqueries optimizer rule. In addition, any query execution plan from 3.7
/// may contain this node type. We can clean this up in 3.9.
class SubqueryNode : public ExecutionNode {
  friend class ExecutionNode;
  friend class ExecutionBlock;

 public:
  SubqueryNode(ExecutionPlan*, arangodb::velocypack::Slice const& base);

  SubqueryNode(ExecutionPlan* plan, ExecutionNodeId id, ExecutionNode* subquery,
               Variable const* outVariable);

  /// @brief return the type of the node
  NodeType getType() const override final;

  /// @brief invalidate the cost estimate for the node and its dependencies
  void invalidateCost() override;

  /// @brief return the out variable
  Variable const* outVariable() const;

  /// @brief export to VelocyPack
  void toVelocyPackHelper(arangodb::velocypack::Builder&, unsigned flags,
                          std::unordered_set<ExecutionNode const*>& seen) const override final;

  /// @brief creates corresponding ExecutionBlock
  std::unique_ptr<ExecutionBlock> createBlock(
      ExecutionEngine& engine,
      std::unordered_map<ExecutionNode*, ExecutionBlock*> const&) const override;

  /// @brief clone ExecutionNode recursively
  ExecutionNode* clone(ExecutionPlan* plan, bool withDependencies,
                       bool withProperties) const override final;

  /// @brief this is true iff the subquery contains a data-modification operation
  ///        NOTE that this is tested recursively, that is, if this subquery contains
  ///        a subquery that contains a modification operation, this is true too.
  bool isModificationNode() const override;

  /// @brief getter for subquery
  ExecutionNode* getSubquery() const;

  /// @brief setter for subquery
  void setSubquery(ExecutionNode* subquery, bool forceOverwrite);

  /// @brief estimateCost
  CostEstimate estimateCost() const override final;

  /// @brief getVariablesUsedHere, modifying the set in-place
  void getVariablesUsedHere(VarSet& vars) const override final;

  /// @brief getVariablesSetHere
  std::vector<Variable const*> getVariablesSetHere() const override final;

  /// @brief replace the out variable, so we can adjust the name.
  void replaceOutVariable(Variable const* var);

  bool isDeterministic() override final;

  bool isConst();
  bool mayAccessCollections();

 private:
  /// @brief we need to have an expression and where to write the result
  ExecutionNode* _subquery;

  /// @brief variable to write to
  Variable const* _outVariable;
};

/// @brief class FilterNode
class FilterNode : public ExecutionNode {
  friend class ExecutionBlock;
  friend class RedundantCalculationsReplacer;

  /// @brief constructors for various arguments, always with offset and limit
 public:
  FilterNode(ExecutionPlan* plan, ExecutionNodeId id, Variable const* inVariable);

  FilterNode(ExecutionPlan*, arangodb::velocypack::Slice const& base);

  /// @brief return the type of the node
  NodeType getType() const override;

  /// @brief export to VelocyPack
  void toVelocyPackHelper(arangodb::velocypack::Builder&, unsigned flags,
                          std::unordered_set<ExecutionNode const*>& seen) const override final;

  /// @brief creates corresponding ExecutionBlock
  std::unique_ptr<ExecutionBlock> createBlock(
      ExecutionEngine& engine,
      std::unordered_map<ExecutionNode*, ExecutionBlock*> const&) const override;

  /// @brief clone ExecutionNode recursively
  ExecutionNode* clone(ExecutionPlan* plan, bool withDependencies,
                       bool withProperties) const override final;

  /// @brief estimateCost
  CostEstimate estimateCost() const override final;

  /// @brief getVariablesUsedHere, modifying the set in-place
  void getVariablesUsedHere(VarSet& vars) const override final;

  Variable const* inVariable() const;

 private:
  /// @brief input variable to read from
  Variable const* _inVariable;
};

/// @brief this is an auxilliary struct for processed sort criteria information
struct SortInformation {
  enum Match {
    unequal,                // criteria are unequal
    otherLessAccurate,      // leftmost sort criteria are equal, but other sort
                            // criteria are less accurate than ourselves
    ourselvesLessAccurate,  // leftmost sort criteria are equal, but our own
                            // sort criteria is less accurate than the other
    allEqual                // all criteria are equal
  };

  std::vector<std::tuple<ExecutionNode const*, std::string, bool>> criteria;
  bool isValid = true;
  bool isDeterministic = true;
  bool isComplex = false;

  Match isCoveredBy(SortInformation const& other);
};

/// @brief class ReturnNode
class ReturnNode : public ExecutionNode {
  friend class ExecutionBlock;
  friend class RedundantCalculationsReplacer;

  /// @brief constructors for various arguments, always with offset and limit
 public:
  ReturnNode(ExecutionPlan* plan, ExecutionNodeId id, Variable const* inVariable);

  ReturnNode(ExecutionPlan*, arangodb::velocypack::Slice const& base);

  /// @brief return the type of the node
  NodeType getType() const override final;

  /// @brief tell the node to count the returned values
  void setCount();

  /// @brief export to VelocyPack
  void toVelocyPackHelper(arangodb::velocypack::Builder&, unsigned flags,
                          std::unordered_set<ExecutionNode const*>& seen) const override final;

  /// @brief creates corresponding ExecutionBlock
  std::unique_ptr<ExecutionBlock> createBlock(
      ExecutionEngine& engine,
      std::unordered_map<ExecutionNode*, ExecutionBlock*> const&) const override;

  /// @brief clone ExecutionNode recursively
  ExecutionNode* clone(ExecutionPlan* plan, bool withDependencies,
                       bool withProperties) const override final;

  /// @brief estimateCost
  CostEstimate estimateCost() const override final;

  /// @brief getVariablesUsedHere, modifying the set in-place
  void getVariablesUsedHere(VarSet& vars) const override final;

  Variable const* inVariable() const;

  void inVariable(Variable const* v);

  bool returnInheritedResults() const;

 private:
  /// @brief the variable produced by Return
  Variable const* _inVariable;

  bool _count;
};

/// @brief class NoResultsNode
class NoResultsNode : public ExecutionNode {
  friend class ExecutionBlock;

  /// @brief constructor with an id
 public:
  NoResultsNode(ExecutionPlan* plan, ExecutionNodeId id);

  NoResultsNode(ExecutionPlan* plan, arangodb::velocypack::Slice const& base);

  /// @brief return the type of the node
  NodeType getType() const override final;

  /// @brief export to VelocyPack
  void toVelocyPackHelper(arangodb::velocypack::Builder&, unsigned flags,
                          std::unordered_set<ExecutionNode const*>& seen) const override final;

  /// @brief creates corresponding ExecutionBlock
  std::unique_ptr<ExecutionBlock> createBlock(
      ExecutionEngine& engine,
      std::unordered_map<ExecutionNode*, ExecutionBlock*> const&) const override;

  /// @brief clone ExecutionNode recursively
  ExecutionNode* clone(ExecutionPlan* plan, bool withDependencies,
                       bool withProperties) const override final;

  /// @brief the cost of a NoResults is 0
  CostEstimate estimateCost() const override final;
};


/// @brief class AsyncNode
class AsyncNode : public ExecutionNode {
  friend class ExecutionBlock;

  /// @brief constructor with an id
 public:
  AsyncNode(ExecutionPlan* plan, ExecutionNodeId id);

  AsyncNode(ExecutionPlan* plan, arangodb::velocypack::Slice const& base);

  /// @brief return the type of the node
  NodeType getType() const override final;

  /// @brief export to VelocyPack
  void toVelocyPackHelper(arangodb::velocypack::Builder&, unsigned flags,
                          std::unordered_set<ExecutionNode const*>& seen) const override final;

  /// @brief creates corresponding ExecutionBlock
  std::unique_ptr<ExecutionBlock> createBlock(
      ExecutionEngine& engine,
      std::unordered_map<ExecutionNode*, ExecutionBlock*> const&) const override;

  /// @brief clone ExecutionNode recursively
  ExecutionNode* clone(ExecutionPlan* plan, bool withDependencies,
                       bool withProperties) const override final;

  /// @brief the cost of a AsyncNode is whatever is 0
  CostEstimate estimateCost() const override final;
};

namespace materialize {
class MaterializeNode : public ExecutionNode {
 protected:
  MaterializeNode(ExecutionPlan* plan, ExecutionNodeId id,
                  aql::Variable const& inDocId, aql::Variable const& outVariable);

  MaterializeNode(ExecutionPlan* plan, arangodb::velocypack::Slice const& base);

 public:
  /// @brief return the type of the node
  NodeType getType() const override final { return ExecutionNode::MATERIALIZE; }

  /// @brief export to VelocyPack
  void toVelocyPackHelper(arangodb::velocypack::Builder& nodes, unsigned flags,
                          std::unordered_set<ExecutionNode const*>& seen) const override;

  /// @brief creates corresponding ExecutionBlock
  std::unique_ptr<ExecutionBlock> createBlock(
      ExecutionEngine& engine,
      std::unordered_map<ExecutionNode*, ExecutionBlock*> const&) const override = 0;

  /// @brief clone ExecutionNode recursively
  ExecutionNode* clone(ExecutionPlan* plan, bool withDependencies,
                       bool withProperties) const override = 0;

  CostEstimate estimateCost() const override final;

  /// @brief getVariablesUsedHere, modifying the set in-place
  void getVariablesUsedHere(VarSet& vars) const override;

  /// @brief getVariablesSetHere
  std::vector<Variable const*> getVariablesSetHere() const override final;

  /// @brief return out variable
  arangodb::aql::Variable const& outVariable() const noexcept {
    return *_outVariable;
  }
 protected:
  template <typename T>
  auto getReadableInputRegisters(T collectionSource, RegisterId inNmDocId) const
      -> RegIdSet;

 protected:
  /// @brief input variable non-materialized document ids
  aql::Variable const* _inNonMaterializedDocId;

  /// @brief the variable produced by materialization
  Variable const* _outVariable;
};

template <typename T>
auto MaterializeNode::getReadableInputRegisters(T const collectionSource,
                                                RegisterId const inNmDocId) const
    -> RegIdSet {
  if constexpr (std::is_same_v<T, RegisterId>) {
    return RegIdSet{collectionSource, inNmDocId};
  } else {
    return RegIdSet{inNmDocId};
  }
}

class MaterializeMultiNode : public MaterializeNode {
 public:
  MaterializeMultiNode(ExecutionPlan* plan, ExecutionNodeId id,
                       aql::Variable const& inColPtr, aql::Variable const& inDocId,
                       aql::Variable const& outVariable);

  MaterializeMultiNode(ExecutionPlan* plan, arangodb::velocypack::Slice const& base);

  /// @brief export to VelocyPack
  void toVelocyPackHelper(arangodb::velocypack::Builder& nodes, unsigned flags,
                          std::unordered_set<ExecutionNode const*>& seen) const override final;

  /// @brief creates corresponding ExecutionBlock
  std::unique_ptr<ExecutionBlock> createBlock(
      ExecutionEngine& engine,
      std::unordered_map<ExecutionNode*, ExecutionBlock*> const&) const override final;

  /// @brief clone ExecutionNode recursively
  ExecutionNode* clone(ExecutionPlan* plan, bool withDependencies,
                       bool withProperties) const override final;

  /// @brief getVariablesUsedHere, modifying the set in-place
  void getVariablesUsedHere(VarSet& vars) const override final;

 private:
  /// @brief input variable non-materialized collection ids
  aql::Variable const* _inNonMaterializedColPtr;
};

class MaterializeSingleNode : public MaterializeNode, public CollectionAccessingNode {
 public:
  MaterializeSingleNode(ExecutionPlan* plan, ExecutionNodeId id,
                        aql::Collection const* collection, aql::Variable const& inDocId,
                        aql::Variable const& outVariable);

  MaterializeSingleNode(ExecutionPlan* plan, arangodb::velocypack::Slice const& base);

  /// @brief export to VelocyPack
  void toVelocyPackHelper(arangodb::velocypack::Builder& nodes, unsigned flags,
                          std::unordered_set<ExecutionNode const*>& seen) const override final;

  /// @brief creates corresponding ExecutionBlock
  std::unique_ptr<ExecutionBlock> createBlock(
      ExecutionEngine& engine,
      std::unordered_map<ExecutionNode*, ExecutionBlock*> const&) const override final;

  /// @brief clone ExecutionNode recursively
  ExecutionNode* clone(ExecutionPlan* plan, bool withDependencies,
                       bool withProperties) const override final;
};

MaterializeNode* createMaterializeNode(ExecutionPlan* plan,
                                       arangodb::velocypack::Slice const& base);

}  // namespace materialize
}  // namespace aql
}  // namespace arangodb

#endif<|MERGE_RESOLUTION|>--- conflicted
+++ resolved
@@ -166,11 +166,8 @@
     MATERIALIZE = 31,
     ASYNC = 32,
     MUTEX = 33,
-<<<<<<< HEAD
-    READALL = 34,
-=======
     WINDOW = 34,
->>>>>>> 018cbb40
+    READALL = 35,
 
     MAX_NODE_TYPE_VALUE
   };
