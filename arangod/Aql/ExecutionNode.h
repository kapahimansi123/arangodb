--- conflicted
+++ resolved
@@ -122,14 +122,11 @@
 class ExecutionNode {
   /// @brief node type
   friend class ExecutionBlock;
-<<<<<<< HEAD
   // Needs to inject sensitive RegisterInformation
   friend struct RegisterPlan;
-=======
   // We need this to replan the registers within the QuerySnippet.
   // otherwise the local gather node might delete the sorting register...
   friend class QuerySnippet;
->>>>>>> bba809be
 
  public:
   enum NodeType : int {
@@ -160,15 +157,10 @@
     K_SHORTEST_PATHS = 25,
     REMOTESINGLE = 26,
     ENUMERATE_IRESEARCH_VIEW = 27,
-<<<<<<< HEAD
-    SUBQUERY_START = 28,
-    SUBQUERY_END = 29,
-=======
     DISTRIBUTE_CONSUMER = 28,
     SUBQUERY_START = 29,
     SUBQUERY_END = 30,
 
->>>>>>> bba809be
     MAX_NODE_TYPE_VALUE
   };
 
