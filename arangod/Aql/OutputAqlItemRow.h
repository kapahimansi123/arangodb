////////////////////////////////////////////////////////////////////////////////
/// DISCLAIMER
///
/// Copyright 2018 ArangoDB GmbH, Cologne, Germany
///
/// Licensed under the Apache License, Version 2.0 (the "License");
/// you may not use this file except in compliance with the License.
/// You may obtain a copy of the License at
///
///     http://www.apache.org/licenses/LICENSE-2.0
///
/// Unless required by applicable law or agreed to in writing, software
/// distributed under the License is distributed on an "AS IS" BASIS,
/// WITHOUT WARRANTIES OR CONDITIONS OF ANY KIND, either express or implied.
/// See the License for the specific language governing permissions and
/// limitations under the License.
///
/// Copyright holder is ArangoDB GmbH, Cologne, Germany
///
/// @author Tobias Gödderz
/// @author Michael Hackstein
/// @author Heiko Kernbach
/// @author Jan Christoph Uhde
////////////////////////////////////////////////////////////////////////////////

#ifndef ARANGOD_AQL_OUTPUT_AQL_ITEM_ROW_H
#define ARANGOD_AQL_OUTPUT_AQL_ITEM_ROW_H

#include "Aql/InputAqlItemRow.h"
#include "Aql/ShadowAqlItemRow.h"
#include "Aql/types.h"
#include "Basics/Common.h"
#include "Basics/system-compiler.h"

namespace arangodb {
namespace aql {

struct AqlValue;

/**
 * @brief One row within an AqlItemBlock, for writing.
 *
 * Does not keep a reference to the data.
 * Caller needs to make sure that the underlying
 * AqlItemBlock is not going out of scope.
 */
class OutputAqlItemRow {
 public:
  // TODO Implement this behavior via a template parameter instead?
  enum class CopyRowBehavior { CopyInputRows, DoNotCopyInputRows };

  explicit OutputAqlItemRow(SharedAqlItemBlockPtr block,
                            std::shared_ptr<std::unordered_set<RegisterId> const> outputRegisters,
                            std::shared_ptr<std::unordered_set<RegisterId> const> registersToKeep,
                            std::shared_ptr<std::unordered_set<RegisterId> const> registersToClear,
                            CopyRowBehavior = CopyRowBehavior::CopyInputRows);

  OutputAqlItemRow(OutputAqlItemRow const&) = delete;
  OutputAqlItemRow& operator=(OutputAqlItemRow const&) = delete;
  OutputAqlItemRow(OutputAqlItemRow&&) = delete;
  OutputAqlItemRow& operator=(OutputAqlItemRow&&) = delete;

  // Clones the given AqlValue
  template <class ItemRowType>
  void cloneValueInto(RegisterId registerId, ItemRowType const& sourceRow,
                      AqlValue const& value) {
    bool mustDestroy = true;
    AqlValue clonedValue = value.clone();
    AqlValueGuard guard{clonedValue, mustDestroy};
    moveValueInto(registerId, sourceRow, guard);
  }

  // Copies the given AqlValue. If it holds external memory, it will be
  // destroyed when the block is destroyed.
  // Note that there is no real move happening here, just a trivial copy of
  // the passed AqlValue. However, that means the output block will take
  // responsibility of possibly referenced external memory.
  template <class ItemRowType>
  void moveValueInto(RegisterId registerId, ItemRowType const& sourceRow,
                     AqlValueGuard& guard) {
    TRI_ASSERT(isOutputRegister(registerId));
    // This is already implicitly asserted by isOutputRegister:
    TRI_ASSERT(registerId < getNrRegisters());
    TRI_ASSERT(_numValuesWritten < numRegistersToWrite());
    TRI_ASSERT(block().getValueReference(_baseIndex, registerId).isNone());

    block().setValue(_baseIndex, registerId, guard.value());
    guard.steal();
    _numValuesWritten++;
    // allValuesWritten() must be called only *after* _numValuesWritten was
    // increased.
    if (allValuesWritten()) {
      copyRow(sourceRow);
    }
  }

  void consumeShadowRow(RegisterId registerId, ShadowAqlItemRow const& sourceRow,
                        AqlValueGuard& guard) {
    TRI_ASSERT(sourceRow.isRelevant());
    moveValueInto(registerId, sourceRow, guard);
    block().makeDataRow(_baseIndex);
  }

  // Reuses the value of the given register that has been inserted in the output
  // row before. This call cannot be used on the first row of this output block.
  // If the reusing does not work this call will return `false` caller needs to
  // react accordingly.
  bool reuseLastStoredValue(RegisterId registerId, InputAqlItemRow const& sourceRow) {
    TRI_ASSERT(isOutputRegister(registerId));
    if (_lastBaseIndex == _baseIndex) {
      return false;
    }
    // Do not clone the value, we explicitly want recycle it.
    AqlValue ref = block().getValue(_lastBaseIndex, registerId);
    // The initial row is still responsible
    AqlValueGuard guard{ref, false};
    moveValueInto(registerId, sourceRow, guard);
    return true;
  }

  template <class ItemRowType>
  void copyRow(ItemRowType const& sourceRow, bool ignoreMissing = false) {
    // While violating the following asserted states would do no harm, the
    // implementation as planned should only copy a row after all values have
    // been set, and copyRow should only be called once.
    TRI_ASSERT(!_inputRowCopied);
    TRI_ASSERT(allValuesWritten());
    if (_inputRowCopied) {
      _lastBaseIndex = _baseIndex;
      return;
    }

    // This may only be set if the input block is the same as the output block,
    // because it is passed through.
    if (_doNotCopyInputRow && std::is_same<ItemRowType, InputAqlItemRow>::value) {
      TRI_ASSERT(sourceRow.isInitialized());
#ifdef ARANGODB_ENABLE_MAINTAINER_MODE
      TRI_ASSERT(sourceRow.internalBlockIs(_block));
#endif
      _inputRowCopied = true;
      memorizeRow(sourceRow);
      return;
    }

    doCopyRow(sourceRow, ignoreMissing);
  }

  void copyBlockInternalRegister(InputAqlItemRow const& sourceRow,
                                 RegisterId input, RegisterId output) {
    // This method is only allowed if the block of the input row is the same as
    // the block of the output row!
#ifdef ARANGODB_ENABLE_MAINTAINER_MODE
    TRI_ASSERT(sourceRow.internalBlockIs(_block));
#endif
    TRI_ASSERT(isOutputRegister(output));
    // This is already implicitly asserted by isOutputRegister:
    TRI_ASSERT(output < getNrRegisters());
    TRI_ASSERT(_numValuesWritten < numRegistersToWrite());
    TRI_ASSERT(block().getValueReference(_baseIndex, output).isNone());

    AqlValue const& value = sourceRow.getValue(input);

    block().setValue(_baseIndex, output, value);
    _numValuesWritten++;
    // allValuesWritten() must be called only *after* _numValuesWritten was
    // increased.
    if (allValuesWritten()) {
      copyRow(sourceRow);
    }
  }

  std::size_t getNrRegisters() const { return block().getNrRegs(); }

  /**
   * @brief May only be called after all output values in the current row have
   * been set, or in case there are zero output registers, after copyRow has
   * been called.
   */
  void advanceRow() {
    TRI_ASSERT(produced());
    TRI_ASSERT(allValuesWritten());
    TRI_ASSERT(_inputRowCopied);
    _lastBaseIndex = _baseIndex++;
    _inputRowCopied = false;
    _numValuesWritten = 0;
  }

  // returns true if row was produced
  bool produced() const { return allValuesWritten() && _inputRowCopied; }

  /**
   * @brief Steal the AqlItemBlock held by the OutputAqlItemRow. The returned
   *        block will contain exactly the number of written rows. e.g., if 42
   *        rows were written, block->size() will be 42, even if the original
   *        block was larger.
   *        The block will never be empty. If no rows were written, this will
   *        return a nullptr.
   *        After stealBlock(), the OutputAqlItemRow is unusable!
   */
  SharedAqlItemBlockPtr stealBlock();

  bool isFull() const { return numRowsWritten() >= block().size(); }

  /**
   * @brief Returns the number of rows that were fully written.
   */
  size_t numRowsWritten() const noexcept {
#ifdef ARANGODB_ENABLE_MAINTAINER_MODE
    TRI_ASSERT(_setBaseIndexNotUsed);
#endif
    // If the current line was fully written, the number of fully written rows
    // is the index plus one.
    if (produced()) {
      return _baseIndex + 1;
    }

    // If the current line was not fully written, the last one was, so the
    // number of fully written rows is (_baseIndex - 1) + 1.
    return _baseIndex;

    // Disregarding unsignedness, we could also write:
    //   lastWrittenIndex = produced()
    //     ? _baseIndex
    //     : _baseIndex - 1;
    //   return lastWrittenIndex + 1;
  }

  /*
   * @brief Returns the number of rows left. *Always* includes the current row,
   *        whether it was already written or not!
   *        NOTE that we later want to replace this with some "atMost" value
   *        passed from ExecutionBlockImpl.
   */
  size_t numRowsLeft() const { return block().size() - _baseIndex; }

  // Use this function with caution! We need it only for the ConstrainedSortExecutor
  void setBaseIndex(std::size_t index) {
#ifdef ARANGODB_ENABLE_MAINTAINER_MODE
    _setBaseIndexNotUsed = false;
#endif
    _baseIndex = index;
  }
<<<<<<< HEAD
  // Use this function with caution! We need it for the SortedCollectExecutor,
  // CountCollectExecutor, and the ConstrainedSortExecutor.
  void setAllowSourceRowUninitialized() {
    _allowSourceRowUninitialized = true;
  }
=======
  // Use this function with caution! We need it for the SortedCollectExecutor
  // and CountCollectExecutor.
  void setAllowSourceRowUninitialized() { _allowSourceRowUninitialized = true; }
>>>>>>> b83c16ff

  // This function can be used to restore the row's invariant.
  // After setting this value numRowsWritten() rather returns
  // the number of written rows contained in the block than
  // the number of written rows, that could potentially be more.
  void setMaxBaseIndex(std::size_t index) {
#ifdef ARANGODB_ENABLE_MAINTAINER_MODE
    _setBaseIndexNotUsed = true;
#endif
    _baseIndex = index;
  }

  void createShadowRow(InputAqlItemRow const& sourceRow);

  void increaseShadowRowDepth(ShadowAqlItemRow const& sourceRow) {
    doCopyRow(sourceRow, false);
    VPackBuilder b;
    b.add(VPackValue(sourceRow.getDepth() + 1));
    block().setShadowRowDepth(_baseIndex, AqlValue{b.slice()});
    // We need to fake produced state
    _numValuesWritten = numRegistersToWrite();
    TRI_ASSERT(produced());
  }

  void decreaseShadowRowDepth(ShadowAqlItemRow const& sourceRow) {
    doCopyRow(sourceRow, false);
    TRI_ASSERT(!sourceRow.isRelevant());
    VPackBuilder b;
    b.add(VPackValue(sourceRow.getDepth() - 1));
    block().setShadowRowDepth(_baseIndex, AqlValue{b.slice()});
    // We need to fake produced state
    _numValuesWritten = numRegistersToWrite();
    TRI_ASSERT(produced());
  }

 private:
  std::unordered_set<RegisterId> const& outputRegisters() const {
    return *_outputRegisters;
  }

  std::unordered_set<RegisterId> const& registersToKeep() const {
    return *_registersToKeep;
  }

  std::unordered_set<RegisterId> const& registersToClear() const {
    return *_registersToClear;
  }

  bool isOutputRegister(RegisterId registerId) const {
    return outputRegisters().find(registerId) != outputRegisters().end();
  }

 private:
  /**
   * @brief Underlying AqlItemBlock storing the data.
   */
  SharedAqlItemBlockPtr _block;

  /**
   * @brief The offset into the AqlItemBlock. In other words, the row's index.
   */
  size_t _baseIndex;
  size_t _lastBaseIndex;

  /**
   * @brief Whether the input registers were copied from a source row.
   */
  bool _inputRowCopied;

  /**
   * @brief The last source row seen. Note that this is invalid before the first
   *        source row is seen.
   */
  InputAqlItemRow _lastSourceRow;

  /**
   * @brief Number of setValue() calls. Each entry may be written at most once,
   * so this can be used to check when all values are written.
   */
  size_t _numValuesWritten;

  /**
   * @brief Set if and only if the current ExecutionBlock passes the
   * AqlItemBlocks through.
   */
  bool const _doNotCopyInputRow;

  std::shared_ptr<std::unordered_set<RegisterId> const> _outputRegisters;
  std::shared_ptr<std::unordered_set<RegisterId> const> _registersToKeep;
  std::shared_ptr<std::unordered_set<RegisterId> const> _registersToClear;

#ifdef ARANGODB_ENABLE_MAINTAINER_MODE
  bool _setBaseIndexNotUsed;
#endif
  // Need this special bool for allowing an empty AqlValue inside the
  // SortedCollectExecutor, CountCollectExecutor and ConstrainedSortExecutor.
  bool _allowSourceRowUninitialized;

 private:
  size_t nextUnwrittenIndex() const noexcept { return numRowsWritten(); }

  size_t numRegistersToWrite() const { return outputRegisters().size(); }

  bool allValuesWritten() const {
    return _numValuesWritten == numRegistersToWrite();
  }

  inline AqlItemBlock const& block() const {
    TRI_ASSERT(_block != nullptr);
    return *_block;
  }

  inline AqlItemBlock& block() {
    TRI_ASSERT(_block != nullptr);
    return *_block;
  }
  template <class ItemRowType>
  inline void doCopyRow(ItemRowType const& sourceRow, bool ignoreMissing);

  template <class ItemRowType>
  inline void memorizeRow(ItemRowType const& sourceRow);

  template <class ItemRowType>
  inline bool testIfWeMostClone(ItemRowType const& sourceRow) const;

  template <class ItemRowType>
  inline void adjustShadowRowDepth(ItemRowType const& sourceRow);
};

template <>
inline void OutputAqlItemRow::memorizeRow<InputAqlItemRow>(InputAqlItemRow const& sourceRow) {
  _lastSourceRow = sourceRow;
  _lastBaseIndex = _baseIndex;
}

template <>
inline void OutputAqlItemRow::memorizeRow<ShadowAqlItemRow>(ShadowAqlItemRow const& sourceRow) {
}

template <>
inline bool OutputAqlItemRow::testIfWeMostClone<InputAqlItemRow>(InputAqlItemRow const& sourceRow) const {
  return _baseIndex == 0 || _lastSourceRow != sourceRow;
}

template <>
inline bool OutputAqlItemRow::testIfWeMostClone<ShadowAqlItemRow>(ShadowAqlItemRow const& sourceRow) const {
  return true;
}

template <>
inline void OutputAqlItemRow::adjustShadowRowDepth<InputAqlItemRow>(InputAqlItemRow const& sourceRow) {
}

template <>
inline void OutputAqlItemRow::adjustShadowRowDepth<ShadowAqlItemRow>(ShadowAqlItemRow const& sourceRow) {
  block().setShadowRowDepth(_baseIndex, sourceRow.getShadowDepthValue());
}

template <class ItemRowType>
inline void OutputAqlItemRow::doCopyRow(ItemRowType const& sourceRow, bool ignoreMissing) {
  // Note that _lastSourceRow is invalid right after construction. However, when
  // _baseIndex > 0, then we must have seen one row already.
  TRI_ASSERT(!_doNotCopyInputRow);
  bool mustClone = testIfWeMostClone(sourceRow);
  // TRI_ASSERT(_baseIndex == 0 || _lastSourceRow.isInitialized());

  if (mustClone) {
    for (auto itemId : registersToKeep()) {
#ifdef ARANGODB_ENABLE_MAINTAINER_MODE
      if (!_allowSourceRowUninitialized) {
        TRI_ASSERT(sourceRow.isInitialized());
      }
#endif
      if (ignoreMissing && itemId >= sourceRow.getNrRegisters()) {
        continue;
      }
      if (ADB_LIKELY(!_allowSourceRowUninitialized || sourceRow.isInitialized())) {
        auto const& value = sourceRow.getValue(itemId);
        if (!value.isEmpty()) {
          AqlValue clonedValue = value.clone();
          AqlValueGuard guard(clonedValue, true);

          TRI_IF_FAILURE("OutputAqlItemRow::copyRow") {
            THROW_ARANGO_EXCEPTION(TRI_ERROR_DEBUG);
          }
          TRI_IF_FAILURE("ExecutionBlock::inheritRegisters") {
            THROW_ARANGO_EXCEPTION(TRI_ERROR_DEBUG);
          }

          block().setValue(_baseIndex, itemId, clonedValue);
          guard.steal();
        }
      }
    }
    adjustShadowRowDepth(sourceRow);
  } else {
    TRI_ASSERT(_baseIndex > 0);
    block().copyValuesFromRow(_baseIndex, registersToKeep(), _lastBaseIndex);
  }

  _inputRowCopied = true;
  memorizeRow(sourceRow);
}

}  // namespace aql

}  // namespace arangodb

#endif  // ARANGOD_AQL_OUTPUT_AQL_ITEM_ROW_H<|MERGE_RESOLUTION|>--- conflicted
+++ resolved
@@ -240,17 +240,10 @@
 #endif
     _baseIndex = index;
   }
-<<<<<<< HEAD
-  // Use this function with caution! We need it for the SortedCollectExecutor,
-  // CountCollectExecutor, and the ConstrainedSortExecutor.
-  void setAllowSourceRowUninitialized() {
-    _allowSourceRowUninitialized = true;
-  }
-=======
+
   // Use this function with caution! We need it for the SortedCollectExecutor
   // and CountCollectExecutor.
   void setAllowSourceRowUninitialized() { _allowSourceRowUninitialized = true; }
->>>>>>> b83c16ff
 
   // This function can be used to restore the row's invariant.
   // After setting this value numRowsWritten() rather returns
