--- conflicted
+++ resolved
@@ -187,20 +187,15 @@
 ////////////////////////////////////////////////////////////////////////////////
 
         void replaceNode (ExecutionNode* oldNode, 
-                          ExecutionNode* newNode, 
-                          ExecutionNode* oldNodeParent);
+                          ExecutionNode* newNode); 
 
 ////////////////////////////////////////////////////////////////////////////////
 /// @brief insert <newNode> before <oldNode>. <newNode> must be registered with 
 /// the plan before this method is called
 ////////////////////////////////////////////////////////////////////////////////
 
-<<<<<<< HEAD
         void insertDependency (ExecutionNode* oldNode, 
                                ExecutionNode* newNode);
-=======
-        void replaceNode (ExecutionNode* oldNode, ExecutionNode* newNode);
->>>>>>> 321ab355
 
 ////////////////////////////////////////////////////////////////////////////////
 /// @brief clone the plan by recursively cloning starting from the root
