////////////////////////////////////////////////////////////////////////////////
/// DISCLAIMER
/// Copyright 2014-2016 ArangoDB GmbH, Cologne, Germany
/// Copyright 2004-2014 triAGENS GmbH, Cologne, Germany
///
/// Licensed under the Apache License, Version 2.0 (the "License");
/// you may not use this file except in compliance with the License.
/// You may obtain a copy of the License at
///
///     http://www.apache.org/licenses/LICENSE-2.0
///
/// Unless required by applicable law or agreed to in writing, software
/// distributed under the License is distributed on an "AS IS" BASIS,
/// WITHOUT WARRANTIES OR CONDITIONS OF ANY KIND, either express or implied.
/// See the License for the specific language governing permissions and
/// limitations under the License.
///
/// Copyright holder is ArangoDB GmbH, Cologne, Germany
///
/// @author Jan Steemann
////////////////////////////////////////////////////////////////////////////////

#include "AstNode.h"
#include "Aql/AqlFunctionFeature.h"
#include "Aql/Arithmetic.h"
#include "Aql/Ast.h"
#include "Aql/Function.h"
#include "Aql/Quantifier.h"
#include "Aql/Query.h"
#include "Aql/Scopes.h"
#include "Aql/types.h"
#include "Basics/FloatingPoint.h"
#include "Basics/StringBuffer.h"
#include "Basics/Utf8Helper.h"
#include "Basics/VelocyPackHelper.h"
#include "Basics/fasthash.h"
#include "Transaction/Methods.h"

#ifdef ARANGODB_ENABLE_MAINTAINER_MODE
#include <iostream>
#endif

#include <velocypack/Builder.h>
#include <velocypack/Iterator.h>
#include <velocypack/Slice.h>
#include <velocypack/StringRef.h>
#include <velocypack/ValueType.h>
#include <velocypack/velocypack-aliases.h>
#include <array>

using namespace arangodb::aql;

std::unordered_map<int, std::string const> const AstNode::Operators{
    {static_cast<int>(NODE_TYPE_OPERATOR_UNARY_NOT), "!"},
    {static_cast<int>(NODE_TYPE_OPERATOR_UNARY_PLUS), "+"},
    {static_cast<int>(NODE_TYPE_OPERATOR_UNARY_MINUS), "-"},
    {static_cast<int>(NODE_TYPE_OPERATOR_BINARY_AND), "&&"},
    {static_cast<int>(NODE_TYPE_OPERATOR_BINARY_OR), "||"},
    {static_cast<int>(NODE_TYPE_OPERATOR_BINARY_PLUS), "+"},
    {static_cast<int>(NODE_TYPE_OPERATOR_BINARY_MINUS), "-"},
    {static_cast<int>(NODE_TYPE_OPERATOR_BINARY_TIMES), "*"},
    {static_cast<int>(NODE_TYPE_OPERATOR_BINARY_DIV), "/"},
    {static_cast<int>(NODE_TYPE_OPERATOR_BINARY_MOD), "%"},
    {static_cast<int>(NODE_TYPE_OPERATOR_BINARY_EQ), "=="},
    {static_cast<int>(NODE_TYPE_OPERATOR_BINARY_NE), "!="},
    {static_cast<int>(NODE_TYPE_OPERATOR_BINARY_LT), "<"},
    {static_cast<int>(NODE_TYPE_OPERATOR_BINARY_LE), "<="},
    {static_cast<int>(NODE_TYPE_OPERATOR_BINARY_GT), ">"},
    {static_cast<int>(NODE_TYPE_OPERATOR_BINARY_GE), ">="},
    {static_cast<int>(NODE_TYPE_OPERATOR_BINARY_IN), "IN"},
    {static_cast<int>(NODE_TYPE_OPERATOR_BINARY_NIN), "NOT IN"},
    {static_cast<int>(NODE_TYPE_OPERATOR_BINARY_ARRAY_EQ), "array =="},
    {static_cast<int>(NODE_TYPE_OPERATOR_BINARY_ARRAY_NE), "array !="},
    {static_cast<int>(NODE_TYPE_OPERATOR_BINARY_ARRAY_LT), "array <"},
    {static_cast<int>(NODE_TYPE_OPERATOR_BINARY_ARRAY_LE), "array <="},
    {static_cast<int>(NODE_TYPE_OPERATOR_BINARY_ARRAY_GT), "array >"},
    {static_cast<int>(NODE_TYPE_OPERATOR_BINARY_ARRAY_GE), "array >="},
    {static_cast<int>(NODE_TYPE_OPERATOR_BINARY_ARRAY_IN), "array IN"},
    {static_cast<int>(NODE_TYPE_OPERATOR_BINARY_ARRAY_NIN), "array NOT IN"}};

/// @brief type names for AST nodes
std::unordered_map<int, std::string const> const AstNode::TypeNames{
    {static_cast<int>(NODE_TYPE_ROOT), "root"},
    {static_cast<int>(NODE_TYPE_FOR), "for"},
    {static_cast<int>(NODE_TYPE_LET), "let"},
    {static_cast<int>(NODE_TYPE_FILTER), "filter"},
    {static_cast<int>(NODE_TYPE_RETURN), "return"},
    {static_cast<int>(NODE_TYPE_REMOVE), "remove"},
    {static_cast<int>(NODE_TYPE_INSERT), "insert"},
    {static_cast<int>(NODE_TYPE_UPDATE), "update"},
    {static_cast<int>(NODE_TYPE_REPLACE), "replace"},
    {static_cast<int>(NODE_TYPE_UPSERT), "upsert"},
    {static_cast<int>(NODE_TYPE_COLLECT), "collect"},
    {static_cast<int>(NODE_TYPE_SORT), "sort"},
    {static_cast<int>(NODE_TYPE_SORT_ELEMENT), "sort element"},
    {static_cast<int>(NODE_TYPE_LIMIT), "limit"},
    {static_cast<int>(NODE_TYPE_VARIABLE), "variable"},
    {static_cast<int>(NODE_TYPE_ASSIGN), "assign"},
    {static_cast<int>(NODE_TYPE_OPERATOR_UNARY_PLUS), "unary plus"},
    {static_cast<int>(NODE_TYPE_OPERATOR_UNARY_MINUS), "unary minus"},
    {static_cast<int>(NODE_TYPE_OPERATOR_UNARY_NOT), "unary not"},
    {static_cast<int>(NODE_TYPE_OPERATOR_BINARY_AND), "logical and"},
    {static_cast<int>(NODE_TYPE_OPERATOR_BINARY_OR), "logical or"},
    {static_cast<int>(NODE_TYPE_OPERATOR_BINARY_PLUS), "plus"},
    {static_cast<int>(NODE_TYPE_OPERATOR_BINARY_MINUS), "minus"},
    {static_cast<int>(NODE_TYPE_OPERATOR_BINARY_TIMES), "times"},
    {static_cast<int>(NODE_TYPE_OPERATOR_BINARY_DIV), "division"},
    {static_cast<int>(NODE_TYPE_OPERATOR_BINARY_MOD), "modulus"},
    {static_cast<int>(NODE_TYPE_OPERATOR_BINARY_EQ), "compare =="},
    {static_cast<int>(NODE_TYPE_OPERATOR_BINARY_NE), "compare !="},
    {static_cast<int>(NODE_TYPE_OPERATOR_BINARY_LT), "compare <"},
    {static_cast<int>(NODE_TYPE_OPERATOR_BINARY_LE), "compare <="},
    {static_cast<int>(NODE_TYPE_OPERATOR_BINARY_GT), "compare >"},
    {static_cast<int>(NODE_TYPE_OPERATOR_BINARY_GE), "compare >="},
    {static_cast<int>(NODE_TYPE_OPERATOR_BINARY_IN), "compare in"},
    {static_cast<int>(NODE_TYPE_OPERATOR_BINARY_NIN), "compare not in"},
    {static_cast<int>(NODE_TYPE_OPERATOR_TERNARY), "ternary"},
    {static_cast<int>(NODE_TYPE_SUBQUERY), "subquery"},
    {static_cast<int>(NODE_TYPE_ATTRIBUTE_ACCESS), "attribute access"},
    {static_cast<int>(NODE_TYPE_BOUND_ATTRIBUTE_ACCESS),
     "bound attribute access"},
    {static_cast<int>(NODE_TYPE_INDEXED_ACCESS), "indexed access"},
    {static_cast<int>(NODE_TYPE_EXPANSION), "expansion"},
    {static_cast<int>(NODE_TYPE_ITERATOR), "iterator"},
    {static_cast<int>(NODE_TYPE_VALUE), "value"},
    {static_cast<int>(NODE_TYPE_ARRAY), "array"},
    {static_cast<int>(NODE_TYPE_OBJECT), "object"},
    {static_cast<int>(NODE_TYPE_OBJECT_ELEMENT), "object element"},
    {static_cast<int>(NODE_TYPE_COLLECTION), "collection"},
    {static_cast<int>(NODE_TYPE_REFERENCE), "reference"},
    {static_cast<int>(NODE_TYPE_PARAMETER), "parameter"},
    {static_cast<int>(NODE_TYPE_FCALL), "function call"},
    {static_cast<int>(NODE_TYPE_FCALL_USER), "user function call"},
    {static_cast<int>(NODE_TYPE_RANGE), "range"},
    {static_cast<int>(NODE_TYPE_NOP), "no-op"},
    {static_cast<int>(NODE_TYPE_COLLECT_COUNT), "collect with count"},
    {static_cast<int>(NODE_TYPE_CALCULATED_OBJECT_ELEMENT),
     "calculated object element"},
    {static_cast<int>(NODE_TYPE_EXAMPLE), "example"},
    {static_cast<int>(NODE_TYPE_PASSTHRU), "passthru"},
    {static_cast<int>(NODE_TYPE_ARRAY_LIMIT), "array limit"},
    {static_cast<int>(NODE_TYPE_DISTINCT), "distinct"},
    {static_cast<int>(NODE_TYPE_TRAVERSAL), "traversal"},
    {static_cast<int>(NODE_TYPE_DIRECTION), "direction"},
    {static_cast<int>(NODE_TYPE_COLLECTION_LIST), "collection list"},
    {static_cast<int>(NODE_TYPE_OPERATOR_NARY_AND), "n-ary and"},
    {static_cast<int>(NODE_TYPE_OPERATOR_NARY_OR), "n-ary or"},
    {static_cast<int>(NODE_TYPE_AGGREGATIONS), "aggregations array"},
    {static_cast<int>(NODE_TYPE_WITH), "with collections"},
    {static_cast<int>(NODE_TYPE_OPERATOR_BINARY_ARRAY_EQ), "array compare =="},
    {static_cast<int>(NODE_TYPE_OPERATOR_BINARY_ARRAY_NE), "array compare !="},
    {static_cast<int>(NODE_TYPE_OPERATOR_BINARY_ARRAY_LT), "array compare <"},
    {static_cast<int>(NODE_TYPE_OPERATOR_BINARY_ARRAY_LE), "array compare <="},
    {static_cast<int>(NODE_TYPE_OPERATOR_BINARY_ARRAY_GT), "array compare >"},
    {static_cast<int>(NODE_TYPE_OPERATOR_BINARY_ARRAY_GE), "array compare >="},
    {static_cast<int>(NODE_TYPE_OPERATOR_BINARY_ARRAY_IN), "array compare in"},
    {static_cast<int>(NODE_TYPE_OPERATOR_BINARY_ARRAY_NIN),
     "array compare not in"},
    {static_cast<int>(NODE_TYPE_QUANTIFIER), "quantifier"},
    {static_cast<int>(NODE_TYPE_SHORTEST_PATH), "shortest path"},
    {static_cast<int>(NODE_TYPE_VIEW), "view"},
    {static_cast<int>(NODE_TYPE_PARAMETER_DATASOURCE), "datasource parameter"},
    {static_cast<int>(NODE_TYPE_FOR_VIEW), "view enumeration"},
    {static_cast<int>(NODE_TYPE_SPREAD), "spread operator"},
};

/// @brief names for AST node value types
std::unordered_map<int, std::string const> const AstNode::ValueTypeNames{
    {static_cast<int>(VALUE_TYPE_NULL), "null"},
    {static_cast<int>(VALUE_TYPE_BOOL), "bool"},
    {static_cast<int>(VALUE_TYPE_INT), "int"},
    {static_cast<int>(VALUE_TYPE_DOUBLE), "double"},
    {static_cast<int>(VALUE_TYPE_STRING), "string"}};

namespace {

/// @brief quick translation array from an AST node value type to a VPack type
std::array<VPackValueType, 5> const valueTypes{{
    VPackValueType::Null,    //    VALUE_TYPE_NULL   = 0,
    VPackValueType::Bool,    //    VALUE_TYPE_BOOL   = 1,
    VPackValueType::Int,     //    VALUE_TYPE_INT    = 2,
    VPackValueType::Double,  //    VALUE_TYPE_DOUBLE = 3,
    VPackValueType::String   //    VALUE_TYPE_STRING = 4
}};

static_assert(AstNodeValueType::VALUE_TYPE_NULL == 0,
              "incorrect ast node value types");
static_assert(AstNodeValueType::VALUE_TYPE_BOOL == 1,
              "incorrect ast node value types");
static_assert(AstNodeValueType::VALUE_TYPE_INT == 2,
              "incorrect ast node value types");
static_assert(AstNodeValueType::VALUE_TYPE_DOUBLE == 3,
              "incorrect ast node value types");
static_assert(AstNodeValueType::VALUE_TYPE_STRING == 4,
              "incorrect ast node value types");

/// @brief get the node type for inter-node comparisons
inline int valueTypeOrder(VPackValueType type) {
  switch (type) {
    case VPackValueType::Null:
      return 0;
    case VPackValueType::Bool:
      return 1;
    case VPackValueType::Int:
    case VPackValueType::Double:
      return 2;
    case VPackValueType::String:
    case VPackValueType::Custom: // _id
      return 3;
    case VPackValueType::Array:
      return 4;
    case VPackValueType::Object:
      return 5;
    default: 
      return 0; // null
  }
}

/// @brief get the node type for inter-node comparisons
VPackValueType getNodeCompareType(AstNode const* node) {
  TRI_ASSERT(node != nullptr);

  if (node->type == NODE_TYPE_VALUE) {
    return valueTypes[node->value.type];
  }
  if (node->type == NODE_TYPE_ARRAY) {
    return VPackValueType::Array;
  }
  if (node->type == NODE_TYPE_OBJECT) {
    return VPackValueType::Object;
  }

  // we should never get here
  TRI_ASSERT(false);

  // return null in case assertions are turned off
  return VPackValueType::Null;
}

inline int compareDoubleValues(double lhs, double rhs) {
  if (arangodb::almostEquals(lhs, rhs)) {
    return 0;
  }
  double diff = lhs - rhs;
  if (diff != 0.0) {
    return (diff < 0.0) ? -1 : 1;
  }
  return 0;
}

}  // namespace

/// @brief compare two nodes
/// @return range from -1 to +1 depending:
///  - -1 LHS being  less then   RHS,
///  -  0 LHS being     equal    RHS
///  -  1 LHS being greater then RHS
int arangodb::aql::CompareAstNodes(AstNode const* lhs, AstNode const* rhs, bool compareUtf8) {
  TRI_ASSERT(lhs != nullptr);
  TRI_ASSERT(rhs != nullptr);

  if (lhs->type == NODE_TYPE_ATTRIBUTE_ACCESS) {
    lhs = Ast::resolveConstAttributeAccess(lhs);
  }
  if (rhs->type == NODE_TYPE_ATTRIBUTE_ACCESS) {
    rhs = Ast::resolveConstAttributeAccess(rhs);
  }

  auto lType = getNodeCompareType(lhs);
  auto rType = getNodeCompareType(rhs);

  if (lType != rType) {
    if (lType == VPackValueType::Int && rType == VPackValueType::Double) {
      // upcast int to double
      return compareDoubleValues(static_cast<double>(lhs->getIntValue()),
                                 rhs->getDoubleValue());
    } else if (lType == VPackValueType::Double && rType == VPackValueType::Int) {
      // upcast int to double
      return compareDoubleValues(lhs->getDoubleValue(),
                                 static_cast<double>(rhs->getIntValue()));
    }

    int diff = valueTypeOrder(lType) - valueTypeOrder(rType);

    TRI_ASSERT(diff != 0);

    return (diff < 0) ? -1 : 1;
  }

  switch (lType) {
    case VPackValueType::Null: {
      return 0;
    }

    case VPackValueType::Bool: {
      int diff = static_cast<int>(lhs->getIntValue() - rhs->getIntValue());

      if (diff != 0) {
        return (diff < 0) ? -1 : 1;
      }
      return 0;
    }

    case VPackValueType::Int: {
      int64_t l = lhs->getIntValue();
      int64_t r = rhs->getIntValue();

      if (l != r) {
        return (l < r) ? -1 : 1;
      }
      return 0;
    }

    case VPackValueType::Double: {
      double diff = lhs->getDoubleValue() - rhs->getDoubleValue();
      if (diff != 0.0) {
        return (diff < 0.0) ? -1 : 1;
      }
      return 0;
    }

    case VPackValueType::String: {
      if (compareUtf8) {
        int res = TRI_compare_utf8(lhs->getStringValue(), lhs->getStringLength(),
                                   rhs->getStringValue(), rhs->getStringLength());
        if (res != 0) {
          return res < 0 ? -1 : 1;
        }
        return 0;
      }

      size_t const minLength =
          (std::min)(lhs->getStringLength(), rhs->getStringLength());

      int res = memcmp(lhs->getStringValue(), rhs->getStringValue(), minLength);

      if (res != 0) {
        return res;
      }

      int diff = static_cast<int>(lhs->getStringLength()) -
                 static_cast<int>(rhs->getStringLength());

      if (diff != 0) {
        return diff < 0 ? -1 : 1;
      }
      return 0;
    }

    case VPackValueType::Array: {
      size_t const numLhs = lhs->numMembers();
      size_t const numRhs = rhs->numMembers();
      size_t const n = ((numLhs > numRhs) ? numRhs : numLhs);

      for (size_t i = 0; i < n; ++i) {
        int res = arangodb::aql::CompareAstNodes(lhs->getMember(i),
                                                 rhs->getMember(i), compareUtf8);

        if (res != 0) {
          return res;
        }
      }
      if (numLhs < numRhs) {
        return -1;
      } else if (numLhs > numRhs) {
        return 1;
      }
      return 0;
    }

    case VPackValueType::Object: {
      // this is a rather exceptional case, so we can
      // afford the inefficiency to convert the node to VPack
      // for comparison (this saves us from writing our own compare function
      // for array AstNodes)
      auto l = lhs->toVelocyPackValue();
      auto r = rhs->toVelocyPackValue();

      return basics::VelocyPackHelper::compare(l->slice(), r->slice(), compareUtf8);
    }

    default: {
      // all things equal
      return 0;
    }
  }
}

/// @brief create the node
AstNode::AstNode(AstNodeType type)
    : type(type), flags(0), computedValue(nullptr) {
  // properly zero-initialize all members
  value.value._int = 0;
  value.length = 0;
  value.type = VALUE_TYPE_NULL;
}

/// @brief create a node, with defining a value
AstNode::AstNode(AstNodeValue value)
    : type(NODE_TYPE_VALUE),
      flags(makeFlags(DETERMINED_CONSTANT, VALUE_CONSTANT, DETERMINED_SIMPLE,
                      VALUE_SIMPLE, DETERMINED_RUNONDBSERVER, VALUE_RUNONDBSERVER)),
      value(value),
      computedValue(nullptr) {}

/// @brief create the node from VPack
AstNode::AstNode(Ast* ast, arangodb::velocypack::Slice const& slice)
    : AstNode(getNodeTypeFromVPack(slice)) {
  TRI_ASSERT(flags == 0);
  TRI_ASSERT(computedValue == nullptr);

  auto query = ast->query();

  switch (type) {
    case NODE_TYPE_COLLECTION:
    case NODE_TYPE_VIEW:
    case NODE_TYPE_PARAMETER:
    case NODE_TYPE_PARAMETER_DATASOURCE:
    case NODE_TYPE_ATTRIBUTE_ACCESS:
    case NODE_TYPE_FCALL_USER: {
      value.type = VALUE_TYPE_STRING;
      VPackSlice v = slice.get("name");
      if (v.isNone()) {
        setStringValue(query->registerString("", 0), 0);
      } else {
        VPackValueLength l;
        char const* p = v.getString(l);
        setStringValue(query->registerString(p, l), l);
      }
      break;
    }
    case NODE_TYPE_VALUE: {
      int vType = slice.get("vTypeID").getNumericValue<int>();
      validateValueType(vType);
      value.type = static_cast<AstNodeValueType>(vType);

      switch (value.type) {
        case VALUE_TYPE_NULL:
          break;
        case VALUE_TYPE_BOOL:
          value.value._bool = slice.get("value").getBoolean();
          break;
        case VALUE_TYPE_INT:
          setIntValue(slice.get("value").getNumericValue<int64_t>());
          break;
        case VALUE_TYPE_DOUBLE:
          setDoubleValue(slice.get("value").getNumericValue<double>());
          break;
        case VALUE_TYPE_STRING: {
          VPackSlice v = slice.get("value");
          VPackValueLength l;
          char const* p = v.getString(l);
          setStringValue(query->registerString(p, l), l);
          break;
        }
        default: {}
      }
      break;
    }
    case NODE_TYPE_VARIABLE: {
      auto variable = ast->variables()->createVariable(slice);
      TRI_ASSERT(variable != nullptr);
      setData(variable);
      break;
    }
    case NODE_TYPE_REFERENCE: {
      auto variableId = slice.get("id").getNumericValue<VariableId>();
      auto variable = ast->variables()->getVariable(variableId);

      TRI_ASSERT(variable != nullptr);
      setData(variable);
      break;
    }
    case NODE_TYPE_FCALL: {
      setData(AqlFunctionFeature::getFunctionByName(slice.get("name").copyString()));
      break;
    }
    case NODE_TYPE_OBJECT_ELEMENT: {
      VPackSlice v = slice.get("name");
      VPackValueLength l;
      char const* p = v.getString(l);
      setStringValue(query->registerString(p, l), l);
      break;
    }
    case NODE_TYPE_EXPANSION: {
      setIntValue(slice.get("levels").getNumericValue<int64_t>());
      break;
    }
    case NODE_TYPE_OPERATOR_BINARY_IN:
    case NODE_TYPE_OPERATOR_BINARY_NIN:
    case NODE_TYPE_OPERATOR_BINARY_ARRAY_IN:
    case NODE_TYPE_OPERATOR_BINARY_ARRAY_NIN: {
      bool sorted = false;
      VPackSlice v = slice.get("sorted");
      if (v.isBoolean()) {
        sorted = v.getBoolean();
      }
      setBoolValue(sorted);
      break;
    }
    case NODE_TYPE_ARRAY: {
      VPackSlice v = slice.get("sorted");
      if (v.isBoolean() && v.getBoolean()) {
        setFlag(DETERMINED_SORTED, VALUE_SORTED);
      }
      break;
    }
    case NODE_TYPE_QUANTIFIER: {
      setIntValue(Quantifier::FromString(slice.get("quantifier").copyString()));
      break;
    }
    case NODE_TYPE_OPERATOR_BINARY_EQ:
    case NODE_TYPE_OPERATOR_BINARY_LT:
    case NODE_TYPE_OPERATOR_BINARY_LE: {
      bool excludesNull = false;
      VPackSlice v = slice.get("excludesNull");
      if (v.isBoolean()) {
        excludesNull = v.getBoolean();
      }
      setExcludesNull(excludesNull);
      break;
    }
    case NODE_TYPE_OBJECT:
    case NODE_TYPE_ROOT:
    case NODE_TYPE_FOR:
    case NODE_TYPE_LET:
    case NODE_TYPE_FILTER:
    case NODE_TYPE_RETURN:
    case NODE_TYPE_REMOVE:
    case NODE_TYPE_INSERT:
    case NODE_TYPE_UPDATE:
    case NODE_TYPE_REPLACE:
    case NODE_TYPE_UPSERT:
    case NODE_TYPE_COLLECT:
    case NODE_TYPE_COLLECT_COUNT:
    case NODE_TYPE_AGGREGATIONS:
    case NODE_TYPE_SORT:
    case NODE_TYPE_SORT_ELEMENT:
    case NODE_TYPE_LIMIT:
    case NODE_TYPE_ASSIGN:
    case NODE_TYPE_OPERATOR_UNARY_PLUS:
    case NODE_TYPE_OPERATOR_UNARY_MINUS:
    case NODE_TYPE_OPERATOR_UNARY_NOT:
    case NODE_TYPE_OPERATOR_BINARY_AND:
    case NODE_TYPE_OPERATOR_BINARY_OR:
    case NODE_TYPE_OPERATOR_BINARY_PLUS:
    case NODE_TYPE_OPERATOR_BINARY_MINUS:
    case NODE_TYPE_OPERATOR_BINARY_TIMES:
    case NODE_TYPE_OPERATOR_BINARY_DIV:
    case NODE_TYPE_OPERATOR_BINARY_MOD:
    case NODE_TYPE_OPERATOR_BINARY_NE:
    case NODE_TYPE_OPERATOR_BINARY_GT:
    case NODE_TYPE_OPERATOR_BINARY_GE:
    case NODE_TYPE_OPERATOR_BINARY_ARRAY_EQ:
    case NODE_TYPE_OPERATOR_BINARY_ARRAY_NE:
    case NODE_TYPE_OPERATOR_BINARY_ARRAY_LT:
    case NODE_TYPE_OPERATOR_BINARY_ARRAY_LE:
    case NODE_TYPE_OPERATOR_BINARY_ARRAY_GT:
    case NODE_TYPE_OPERATOR_BINARY_ARRAY_GE:
    case NODE_TYPE_OPERATOR_TERNARY:
    case NODE_TYPE_SUBQUERY:
    case NODE_TYPE_BOUND_ATTRIBUTE_ACCESS:
    case NODE_TYPE_INDEXED_ACCESS:
    case NODE_TYPE_ITERATOR:
    case NODE_TYPE_RANGE:
    case NODE_TYPE_NOP:
    case NODE_TYPE_CALCULATED_OBJECT_ELEMENT:
    case NODE_TYPE_EXAMPLE:
    case NODE_TYPE_PASSTHRU:
    case NODE_TYPE_ARRAY_LIMIT:
    case NODE_TYPE_DISTINCT:
    case NODE_TYPE_TRAVERSAL:
    case NODE_TYPE_SHORTEST_PATH:
    case NODE_TYPE_DIRECTION:
    case NODE_TYPE_COLLECTION_LIST:
    case NODE_TYPE_OPERATOR_NARY_AND:
    case NODE_TYPE_OPERATOR_NARY_OR:
    case NODE_TYPE_WITH:
    case NODE_TYPE_FOR_VIEW:
    case NODE_TYPE_SPREAD:
      break;
  }

  VPackSlice subNodes = slice.get("subNodes");

  if (subNodes.isArray()) {
    members.reserve(subNodes.length());

    try {
      for (auto const& it : VPackArrayIterator(subNodes)) {
        int type = it.get("typeID").getNumericValue<int>();
        if (static_cast<AstNodeType>(type) == NODE_TYPE_NOP) {
          // special handling for nop as it is a singleton
          addMember(Ast::getNodeNop());
        } else {
          addMember(new AstNode(ast, it));
        }
      }
    } catch (...) {
      // prevent leaks
      for (auto const& it : members) {
        if (it->type != NODE_TYPE_NOP) {
          delete it;
        }
      }
      throw;
    }
  }

  ast->query()->addNode(this);
}

/// @brief create the node
AstNode::AstNode(std::function<void(AstNode*)> const& registerNode,
                 std::function<char const*(std::string const&)> registerString,
                 arangodb::velocypack::Slice const& slice)
    : AstNode(getNodeTypeFromVPack(slice)) {
  TRI_ASSERT(flags == 0);
  TRI_ASSERT(computedValue == nullptr);

  switch (type) {
    case NODE_TYPE_ATTRIBUTE_ACCESS: {
      std::string const str(slice.get("name").copyString());
      value.type = VALUE_TYPE_STRING;
      auto p = registerString(str);
      TRI_ASSERT(p != nullptr);
      setStringValue(p, str.size());
      break;
    }
    case NODE_TYPE_VALUE: {
      int vType = slice.get("vTypeID").getNumericValue<int>();
      validateValueType(vType);
      value.type = static_cast<AstNodeValueType>(vType);

      switch (value.type) {
        case VALUE_TYPE_NULL:
          break;
        case VALUE_TYPE_BOOL:
          value.value._bool = slice.get("value").getBoolean();
          break;
        case VALUE_TYPE_INT:
          setIntValue(slice.get("value").getNumericValue<int64_t>());
          break;
        case VALUE_TYPE_DOUBLE:
          setDoubleValue(slice.get("value").getNumericValue<double>());
          break;
        case VALUE_TYPE_STRING: {
          std::string const str(slice.get("value").copyString());
          setStringValue(registerString(str), str.size());
          break;
        }
        default: {}
      }
      break;
    }
    case NODE_TYPE_REFERENCE: {
      // We use the edge here
      break;
    }
    case NODE_TYPE_EXPANSION: {
      setIntValue(slice.get("levels").getNumericValue<int64_t>());
      break;
    }
    case NODE_TYPE_FCALL_USER:
    case NODE_TYPE_OBJECT_ELEMENT:
    case NODE_TYPE_COLLECTION:
    case NODE_TYPE_VIEW:
    case NODE_TYPE_PARAMETER:
    case NODE_TYPE_PARAMETER_DATASOURCE:
    case NODE_TYPE_VARIABLE:
    case NODE_TYPE_FCALL:
    case NODE_TYPE_FOR:
    case NODE_TYPE_LET:
    case NODE_TYPE_FILTER:
    case NODE_TYPE_RETURN:
    case NODE_TYPE_REMOVE:
    case NODE_TYPE_INSERT:
    case NODE_TYPE_UPDATE:
    case NODE_TYPE_REPLACE:
    case NODE_TYPE_UPSERT:
    case NODE_TYPE_COLLECT:
    case NODE_TYPE_COLLECT_COUNT:
    case NODE_TYPE_AGGREGATIONS:
    case NODE_TYPE_SORT:
    case NODE_TYPE_SORT_ELEMENT:
    case NODE_TYPE_LIMIT:
    case NODE_TYPE_ASSIGN:
    case NODE_TYPE_SUBQUERY:
    case NODE_TYPE_BOUND_ATTRIBUTE_ACCESS:
    case NODE_TYPE_CALCULATED_OBJECT_ELEMENT:
    case NODE_TYPE_EXAMPLE:
    case NODE_TYPE_DISTINCT:
    case NODE_TYPE_TRAVERSAL:
    case NODE_TYPE_SHORTEST_PATH:
    case NODE_TYPE_DIRECTION:
    case NODE_TYPE_COLLECTION_LIST:
    case NODE_TYPE_PASSTHRU:
<<<<<<< HEAD
    case NODE_TYPE_WITH: 
    case NODE_TYPE_FOR_VIEW: 
    case NODE_TYPE_SPREAD: {
=======
    case NODE_TYPE_WITH:
    case NODE_TYPE_FOR_VIEW: {
>>>>>>> 6944115d
      THROW_ARANGO_EXCEPTION_MESSAGE(TRI_ERROR_INTERNAL,
                                     "Unsupported node type");
    }
    case NODE_TYPE_OBJECT:
    case NODE_TYPE_ROOT:
    case NODE_TYPE_OPERATOR_UNARY_PLUS:
    case NODE_TYPE_OPERATOR_UNARY_MINUS:
    case NODE_TYPE_OPERATOR_UNARY_NOT:
    case NODE_TYPE_OPERATOR_BINARY_AND:
    case NODE_TYPE_OPERATOR_BINARY_OR:
    case NODE_TYPE_OPERATOR_BINARY_PLUS:
    case NODE_TYPE_OPERATOR_BINARY_MINUS:
    case NODE_TYPE_OPERATOR_BINARY_TIMES:
    case NODE_TYPE_OPERATOR_BINARY_DIV:
    case NODE_TYPE_OPERATOR_BINARY_MOD:
    case NODE_TYPE_OPERATOR_BINARY_EQ:
    case NODE_TYPE_OPERATOR_BINARY_NE:
    case NODE_TYPE_OPERATOR_BINARY_LT:
    case NODE_TYPE_OPERATOR_BINARY_LE:
    case NODE_TYPE_OPERATOR_BINARY_GT:
    case NODE_TYPE_OPERATOR_BINARY_GE:
    case NODE_TYPE_OPERATOR_BINARY_IN:
    case NODE_TYPE_OPERATOR_BINARY_NIN:
    case NODE_TYPE_OPERATOR_TERNARY:
    case NODE_TYPE_INDEXED_ACCESS:
    case NODE_TYPE_ITERATOR:
    case NODE_TYPE_ARRAY:
    case NODE_TYPE_RANGE:
    case NODE_TYPE_NOP:
    case NODE_TYPE_ARRAY_LIMIT:
    case NODE_TYPE_OPERATOR_NARY_AND:
    case NODE_TYPE_OPERATOR_NARY_OR:
    case NODE_TYPE_OPERATOR_BINARY_ARRAY_EQ:
    case NODE_TYPE_OPERATOR_BINARY_ARRAY_NE:
    case NODE_TYPE_OPERATOR_BINARY_ARRAY_LT:
    case NODE_TYPE_OPERATOR_BINARY_ARRAY_LE:
    case NODE_TYPE_OPERATOR_BINARY_ARRAY_GT:
    case NODE_TYPE_OPERATOR_BINARY_ARRAY_GE:
    case NODE_TYPE_OPERATOR_BINARY_ARRAY_IN:
    case NODE_TYPE_OPERATOR_BINARY_ARRAY_NIN:
    case NODE_TYPE_QUANTIFIER:
      break;
  }

  VPackSlice subNodes = slice.get("subNodes");

  if (subNodes.isArray()) {
    for (auto const& it : VPackArrayIterator(subNodes)) {
      addMember(new AstNode(registerNode, registerString, it));
    }
  }

  registerNode(this);
}

/// @brief destroy the node
AstNode::~AstNode() {
  if (computedValue != nullptr) {
    delete[] computedValue;
  }
}

/// @brief return the string value of a node, as an std::string
std::string AstNode::getString() const {
  TRI_ASSERT(type == NODE_TYPE_VALUE || type == NODE_TYPE_OBJECT_ELEMENT ||
             type == NODE_TYPE_ATTRIBUTE_ACCESS || type == NODE_TYPE_PARAMETER ||
             type == NODE_TYPE_PARAMETER_DATASOURCE || type == NODE_TYPE_COLLECTION ||
             type == NODE_TYPE_VIEW || type == NODE_TYPE_BOUND_ATTRIBUTE_ACCESS ||
             type == NODE_TYPE_FCALL_USER);
  TRI_ASSERT(value.type == VALUE_TYPE_STRING);
  return std::string(getStringValue(), getStringLength());
}

/// @brief return the string value of a node, as a StringRef
arangodb::StringRef AstNode::getStringRef() const noexcept {
  TRI_ASSERT(type == NODE_TYPE_VALUE || type == NODE_TYPE_OBJECT_ELEMENT ||
             type == NODE_TYPE_ATTRIBUTE_ACCESS || type == NODE_TYPE_PARAMETER ||
             type == NODE_TYPE_PARAMETER_DATASOURCE || type == NODE_TYPE_COLLECTION ||
             type == NODE_TYPE_VIEW || type == NODE_TYPE_BOUND_ATTRIBUTE_ACCESS ||
             type == NODE_TYPE_FCALL_USER);
  TRI_ASSERT(value.type == VALUE_TYPE_STRING);
  return arangodb::StringRef(getStringValue(), getStringLength());
}

/// @brief test if all members of a node are equality comparisons
bool AstNode::isOnlyEqualityMatch() const {
  if (type != NODE_TYPE_OPERATOR_BINARY_AND && type != NODE_TYPE_OPERATOR_NARY_AND) {
    return false;
  }

  for (size_t i = 0; i < numMembers(); ++i) {
    auto op = getMemberUnchecked(i);
    if (op->type != arangodb::aql::NODE_TYPE_OPERATOR_BINARY_EQ) {
      return false;
    }
  }

  return true;
}

/// @brief computes a hash value for a value node
uint64_t AstNode::hashValue(uint64_t hash) const noexcept {
  if (type == NODE_TYPE_VALUE) {
    switch (value.type) {
      case VALUE_TYPE_NULL:
        return fasthash64(static_cast<const void*>("null"), 4, hash);
      case VALUE_TYPE_BOOL:
        if (value.value._bool) {
          return fasthash64(static_cast<const void*>("true"), 4, hash);
        }
        return fasthash64(static_cast<const void*>("false"), 5, hash);
      case VALUE_TYPE_INT:
        return fasthash64(static_cast<const void*>(&value.value._int),
                          sizeof(value.value._int), hash);
      case VALUE_TYPE_DOUBLE:
        return fasthash64(static_cast<const void*>(&value.value._double),
                          sizeof(value.value._double), hash);
      case VALUE_TYPE_STRING:
        return fasthash64(static_cast<const void*>(getStringValue()),
                          getStringLength(), hash);
    }
  }

  size_t const n = numMembers();

  if (type == NODE_TYPE_ARRAY) {
    hash = fasthash64(static_cast<const void*>("array"), 5, hash);
    for (size_t i = 0; i < n; ++i) {
      hash = getMemberUnchecked(i)->hashValue(hash);
    }
    return hash;
  }

  if (type == NODE_TYPE_OBJECT) {
    hash = fasthash64(static_cast<const void*>("object"), 6, hash);
    for (size_t i = 0; i < n; ++i) {
      auto sub = getMemberUnchecked(i);
      if (sub != nullptr) {
        hash = fasthash64(static_cast<const void*>(sub->getStringValue()),
                          sub->getStringLength(), hash);
        TRI_ASSERT(sub->numMembers() > 0);
        hash = sub->getMemberUnchecked(0)->hashValue(hash);
      }
    }
    return hash;
  }

  TRI_ASSERT(false);
  return 0;
}

/// @brief dump the node (for debugging purposes)
#ifdef ARANGODB_ENABLE_MAINTAINER_MODE
std::ostream& AstNode::toStream(std::ostream& os, int level) const {
  for (int i = 0; i < level; ++i) {
    os << "  ";
  }
  os << "- " << getTypeString();

  if (type == NODE_TYPE_VALUE || type == NODE_TYPE_ARRAY) {
    os << ": " << toVelocyPackValue().get()->toJson();
  } else if (type == NODE_TYPE_ATTRIBUTE_ACCESS) {
    os << ": " << getString();
  } else if (type == NODE_TYPE_REFERENCE) {
    os << ": " << static_cast<Variable const*>(getData())->name;
  }
  os << "\n";

  size_t const n = numMembers();

  for (size_t i = 0; i < n; ++i) {
    auto sub = getMemberUnchecked(i);
    sub->toStream(os, level + 1);
  }
  return os;
}

void AstNode::dump(int indent) const { toStream(std::cout, indent); }
#endif

/// @brief compute the value for a constant value node
/// the value is owned by the node and must not be freed by the caller
VPackSlice AstNode::computeValue() const {
  TRI_ASSERT(isConstant());

  if (computedValue == nullptr) {
    VPackBuilder builder;
    toVelocyPackValue(builder);

    computedValue = new uint8_t[builder.size()];
    memcpy(computedValue, builder.data(), builder.size());
  }

  TRI_ASSERT(computedValue != nullptr);

  return VPackSlice(computedValue);
}

/// @brief sort the members of an (array) node
/// this will also set the VALUE_SORTED flag for the node
void AstNode::sort() {
  TRI_ASSERT(type == NODE_TYPE_ARRAY);
  TRI_ASSERT(isConstant());
  TRI_ASSERT(!hasFlag(AstNodeFlagType::FLAG_FINALIZED));

  std::sort(members.begin(), members.end(), [](AstNode const* lhs, AstNode const* rhs) {
    return (arangodb::aql::CompareAstNodes(lhs, rhs, true) < 0);
  });

  setFlag(DETERMINED_SORTED, VALUE_SORTED);
}

/// @brief return the type name of a node
std::string const& AstNode::getTypeString() const {
  auto it = TypeNames.find(static_cast<int>(type));

  if (it != TypeNames.end()) {
    return (*it).second;
  }

  THROW_ARANGO_EXCEPTION_MESSAGE(TRI_ERROR_NOT_IMPLEMENTED,
                                 "missing node type in TypeNames");
}

/// @brief return the value type name of a node
std::string const& AstNode::getValueTypeString() const {
  auto it = ValueTypeNames.find(static_cast<int>(value.type));

  if (it != ValueTypeNames.end()) {
    return (*it).second;
  }

  THROW_ARANGO_EXCEPTION_MESSAGE(TRI_ERROR_NOT_IMPLEMENTED,
                                 "missing node type in ValueTypeNames");
}

/// @brief stringify the AstNode
std::string AstNode::toString(AstNode const* node) {
  return node->toVelocyPack(false)->toJson();
}

/// @brief checks whether we know a type of this kind; throws exception if not.
void AstNode::validateType(int type) {
  auto it = TypeNames.find(static_cast<int>(type));

  if (it == TypeNames.end()) {
    THROW_ARANGO_EXCEPTION_MESSAGE(TRI_ERROR_NOT_IMPLEMENTED,
                                   "unknown AST node TypeID");
  }
}

/// @brief checks whether we know a value type of this kind;
/// throws exception if not.
void AstNode::validateValueType(int type) {
  auto it = ValueTypeNames.find(static_cast<int>(type));

  if (it == ValueTypeNames.end()) {
    THROW_ARANGO_EXCEPTION_MESSAGE(TRI_ERROR_NOT_IMPLEMENTED,
                                   "invalid AST node valueTypeName");
  }
}

/// @brief fetch a node's type from VPack
AstNodeType AstNode::getNodeTypeFromVPack(arangodb::velocypack::Slice const& slice) {
  int type = slice.get("typeID").getNumericValue<int>();
  validateType(type);
  return static_cast<AstNodeType>(type);
}

/// @brief return a VelocyPack representation of the node value
std::shared_ptr<VPackBuilder> AstNode::toVelocyPackValue() const {
  auto builder = std::make_shared<VPackBuilder>();
  if (builder == nullptr) {
    return nullptr;
  }
  toVelocyPackValue(*builder);
  return builder;
}

/// @brief build a VelocyPack representation of the node value
///        Can throw Out of Memory Error
void AstNode::toVelocyPackValue(VPackBuilder& builder) const {
  if (type == NODE_TYPE_VALUE) {
    // dump value of "value" node
    switch (value.type) {
      case VALUE_TYPE_NULL:
        builder.add(VPackValue(VPackValueType::Null));
        break;
      case VALUE_TYPE_BOOL:
        builder.add(VPackValue(value.value._bool));
        break;
      case VALUE_TYPE_INT:
        builder.add(VPackValue(value.value._int));
        break;
      case VALUE_TYPE_DOUBLE:
        builder.add(VPackValue(value.value._double));
        break;
      case VALUE_TYPE_STRING:
        builder.add(VPackValuePair(value.value._string, value.length, VPackValueType::String));
        break;
    }
    return;
  }
  if (type == NODE_TYPE_ARRAY) {
    builder.openArray(false);
    size_t const n = numMembers();
    for (size_t i = 0; i < n; ++i) {
      auto member = getMemberUnchecked(i);
      if (member != nullptr) {
        member->toVelocyPackValue(builder);
      }
    }
    builder.close();
    return;
  }

  if (type == NODE_TYPE_OBJECT) {
    builder.openObject();

    std::unordered_set<VPackStringRef> keys;
    size_t const n = numMembers();

    for (size_t i = 0; i < n; ++i) {
      auto member = getMemberUnchecked(i);
      if (member != nullptr) {
        VPackStringRef key(member->getStringValue(), member->getStringLength());

        if (n > 1 && !keys.emplace(key).second) {
          // duplicate key, skip it
          continue;
        }

        builder.add(VPackValuePair(member->getStringValue(),
                                   member->getStringLength(), VPackValueType::String));
        member->getMember(0)->toVelocyPackValue(builder);
      }
    }
    builder.close();
    return;
  }

  if (type == NODE_TYPE_ATTRIBUTE_ACCESS) {
    // TODO Could this be done more efficiently in the builder in place?
    auto tmp = getMember(0)->toVelocyPackValue();
    if (tmp != nullptr) {
      VPackSlice slice = tmp->slice();
      if (slice.isObject()) {
        slice = slice.get(getString());
        if (!slice.isNone()) {
          builder.add(slice);
          return;
        }
      }
      builder.add(VPackValue(VPackValueType::Null));
    }
  }

  // Do not add anything.
}

/// @brief return a VelocyPack representation of the node
std::shared_ptr<VPackBuilder> AstNode::toVelocyPack(bool verbose) const {
  auto builder = std::make_shared<VPackBuilder>();
  if (builder == nullptr) {
    return nullptr;
  }
  toVelocyPack(*builder, verbose);
  return builder;
}

/// @brief Create a VelocyPack representation of the node
void AstNode::toVelocyPack(VPackBuilder& builder, bool verbose) const {
  VPackObjectBuilder guard(&builder);

  // dump node type
  builder.add("type", VPackValue(getTypeString()));
  if (verbose) {
    builder.add("typeID", VPackValue(static_cast<int>(type)));
  }
  if (type == NODE_TYPE_COLLECTION || type == NODE_TYPE_VIEW || type == NODE_TYPE_PARAMETER ||
      type == NODE_TYPE_PARAMETER_DATASOURCE || type == NODE_TYPE_ATTRIBUTE_ACCESS ||
      type == NODE_TYPE_OBJECT_ELEMENT || type == NODE_TYPE_FCALL_USER) {
    // dump "name" of node
    TRI_ASSERT(getStringValue() != nullptr);
    builder.add("name", VPackValuePair(getStringValue(), getStringLength(),
                                       VPackValueType::String));
  }
  if (type == NODE_TYPE_FCALL) {
    auto func = static_cast<Function*>(getData());
    builder.add("name", VPackValue(func->name));
    // arguments are exported via node members
  }

  if (type == NODE_TYPE_ARRAY && hasFlag(DETERMINED_SORTED)) {
    // transport information about a node's sortedness
    builder.add("sorted", VPackValue(hasFlag(VALUE_SORTED)));
  }

  if (type == NODE_TYPE_VALUE) {
    // dump value of "value" node
    builder.add(VPackValue("value"));
    toVelocyPackValue(builder);

    if (verbose) {
      builder.add("vType", VPackValue(getValueTypeString()));
      builder.add("vTypeID", VPackValue(static_cast<int>(value.type)));
    }
  }

  if (type == NODE_TYPE_OPERATOR_BINARY_LT || type == NODE_TYPE_OPERATOR_BINARY_LE ||
      type == NODE_TYPE_OPERATOR_BINARY_EQ) {
    builder.add("excludesNull", VPackValue(getExcludesNull()));
  }

  if (type == NODE_TYPE_OPERATOR_BINARY_IN || type == NODE_TYPE_OPERATOR_BINARY_NIN ||
      type == NODE_TYPE_OPERATOR_BINARY_ARRAY_IN ||
      type == NODE_TYPE_OPERATOR_BINARY_ARRAY_NIN) {
    builder.add("sorted", VPackValue(getBoolValue()));
  }
  if (type == NODE_TYPE_QUANTIFIER) {
    std::string const quantifier(Quantifier::Stringify(getIntValue(true)));
    builder.add("quantifier", VPackValue(quantifier));
  }

  if (type == NODE_TYPE_VARIABLE || type == NODE_TYPE_REFERENCE) {
    auto variable = static_cast<Variable*>(getData());

    TRI_ASSERT(variable != nullptr);
    builder.add("name", VPackValue(variable->name));
    builder.add("id", VPackValue(variable->id));
  }

  if (type == NODE_TYPE_EXPANSION) {
    builder.add("levels", VPackValue(getIntValue(true)));
  }

  // dump sub-nodes
  size_t const n = members.size();
  if (n > 0) {
    builder.add(VPackValue("subNodes"));
    builder.openArray(false);
    for (size_t i = 0; i < n; ++i) {
      AstNode* member = getMemberUnchecked(i);
      if (member != nullptr) {
        member->toVelocyPack(builder, verbose);
      }
    }
    builder.close();
  }
}

/// @brief iterates whether a node of type "searchType" can be found
bool AstNode::containsNodeType(AstNodeType searchType) const {
  if (type == searchType) {
    return true;
  }

  // iterate sub-nodes
  size_t const n = members.size();

  for (size_t i = 0; i < n; ++i) {
    AstNode* member = getMemberUnchecked(i);

    if (member != nullptr && member->containsNodeType(searchType)) {
      return true;
    }
  }

  return false;
}

/// @brief convert the node's value to a boolean value
/// this may create a new node or return the node itself if it is already a
/// boolean value node
AstNode const* AstNode::castToBool(Ast* ast) const {
  if (type == NODE_TYPE_ATTRIBUTE_ACCESS) {
    return Ast::resolveConstAttributeAccess(this)->castToBool(ast);
  }

  TRI_ASSERT(type == NODE_TYPE_VALUE || type == NODE_TYPE_ARRAY || type == NODE_TYPE_OBJECT);

  if (type == NODE_TYPE_VALUE) {
    switch (value.type) {
      case VALUE_TYPE_NULL:
        // null => false
        return ast->createNodeValueBool(false);
      case VALUE_TYPE_BOOL:
        // already a boolean
        return this;
      case VALUE_TYPE_INT:
        return ast->createNodeValueBool(value.value._int != 0);
      case VALUE_TYPE_DOUBLE:
        return ast->createNodeValueBool(value.value._double != 0.0);
      case VALUE_TYPE_STRING:
        return ast->createNodeValueBool(value.length > 0);
      default: {}
    }
    // intentionally falls through
  } else if (type == NODE_TYPE_ARRAY) {
    return ast->createNodeValueBool(true);
  } else if (type == NODE_TYPE_OBJECT) {
    return ast->createNodeValueBool(true);
  }

  return ast->createNodeValueBool(false);
}

/// @brief convert the node's value to a number value
/// this may create a new node or return the node itself if it is already a
/// numeric value node
AstNode const* AstNode::castToNumber(Ast* ast) const {
  if (type == NODE_TYPE_ATTRIBUTE_ACCESS) {
    return Ast::resolveConstAttributeAccess(this)->castToNumber(ast);
  }

  TRI_ASSERT(type == NODE_TYPE_VALUE || type == NODE_TYPE_ARRAY || type == NODE_TYPE_OBJECT);

  if (type == NODE_TYPE_VALUE) {
    switch (value.type) {
      case VALUE_TYPE_NULL:
        // null => 0
        return ast->createNodeValueInt(0);
      case VALUE_TYPE_BOOL:
        // false => 0, true => 1
        return ast->createNodeValueInt(value.value._bool ? 1 : 0);
      case VALUE_TYPE_INT:
      case VALUE_TYPE_DOUBLE:
        // already numeric!
        return this;
      case VALUE_TYPE_STRING: {
        bool failed;
        double v =
            arangodb::aql::stringToNumber(std::string(value.value._string, value.length), failed);
        if (failed) {
          return ast->createNodeValueInt(0);
        }
        return ast->createNodeValueDouble(v);
      }
        // intentionally falls through
    }
    // intentionally falls through
  } else if (type == NODE_TYPE_ARRAY) {
    size_t const n = numMembers();
    if (n == 0) {
      // [ ] => 0
      return ast->createNodeValueInt(0);
    } else if (n == 1) {
      auto member = getMember(0);
      // convert only member to number
      return member->castToNumber(ast);
    }
    // intentionally falls through
  } else if (type == NODE_TYPE_OBJECT) {
    // intentionally falls through
  }

  return ast->createNodeValueInt(0);
}

/// @brief get the integer value of a node, provided the node is a value node
/// this will return 0 for all non-value nodes and for all non-int value nodes!!
int64_t AstNode::getIntValue() const {
  if (type == NODE_TYPE_VALUE) {
    switch (value.type) {
      case VALUE_TYPE_BOOL:
        return (value.value._bool ? 1 : 0);
      case VALUE_TYPE_INT:
        return value.value._int;
      case VALUE_TYPE_DOUBLE:
        return static_cast<int64_t>(value.value._double);
      default: {}
    }
  }

  return 0;
}

/// @brief get the double value of a node, provided the node is a value node
double AstNode::getDoubleValue() const {
  if (type == NODE_TYPE_VALUE) {
    switch (value.type) {
      case VALUE_TYPE_BOOL:
        return (value.value._bool ? 1.0 : 0.0);
      case VALUE_TYPE_INT:
        return static_cast<double>(value.value._int);
      case VALUE_TYPE_DOUBLE:
        return value.value._double;
      default: {}
    }
  }

  return 0.0;
}

/// @brief whether or not the node value is trueish
bool AstNode::isTrue() const {
  if (type == NODE_TYPE_ATTRIBUTE_ACCESS && isConstant()) {
    AstNode const* resolved = Ast::resolveConstAttributeAccess(this);
    return resolved->isTrue();
  }

  if (type == NODE_TYPE_VALUE) {
    switch (value.type) {
      case VALUE_TYPE_NULL:
        return false;
      case VALUE_TYPE_BOOL:
        return value.value._bool;
      case VALUE_TYPE_INT:
        return (value.value._int != 0);
      case VALUE_TYPE_DOUBLE:
        return (value.value._double != 0.0);
      case VALUE_TYPE_STRING:
        return (value.length != 0);
    }
  } else if (type == NODE_TYPE_ARRAY || type == NODE_TYPE_OBJECT) {
    return true;
  } else if (type == NODE_TYPE_OPERATOR_BINARY_OR) {
    if (getMember(0)->isTrue()) {
      return true;
    }
    return getMember(1)->isTrue();
  } else if (type == NODE_TYPE_OPERATOR_BINARY_AND) {
    if (!getMember(0)->isTrue()) {
      return false;
    }
    return getMember(1)->isTrue();
  } else if (type == NODE_TYPE_OPERATOR_UNARY_NOT) {
    if (getMember(0)->isFalse()) {
      // ! false => true
      return true;
    }
  }

  return false;
}

/// @brief whether or not the node value is falsey
bool AstNode::isFalse() const {
  if (type == NODE_TYPE_ATTRIBUTE_ACCESS && isConstant()) {
    AstNode const* resolved = Ast::resolveConstAttributeAccess(this);
    return resolved->isFalse();
  }

  if (type == NODE_TYPE_VALUE) {
    switch (value.type) {
      case VALUE_TYPE_NULL:
        return true;
      case VALUE_TYPE_BOOL:
        return (!value.value._bool);
      case VALUE_TYPE_INT:
        return (value.value._int == 0);
      case VALUE_TYPE_DOUBLE:
        return (value.value._double == 0.0);
      case VALUE_TYPE_STRING:
        return (value.length == 0);
    }
  } else if (type == NODE_TYPE_ARRAY || type == NODE_TYPE_OBJECT) {
    return false;
  } else if (type == NODE_TYPE_OPERATOR_BINARY_OR) {
    if (!getMember(0)->isFalse()) {
      return false;
    }
    return getMember(1)->isFalse();
  } else if (type == NODE_TYPE_OPERATOR_BINARY_AND) {
    if (getMember(0)->isFalse()) {
      return true;
    }
    return getMember(1)->isFalse();
  } else if (type == NODE_TYPE_OPERATOR_UNARY_NOT) {
    if (getMember(0)->isTrue()) {
      // ! true => false
      return true;
    }
  }

  return false;
}

/// @brief whether or not a value node is of type attribute access that
/// refers to any variable reference
/// returns true if yes, and then also returns variable reference and array
/// of attribute names in the parameter passed by reference
bool AstNode::isAttributeAccessForVariable(
    std::pair<Variable const*, std::vector<arangodb::basics::AttributeName>>& result,
    bool allowIndexedAccess) const {
  if (!(type == NODE_TYPE_ATTRIBUTE_ACCESS || type == NODE_TYPE_EXPANSION ||
        (allowIndexedAccess && type == NODE_TYPE_INDEXED_ACCESS))) {
    return false;
  }

  // initialize
  bool expandNext = false;
  result.first = nullptr;
  if (!result.second.empty()) {
    result.second.clear();
  }
  auto node = this;

  basics::StringBuffer indexBuff;

  while (node->type == NODE_TYPE_ATTRIBUTE_ACCESS ||
         node->type == NODE_TYPE_INDEXED_ACCESS || node->type == NODE_TYPE_EXPANSION) {
    if (node->type == NODE_TYPE_ATTRIBUTE_ACCESS) {
      arangodb::basics::AttributeName attr(node->getString(), expandNext);
      if (indexBuff.length() > 0) {
        attr.name.append(indexBuff.c_str(), indexBuff.length());
        indexBuff.clear();
      }
      result.second.insert(result.second.begin(), std::move(attr));
      node = node->getMember(0);
      expandNext = false;
    } else if (node->type == NODE_TYPE_INDEXED_ACCESS) {
      TRI_ASSERT(node->numMembers() == 2);
      AstNode* val = node->getMemberUnchecked(1);
      if (!allowIndexedAccess || val->type != NODE_TYPE_VALUE) {
        break;  // also exclude all non trivial index accesses
      }
      indexBuff.appendChar('[');
      node->getMember(1)->stringify(&indexBuff, false, false);
      indexBuff.appendChar(']');
      node = node->getMember(0);
      expandNext = false;
    } else {
      // expansion, i.e. [*]
      TRI_ASSERT(node->type == NODE_TYPE_EXPANSION);
      TRI_ASSERT(node->numMembers() >= 2);

      // check if the expansion uses a projection. if yes, we cannot use an
      // index for it
      if (node->getMember(4) != Ast::getNodeNop()) {
        // [* RETURN projection]
        result.second.clear();
        return false;
      }

      if (node->getMember(1)->type != NODE_TYPE_REFERENCE) {
        if (!node->getMember(1)->isAttributeAccessForVariable(result, allowIndexedAccess)) {
          result.second.clear();
          return false;
        }
      }
      expandNext = true;

      TRI_ASSERT(node->getMember(0)->type == NODE_TYPE_ITERATOR);

      node = node->getMember(0)->getMember(1);
    }
  }

  if (node->type != NODE_TYPE_REFERENCE) {
    result.second.clear();
    return false;
  }

  result.first = static_cast<Variable const*>(node->getData());
  return true;
}

/// @brief recursively clear flags
void AstNode::clearFlagsRecursive() {
  clearFlags();
  size_t const n = numMembers();

  for (size_t i = 0; i < n; ++i) {
    auto member = getMemberUnchecked(i);
    member->clearFlagsRecursive();
  }
}

/// @brief whether or not a node is simple enough to be used in a simple
/// expression
bool AstNode::isSimple() const {
  if (hasFlag(DETERMINED_SIMPLE)) {
    // fast track exit
    return hasFlag(VALUE_SIMPLE);
  }

  if (type == NODE_TYPE_REFERENCE || type == NODE_TYPE_VALUE || type == NODE_TYPE_VARIABLE ||
      type == NODE_TYPE_NOP || type == NODE_TYPE_QUANTIFIER) {
    setFlag(DETERMINED_SIMPLE, VALUE_SIMPLE);
    return true;
  }

  if (type == NODE_TYPE_ARRAY || type == NODE_TYPE_OBJECT ||
      type == NODE_TYPE_EXPANSION || type == NODE_TYPE_ITERATOR ||
      type == NODE_TYPE_ARRAY_LIMIT || type == NODE_TYPE_CALCULATED_OBJECT_ELEMENT ||
      type == NODE_TYPE_OPERATOR_TERNARY || type == NODE_TYPE_OPERATOR_NARY_AND ||
      type == NODE_TYPE_OPERATOR_NARY_OR || type == NODE_TYPE_OPERATOR_BINARY_PLUS ||
      type == NODE_TYPE_OPERATOR_BINARY_MINUS || type == NODE_TYPE_OPERATOR_BINARY_TIMES ||
      type == NODE_TYPE_OPERATOR_BINARY_DIV || type == NODE_TYPE_OPERATOR_BINARY_MOD ||
      type == NODE_TYPE_OPERATOR_BINARY_AND || type == NODE_TYPE_OPERATOR_BINARY_OR ||
      type == NODE_TYPE_OPERATOR_BINARY_EQ || type == NODE_TYPE_OPERATOR_BINARY_NE ||
      type == NODE_TYPE_OPERATOR_BINARY_LT || type == NODE_TYPE_OPERATOR_BINARY_LE ||
      type == NODE_TYPE_OPERATOR_BINARY_GT || type == NODE_TYPE_OPERATOR_BINARY_GE ||
      type == NODE_TYPE_OPERATOR_BINARY_IN || type == NODE_TYPE_OPERATOR_BINARY_NIN ||
      type == NODE_TYPE_OPERATOR_BINARY_ARRAY_EQ ||
<<<<<<< HEAD
      type == NODE_TYPE_OPERATOR_BINARY_ARRAY_NE ||
      type == NODE_TYPE_OPERATOR_BINARY_ARRAY_LT ||
      type == NODE_TYPE_OPERATOR_BINARY_ARRAY_LE ||
      type == NODE_TYPE_OPERATOR_BINARY_ARRAY_GT ||
      type == NODE_TYPE_OPERATOR_BINARY_ARRAY_GE ||
      type == NODE_TYPE_OPERATOR_BINARY_ARRAY_IN ||
      type == NODE_TYPE_OPERATOR_BINARY_ARRAY_NIN ||
      type == NODE_TYPE_RANGE ||
      type == NODE_TYPE_INDEXED_ACCESS ||
      type == NODE_TYPE_PASSTHRU ||
      type == NODE_TYPE_OBJECT_ELEMENT ||
      type == NODE_TYPE_ATTRIBUTE_ACCESS ||
      type == NODE_TYPE_BOUND_ATTRIBUTE_ACCESS ||
      type == NODE_TYPE_OPERATOR_UNARY_NOT ||
      type == NODE_TYPE_OPERATOR_UNARY_PLUS ||
      type == NODE_TYPE_OPERATOR_UNARY_MINUS ||
      type == NODE_TYPE_SPREAD) {
=======
      type == NODE_TYPE_OPERATOR_BINARY_ARRAY_NE || type == NODE_TYPE_OPERATOR_BINARY_ARRAY_LT ||
      type == NODE_TYPE_OPERATOR_BINARY_ARRAY_LE || type == NODE_TYPE_OPERATOR_BINARY_ARRAY_GT ||
      type == NODE_TYPE_OPERATOR_BINARY_ARRAY_GE || type == NODE_TYPE_OPERATOR_BINARY_ARRAY_IN ||
      type == NODE_TYPE_OPERATOR_BINARY_ARRAY_NIN || type == NODE_TYPE_RANGE ||
      type == NODE_TYPE_INDEXED_ACCESS || type == NODE_TYPE_PASSTHRU ||
      type == NODE_TYPE_OBJECT_ELEMENT || type == NODE_TYPE_ATTRIBUTE_ACCESS ||
      type == NODE_TYPE_BOUND_ATTRIBUTE_ACCESS || type == NODE_TYPE_OPERATOR_UNARY_NOT ||
      type == NODE_TYPE_OPERATOR_UNARY_PLUS || type == NODE_TYPE_OPERATOR_UNARY_MINUS) {
>>>>>>> 6944115d
    size_t const n = numMembers();

    for (size_t i = 0; i < n; ++i) {
      auto member = getMemberUnchecked(i);

      if (!member->isSimple()) {
        setFlag(DETERMINED_SIMPLE);
        return false;
      }
    }

    setFlag(DETERMINED_SIMPLE, VALUE_SIMPLE);
    return true;
  }

  if (type == NODE_TYPE_FCALL) {
    // some functions have C++ handlers
    // check if the called function is one of them
    auto func = static_cast<Function*>(getData());
    TRI_ASSERT(func != nullptr);

    TRI_ASSERT(numMembers() == 1);

    // check simplicity of function arguments
    auto args = getMember(0);
    size_t const n = args->numMembers();

    for (size_t i = 0; i < n; ++i) {
      auto member = args->getMemberUnchecked(i);
      auto conversion = func->getArgumentConversion(i);

      if (member->type == NODE_TYPE_COLLECTION &&
          (conversion == Function::Conversion::Required ||
           conversion == Function::Conversion::Optional)) {
        // collection attribute: no need to check for member simplicity
        continue;
      } else {
        // check for member simplicity the usual way
        if (!member->isSimple()) {
          setFlag(DETERMINED_SIMPLE);
          return false;
        }
      }
    }

    setFlag(DETERMINED_SIMPLE, VALUE_SIMPLE);
    return true;
  }

  if (type == NODE_TYPE_FCALL_USER) {
    setFlag(DETERMINED_SIMPLE, VALUE_SIMPLE);
    return true;
  }

  setFlag(DETERMINED_SIMPLE);
  return false;
}

/// @brief whether or not a node will use V8 internally
bool AstNode::willUseV8() const {
  if (hasFlag(DETERMINED_V8)) {
    // fast track exit
    return hasFlag(VALUE_V8);
  }

  if (type == NODE_TYPE_FCALL_USER) {
    // user-defined function will always use v8
    setFlag(DETERMINED_V8, VALUE_V8);
    return true;
  }

  if (type == NODE_TYPE_FCALL) {
    // some functions have C++ handlers
    // check if the called function is one of them
    auto func = static_cast<Function*>(getData());
    TRI_ASSERT(func != nullptr);

    if (func->implementation == nullptr) {
      // a function without a V8 implementation
      setFlag(DETERMINED_V8, VALUE_V8);
      return true;
    }
  }

  size_t const n = numMembers();

  for (size_t i = 0; i < n; ++i) {
    auto member = getMemberUnchecked(i);

    if (member->willUseV8()) {
      setFlag(DETERMINED_V8, VALUE_V8);
      return true;
    }
  }

  setFlag(DETERMINED_V8);
  return false;
}

/// @brief whether or not a node has a constant value
bool AstNode::isConstant() const {
  if (hasFlag(DETERMINED_CONSTANT)) {
    // fast track exit
    return hasFlag(VALUE_CONSTANT);
  }

  if (type == NODE_TYPE_VALUE) {
    setFlag(DETERMINED_CONSTANT, VALUE_CONSTANT);
    return true;
  }

  if (type == NODE_TYPE_ARRAY) {
    size_t const n = numMembers();

    for (size_t i = 0; i < n; ++i) {
      auto member = getMemberUnchecked(i);

      if (!member->isConstant()) {
        setFlag(DETERMINED_CONSTANT);
        return false;
      }
    }

    setFlag(DETERMINED_CONSTANT, VALUE_CONSTANT);
    return true;
  }

  if (type == NODE_TYPE_OBJECT) {
    size_t const n = numMembers();

    for (size_t i = 0; i < n; ++i) {
      auto member = getMemberUnchecked(i);
      if (member->type == NODE_TYPE_OBJECT_ELEMENT) {
        auto value = member->getMember(0);

        if (!value->isConstant()) {
          setFlag(DETERMINED_CONSTANT);
          return false;
        }
      } else {
        // definitely not const!
        TRI_ASSERT(member->type == NODE_TYPE_CALCULATED_OBJECT_ELEMENT ||
                   member->type == NODE_TYPE_SPREAD);
        setFlag(DETERMINED_CONSTANT);
        return false;
      }
    }

    setFlag(DETERMINED_CONSTANT, VALUE_CONSTANT);
    return true;
  }

  if (type == NODE_TYPE_ATTRIBUTE_ACCESS || type == NODE_TYPE_BOUND_ATTRIBUTE_ACCESS) {
    if (getMember(0)->isConstant()) {
      setFlag(DETERMINED_CONSTANT, VALUE_CONSTANT);
      return true;
    }
  }

  if (type == NODE_TYPE_PARAMETER) {
    // bind parameter values will always be constant values later on...
    setFlag(DETERMINED_CONSTANT, VALUE_CONSTANT);
    return true;
  }

  setFlag(DETERMINED_CONSTANT);
  return false;
}

/// @brief whether or not a node is a simple comparison operator
bool AstNode::isSimpleComparisonOperator() const {
  return (type == NODE_TYPE_OPERATOR_BINARY_EQ || type == NODE_TYPE_OPERATOR_BINARY_NE ||
          type == NODE_TYPE_OPERATOR_BINARY_LT || type == NODE_TYPE_OPERATOR_BINARY_LE ||
          type == NODE_TYPE_OPERATOR_BINARY_GT || type == NODE_TYPE_OPERATOR_BINARY_GE);
}

/// @brief whether or not a node is a comparison operator
bool AstNode::isComparisonOperator() const {
  return (type == NODE_TYPE_OPERATOR_BINARY_EQ || type == NODE_TYPE_OPERATOR_BINARY_NE ||
          type == NODE_TYPE_OPERATOR_BINARY_LT || type == NODE_TYPE_OPERATOR_BINARY_LE ||
          type == NODE_TYPE_OPERATOR_BINARY_GT || type == NODE_TYPE_OPERATOR_BINARY_GE ||
          type == NODE_TYPE_OPERATOR_BINARY_IN || type == NODE_TYPE_OPERATOR_BINARY_NIN);
}

/// @brief whether or not a node is an array comparison operator
bool AstNode::isArrayComparisonOperator() const {
  return (type == NODE_TYPE_OPERATOR_BINARY_ARRAY_EQ ||
          type == NODE_TYPE_OPERATOR_BINARY_ARRAY_NE || type == NODE_TYPE_OPERATOR_BINARY_ARRAY_LT ||
          type == NODE_TYPE_OPERATOR_BINARY_ARRAY_LE || type == NODE_TYPE_OPERATOR_BINARY_ARRAY_GT ||
          type == NODE_TYPE_OPERATOR_BINARY_ARRAY_GE || type == NODE_TYPE_OPERATOR_BINARY_ARRAY_IN ||
          type == NODE_TYPE_OPERATOR_BINARY_ARRAY_NIN);
}

/// @brief whether or not a node (and its subnodes) can safely be executed on
/// a DB server
bool AstNode::canRunOnDBServer() const {
  if (hasFlag(DETERMINED_RUNONDBSERVER)) {
    // fast track exit
    return hasFlag(VALUE_RUNONDBSERVER);
  }

  // check sub-nodes first
  size_t const n = numMembers();
  for (size_t i = 0; i < n; ++i) {
    auto member = getMember(i);
    if (!member->canRunOnDBServer()) {
      // if any sub-node cannot run on a DB server, we can't either
      setFlag(DETERMINED_RUNONDBSERVER);
      return false;
    }
  }

  // now check ourselves
  if (type == NODE_TYPE_FCALL) {
    // built-in function
    auto func = static_cast<Function*>(getData());
    if (func->hasFlag(Function::Flags::CanRunOnDBServer)) {
      setFlag(DETERMINED_RUNONDBSERVER, VALUE_RUNONDBSERVER);
      return true;
    }
    setFlag(DETERMINED_RUNONDBSERVER);
    return false;
  }

  if (type == NODE_TYPE_FCALL_USER) {
    // user function. we don't know anything about it
    setFlag(DETERMINED_RUNONDBSERVER);
    return false;
  }

  // everyhing else can run everywhere
  setFlag(DETERMINED_RUNONDBSERVER, VALUE_RUNONDBSERVER);
  return true;
}

/// @brief whether or not an object's keys must be checked for uniqueness
bool AstNode::mustCheckUniqueness() const {
  if (hasFlag(DETERMINED_CHECKUNIQUENESS)) {
    // fast track exit
    return hasFlag(VALUE_CHECKUNIQUENESS);
  }

  TRI_ASSERT(type == NODE_TYPE_OBJECT);

  bool mustCheck = false;

  // check the actual key members now
  size_t const n = numMembers();

  if (n >= 2) {
    std::unordered_set<std::string> keys;

    // only useful to check when there are 2 or more keys
    for (size_t i = 0; i < n; ++i) {
      auto member = getMemberUnchecked(i);

      if (member->type == NODE_TYPE_OBJECT_ELEMENT) {
        // constant key
        if (!keys.emplace(member->getString()).second) {
          // duplicate key
          mustCheck = true;
          break;
        }
      } else if (member->type == NODE_TYPE_CALCULATED_OBJECT_ELEMENT ||
                 member->type == NODE_TYPE_SPREAD) {
        // dynamic key(s)... we don't know the key yet, so there's no
        // way around check it at runtime later
        mustCheck = true;
        break;
      }
    }
  }

  if (mustCheck) {
    // we have duplicate keys, or we can't tell yet
    setFlag(DETERMINED_CHECKUNIQUENESS, VALUE_CHECKUNIQUENESS);
  } else {
    // all keys unique, or just one or zero keys in object
    setFlag(DETERMINED_CHECKUNIQUENESS);
  }
  return mustCheck;
}

/// @brief whether or not a node (and its subnodes) is deterministic
bool AstNode::isDeterministic() const {
  if (hasFlag(DETERMINED_NONDETERMINISTIC)) {
    // fast track exit
    return !hasFlag(VALUE_NONDETERMINISTIC);
  }

  if (isConstant()) {
    return true;
  }

  // check sub-nodes first
  size_t const n = numMembers();

  for (size_t i = 0; i < n; ++i) {
    auto member = getMemberUnchecked(i);

    if (!member->isDeterministic()) {
      // if any sub-node is non-deterministic, we are neither
      setFlag(DETERMINED_NONDETERMINISTIC, VALUE_NONDETERMINISTIC);
      return false;
    }
  }

  if (type == NODE_TYPE_FCALL) {
    // built-in functions may or may not be deterministic
    auto func = static_cast<Function*>(getData());

    if (!func->hasFlag(Function::Flags::Deterministic)) {
      setFlag(DETERMINED_NONDETERMINISTIC, VALUE_NONDETERMINISTIC);
      return false;
    }

    setFlag(DETERMINED_NONDETERMINISTIC);
    return true;
  }

  if (type == NODE_TYPE_FCALL_USER) {
    // user functions are always non-deterministic
    setFlag(DETERMINED_NONDETERMINISTIC, VALUE_NONDETERMINISTIC);
    return false;
  }

  // everything else is deterministic
  setFlag(DETERMINED_NONDETERMINISTIC);
  return true;
}

/// @brief whether or not a node (and its subnodes) is cacheable
bool AstNode::isCacheable() const {
  if (isConstant()) {
    return true;
  }

  // check sub-nodes first
  size_t const n = numMembers();

  for (size_t i = 0; i < n; ++i) {
    auto member = getMemberUnchecked(i);

    if (!member->isCacheable()) {
      return false;
    }
  }

  if (type == NODE_TYPE_FCALL) {
    // built-in functions may or may not be cacheable
    auto func = static_cast<Function*>(getData());
    return func->hasFlag(Function::Flags::Cacheable);
  }

  if (type == NODE_TYPE_FCALL_USER) {
    // user functions are always non-cacheable
    return false;
  }

  // everything else is cacheable
  return true;
}

/// @brief whether or not a node (and its subnodes) may contain a call to a
/// user-defined function
bool AstNode::callsUserDefinedFunction() const {
  if (isConstant()) {
    return false;
  }

  // check sub-nodes first
  size_t const n = numMembers();

  for (size_t i = 0; i < n; ++i) {
    auto member = getMemberUnchecked(i);

    if (member->callsUserDefinedFunction()) {
      return true;
    }
  }

  return (type == NODE_TYPE_FCALL_USER);
}

/// @brief whether or not a node (and its subnodes) may contain a call to a
/// function or user-defined function
bool AstNode::callsFunction() const {
  if (isConstant()) {
    return false;
  }

  // check sub-nodes first
  size_t const n = numMembers();

  for (size_t i = 0; i < n; ++i) {
    auto member = getMemberUnchecked(i);

    if (member->callsFunction()) {
      // abort early
      return true;
    }
  }

  return (type == NODE_TYPE_FCALL || type == NODE_TYPE_FCALL_USER);
}

/// @brief whether or not the object node contains dynamically named attributes
/// on its first level
bool AstNode::containsDynamicAttributeName() const {
  TRI_ASSERT(type == NODE_TYPE_OBJECT);

  size_t const n = numMembers();
  for (size_t i = 0; i < n; ++i) {
    AstNode const* member = getMemberUnchecked(i);
    if (member->type == NODE_TYPE_CALCULATED_OBJECT_ELEMENT ||
        member->type == NODE_TYPE_SPREAD) {
      return true;
    }
  }

  return false;
}

/// @brief clone a node, recursively
AstNode* AstNode::clone(Ast* ast) const { return ast->clone(this); }

/// @brief validate that given node is an object with const-only values
bool AstNode::isConstObject() const {
  if (type != NODE_TYPE_OBJECT) {
    return false;
  }

  return isConstant();
}

/// @brief append a string representation of the node to a string buffer
/// the string representation does not need to be JavaScript-compatible
/// except for node types NODE_TYPE_VALUE, NODE_TYPE_ARRAY and NODE_TYPE_OBJECT
/// (only for objects that do not contain dynamic attributes)
/// note that this may throw and that the caller is responsible for
/// catching the error
void AstNode::stringify(arangodb::basics::StringBuffer* buffer, bool verbose,
                        bool failIfLong) const {
  // any arrays/objects with more values than this will not be stringified if
  // failIfLong is set to true!
  static size_t const TooLongThreshold = 80;

  if (type == NODE_TYPE_VALUE) {
    // must be JavaScript-compatible!
    appendValue(buffer);
    return;
  }

  if (type == NODE_TYPE_ARRAY) {
    // must be JavaScript-compatible!
    size_t const n = numMembers();

    if (failIfLong && n > TooLongThreshold) {
      // intentionally do not stringify this node because the output would be
      // too long
      THROW_ARANGO_EXCEPTION(TRI_ERROR_NOT_IMPLEMENTED);
    }

    buffer->appendChar('[');
    for (size_t i = 0; i < n; ++i) {
      if (i > 0) {
        buffer->appendChar(',');
      }

      AstNode* member = getMember(i);
      if (member != nullptr) {
        member->stringify(buffer, verbose, failIfLong);
      }
    }
    buffer->appendChar(']');
    return;
  }

  if (type == NODE_TYPE_OBJECT) {
    // must be JavaScript-compatible!
    buffer->appendChar('{');
    size_t const n = numMembers();

    if (failIfLong && n > TooLongThreshold) {
      // intentionally do not stringify this node because the output would be
      // too long
      THROW_ARANGO_EXCEPTION(TRI_ERROR_NOT_IMPLEMENTED);
    }

    for (size_t i = 0; i < n; ++i) {
      if (i > 0) {
        buffer->appendChar(',');
      }

      AstNode* member = getMember(i);

      if (member->type == NODE_TYPE_OBJECT_ELEMENT) {
        TRI_ASSERT(member->numMembers() == 1);

        buffer->appendJsonEncoded(member->getStringValue(), member->getStringLength());
        buffer->appendChar(':');

        member->getMember(0)->stringify(buffer, verbose, failIfLong);
      } else if (member->type == NODE_TYPE_CALCULATED_OBJECT_ELEMENT) {
        TRI_ASSERT(member->numMembers() == 2);

        buffer->appendText(TRI_CHAR_LENGTH_PAIR("$["));
        member->getMember(0)->stringify(buffer, verbose, failIfLong);
        buffer->appendText(TRI_CHAR_LENGTH_PAIR("]:"));
        member->getMember(1)->stringify(buffer, verbose, failIfLong);
      } else if (member->type == NODE_TYPE_SPREAD) {
        TRI_ASSERT(member->numMembers() == 1);

        buffer->appendText(TRI_CHAR_LENGTH_PAIR("...["));
        member->getMember(0)->stringify(buffer, verbose, failIfLong);
        buffer->appendText(TRI_CHAR_LENGTH_PAIR("]"));
      } else {
        TRI_ASSERT(false);
      }
    }
    buffer->appendChar('}');
    return;
  }

  if (type == NODE_TYPE_REFERENCE || type == NODE_TYPE_VARIABLE) {
    // not used by V8
    auto variable = static_cast<Variable*>(getData());
    TRI_ASSERT(variable != nullptr);
    // we're intentionally not using the variable name as it is not necessarily
    // unique within a query (hey COLLECT, I am looking at you!)
    buffer->appendChar('$');
    buffer->appendInteger(variable->id);
    return;
  }

  if (type == NODE_TYPE_INDEXED_ACCESS) {
    // not used by V8
    auto member = getMember(0);
    auto index = getMember(1);
    member->stringify(buffer, verbose, failIfLong);
    buffer->appendChar('[');
    index->stringify(buffer, verbose, failIfLong);
    buffer->appendChar(']');
    return;
  }

  if (type == NODE_TYPE_ATTRIBUTE_ACCESS) {
    // not used by V8
    auto member = getMember(0);
    member->stringify(buffer, verbose, failIfLong);
    buffer->appendChar('.');
    buffer->appendText(getStringValue(), getStringLength());
    return;
  }

  if (type == NODE_TYPE_BOUND_ATTRIBUTE_ACCESS) {
    // not used by V8
    getMember(0)->stringify(buffer, verbose, failIfLong);
    buffer->appendChar('.');
    getMember(1)->stringify(buffer, verbose, failIfLong);
    return;
  }

  if (type == NODE_TYPE_PARAMETER || type == NODE_TYPE_PARAMETER_DATASOURCE) {
    // not used by V8
    buffer->appendChar('@');
    buffer->appendText(getStringValue(), getStringLength());
    return;
  }

  if (type == NODE_TYPE_FCALL) {
    // not used by V8
    auto func = static_cast<Function*>(getData());
    buffer->appendText(func->name);
    buffer->appendChar('(');
    getMember(0)->stringify(buffer, verbose, failIfLong);
    buffer->appendChar(')');
    return;
  }

  if (type == NODE_TYPE_ARRAY_LIMIT) {
    // not used by V8
    buffer->appendText(TRI_CHAR_LENGTH_PAIR("_LIMIT("));
    getMember(0)->stringify(buffer, verbose, failIfLong);
    buffer->appendChar(',');
    getMember(1)->stringify(buffer, verbose, failIfLong);
    buffer->appendChar(')');
    return;
  }

  if (type == NODE_TYPE_EXPANSION) {
    // not used by V8
    buffer->appendText(TRI_CHAR_LENGTH_PAIR("_EXPANSION("));
    getMember(0)->stringify(buffer, verbose, failIfLong);
    buffer->appendChar(',');
    getMember(1)->stringify(buffer, verbose, failIfLong);
    // filter
    buffer->appendChar(',');

    auto filterNode = getMember(2);
    if (filterNode != nullptr && filterNode != Ast::getNodeNop()) {
      buffer->appendText(TRI_CHAR_LENGTH_PAIR(" FILTER "));
      filterNode->getMember(0)->stringify(buffer, verbose, failIfLong);
    }
    auto limitNode = getMember(3);
    if (limitNode != nullptr && limitNode != Ast::getNodeNop()) {
      buffer->appendText(TRI_CHAR_LENGTH_PAIR(" LIMIT "));
      limitNode->getMember(0)->stringify(buffer, verbose, failIfLong);
      buffer->appendChar(',');
      limitNode->getMember(1)->stringify(buffer, verbose, failIfLong);
    }
    auto returnNode = getMember(4);
    if (returnNode != nullptr && returnNode != Ast::getNodeNop()) {
      buffer->appendText(TRI_CHAR_LENGTH_PAIR(" RETURN "));
      returnNode->stringify(buffer, verbose, failIfLong);
    }

    buffer->appendChar(')');
    return;
  }

  if (type == NODE_TYPE_ITERATOR) {
    // not used by V8
    buffer->appendText(TRI_CHAR_LENGTH_PAIR("_ITERATOR("));
    getMember(1)->stringify(buffer, verbose, failIfLong);
    buffer->appendChar(',');
    getMember(0)->stringify(buffer, verbose, failIfLong);
    buffer->appendChar(')');
    return;
  }

  if (type == NODE_TYPE_OPERATOR_UNARY_NOT || type == NODE_TYPE_OPERATOR_UNARY_PLUS ||
      type == NODE_TYPE_OPERATOR_UNARY_MINUS) {
    // not used by V8
    TRI_ASSERT(numMembers() == 1);
    auto it = Operators.find(static_cast<int>(type));
    TRI_ASSERT(it != Operators.end());
    buffer->appendChar(' ');
    buffer->appendText((*it).second);

    getMember(0)->stringify(buffer, verbose, failIfLong);
    return;
  }

  if (type == NODE_TYPE_OPERATOR_BINARY_AND || type == NODE_TYPE_OPERATOR_BINARY_OR ||
      type == NODE_TYPE_OPERATOR_BINARY_PLUS || type == NODE_TYPE_OPERATOR_BINARY_MINUS ||
      type == NODE_TYPE_OPERATOR_BINARY_TIMES ||
      type == NODE_TYPE_OPERATOR_BINARY_DIV || type == NODE_TYPE_OPERATOR_BINARY_MOD ||
      type == NODE_TYPE_OPERATOR_BINARY_EQ || type == NODE_TYPE_OPERATOR_BINARY_NE ||
      type == NODE_TYPE_OPERATOR_BINARY_LT || type == NODE_TYPE_OPERATOR_BINARY_LE ||
      type == NODE_TYPE_OPERATOR_BINARY_GT || type == NODE_TYPE_OPERATOR_BINARY_GE ||
      type == NODE_TYPE_OPERATOR_BINARY_IN || type == NODE_TYPE_OPERATOR_BINARY_NIN) {
    // not used by V8
    TRI_ASSERT(numMembers() == 2);
    auto it = Operators.find(type);
    TRI_ASSERT(it != Operators.end());

    getMember(0)->stringify(buffer, verbose, failIfLong);
    buffer->appendChar(' ');
    buffer->appendText((*it).second);
    buffer->appendChar(' ');
    getMember(1)->stringify(buffer, verbose, failIfLong);
    return;
  }

  if (type == NODE_TYPE_OPERATOR_BINARY_ARRAY_EQ ||
      type == NODE_TYPE_OPERATOR_BINARY_ARRAY_NE || type == NODE_TYPE_OPERATOR_BINARY_ARRAY_LT ||
      type == NODE_TYPE_OPERATOR_BINARY_ARRAY_LE || type == NODE_TYPE_OPERATOR_BINARY_ARRAY_GT ||
      type == NODE_TYPE_OPERATOR_BINARY_ARRAY_GE || type == NODE_TYPE_OPERATOR_BINARY_ARRAY_IN ||
      type == NODE_TYPE_OPERATOR_BINARY_ARRAY_NIN) {
    // not used by V8
    TRI_ASSERT(numMembers() == 3);
    auto it = Operators.find(type);
    TRI_ASSERT(it != Operators.end());

    getMember(0)->stringify(buffer, verbose, failIfLong);
    buffer->appendChar(' ');
    buffer->appendText(Quantifier::Stringify(getMember(2)->getIntValue(true)));
    buffer->appendChar(' ');
    buffer->appendText((*it).second);
    buffer->appendChar(' ');
    getMember(1)->stringify(buffer, verbose, failIfLong);
    return;
  }

  if (type == NODE_TYPE_OPERATOR_TERNARY) {
    getMember(0)->stringify(buffer, verbose, failIfLong);
    buffer->appendChar('?');
    getMember(1)->stringify(buffer, verbose, failIfLong);
    buffer->appendChar(':');
    getMember(2)->stringify(buffer, verbose, failIfLong);
    return;
  }

  if (type == NODE_TYPE_OPERATOR_NARY_AND || type == NODE_TYPE_OPERATOR_NARY_OR) {
    // not used by V8
    size_t const n = numMembers();
    for (size_t i = 0; i < n; ++i) {
      if (i > 0) {
        if (type == NODE_TYPE_OPERATOR_NARY_AND) {
          buffer->appendText(" AND ");
        } else {
          buffer->appendText(" OR ");
        }
      }
      getMember(i)->stringify(buffer, verbose, failIfLong);
    }
    return;
  }

  if (type == NODE_TYPE_RANGE) {
    // not used by V8
    TRI_ASSERT(numMembers() == 2);
    getMember(0)->stringify(buffer, verbose, failIfLong);
    buffer->appendText(TRI_CHAR_LENGTH_PAIR(".."));
    getMember(1)->stringify(buffer, verbose, failIfLong);
    return;
  }

  std::string message("stringification not supported for node type ");
  message.append(getTypeString());

  THROW_ARANGO_EXCEPTION_MESSAGE(TRI_ERROR_INTERNAL, message);
}

/// note that this may throw and that the caller is responsible for
/// catching the error
std::string AstNode::toString() const {
  arangodb::basics::StringBuffer buffer(false);
  stringify(&buffer, false, false);
  return std::string(buffer.data(), buffer.length());
}

/// @brief locate a variable including the direct path vector leading to it.
void AstNode::findVariableAccess(std::vector<AstNode const*>& currentPath,
                                 std::vector<std::vector<AstNode const*>>& paths,
                                 Variable const* findme) const {
  currentPath.push_back(this);
  switch (type) {
    case NODE_TYPE_VARIABLE:
    case NODE_TYPE_REFERENCE: {
      auto variable = static_cast<Variable*>(getData());
      TRI_ASSERT(variable != nullptr);
      if (variable->id == findme->id) {
        paths.emplace_back(currentPath);
      }
    } break;

    case NODE_TYPE_OPERATOR_NARY_AND:
    case NODE_TYPE_OPERATOR_NARY_OR:
    case NODE_TYPE_OBJECT:  // yes, keys can't be vars, but...
    case NODE_TYPE_ARRAY: {
      size_t const n = numMembers();
      for (size_t i = 0; (i < n); ++i) {
        AstNode* member = getMember(i);
        if (member != nullptr) {
          member->findVariableAccess(currentPath, paths, findme);
        }
      }
    } break;

    // One subnode:
    case NODE_TYPE_FCALL:
    case NODE_TYPE_ATTRIBUTE_ACCESS:
    case NODE_TYPE_OPERATOR_UNARY_PLUS:
    case NODE_TYPE_OPERATOR_UNARY_MINUS:
    case NODE_TYPE_OPERATOR_UNARY_NOT:
      getMember(0)->findVariableAccess(currentPath, paths, findme);
      break;

    // two subnodes to inspect:
    case NODE_TYPE_RANGE:
    case NODE_TYPE_ITERATOR:
    case NODE_TYPE_ARRAY_LIMIT:
    case NODE_TYPE_INDEXED_ACCESS:
    case NODE_TYPE_BOUND_ATTRIBUTE_ACCESS:
    case NODE_TYPE_OPERATOR_BINARY_AND:
    case NODE_TYPE_OPERATOR_BINARY_OR:
    case NODE_TYPE_OPERATOR_BINARY_PLUS:
    case NODE_TYPE_OPERATOR_BINARY_MINUS:
    case NODE_TYPE_OPERATOR_BINARY_TIMES:
    case NODE_TYPE_OPERATOR_BINARY_DIV:
    case NODE_TYPE_OPERATOR_BINARY_MOD:
    case NODE_TYPE_OPERATOR_BINARY_EQ:
    case NODE_TYPE_OPERATOR_BINARY_NE:
    case NODE_TYPE_OPERATOR_BINARY_LT:
    case NODE_TYPE_OPERATOR_BINARY_LE:
    case NODE_TYPE_OPERATOR_BINARY_GT:
    case NODE_TYPE_OPERATOR_BINARY_GE:
    case NODE_TYPE_OPERATOR_BINARY_IN:
    case NODE_TYPE_OPERATOR_BINARY_NIN:
      getMember(0)->findVariableAccess(currentPath, paths, findme);
      getMember(1)->findVariableAccess(currentPath, paths, findme);
      break;

    case NODE_TYPE_EXPANSION: {
      getMember(0)->findVariableAccess(currentPath, paths, findme);
      getMember(1)->findVariableAccess(currentPath, paths, findme);
      auto filterNode = getMember(2);
      if (filterNode != nullptr) {
        filterNode->findVariableAccess(currentPath, paths, findme);
      }
      auto limitNode = getMember(3);
      if (limitNode != nullptr) {
        limitNode->findVariableAccess(currentPath, paths, findme);
      }
      auto returnNode = getMember(4);
      if (returnNode != nullptr) {
        returnNode->findVariableAccess(currentPath, paths, findme);
      }
    } break;
    // no sub nodes, not a variable:
    case NODE_TYPE_OPERATOR_TERNARY:
    case NODE_TYPE_SUBQUERY:
    case NODE_TYPE_VALUE:
    case NODE_TYPE_ROOT:
    case NODE_TYPE_FOR:
    case NODE_TYPE_LET:
    case NODE_TYPE_FILTER:
    case NODE_TYPE_RETURN:
    case NODE_TYPE_REMOVE:
    case NODE_TYPE_INSERT:
    case NODE_TYPE_UPDATE:
    case NODE_TYPE_REPLACE:
    case NODE_TYPE_COLLECT:
    case NODE_TYPE_SORT:
    case NODE_TYPE_SORT_ELEMENT:
    case NODE_TYPE_LIMIT:
    case NODE_TYPE_ASSIGN:
    case NODE_TYPE_OBJECT_ELEMENT:
    case NODE_TYPE_COLLECTION:
    case NODE_TYPE_VIEW:
    case NODE_TYPE_PARAMETER:
    case NODE_TYPE_PARAMETER_DATASOURCE:
    case NODE_TYPE_FCALL_USER:
    case NODE_TYPE_NOP:
    case NODE_TYPE_COLLECT_COUNT:
    case NODE_TYPE_AGGREGATIONS:
    case NODE_TYPE_CALCULATED_OBJECT_ELEMENT:
    case NODE_TYPE_UPSERT:
    case NODE_TYPE_EXAMPLE:
    case NODE_TYPE_PASSTHRU:
    case NODE_TYPE_DISTINCT:
    case NODE_TYPE_TRAVERSAL:
    case NODE_TYPE_SHORTEST_PATH:
    case NODE_TYPE_COLLECTION_LIST:
    case NODE_TYPE_DIRECTION:
    case NODE_TYPE_WITH:
    case NODE_TYPE_OPERATOR_BINARY_ARRAY_EQ:
    case NODE_TYPE_OPERATOR_BINARY_ARRAY_NE:
    case NODE_TYPE_OPERATOR_BINARY_ARRAY_LT:
    case NODE_TYPE_OPERATOR_BINARY_ARRAY_LE:
    case NODE_TYPE_OPERATOR_BINARY_ARRAY_GT:
    case NODE_TYPE_OPERATOR_BINARY_ARRAY_GE:
    case NODE_TYPE_OPERATOR_BINARY_ARRAY_IN:
    case NODE_TYPE_OPERATOR_BINARY_ARRAY_NIN:
    case NODE_TYPE_QUANTIFIER:
    case NODE_TYPE_FOR_VIEW:
    case NODE_TYPE_SPREAD:
      break;
  }

  currentPath.pop_back();
}

AstNode const* AstNode::findReference(AstNode const* findme) const {
  if (this == findme) {
    return this;
  }

  const AstNode* ret = nullptr;
  switch (type) {
    case NODE_TYPE_OBJECT:  // yes, keys can't be vars, but...
    case NODE_TYPE_ARRAY: {
      size_t const n = numMembers();
      for (size_t i = 0; i < n; ++i) {
        AstNode* member = getMember(i);
        if (member == findme) {
          return this;
        }
        if (member != nullptr) {
          ret = member->findReference(findme);
          if (ret != nullptr) {
            return ret;
          }
        }
      }
    } break;

    // One subnode:
    case NODE_TYPE_FCALL:
    case NODE_TYPE_ATTRIBUTE_ACCESS:
    case NODE_TYPE_OPERATOR_UNARY_PLUS:
    case NODE_TYPE_OPERATOR_UNARY_MINUS:
    case NODE_TYPE_OPERATOR_UNARY_NOT:
      if (getMember(0) == findme) {
        return this;
      }
      return getMember(0)->findReference(findme);

    // two subnodes to inspect:
    case NODE_TYPE_RANGE:
    case NODE_TYPE_ITERATOR:
    case NODE_TYPE_ARRAY_LIMIT:
    case NODE_TYPE_INDEXED_ACCESS:
    case NODE_TYPE_BOUND_ATTRIBUTE_ACCESS:
    case NODE_TYPE_OPERATOR_BINARY_AND:
    case NODE_TYPE_OPERATOR_BINARY_OR:
    case NODE_TYPE_OPERATOR_BINARY_PLUS:
    case NODE_TYPE_OPERATOR_BINARY_MINUS:
    case NODE_TYPE_OPERATOR_BINARY_TIMES:
    case NODE_TYPE_OPERATOR_BINARY_DIV:
    case NODE_TYPE_OPERATOR_BINARY_MOD:
    case NODE_TYPE_OPERATOR_BINARY_EQ:
    case NODE_TYPE_OPERATOR_BINARY_NE:
    case NODE_TYPE_OPERATOR_BINARY_LT:
    case NODE_TYPE_OPERATOR_BINARY_LE:
    case NODE_TYPE_OPERATOR_BINARY_GT:
    case NODE_TYPE_OPERATOR_BINARY_GE:
    case NODE_TYPE_OPERATOR_BINARY_IN:
    case NODE_TYPE_OPERATOR_BINARY_NIN:
      if (getMember(0) == findme) {
        return this;
      }
      ret = getMember(0)->findReference(findme);
      if (ret != nullptr) {
        return ret;
      }
      if (getMember(1) == findme) {
        return this;
      }
      ret = getMember(1)->findReference(findme);
      break;

    case NODE_TYPE_EXPANSION: {
      if (getMember(0) == findme) {
        return this;
      }
      ret = getMember(0)->findReference(findme);
      if (ret != nullptr) {
        return ret;
      }
      if (getMember(1) == findme) {
        return this;
      }
      ret = getMember(1)->findReference(findme);
      if (ret != nullptr) {
        return ret;
      }
      auto filterNode = getMember(2);
      if (filterNode != nullptr) {
        if (filterNode->getMember(0) == findme) {
          return this;
        }

        ret = filterNode->getMember(0)->findReference(findme);
        if (ret != nullptr) {
          return ret;
        }
      }
      auto limitNode = getMember(3);
      if (limitNode != nullptr) {
        if (limitNode->getMember(0) == findme) {
          return this;
        }
        ret = limitNode->getMember(0)->findReference(findme);
        if (ret != nullptr) {
          return ret;
        }
        ret = limitNode->getMember(1)->findReference(findme);
        if (ret != nullptr) {
          return ret;
        }
      }
      auto returnNode = getMember(4);
      if (returnNode != nullptr) {
        if (returnNode->getMember(0) == findme) {
          return this;
        }
        ret = returnNode->getMember(0)->findReference(findme);
      }
    } break;

    // no subnodes here:
    case NODE_TYPE_OPERATOR_TERNARY:
    case NODE_TYPE_SUBQUERY:
    case NODE_TYPE_VALUE:
    case NODE_TYPE_ROOT:
    case NODE_TYPE_FOR:
    case NODE_TYPE_LET:
    case NODE_TYPE_FILTER:
    case NODE_TYPE_RETURN:
    case NODE_TYPE_REMOVE:
    case NODE_TYPE_INSERT:
    case NODE_TYPE_UPDATE:
    case NODE_TYPE_REPLACE:
    case NODE_TYPE_COLLECT:
    case NODE_TYPE_SORT:
    case NODE_TYPE_SORT_ELEMENT:
    case NODE_TYPE_LIMIT:
    case NODE_TYPE_ASSIGN:
    case NODE_TYPE_VARIABLE:
    case NODE_TYPE_REFERENCE:
    case NODE_TYPE_OBJECT_ELEMENT:
    case NODE_TYPE_COLLECTION:
    case NODE_TYPE_VIEW:
    case NODE_TYPE_PARAMETER:
    case NODE_TYPE_PARAMETER_DATASOURCE:
    case NODE_TYPE_FCALL_USER:
    case NODE_TYPE_NOP:
    case NODE_TYPE_COLLECT_COUNT:
    case NODE_TYPE_AGGREGATIONS:
    case NODE_TYPE_CALCULATED_OBJECT_ELEMENT:
    case NODE_TYPE_UPSERT:
    case NODE_TYPE_EXAMPLE:
    case NODE_TYPE_PASSTHRU:
    case NODE_TYPE_DISTINCT:
    case NODE_TYPE_TRAVERSAL:
    case NODE_TYPE_SHORTEST_PATH:
    case NODE_TYPE_COLLECTION_LIST:
    case NODE_TYPE_DIRECTION:
    case NODE_TYPE_OPERATOR_NARY_AND:
    case NODE_TYPE_OPERATOR_NARY_OR:
    case NODE_TYPE_WITH:
    case NODE_TYPE_OPERATOR_BINARY_ARRAY_EQ:
    case NODE_TYPE_OPERATOR_BINARY_ARRAY_NE:
    case NODE_TYPE_OPERATOR_BINARY_ARRAY_LT:
    case NODE_TYPE_OPERATOR_BINARY_ARRAY_LE:
    case NODE_TYPE_OPERATOR_BINARY_ARRAY_GT:
    case NODE_TYPE_OPERATOR_BINARY_ARRAY_GE:
    case NODE_TYPE_OPERATOR_BINARY_ARRAY_IN:
    case NODE_TYPE_OPERATOR_BINARY_ARRAY_NIN:
    case NODE_TYPE_QUANTIFIER:
    case NODE_TYPE_FOR_VIEW:
    case NODE_TYPE_SPREAD:
      break;
  }
  return ret;
}

/// @brief stringify the value of a node into a string buffer
/// this creates an equivalent to what JSON.stringify() would do
/// this method is used when generated JavaScript code for the node!
void AstNode::appendValue(arangodb::basics::StringBuffer* buffer) const {
  TRI_ASSERT(type == NODE_TYPE_VALUE);

  switch (value.type) {
    case VALUE_TYPE_BOOL: {
      if (value.value._bool) {
        buffer->appendText(TRI_CHAR_LENGTH_PAIR("true"));
      } else {
        buffer->appendText(TRI_CHAR_LENGTH_PAIR("false"));
      }
      break;
    }

    case VALUE_TYPE_INT: {
      buffer->appendInteger(value.value._int);
      break;
    }

    case VALUE_TYPE_DOUBLE: {
      double const v = value.value._double;
      if (std::isnan(v) || !std::isfinite(v) || v == HUGE_VAL || v == -HUGE_VAL) {
        buffer->appendText(TRI_CHAR_LENGTH_PAIR("null"));
      } else {
        buffer->appendDecimal(value.value._double);
      }
      break;
    }

    case VALUE_TYPE_STRING: {
      buffer->appendJsonEncoded(value.value._string, value.length);
      break;
    }

    case VALUE_TYPE_NULL:
    default: {
      buffer->appendText(TRI_CHAR_LENGTH_PAIR("null"));
      break;
    }
  }
}

void AstNode::stealComputedValue() {
  TRI_ASSERT(!hasFlag(AstNodeFlagType::FLAG_FINALIZED));
  if (computedValue != nullptr) {
    delete[] computedValue;
    computedValue = nullptr;
  }
}

/// @brief Removes all members from the current node that are also
///        members of the other node (ignoring ording)
///        Can only be applied if this and other are of type
///        n-ary-and
void AstNode::removeMembersInOtherAndNode(AstNode const* other) {
  TRI_ASSERT(type == NODE_TYPE_OPERATOR_NARY_AND);
  TRI_ASSERT(other->type == NODE_TYPE_OPERATOR_NARY_AND);
  for (size_t i = 0; i < other->numMembers(); ++i) {
    auto theirs = other->getMemberUnchecked(i);
    for (size_t j = 0; j < numMembers(); ++j) {
      auto ours = getMemberUnchecked(j);
      // NOTE: Pointer comparison on purpose.
      // We do not want to reduce equivalent but identical nodes
      if (ours == theirs) {
        removeMemberUnchecked(j);
        break;
      }
    }
  }
}

void AstNode::markFinalized(AstNode* subtreeRoot) {
  if ((nullptr == subtreeRoot) || subtreeRoot->hasFlag(AstNodeFlagType::FLAG_FINALIZED)) {
    return;
  }

  subtreeRoot->setFlag(AstNodeFlagType::FLAG_FINALIZED);
  size_t const n = subtreeRoot->numMembers();
  for (size_t i = 0; i < n; ++i) {
    markFinalized(subtreeRoot->getMemberUnchecked(i));
  }
}

/// @brief append the AstNode to an output stream
std::ostream& operator<<(std::ostream& stream, arangodb::aql::AstNode const* node) {
  if (node != nullptr) {
    stream << arangodb::aql::AstNode::toString(node);
  }
  return stream;
}

/// @brief append the AstNode to an output stream
std::ostream& operator<<(std::ostream& stream, arangodb::aql::AstNode const& node) {
  stream << arangodb::aql::AstNode::toString(&node);
  return stream;
}<|MERGE_RESOLUTION|>--- conflicted
+++ resolved
@@ -695,14 +695,9 @@
     case NODE_TYPE_DIRECTION:
     case NODE_TYPE_COLLECTION_LIST:
     case NODE_TYPE_PASSTHRU:
-<<<<<<< HEAD
     case NODE_TYPE_WITH: 
     case NODE_TYPE_FOR_VIEW: 
     case NODE_TYPE_SPREAD: {
-=======
-    case NODE_TYPE_WITH:
-    case NODE_TYPE_FOR_VIEW: {
->>>>>>> 6944115d
       THROW_ARANGO_EXCEPTION_MESSAGE(TRI_ERROR_INTERNAL,
                                      "Unsupported node type");
     }
@@ -1499,25 +1494,6 @@
       type == NODE_TYPE_OPERATOR_BINARY_GT || type == NODE_TYPE_OPERATOR_BINARY_GE ||
       type == NODE_TYPE_OPERATOR_BINARY_IN || type == NODE_TYPE_OPERATOR_BINARY_NIN ||
       type == NODE_TYPE_OPERATOR_BINARY_ARRAY_EQ ||
-<<<<<<< HEAD
-      type == NODE_TYPE_OPERATOR_BINARY_ARRAY_NE ||
-      type == NODE_TYPE_OPERATOR_BINARY_ARRAY_LT ||
-      type == NODE_TYPE_OPERATOR_BINARY_ARRAY_LE ||
-      type == NODE_TYPE_OPERATOR_BINARY_ARRAY_GT ||
-      type == NODE_TYPE_OPERATOR_BINARY_ARRAY_GE ||
-      type == NODE_TYPE_OPERATOR_BINARY_ARRAY_IN ||
-      type == NODE_TYPE_OPERATOR_BINARY_ARRAY_NIN ||
-      type == NODE_TYPE_RANGE ||
-      type == NODE_TYPE_INDEXED_ACCESS ||
-      type == NODE_TYPE_PASSTHRU ||
-      type == NODE_TYPE_OBJECT_ELEMENT ||
-      type == NODE_TYPE_ATTRIBUTE_ACCESS ||
-      type == NODE_TYPE_BOUND_ATTRIBUTE_ACCESS ||
-      type == NODE_TYPE_OPERATOR_UNARY_NOT ||
-      type == NODE_TYPE_OPERATOR_UNARY_PLUS ||
-      type == NODE_TYPE_OPERATOR_UNARY_MINUS ||
-      type == NODE_TYPE_SPREAD) {
-=======
       type == NODE_TYPE_OPERATOR_BINARY_ARRAY_NE || type == NODE_TYPE_OPERATOR_BINARY_ARRAY_LT ||
       type == NODE_TYPE_OPERATOR_BINARY_ARRAY_LE || type == NODE_TYPE_OPERATOR_BINARY_ARRAY_GT ||
       type == NODE_TYPE_OPERATOR_BINARY_ARRAY_GE || type == NODE_TYPE_OPERATOR_BINARY_ARRAY_IN ||
@@ -1525,8 +1501,8 @@
       type == NODE_TYPE_INDEXED_ACCESS || type == NODE_TYPE_PASSTHRU ||
       type == NODE_TYPE_OBJECT_ELEMENT || type == NODE_TYPE_ATTRIBUTE_ACCESS ||
       type == NODE_TYPE_BOUND_ATTRIBUTE_ACCESS || type == NODE_TYPE_OPERATOR_UNARY_NOT ||
-      type == NODE_TYPE_OPERATOR_UNARY_PLUS || type == NODE_TYPE_OPERATOR_UNARY_MINUS) {
->>>>>>> 6944115d
+      type == NODE_TYPE_OPERATOR_UNARY_PLUS || type == NODE_TYPE_OPERATOR_UNARY_MINUS ||
+      type == NODE_TYPE_SPREAD) {
     size_t const n = numMembers();
 
     for (size_t i = 0; i < n; ++i) {
