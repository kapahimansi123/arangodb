////////////////////////////////////////////////////////////////////////////////
/// DISCLAIMER
///
/// Copyright 2014-2016 ArangoDB GmbH, Cologne, Germany
/// Copyright 2004-2014 triAGENS GmbH, Cologne, Germany
///
/// Licensed under the Apache License, Version 2.0 (the "License");
/// you may not use this file except in compliance with the License.
/// You may obtain a copy of the License at
///
///     http://www.apache.org/licenses/LICENSE-2.0
///
/// Unless required by applicable law or agreed to in writing, software
/// distributed under the License is distributed on an "AS IS" BASIS,
/// WITHOUT WARRANTIES OR CONDITIONS OF ANY KIND, either express or implied.
/// See the License for the specific language governing permissions and
/// limitations under the License.
///
/// Copyright holder is ArangoDB GmbH, Cologne, Germany
///
/// @author Max Neunhoeffer
/// @author Jan Steemann
////////////////////////////////////////////////////////////////////////////////

#ifndef ARANGOD_AQL_AQL_VALUE_H
#define ARANGOD_AQL_AQL_VALUE_H 1

#include "Aql/Range.h"
#include "Aql/types.h"
#include "Basics/Common.h"
#include "Basics/ConditionalDeleter.h"
#include "Basics/VelocyPackHelper.h"

#include <velocypack/Buffer.h>
#include <velocypack/Builder.h>
#include <velocypack/Slice.h>
#include <velocypack/StringRef.h>

#include <v8.h>

// some functionality borrowed from 3rdParty/velocypack/include/velocypack
// this is a copy of that functionality, because the functions in velocypack
// are not accessible from here
namespace {
static inline uint64_t toUInt64(int64_t v) noexcept {
  // If v is negative, we need to add 2^63 to make it positive,
  // before we can cast it to an uint64_t:
  uint64_t shift2 = 1ULL << 63;
  int64_t shift = static_cast<int64_t>(shift2 - 1);
  return v >= 0 ? static_cast<uint64_t>(v) : static_cast<uint64_t>((v + shift) + 1) + shift2;
  // Note that g++ and clang++ with -O3 compile this away to
  // nothing. Further note that a plain cast from int64_t to
  // uint64_t is not guaranteed to work for negative values!
}

// returns number of bytes required to store the value in 2s-complement
static inline uint8_t intLength(int64_t value) noexcept {
  if (value >= -0x80 && value <= 0x7f) {
    // shortcut for the common case
    return 1;
  }
  uint64_t x = value >= 0 ? static_cast<uint64_t>(value)
                          : static_cast<uint64_t>(-(value + 1));
  uint8_t xSize = 0;
  do {
    xSize++;
    x >>= 8;
  } while (x >= 0x80);
  return xSize + 1;
}
}  // namespace

namespace arangodb {

class CollectionNameResolver;

namespace transaction {
class Methods;
}

namespace aql {
class AqlItemBlock;

// no-op struct used only internally to indicate that we want
// to copy the data behind the passed pointer
struct AqlValueHintCopy {
  explicit AqlValueHintCopy(uint8_t const* ptr) : ptr(ptr) {}
  uint8_t const* ptr;
};

// no-op struct used only internally to indicate that we want
// to NOT copy the database document data behind the passed pointer
struct AqlValueHintDocumentNoCopy {
  explicit AqlValueHintDocumentNoCopy(uint8_t const* v) : ptr(v) {}
  uint8_t const* ptr;
};

struct AqlValueHintNull {
  constexpr AqlValueHintNull() noexcept {}
};

struct AqlValueHintBool {
  explicit AqlValueHintBool(bool v) noexcept : value(v) {}
  bool const value;
};

struct AqlValueHintZero {
  constexpr AqlValueHintZero() noexcept {}
};

struct AqlValueHintDouble {
  explicit AqlValueHintDouble(double v) noexcept : value(v) {}
  double const value;
};

struct AqlValueHintInt {
  explicit AqlValueHintInt(int64_t v) noexcept : value(v) {}
  explicit AqlValueHintInt(int v) noexcept : value(int64_t(v)) {}
  int64_t const value;
};

struct AqlValueHintUInt {
  explicit AqlValueHintUInt(uint64_t v) noexcept : value(v) {}
#ifdef TRI_OVERLOAD_FUNCS_SIZE_T
  explicit AqlValueHintUInt(size_t v) noexcept : value(uint64_t(v)) {}
#endif
  uint64_t const value;
};

struct AqlValueHintEmptyArray {
  constexpr AqlValueHintEmptyArray() noexcept {}
};

struct AqlValueHintEmptyObject {
  constexpr AqlValueHintEmptyObject() noexcept {}
};

struct AqlValue final {
  friend struct std::hash<arangodb::aql::AqlValue>;
  friend struct std::equal_to<arangodb::aql::AqlValue>;

 public:
  /// @brief AqlValueType, indicates what sort of value we have
  enum AqlValueType : uint8_t {
    VPACK_INLINE = 0,      // contains vpack data, inline
    VPACK_SLICE_POINTER,   // contains a pointer to a vpack document, memory is
                           // not managed!
    VPACK_MANAGED_SLICE,   // contains vpack, via pointer to a managed uint8_t
                           // slice
    VPACK_MANAGED_BUFFER,  // contains vpack, via pointer to a managed buffer
    DOCVEC,  // a vector of blocks of results coming from a subquery, managed
    RANGE    // a pointer to a range remembering lower and upper bound, managed
  };

  /// @brief Holds the actual data for this AqlValue
  /// The last byte of this union (_data.internal[15]) will be used to identify
  /// the type of the contained data:
  ///
  /// VPACK_SLICE_POINTER: data may be referenced via a pointer to a VPack slice
  /// existing somewhere in memory. The AqlValue is not responsible for managing
  /// this memory.
  /// VPACK_INLINE: VPack values with a size less than 16 bytes can be stored
  /// directly inside the data.internal structure. All data is stored inline,
  /// so there is no need for memory management.
  /// VPACK_MANAGED_SLICE: all values of a larger size will be stored in
  /// _data.slice via a managed uint8_t* object. The uint8_t* points to a VPack
  /// data and is managed by the AqlValue.
  /// VPACK_MANAGED_BUFFER: all values of a larger size will be stored in
  /// _data.external via a managed VPackBuffer object. The Buffer is managed
  /// by the AqlValue.
  /// DOCVEC: a managed vector of AqlItemBlocks, for storing subquery results.
  /// The vector and ItemBlocks are managed by the AqlValue
  /// RANGE: a managed range object. The memory is managed by the AqlValue
 private:
  union {
    uint64_t words[2];
    uint8_t internal[16];
    uint8_t const* pointer;
    uint8_t* slice;
    arangodb::velocypack::Buffer<uint8_t>* buffer;
    std::vector<std::unique_ptr<AqlItemBlock>>* docvec;
    Range const* range;
  } _data;

 public:
  // construct an empty AqlValue
  // note: this is the default constructor and should be as cheap as possible
  inline AqlValue() noexcept {
    // construct a slice of type None
    // we will simply zero-initialize the two 64 bit words
    _data.words[0] = 0;
    _data.words[1] = 0;

    // VPACK_INLINE must have a value of 0, and VPackSlice::None must be equal
    // to a NUL byte too
    static_assert(AqlValueType::VPACK_INLINE == 0,
                  "invalid value for VPACK_INLINE");
  }

  // construct from pointer, not copying!
  explicit AqlValue(uint8_t const* pointer) {
    // we must get rid of Externals first here, because all
    // methods that use VPACK_SLICE_POINTER expect its contents
    // to be non-Externals
    if (*pointer == '\x1d') {
      // an external
      setPointer<false>(VPackSlice(pointer).resolveExternals().begin());
    } else {
      setPointer<false>(pointer);
    }
    TRI_ASSERT(!VPackSlice(_data.pointer).isExternal());
  }

  // construct from docvec, taking over its ownership
  explicit AqlValue(std::vector<std::unique_ptr<AqlItemBlock>>* docvec) noexcept {
    TRI_ASSERT(docvec != nullptr);
    _data.docvec = docvec;
    setType(AqlValueType::DOCVEC);
  }

  explicit AqlValue(AqlValueHintNull const&) noexcept {
    _data.internal[0] = 0x18;  // null in VPack
    setType(AqlValueType::VPACK_INLINE);
  }

  explicit AqlValue(AqlValueHintBool const& v) noexcept {
    _data.internal[0] = v.value ? 0x1a : 0x19;  // true/false in VPack
    setType(AqlValueType::VPACK_INLINE);
  }

  explicit AqlValue(AqlValueHintZero const&) noexcept {
    _data.internal[0] = 0x30;  // 0 in VPack
    setType(AqlValueType::VPACK_INLINE);
  }

  // construct from a double value
  explicit AqlValue(AqlValueHintDouble const& v) noexcept {
    double value = v.value;
    if (std::isnan(value) || !std::isfinite(value) || value == HUGE_VAL || value == -HUGE_VAL) {
      // null
      _data.internal[0] = 0x18;
    } else {
      // a "real" double
      _data.internal[0] = 0x1b;
      uint64_t dv;
      memcpy(&dv, &value, sizeof(double));
      VPackValueLength vSize = sizeof(double);
      int i = 1;
      for (uint64_t x = dv; vSize > 0; vSize--) {
        _data.internal[i] = x & 0xff;
        x >>= 8;
        ++i;
      }
    }
    setType(AqlValueType::VPACK_INLINE);
  }

  // construct from an int64 value
  explicit AqlValue(AqlValueHintInt const& v) noexcept {
    int64_t value = v.value;
    if (value >= 0 && value <= 9) {
      // a smallint
      _data.internal[0] = static_cast<uint8_t>(0x30U + value);
    } else if (value < 0 && value >= -6) {
      // a negative smallint
      _data.internal[0] = static_cast<uint8_t>(0x40U + value);
    } else {
      uint8_t vSize = intLength(value);
      uint64_t x;
      if (vSize == 8) {
        x = toUInt64(value);
      } else {
        int64_t shift = 1LL << (vSize * 8 - 1);  // will never overflow!
        x = value >= 0 ? static_cast<uint64_t>(value)
                       : static_cast<uint64_t>(value + shift) + shift;
      }
      _data.internal[0] = 0x1fU + vSize;
      int i = 1;
      while (vSize-- > 0) {
        _data.internal[i] = x & 0xffU;
        ++i;
        x >>= 8;
      }
    }
    setType(AqlValueType::VPACK_INLINE);
  }

  // construct from a uint64 value
  explicit AqlValue(AqlValueHintUInt const& v) noexcept {
    uint64_t value = v.value;
    if (value <= 9) {
      // a smallint
      _data.internal[0] = static_cast<uint8_t>(0x30U + value);
    } else {
      int i = 1;
      uint8_t vSize = 0;
      do {
        vSize++;
        _data.internal[i] = static_cast<uint8_t>(value & 0xffU);
        ++i;
        value >>= 8;
      } while (value != 0);
      _data.internal[0] = 0x27U + vSize;
    }
    setType(AqlValueType::VPACK_INLINE);
  }

  // construct from char* and length, copying the string
  AqlValue(char const* value, size_t length) {
    TRI_ASSERT(value != nullptr);
    if (length == 0) {
      // empty string
      _data.internal[0] = 0x40;
      setType(AqlValueType::VPACK_INLINE);
      return;
    }
    if (length < sizeof(_data.internal) - 1) {
      // short string... can store it inline
      _data.internal[0] = static_cast<uint8_t>(0x40 + length);
      memcpy(_data.internal + 1, value, length);
      setType(AqlValueType::VPACK_INLINE);
    } else if (length <= 126) {
      // short string... cannot store inline, but we don't need to
      // create a full-featured Builder object here
      _data.slice = new uint8_t[length + 1];
      _data.slice[0] = static_cast<uint8_t>(0x40U + length);
      memcpy(&_data.slice[1], value, length);
      setType(AqlValueType::VPACK_MANAGED_SLICE);
    } else {
      // long string
      // create a big enough uint8_t buffer
      _data.slice = new uint8_t[length + 9];
      _data.slice[0] = static_cast<uint8_t>(0xbfU);
      uint64_t v = length;
      for (uint64_t i = 0; i < 8; ++i) {
        _data.slice[i + 1] = v & 0xffU;
        v >>= 8;
      }
      memcpy(&_data.slice[9], value, length);
      setType(AqlValueType::VPACK_MANAGED_SLICE);
    }
  }

  // construct from std::string
  explicit AqlValue(std::string const& value)
      : AqlValue(value.c_str(), value.size()) {}

  explicit AqlValue(AqlValueHintEmptyArray const&) noexcept {
    _data.internal[0] = 0x01;  // empty array in VPack
    setType(AqlValueType::VPACK_INLINE);
  }

  explicit AqlValue(AqlValueHintEmptyObject const&) noexcept {
    _data.internal[0] = 0x0a;  // empty object in VPack
    setType(AqlValueType::VPACK_INLINE);
  }

  // construct from Buffer, potentially taking over its ownership
  // (by adjusting the boolean passed)
  AqlValue(arangodb::velocypack::Buffer<uint8_t>* buffer, bool& shouldDelete) {
    TRI_ASSERT(buffer != nullptr);
    TRI_ASSERT(shouldDelete);  // here, the Buffer is still owned by the caller

    // intentionally do not resolve externals here
    // if (slice.isExternal()) {
    //   // recursively resolve externals
    //   slice = slice.resolveExternals();
    // }
    if (buffer->length() < sizeof(_data.internal)) {
      // Use inline value
      memcpy(_data.internal, buffer->data(), static_cast<size_t>(buffer->length()));
      setType(AqlValueType::VPACK_INLINE);
    } else {
      // Use managed buffer, simply reuse the pointer and adjust the original
      // Buffer's deleter
      _data.buffer = buffer;
      setType(AqlValueType::VPACK_MANAGED_BUFFER);
      shouldDelete = false;  // adjust deletion control variable
    }
  }

  // construct from pointer, not copying!
  explicit AqlValue(AqlValueHintDocumentNoCopy const& v) noexcept {
    setPointer<true>(v.ptr);
    TRI_ASSERT(!VPackSlice(_data.pointer).isExternal());
  }

  // construct from pointer, copying the data behind the pointer
  explicit AqlValue(AqlValueHintCopy const& v) {
    TRI_ASSERT(v.ptr != nullptr);
    initFromSlice(VPackSlice(v.ptr));
  }

  // construct from Builder, copying contents
  explicit AqlValue(arangodb::velocypack::Builder const& builder) {
    TRI_ASSERT(builder.isClosed());
    initFromSlice(builder.slice());
  }

  // construct from Builder, copying contents
  explicit AqlValue(arangodb::velocypack::Builder const* builder) {
    TRI_ASSERT(builder->isClosed());
    initFromSlice(builder->slice());
  }

  // construct from Slice, copying contents
  explicit AqlValue(arangodb::velocypack::Slice const& slice) {
    initFromSlice(slice);
  }

  // construct range type
  AqlValue(int64_t low, int64_t high) {
    _data.range = new Range(low, high);
    setType(AqlValueType::RANGE);
  }

  /// @brief AqlValues can be copied and moved as required
  /// memory management is not performed via AqlValue destructor but via
  /// explicit calls to destroy()
  AqlValue(AqlValue const&) noexcept = default;
  AqlValue& operator=(AqlValue const&) noexcept = default;
  AqlValue(AqlValue&&) noexcept = default;
  AqlValue& operator=(AqlValue&&) noexcept = default;

  ~AqlValue() = default;

  /// @brief whether or not the value must be destroyed
  inline bool requiresDestruction() const noexcept {
    auto t = type();
    return (t != VPACK_SLICE_POINTER && t != VPACK_INLINE);
  }

  /// @brief whether or not the value is empty / none
  inline bool isEmpty() const noexcept {
    return (_data.internal[0] == '\x00' &&
            _data.internal[sizeof(_data.internal) - 1] == VPACK_INLINE);
  }

  /// @brief whether or not the value is a pointer
  inline bool isPointer() const noexcept {
    return type() == VPACK_SLICE_POINTER;
  }

  /// @brief whether or not the value is an external manager document
  inline bool isManagedDocument() const noexcept {
    return isPointer() && (_data.internal[sizeof(_data.internal) - 2] == 1);
  }

  /// @brief whether or not the value is a range
  inline bool isRange() const noexcept { return type() == RANGE; }

  /// @brief whether or not the value is a docvec
  inline bool isDocvec() const noexcept { return type() == DOCVEC; }

  /// @brief hashes the value
  uint64_t hash(transaction::Methods*, uint64_t seed = 0xdeadbeef) const;

  /// @brief whether or not the value contains a none value
  bool isNone() const noexcept;

  /// @brief whether or not the value contains a null value
  bool isNull(bool emptyIsNull) const noexcept;

  /// @brief whether or not the value contains a boolean value
  bool isBoolean() const noexcept;

  /// @brief whether or not the value is a number
  bool isNumber() const noexcept;

  /// @brief whether or not the value is a string
  bool isString() const noexcept;

  /// @brief whether or not the value is an object
  bool isObject() const noexcept;

  /// @brief whether or not the value is an array (note: this treats ranges
  /// as arrays, too!)
  bool isArray() const noexcept;

  // @brief return a string describing the content of this AqlValue
  char const* getTypeString() const noexcept;

  /// @brief get the (array) length (note: this treats ranges as arrays, too!)
  size_t length() const;
<<<<<<< HEAD
  
  /// @brief get the (array) element at position 
  AqlValue at(int64_t position, bool& mustDestroy, bool copy) const;
  
  /// @brief get the _key attribute from an object/document
  AqlValue getKeyAttribute(bool& mustDestroy, bool copy) const;
  /// @brief get the _id attribute from an object/document
  AqlValue getIdAttribute(CollectionNameResolver const& resolver,
                          bool& mustDestroy, bool copy) const;
  /// @brief get the _from attribute from an object/document
  AqlValue getFromAttribute(bool& mustDestroy, bool copy) const;
  /// @brief get the _to attribute from an object/document
  AqlValue getToAttribute(bool& mustDestroy, bool copy) const;
  
  /// @brief get the (object) element by name(s)
  AqlValue get(CollectionNameResolver const& resolver,
               std::string const& name, bool& mustDestroy, bool copy) const;
  AqlValue get(CollectionNameResolver const& resolver,
               std::vector<std::string> const& names, bool& mustDestroy,
               bool copy) const;
  bool hasKey(std::string const& name) const;

  /// @brief get the numeric value of an AqlValue
  double toDouble() const;
  double toDouble(bool& failed) const;
  int64_t toInt64() const;
  
=======

  /// @brief get the (array) element at position
  AqlValue at(transaction::Methods* trx, int64_t position, bool& mustDestroy, bool copy) const;
  AqlValue at(transaction::Methods* trx, int64_t position, size_t n,
              bool& mustDestroy, bool copy) const;

  /// @brief get the _key attribute from an object/document
  AqlValue getKeyAttribute(transaction::Methods* trx, bool& mustDestroy, bool copy) const;
  /// @brief get the _id attribute from an object/document
  AqlValue getIdAttribute(transaction::Methods* trx, bool& mustDestroy, bool copy) const;
  /// @brief get the _from attribute from an object/document
  AqlValue getFromAttribute(transaction::Methods* trx, bool& mustDestroy, bool copy) const;
  /// @brief get the _to attribute from an object/document
  AqlValue getToAttribute(transaction::Methods* trx, bool& mustDestroy, bool copy) const;

  /// @brief get the (object) element by name(s)
  AqlValue get(transaction::Methods* trx, arangodb::velocypack::StringRef const& name,
               bool& mustDestroy, bool copy) const;
  AqlValue get(transaction::Methods* trx, std::string const& name,
               bool& mustDestroy, bool copy) const;
  AqlValue get(transaction::Methods* trx, std::vector<std::string> const& names,
               bool& mustDestroy, bool copy) const;
  bool hasKey(transaction::Methods* trx, std::string const& name) const;

  /// @brief get the numeric value of an AqlValue
  double toDouble(transaction::Methods* trx) const;
  double toDouble(transaction::Methods* trx, bool& failed) const;
  int64_t toInt64(transaction::Methods* trx) const;

>>>>>>> 20d5e165
  /// @brief whether or not an AqlValue evaluates to true/false
  bool toBoolean() const;

  /// @brief return the range value
  Range const* range() const {
    TRI_ASSERT(isRange());
    return _data.range;
  }

  /// @brief return the total size of the docvecs
  size_t docvecSize() const;

  /// @brief return the item block at position
  AqlItemBlock* docvecAt(size_t position) const {
    TRI_ASSERT(isDocvec());
    return _data.docvec->at(position).get();
  }

  /// @brief construct a V8 value as input for the expression execution in V8
  v8::Handle<v8::Value> toV8(v8::Isolate* isolate, transaction::Methods*) const;

  /// @brief materializes a value into the builder
  void toVelocyPack(transaction::Methods*, arangodb::velocypack::Builder& builder,
                    bool resolveExternals) const;

  /// @brief materialize a value into a new one. this expands docvecs and
  /// ranges
  AqlValue materialize(transaction::Methods*, bool& hasCopied, bool resolveExternals) const;

  /// @brief return the slice for the value
  /// this will throw if the value type is not VPACK_SLICE_POINTER,
  /// VPACK_INLINE, VPACK_MANAGED_SLICE or VPACK_MANAGED_BUFFER
  arangodb::velocypack::Slice slice() const;

  /// @brief clone a value
  AqlValue clone() const;

  /// @brief invalidates/resets a value to None, not freeing any memory
  void erase() noexcept {
    _data.internal[0] = '\x00';
    setType(AqlValueType::VPACK_INLINE);
  }

  /// @brief destroy, explicit destruction, only when needed
  void destroy() noexcept;

  /// @brief returns the size of the dynamic memory allocated for the value
  size_t memoryUsage() const noexcept {
    auto const t = type();
    switch (t) {
      case VPACK_INLINE:
      case VPACK_SLICE_POINTER:
        return 0;
      case VPACK_MANAGED_SLICE:
        try {
          return VPackSlice(_data.slice).byteSize();
        } catch (...) {
          return 0;
        }
      case VPACK_MANAGED_BUFFER:
        return _data.buffer->size();
      case DOCVEC:
        // no need to count the memory usage for the item blocks in docvec.
        // these have already been counted elsewhere (in ctors of AqlItemBlock
        // and AqlItemBlock::setValue)
        return sizeof(std::unique_ptr<AqlItemBlock>) * _data.docvec->size();
      case RANGE:
        return sizeof(Range);
    }
    return 0;
  }

  /// @brief create an AqlValue from a vector of AqlItemBlock*s
  static AqlValue CreateFromBlocks(transaction::Methods*,
                                   std::vector<AqlItemBlock*> const&,
                                   std::vector<std::string> const&);

  /// @brief create an AqlValue from a vector of AqlItemBlock*s
  static AqlValue CreateFromBlocks(transaction::Methods*,
                                   std::vector<AqlItemBlock*> const&,
                                   arangodb::aql::RegisterId);

  /// @brief compare function for two values
  static int Compare(transaction::Methods*, AqlValue const& left,
                     AqlValue const& right, bool useUtf8);

 private:
  /// @brief Returns the type of this value. If true it uses an external pointer
  /// if false it uses the internal data structure
  inline AqlValueType type() const noexcept {
    return static_cast<AqlValueType>(_data.internal[sizeof(_data.internal) - 1]);
  }

  /// @brief initializes value from a slice
  void initFromSlice(arangodb::velocypack::Slice const& slice) {
    // intentionally do not resolve externals here
    // if (slice.isExternal()) {
    //   // recursively resolve externals
    //   slice = slice.resolveExternals();
    // }
    arangodb::velocypack::ValueLength length = slice.byteSize();
    if (length < sizeof(_data.internal)) {
      // Use inline value
      memcpy(_data.internal, slice.begin(), static_cast<size_t>(length));
      setType(AqlValueType::VPACK_INLINE);
    } else {
      // Use managed slice
      _data.slice = new uint8_t[length];
      memcpy(&_data.slice[0], slice.begin(), length);
      setType(AqlValueType::VPACK_MANAGED_SLICE);
    }
  }

  /// @brief sets the value type
  inline void setType(AqlValueType type) noexcept {
    _data.internal[sizeof(_data.internal) - 1] = type;
  }

  template <bool isManagedDocument>
  inline void setPointer(uint8_t const* pointer) noexcept {
    _data.pointer = pointer;
    // we use the byte at (size - 2) to distinguish between data pointing to
    // database documents (size[-2] == 1) and other data(size[-2] == 0)
    _data.internal[sizeof(_data.internal) - 2] = isManagedDocument ? 1 : 0;
    _data.internal[sizeof(_data.internal) - 1] = AqlValueType::VPACK_SLICE_POINTER;
  }
};

class AqlValueGuard {
 public:
  AqlValueGuard() = delete;
  AqlValueGuard(AqlValueGuard const&) = delete;
  AqlValueGuard& operator=(AqlValueGuard const&) = delete;

  AqlValueGuard(AqlValue& value, bool destroy)
      : value(value), destroy(destroy) {}
  ~AqlValueGuard() {
    if (destroy) {
      value.destroy();
    }
  }
  void steal() { destroy = false; }

 private:
  AqlValue& value;
  bool destroy;
};

struct AqlValueMaterializer {
  explicit AqlValueMaterializer(transaction::Methods* trx)
      : trx(trx), materialized(), hasCopied(false) {}

  AqlValueMaterializer(AqlValueMaterializer const& other)
      : trx(other.trx), materialized(other.materialized), hasCopied(other.hasCopied) {
    if (other.hasCopied) {
      // copy other's slice
      materialized = other.materialized.clone();
    }
  }

  AqlValueMaterializer& operator=(AqlValueMaterializer const& other) {
    if (this != &other) {
      TRI_ASSERT(trx == other.trx);  // must be from same transaction
      if (hasCopied) {
        // destroy our own slice
        materialized.destroy();
        hasCopied = false;
      }
      // copy other's slice
      materialized = other.materialized.clone();
      hasCopied = other.hasCopied;
    }
    return *this;
  }

  AqlValueMaterializer(AqlValueMaterializer&& other) noexcept
      : trx(other.trx), materialized(other.materialized), hasCopied(other.hasCopied) {
    // reset other
    other.hasCopied = false;
    // cppcheck-suppress *
    other.materialized = AqlValue();
  }

  AqlValueMaterializer& operator=(AqlValueMaterializer&& other) noexcept {
    if (this != &other) {
      TRI_ASSERT(trx == other.trx);  // must be from same transaction
      if (hasCopied) {
        // destroy our own slice
        materialized.destroy();
      }
      // reset other
      materialized = other.materialized;
      hasCopied = other.hasCopied;
      other.materialized = AqlValue();
    }
    return *this;
  }

  ~AqlValueMaterializer() {
    if (hasCopied) {
      materialized.destroy();
    }
  }

  arangodb::velocypack::Slice slice(AqlValue const& value, bool resolveExternals) {
    materialized = value.materialize(trx, hasCopied, resolveExternals);
    return materialized.slice();
  }

  transaction::Methods* trx;
  AqlValue materialized;
  bool hasCopied;
};

static_assert(sizeof(AqlValue) == 16, "invalid AqlValue size");

}  // namespace aql
}  // namespace arangodb

/// @brief hash function for AqlValue objects
namespace std {

template <>
struct hash<arangodb::aql::AqlValue> {
  size_t operator()(arangodb::aql::AqlValue const& x) const noexcept {
    arangodb::aql::AqlValue::AqlValueType type = x.type();
    size_t res = std::hash<uint8_t>()(type);
    if (type == arangodb::aql::AqlValue::VPACK_INLINE) {
      try {
        return res ^ static_cast<size_t>(
                         arangodb::velocypack::Slice(&x._data.internal[0]).hash());
      } catch (...) {
        TRI_ASSERT(false);
      }
      // fallthrough to default hashing
    }
    // treat all other pointer types the same, because they will
    // have the same bit representations
    return res ^ std::hash<void const*>()(x._data.pointer);
  }
};

template <>
struct equal_to<arangodb::aql::AqlValue> {
  bool operator()(arangodb::aql::AqlValue const& a,
                  arangodb::aql::AqlValue const& b) const noexcept {
    arangodb::aql::AqlValue::AqlValueType type = a.type();
    if (type != b.type()) {
      return false;
    }
    if (type == arangodb::aql::AqlValue::VPACK_INLINE) {
      try {
        return arangodb::velocypack::Slice(&a._data.internal[0])
            .equals(arangodb::velocypack::Slice(&b._data.internal[0]));
      } catch (...) {
        TRI_ASSERT(false);
      }
      // fallthrough to default comparison
    }
    // treat all other pointer types the same, because they will
    // have the same bit representations
    return a._data.pointer == b._data.pointer;
  }
};

}  // namespace std

#endif<|MERGE_RESOLUTION|>--- conflicted
+++ resolved
@@ -482,10 +482,12 @@
 
   /// @brief get the (array) length (note: this treats ranges as arrays, too!)
   size_t length() const;
-<<<<<<< HEAD
   
   /// @brief get the (array) element at position 
   AqlValue at(int64_t position, bool& mustDestroy, bool copy) const;
+
+  /// @brief get the (array) element at position 
+  AqlValue at(int64_t position, size_t n, bool& mustDestroy, bool copy) const;
   
   /// @brief get the _key attribute from an object/document
   AqlValue getKeyAttribute(bool& mustDestroy, bool copy) const;
@@ -510,37 +512,6 @@
   double toDouble(bool& failed) const;
   int64_t toInt64() const;
   
-=======
-
-  /// @brief get the (array) element at position
-  AqlValue at(transaction::Methods* trx, int64_t position, bool& mustDestroy, bool copy) const;
-  AqlValue at(transaction::Methods* trx, int64_t position, size_t n,
-              bool& mustDestroy, bool copy) const;
-
-  /// @brief get the _key attribute from an object/document
-  AqlValue getKeyAttribute(transaction::Methods* trx, bool& mustDestroy, bool copy) const;
-  /// @brief get the _id attribute from an object/document
-  AqlValue getIdAttribute(transaction::Methods* trx, bool& mustDestroy, bool copy) const;
-  /// @brief get the _from attribute from an object/document
-  AqlValue getFromAttribute(transaction::Methods* trx, bool& mustDestroy, bool copy) const;
-  /// @brief get the _to attribute from an object/document
-  AqlValue getToAttribute(transaction::Methods* trx, bool& mustDestroy, bool copy) const;
-
-  /// @brief get the (object) element by name(s)
-  AqlValue get(transaction::Methods* trx, arangodb::velocypack::StringRef const& name,
-               bool& mustDestroy, bool copy) const;
-  AqlValue get(transaction::Methods* trx, std::string const& name,
-               bool& mustDestroy, bool copy) const;
-  AqlValue get(transaction::Methods* trx, std::vector<std::string> const& names,
-               bool& mustDestroy, bool copy) const;
-  bool hasKey(transaction::Methods* trx, std::string const& name) const;
-
-  /// @brief get the numeric value of an AqlValue
-  double toDouble(transaction::Methods* trx) const;
-  double toDouble(transaction::Methods* trx, bool& failed) const;
-  int64_t toInt64(transaction::Methods* trx) const;
-
->>>>>>> 20d5e165
   /// @brief whether or not an AqlValue evaluates to true/false
   bool toBoolean() const;
 
