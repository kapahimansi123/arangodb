////////////////////////////////////////////////////////////////////////////////
/// DISCLAIMER
///
/// Copyright 2014-2018 ArangoDB GmbH, Cologne, Germany
/// Copyright 2004-2014 triAGENS GmbH, Cologne, Germany
///
/// Licensed under the Apache License, Version 2.0 (the "License");
/// you may not use this file except in compliance with the License.
/// You may obtain a copy of the License at
///
///     http://www.apache.org/licenses/LICENSE-2.0
///
/// Unless required by applicable law or agreed to in writing, software
/// distributed under the License is distributed on an "AS IS" BASIS,
/// WITHOUT WARRANTIES OR CONDITIONS OF ANY KIND, either express or implied.
/// See the License for the specific language governing permissions and
/// limitations under the License.
///
/// Copyright holder is ArangoDB GmbH, Cologne, Germany
///
/// @author Jan Steemann
/// @author Simon Grätzer
////////////////////////////////////////////////////////////////////////////////

#include "QueryCursor.h"

#include "Aql/AqlItemBlock.h"
#include "Aql/ExecutionEngine.h"
#include "Aql/Query.h"
#include "Aql/QueryRegistry.h"
#include "Logger/Logger.h"
#include "RestServer/QueryRegistryFeature.h"
#include "Transaction/Context.h"
#include "Transaction/Methods.h"
#include "VocBase/vocbase.h"

#include <velocypack/Builder.h>
#include <velocypack/Dumper.h>
#include <velocypack/Iterator.h>
#include <velocypack/Options.h>
#include <velocypack/velocypack-aliases.h>

using namespace arangodb;
using namespace arangodb::aql;

QueryResultCursor::QueryResultCursor(TRI_vocbase_t& vocbase, CursorId id,
                                     aql::QueryResult&& result,
                                     size_t batchSize, double ttl, bool hasCount)
    : Cursor(id, batchSize, ttl, hasCount),
      _guard(vocbase),
      _result(std::move(result)),
      _iterator(_result.result->slice()),
      _cached(_result.cached) {
  TRI_ASSERT(_result.result->slice().isArray());
}

VPackSlice QueryResultCursor::extra() const {
  if (_result.extra) {
    _result.extra->slice();
  }
  return {};
}

/// @brief check whether the cursor contains more data
bool QueryResultCursor::hasNext() {
  if (_iterator.valid()) {
    return true;
  }

  _isDeleted = true;
  return false;
}

/// @brief return the next element
VPackSlice QueryResultCursor::next() {
  TRI_ASSERT(_result.result != nullptr);
  TRI_ASSERT(_iterator.valid());
  VPackSlice slice = _iterator.value();
  _iterator.next();
  return slice;
}

/// @brief return the cursor size
size_t QueryResultCursor::count() const { return _iterator.size(); }

std::pair<ExecutionState, Result> QueryResultCursor::dump(VPackBuilder& builder,
                                                          std::function<void()> const&) {
  // This cursor cannot block, result already there.
  auto res = dumpSync(builder);
  return {ExecutionState::DONE, res};
}

Result QueryResultCursor::dumpSync(VPackBuilder& builder) {
  try {
    size_t const n = batchSize();
    // reserve an arbitrary number of bytes for the result to save
    // some reallocs
    // (not accurate, but the actual size is unknown anyway)
    builder.reserve(std::max<size_t>(1, std::min<size_t>(n, 10000)) * 32);

    VPackOptions const* oldOptions = builder.options;
    TRI_DEFER(builder.options = oldOptions);
    builder.options = _result.context->getVPackOptionsForDump();

    builder.add("result", VPackValue(VPackValueType::Array));
    for (size_t i = 0; i < n; ++i) {
      if (!hasNext()) {
        break;
      }
      builder.add(next());
    }
    builder.close();

    builder.add("hasMore", VPackValue(hasNext()));

    if (hasNext()) {
      builder.add("id", VPackValue(std::to_string(id())));
    }

    if (hasCount()) {
      builder.add("count", VPackValue(static_cast<uint64_t>(count())));
    }

    if (_result.extra != nullptr) {
      builder.add("extra", _result.extra->slice());
    }

    builder.add("cached", VPackValue(_cached));

    if (!hasNext()) {
      // mark the cursor as deleted
      this->setDeleted();
    }
  } catch (arangodb::basics::Exception const& ex) {
    return Result(ex.code(), ex.what());
  } catch (std::exception const& ex) {
    return Result(TRI_ERROR_INTERNAL, ex.what());
  } catch (...) {
    return Result(TRI_ERROR_INTERNAL,
                  "internal error during QueryResultCursor::dump");
  }
  return {TRI_ERROR_NO_ERROR};
}

// .............................................................................
// QueryStreamCursor class
// .............................................................................

QueryStreamCursor::QueryStreamCursor(TRI_vocbase_t& vocbase, CursorId id,
                                     std::string const& query,
                                     std::shared_ptr<VPackBuilder> bindVars,
                                     std::shared_ptr<VPackBuilder> opts, size_t batchSize,
                                     double ttl, bool contextOwnedByExterior)
    : Cursor(id, batchSize, ttl, /*hasCount*/ false),
      _guard(vocbase),
      _exportCount(-1),
      _queryResultPos(0) {
  auto registry = QueryRegistryFeature::registry();
  TRI_ASSERT(registry != nullptr);

  _query = std::make_unique<Query>(contextOwnedByExterior, _guard.database(),
                                   aql::QueryString(query), std::move(bindVars),
                                   std::move(opts), arangodb::aql::PART_MAIN);
  _query->prepare(registry);
  TRI_ASSERT(_query->state() == aql::QueryExecutionState::ValueType::EXECUTION);

  // we replaced the rocksdb export cursor with a stream AQL query
  // for this case we need to support printing the collection "count"
  if (_query->optionsSlice().hasKey("exportCollection")) {
    std::string cname = _query->optionsSlice().get("exportCollection").copyString();
    TRI_ASSERT(_query->trx()->status() == transaction::Status::RUNNING);
    OperationResult opRes = _query->trx()->count(cname, transaction::CountType::Normal);
    if (opRes.fail()) {
      THROW_ARANGO_EXCEPTION(opRes.result);
    }
    _exportCount = opRes.slice().getInt();
    VPackSlice limit = _query->bindParameters()->slice().get("limit");
    if (limit.isInteger()) {
      _exportCount = (std::min)(limit.getInt(), _exportCount);
    }
  }

<<<<<<< HEAD
QueryStreamCursor::~QueryStreamCursor() {
  while (!_queryResults.empty()) {
    _query->engine()->itemBlockManager().returnBlock(
        std::move(_queryResults.front()));
    _queryResults.pop_front();
=======
  if (contextOwnedByExterior) {
    // things break if the Query outlives a V8 transaction
    _stateChangeCb = [this](transaction::Methods& trx, transaction::Status status) {
      if ((status == transaction::Status::COMMITTED || status == transaction::Status::ABORTED) &&
          !this->isUsed()) {
        this->setDeleted();
      }
    };
    if (!_query->trx()->addStatusChangeCallback(&_stateChangeCb)) {
      _stateChangeCb = nullptr;
    }
>>>>>>> 20d5e165
  }
}

QueryStreamCursor::~QueryStreamCursor() {
  if (_query) {  // cursor is canceled or timed-out
    cleanupStateCallback();

    while (!_queryResults.empty()) {
      _query->engine()->_itemBlockManager.returnBlock(std::move(_queryResults.front()));
      _queryResults.pop_front();
    }

    // now remove the continue handler we may have registered in the query
    _query->sharedState()->setContinueCallback();
    // Query destructor will cleanup plan and abort transaction
    _query.reset();
  }
}

void QueryStreamCursor::kill() {
  if (_query) {
    _query->kill();
  }
}

std::pair<ExecutionState, Result> QueryStreamCursor::dump(VPackBuilder& builder,
                                                          std::function<void()> const& ch) {
  TRI_ASSERT(batchSize() > 0);
  LOG_TOPIC(TRACE, Logger::QUERIES) << "executing query " << _id << ": '"
                                    << _query->queryString().extract(1024) << "'";

  // We will get a different RestHandler on every dump, so we need to update the
  // Callback
  std::shared_ptr<SharedQueryState> ss = _query->sharedState();
  ss->setContinueHandler(ch);

  try {
    ExecutionState state = prepareDump();

    if (state == ExecutionState::WAITING) {
      return {ExecutionState::WAITING, TRI_ERROR_NO_ERROR};
    }

    Result res = writeResult(builder);
    if (!res.ok()) {
      return {ExecutionState::DONE, res};
    }
    return {state, res};
  } catch (arangodb::basics::Exception const& ex) {
    this->setDeleted();
    return {ExecutionState::DONE,
            Result(ex.code(), "AQL: " + ex.message() +
                                  QueryExecutionState::toStringWithPrefix(_query->state()))};
  } catch (std::bad_alloc const&) {
    this->setDeleted();
    return {ExecutionState::DONE,
            Result(TRI_ERROR_OUT_OF_MEMORY,
                   TRI_errno_string(TRI_ERROR_OUT_OF_MEMORY) +
                       QueryExecutionState::toStringWithPrefix(_query->state()))};
  } catch (std::exception const& ex) {
    this->setDeleted();
    return {ExecutionState::DONE,
            Result(TRI_ERROR_INTERNAL,
                   ex.what() + QueryExecutionState::toStringWithPrefix(_query->state()))};
  } catch (...) {
    this->setDeleted();
    return {ExecutionState::DONE,
            Result(TRI_ERROR_INTERNAL,
                   TRI_errno_string(TRI_ERROR_INTERNAL) +
                       QueryExecutionState::toStringWithPrefix(_query->state()))};
  }
}

Result QueryStreamCursor::dumpSync(VPackBuilder& builder) {
  TRI_ASSERT(batchSize() > 0);
  LOG_TOPIC(TRACE, Logger::QUERIES) << "executing query " << _id << ": '"
                                    << _query->queryString().extract(1024) << "'";

  std::shared_ptr<SharedQueryState> ss = _query->sharedState();
  // We will get a different RestHandler on every dump, so we need to update the
  // Callback
  ss->setContinueCallback();

  try {
    aql::ExecutionEngine* engine = _query->engine();
    TRI_ASSERT(engine != nullptr);

    std::unique_ptr<AqlItemBlock> value;

    ExecutionState state = ExecutionState::WAITING;

    while (state == ExecutionState::WAITING) {
      state = prepareDump();
      if (state == ExecutionState::WAITING) {
        ss->waitForAsyncResponse();
      }
    }

    return writeResult(builder);
  } catch (arangodb::basics::Exception const& ex) {
    this->setDeleted();
    return Result(ex.code(), "AQL: " + ex.message() +
                                 QueryExecutionState::toStringWithPrefix(_query->state()));
  } catch (std::bad_alloc const&) {
    this->setDeleted();
    return Result(TRI_ERROR_OUT_OF_MEMORY,
                  TRI_errno_string(TRI_ERROR_OUT_OF_MEMORY) +
                      QueryExecutionState::toStringWithPrefix(_query->state()));
  } catch (std::exception const& ex) {
    this->setDeleted();
    return Result(TRI_ERROR_INTERNAL,
                  ex.what() + QueryExecutionState::toStringWithPrefix(_query->state()));
  } catch (...) {
    this->setDeleted();
    return Result(TRI_ERROR_INTERNAL,
                  TRI_errno_string(TRI_ERROR_INTERNAL) +
                      QueryExecutionState::toStringWithPrefix(_query->state()));
  }
}

Result QueryStreamCursor::writeResult(VPackBuilder& builder) {
  try {
    VPackOptions const* oldOptions = builder.options;
    TRI_DEFER(builder.options = oldOptions);
    VPackOptions options = VPackOptions::Defaults;
    options.buildUnindexedArrays = true;
    options.buildUnindexedObjects = true;
    options.escapeUnicode = true;
    builder.options = &options;
    // reserve some space in Builder to avoid frequent reallocs
    builder.reserve(16 * 1024);
    builder.add("result", VPackValue(VPackValueType::Array, true));

    aql::ExecutionEngine* engine = _query->engine();
    TRI_ASSERT(engine != nullptr);
    // this is the RegisterId our results can be found in
    RegisterId const resultRegister = engine->resultRegister();

    size_t rowsWritten = 0;
    while (rowsWritten < batchSize() && !_queryResults.empty()) {
      std::unique_ptr<AqlItemBlock>& block = _queryResults.front();
      TRI_ASSERT(_queryResultPos < block->size());

      while (rowsWritten < batchSize() && _queryResultPos < block->size()) {
        AqlValue const& value = block->getValueReference(_queryResultPos, resultRegister);
        if (!value.isEmpty()) {  // ignore empty blocks (e.g. from UpdateBlock)
          value.toVelocyPack(_query->trx(), builder, false);
          ++rowsWritten;
        }
        ++_queryResultPos;
      }

      if (_queryResultPos == block->size()) {
        // get next block
        TRI_ASSERT(_queryResultPos == block->size());
        engine->itemBlockManager().returnBlock(std::move(block));
        _queryResults.pop_front();
        _queryResultPos = 0;
      }
    }

    TRI_ASSERT(_queryResults.empty() || _queryResultPos < _queryResults.front()->size());

    builder.close();  // result

    // If there is a block left, there's at least one row left in it. On the
    // other hand, we rely on the caller to have fetched more than batchSize()
    // result rows if possible!
    bool hasMore = !_queryResults.empty();

    builder.add("hasMore", VPackValue(hasMore));
    if (hasMore) {
      builder.add("id", VPackValue(std::to_string(id())));
    }
    if (_exportCount >= 0) {  // this is coming from /_api/export
      builder.add("count", VPackValue(_exportCount));
    }
    builder.add("cached", VPackValue(false));

    if (!hasMore) {
      std::shared_ptr<SharedQueryState> ss = _query->sharedState();
      ss->setContinueCallback();

      // cleanup before transaction is committet
      cleanupStateCallback();

      QueryResult result;
      ExecutionState state = _query->finalize(result);  // will commit transaction
      while (state == ExecutionState::WAITING) {
        ss->waitForAsyncResponse();
        state = _query->finalize(result);
      }
      if (result.extra && result.extra->slice().isObject()) {
        builder.add("extra", result.extra->slice());
      }
      _query.reset();
      TRI_ASSERT(_queryResults.empty());
      this->setDeleted();
    }
  } catch (arangodb::basics::Exception const& ex) {
    this->setDeleted();
    return Result(ex.code(), "AQL: " + ex.message() +
                                 QueryExecutionState::toStringWithPrefix(_query->state()));
  } catch (std::bad_alloc const&) {
    this->setDeleted();
    return Result(TRI_ERROR_OUT_OF_MEMORY,
                  TRI_errno_string(TRI_ERROR_OUT_OF_MEMORY) +
                      QueryExecutionState::toStringWithPrefix(_query->state()));
  } catch (std::exception const& ex) {
    this->setDeleted();
    return Result(TRI_ERROR_INTERNAL,
                  ex.what() + QueryExecutionState::toStringWithPrefix(_query->state()));
  } catch (...) {
    this->setDeleted();
    return Result(TRI_ERROR_INTERNAL,
                  TRI_errno_string(TRI_ERROR_INTERNAL) +
                      QueryExecutionState::toStringWithPrefix(_query->state()));
  }

  return TRI_ERROR_NO_ERROR;
}

std::shared_ptr<transaction::Context> QueryStreamCursor::context() const {
  return _query->trx()->transactionContext();
}

ExecutionState QueryStreamCursor::prepareDump() {
  aql::ExecutionEngine* engine = _query->engine();
  TRI_ASSERT(engine != nullptr);

  size_t numBufferedRows = 0;
  for (auto const& it : _queryResults) {
    numBufferedRows += it->size();
  }
  numBufferedRows -= _queryResultPos;

  ExecutionState state = ExecutionState::HASMORE;
  // We want to fill a result of batchSize if possible and have at least
  // one row left (or be definitively DONE) to set "hasMore" reliably.
  while (state != ExecutionState::DONE && numBufferedRows <= batchSize()) {
    std::unique_ptr<AqlItemBlock> resultBlock;
    std::tie(state, resultBlock) = engine->getSome(batchSize());
    if (state == ExecutionState::WAITING) {
      break;
    }
    // resultBlock == nullptr => ExecutionState::DONE
    TRI_ASSERT(resultBlock != nullptr || state == ExecutionState::DONE);

    if (resultBlock != nullptr) {
      numBufferedRows += resultBlock->size();
      _queryResults.push_back(std::move(resultBlock));
    }
  }

  if (state == ExecutionState::WAITING) {
    // TODO add all results to the builder before going to sleep
  }

  return state;
}

void QueryStreamCursor::cleanupStateCallback() {
  TRI_ASSERT(_query);
  transaction::Methods* trx = _query->trx();
  if (trx && _stateChangeCb) {
    trx->removeStatusChangeCallback(&_stateChangeCb);
  }
}<|MERGE_RESOLUTION|>--- conflicted
+++ resolved
@@ -180,13 +180,6 @@
     }
   }
 
-<<<<<<< HEAD
-QueryStreamCursor::~QueryStreamCursor() {
-  while (!_queryResults.empty()) {
-    _query->engine()->itemBlockManager().returnBlock(
-        std::move(_queryResults.front()));
-    _queryResults.pop_front();
-=======
   if (contextOwnedByExterior) {
     // things break if the Query outlives a V8 transaction
     _stateChangeCb = [this](transaction::Methods& trx, transaction::Status status) {
@@ -198,7 +191,6 @@
     if (!_query->trx()->addStatusChangeCallback(&_stateChangeCb)) {
       _stateChangeCb = nullptr;
     }
->>>>>>> 20d5e165
   }
 }
 
@@ -207,7 +199,7 @@
     cleanupStateCallback();
 
     while (!_queryResults.empty()) {
-      _query->engine()->_itemBlockManager.returnBlock(std::move(_queryResults.front()));
+      _query->engine()->itemBlockManager().returnBlock(std::move(_queryResults.front()));
       _queryResults.pop_front();
     }
 
