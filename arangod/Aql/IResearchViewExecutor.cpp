--- conflicted
+++ resolved
@@ -101,27 +101,14 @@
 ///////////////////////////////////////////////////////////////////////////////
 
 IResearchViewExecutorInfos::IResearchViewExecutorInfos(
-<<<<<<< HEAD
-    ExecutorInfos&& infos, std::shared_ptr<const IResearchView::Snapshot> reader,
-    OutRegisters outRegisters, std::vector<RegisterId> scoreRegisters,
-    Query& query, std::vector<Scorer> const& scorers,
+    std::shared_ptr<const IResearchView::Snapshot> reader, OutRegisters outRegisters,
+    std::vector<RegisterId> scoreRegisters, Query& query, std::vector<Scorer> const& scorers,
     std::pair<arangodb::iresearch::IResearchViewSort const*, size_t> sort,
-=======
-    std::shared_ptr<const IResearchView::Snapshot> reader, RegisterId firstOutputRegister,
-    RegisterId numScoreRegisters, Query& query, std::vector<Scorer> const& scorers,
-    std::pair<arangodb::iresearch::IResearchViewSort const*, size_t> const& sort,
->>>>>>> bb9f53eb
     IResearchViewStoredValues const& storedValues, ExecutionPlan const& plan,
     Variable const& outVariable, aql::AstNode const& filterCondition,
     std::pair<bool, bool> volatility, IResearchViewExecutorInfos::VarInfoMap const& varInfoMap,
     int depth, IResearchViewNode::ViewValuesRegisters&& outNonMaterializedViewRegs)
-<<<<<<< HEAD
-    : ExecutorInfos(std::move(infos)),
-      _scoreRegisters(std::move(scoreRegisters)),
-=======
-    : _firstOutputRegister(firstOutputRegister),
-      _numScoreRegisters(numScoreRegisters),
->>>>>>> bb9f53eb
+    : _scoreRegisters(std::move(scoreRegisters)),
       _reader(std::move(reader)),
       _query(query),
       _scorers(scorers),
@@ -137,33 +124,20 @@
       _depth(depth),
       _outNonMaterializedViewRegs(std::move(outNonMaterializedViewRegs)) {
   TRI_ASSERT(_reader != nullptr);
-<<<<<<< HEAD
-=======
-}
-
-RegisterId IResearchViewExecutorInfos::getOutputRegister() const noexcept {
-  return _firstOutputRegister + getNumScoreRegisters();
-}
-
-RegisterId IResearchViewExecutorInfos::getNumScoreRegisters() const noexcept {
-  return _numScoreRegisters;
-}
->>>>>>> bb9f53eb
-
-  std::visit(
-      overload{
-          [&](aql::IResearchViewExecutorInfos::MaterializeRegisters regs) {
-            std::tie(documentOutReg, collectionPointerReg) =
-                std::pair{regs.documentOutReg, 0};
-          },
-          [&](aql::IResearchViewExecutorInfos::LateMaterializeRegister regs) {
-            std::tie(documentOutReg, collectionPointerReg) =
-                std::pair{regs.documentOutReg, regs.collectionOutReg};
-          },
-          [&](aql::IResearchViewExecutorInfos::NoMaterializeRegisters) {
-            std::tie(documentOutReg, collectionPointerReg) = std::pair{0, 0};
-          }},
-      outRegisters);
+  std::visit(overload{[&](aql::IResearchViewExecutorInfos::MaterializeRegisters regs) {
+                        std::tie(documentOutReg, collectionPointerReg) =
+                            std::pair{regs.documentOutReg, aql::RegisterPlan::MaxRegisterId};
+                      },
+                      [&](aql::IResearchViewExecutorInfos::LateMaterializeRegister regs) {
+                        std::tie(documentOutReg, collectionPointerReg) =
+                            std::pair{regs.documentOutReg, regs.collectionOutReg};
+                      },
+                      [&](aql::IResearchViewExecutorInfos::NoMaterializeRegisters) {
+                        std::tie(documentOutReg, collectionPointerReg) =
+                            std::pair{aql::RegisterPlan::MaxRegisterId,
+                                      aql::RegisterPlan::MaxRegisterId};
+                      }},
+             outRegisters);
 }
 
 IResearchViewNode::ViewValuesRegisters const& IResearchViewExecutorInfos::getOutNonMaterializedViewRegs() const noexcept {
@@ -436,7 +410,8 @@
         static_cast<Impl&>(*this).reset();
       }
 
-      ReadContext ctx(infos().getDocumentRegister(), infos().getCollectionRegister(), _inputRow, output);
+      ReadContext ctx(infos().getDocumentRegister(),
+                      infos().getCollectionRegister(), _inputRow, output);
       documentWritten = next(ctx);
 
       if (documentWritten) {
@@ -620,7 +595,6 @@
 template <arangodb::iresearch::MaterializeType, typename>
 bool IResearchViewExecutorBase<Impl, Traits>::writeLocalDocumentId(
     ReadContext& ctx, LocalDocumentId const& documentId, LogicalCollection const& collection) {
-
   // we will need collection Id also as View could produce documents from multiple collections
   if (ADB_LIKELY(documentId.isSet())) {
     {
@@ -680,8 +654,8 @@
   TRI_ASSERT(documentId.isSet());
   if constexpr (Traits::MaterializeType == MaterializeType::Materialize) {
     // read document from underlying storage engine, if we got an id
-    if (ADB_UNLIKELY(!collection.readDocumentWithCallback(infos().getQuery().trx(),
-                                                          documentId, ctx.getDocumentCallback()))) {
+    if (ADB_UNLIKELY(!collection.readDocumentWithCallback(infos().getQuery().trx(), documentId,
+                                                          ctx.getDocumentCallback()))) {
       return false;
     }
   } else if constexpr ((Traits::MaterializeType & MaterializeType::LateMaterialize) ==
@@ -705,10 +679,7 @@
     }
   } else if constexpr (Traits::MaterializeType == MaterializeType::NotMaterialize &&
                        !Traits::Ordered) {
-    AqlValue v(VPackSlice::noneSlice());
-    AqlValueGuard guard{v, true};
-
-    ctx.outputRow.moveValueInto(infos().getDocumentRegister(), ctx.inputRow, guard);
+    ctx.outputRow.copyRow(ctx.inputRow);
   }
   // in the ordered case we have to write scores as well as a document
   if constexpr (Traits::Ordered) {
