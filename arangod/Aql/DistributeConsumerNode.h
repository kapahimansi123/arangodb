--- conflicted
+++ resolved
@@ -91,12 +91,8 @@
     THROW_ARANGO_EXCEPTION_MESSAGE(TRI_ERROR_INTERNAL, "DistributeConsumerNode cannot be estimated");
   }
 
-<<<<<<< HEAD
-  void cloneRegisterPlan(ScatterNode* dependency);
-
-=======
-  [[nodiscard]] auto getOutputVariables() const -> VariableIdSet final;
->>>>>>> f77b5e62
+  void cloneRegisterPlan(ExecutionNode* dependency);
+ 
  protected:
   void toVelocyPackHelperInternal(arangodb::velocypack::Builder& nodes, unsigned flags,
                                   std::unordered_set<ExecutionNode const*>& seen) const;
