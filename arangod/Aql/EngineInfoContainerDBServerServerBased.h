--- conflicted
+++ resolved
@@ -145,6 +145,8 @@
   // Insert a GraphNode that needs to generate TraverserEngines on
   // the DBServers. The GraphNode itself will retain on the coordinator.
   void addGraphNode(GraphNode* node, bool pushToSingleServer);
+
+  void addUpsertNode(UpsertNode const* node);
 
  private:
 
@@ -178,13 +180,7 @@
   std::vector<futures::Future<network::Response>> cleanupEngines(
       ErrorCode errorCode, std::string const& dbname, aql::ServerQueryIdList& serverQueryIds) const;
 
-
-<<<<<<< HEAD
-  void addUpsertNode(UpsertNode* node);
-
- private:
-=======
->>>>>>> 018cbb40
+ private:
   // Insert the Locking information into the message to be send to DBServers
   void addLockingPart(arangodb::velocypack::Builder& builder, ServerID const& server) const;
 
