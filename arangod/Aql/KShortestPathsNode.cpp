--- conflicted
+++ resolved
@@ -51,7 +51,8 @@
 using namespace arangodb::graph;
 
 namespace {
-static void parseNodeInput(AstNode const* node, std::string& id, Variable const*& variable, char const* part) {
+static void parseNodeInput(AstNode const* node, std::string& id,
+                           Variable const*& variable, char const* part) {
   switch (node->type) {
     case NODE_TYPE_REFERENCE:
       variable = static_cast<Variable*>(node->getData());
@@ -59,8 +60,9 @@
       break;
     case NODE_TYPE_VALUE:
       if (node->value.type != VALUE_TYPE_STRING) {
-        THROW_ARANGO_EXCEPTION_MESSAGE(TRI_ERROR_QUERY_PARSE,
-                                       std::string("invalid ") + part + " vertex. Must either be "
+        THROW_ARANGO_EXCEPTION_MESSAGE(
+            TRI_ERROR_QUERY_PARSE, std::string("invalid ") + part +
+                                       " vertex. Must either be "
                                        "an _id string or an object with _id.");
       }
       variable = nullptr;
@@ -68,8 +70,9 @@
       break;
     default:
       THROW_ARANGO_EXCEPTION_MESSAGE(TRI_ERROR_QUERY_PARSE,
-                                     std::string("invalid ") + part + " vertex. Must either be an "
-                                     "_id string or an object with _id.");
+                                     std::string("invalid ") + part +
+                                         " vertex. Must either be an "
+                                         "_id string or an object with _id.");
   }
 }
 static KShortestPathsExecutorInfos::InputVertex prepareVertexInput(KShortestPathsNode const* node,
@@ -142,19 +145,14 @@
 /// @brief Internal constructor to clone the node.
 KShortestPathsNode::KShortestPathsNode(
     ExecutionPlan* plan, size_t id, TRI_vocbase_t* vocbase,
-    TRI_edge_direction_e defaultDirection,
     std::vector<std::unique_ptr<Collection>> const& edgeColls,
     std::vector<std::unique_ptr<Collection>> const& vertexColls,
     TRI_edge_direction_e defaultDirection,
     std::vector<TRI_edge_direction_e> const& directions, Variable const* inStartVariable,
     std::string const& startVertexId, Variable const* inTargetVariable,
     std::string const& targetVertexId, std::unique_ptr<BaseOptions> options)
-<<<<<<< HEAD
     : GraphNode(plan, id, vocbase, edgeColls, vertexColls, defaultDirection,
                 directions, std::move(options)),
-=======
-    : GraphNode(plan, id, vocbase, defaultDirection, edgeColls, vertexColls, directions, std::move(options)),
->>>>>>> 48663a1b
       _pathOutVariable(nullptr),
       _inStartVariable(inStartVariable),
       _startVertexId(startVertexId),
@@ -216,13 +214,13 @@
 
   // Filter Condition Parts
   TRI_ASSERT(base.hasKey("fromCondition"));
-  // the plan's AST takes ownership of the newly created AstNode, so this is safe
-  // cppcheck-suppress *
+  // the plan's AST takes ownership of the newly created AstNode, so this is
+  // safe cppcheck-suppress *
   _fromCondition = new AstNode(plan->getAst(), base.get("fromCondition"));
 
   TRI_ASSERT(base.hasKey("toCondition"));
-  // the plan's AST takes ownership of the newly created AstNode, so this is safe
-  // cppcheck-suppress *
+  // the plan's AST takes ownership of the newly created AstNode, so this is
+  // safe cppcheck-suppress *
   _toCondition = new AstNode(plan->getAst(), base.get("toCondition"));
 }
 
@@ -303,14 +301,9 @@
   TRI_ASSERT(!_optionsBuilt);
   auto oldOpts = static_cast<ShortestPathOptions*>(options());
   std::unique_ptr<BaseOptions> tmp = std::make_unique<ShortestPathOptions>(*oldOpts);
-<<<<<<< HEAD
   auto c = std::make_unique<KShortestPathsNode>(plan, _id, _vocbase, _edgeColls,
                                                 _vertexColls, _defaultDirection,
                                                 _directions, _inStartVariable,
-=======
-  auto c = std::make_unique<KShortestPathsNode>(plan, _id, _vocbase, _defaultDirection, _edgeColls,
-                                                _vertexColls, _directions, _inStartVariable,
->>>>>>> 48663a1b
                                                 _startVertexId, _inTargetVariable,
                                                 _targetVertexId, std::move(tmp));
   if (usesPathOutVariable()) {
