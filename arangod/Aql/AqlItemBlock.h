////////////////////////////////////////////////////////////////////////////////
/// DISCLAIMER
///
/// Copyright 2014-2016 ArangoDB GmbH, Cologne, Germany
/// Copyright 2004-2014 triAGENS GmbH, Cologne, Germany
///
/// Licensed under the Apache License, Version 2.0 (the "License");
/// you may not use this file except in compliance with the License.
/// You may obtain a copy of the License at
///
///     http://www.apache.org/licenses/LICENSE-2.0
///
/// Unless required by applicable law or agreed to in writing, software
/// distributed under the License is distributed on an "AS IS" BASIS,
/// WITHOUT WARRANTIES OR CONDITIONS OF ANY KIND, either express or implied.
/// See the License for the specific language governing permissions and
/// limitations under the License.
///
/// Copyright holder is ArangoDB GmbH, Cologne, Germany
///
/// @author Max Neunhoeffer
////////////////////////////////////////////////////////////////////////////////

#ifndef ARANGOD_AQL_AQL_ITEM_BLOCK_H
#define ARANGOD_AQL_AQL_ITEM_BLOCK_H 1

#include "Aql/AqlValue.h"
#include "Aql/Range.h"
#include "Aql/ResourceUsage.h"
#include "Aql/types.h"
#include "Basics/Common.h"

#include <utility>

namespace arangodb {
namespace aql {
class AqlItemBlockManager;
class BlockCollector;
class SharedAqlItemBlockPtr;

// an <AqlItemBlock> is a <nrItems>x<nrRegs> vector of <AqlValue>s (not
// pointers). The size of an <AqlItemBlock> is the number of items.
// Entries in a given column (i.e. all the values of a given register
// for all items in the block) have the same type and belong to the
// same collection (if they are of type SHAPED). The document collection
// for a particular column is accessed via <getDocumentCollection>,
// and the entire array of document collections is accessed by
// <getDocumentCollections>. There is no access to an entire item, only
// access to particular registers of an item (via getValue).
//
// An AqlItemBlock is responsible to explicitly destroy all the
// <AqlValue>s it contains at destruction time. It is however allowed
// that multiple of the <AqlValue>s in it are pointing to identical
// structures, and thus must be destroyed only once for all identical
// copies. Furthermore, when parts of an AqlItemBlock are handed on
// to another AqlItemBlock, then the <AqlValue>s inside must be copied
// (deep copy) to make the blocks independent.

class AqlItemBlock {
  friend class AqlItemBlockManager;
  friend class BlockCollector;
  friend class SharedAqlItemBlockPtr;

 public:
  AqlItemBlock() = delete;
  AqlItemBlock(AqlItemBlock const&) = delete;
  AqlItemBlock& operator=(AqlItemBlock const&) = delete;

  /// @brief create the block
  AqlItemBlock(AqlItemBlockManager&, size_t nrItems, RegisterId nrRegs);

  void initFromSlice(arangodb::velocypack::Slice);

 protected:
  /// @brief destroy the block
  /// Should only ever be deleted by AqlItemManager::returnBlock, so the
  /// destructor is protected.
  ~AqlItemBlock() {
    TRI_ASSERT(_refCount == 0);
    destroy();
    decreaseMemoryUsage(sizeof(AqlValue) * _nrItems * internalNrRegs());
  }

 private:
  void destroy() noexcept;

  ResourceMonitor& resourceMonitor() noexcept;

  inline void increaseMemoryUsage(size_t value) {
    resourceMonitor().increaseMemoryUsage(value);
  }

  inline void decreaseMemoryUsage(size_t value) noexcept {
    resourceMonitor().decreaseMemoryUsage(value);
  }

 public:
  /// @brief getValue, get the value of a register
  inline AqlValue getValue(size_t index, RegisterId varNr) const {
    return _data[getAddress(index, varNr)];
  }

  /// @brief getValue, get the value of a register by reference
  inline AqlValue const& getValueReference(size_t index, RegisterId varNr) const {
    return _data[getAddress(index, varNr)];
  }

  /// @brief setValue, set the current value of a register
  inline void setValue(size_t index, RegisterId varNr, AqlValue const& value) {
    TRI_ASSERT(_data[getAddress(index, varNr)].isEmpty());

    // First update the reference count, if this fails, the value is empty
    if (value.requiresDestruction()) {
      if (++_valueCount[value] == 1) {
        size_t mem = value.memoryUsage();
        increaseMemoryUsage(mem);
      }
    }

    _data[getAddress(index, varNr)] = value;
  }

  /// @brief emplaceValue, set the current value of a register, constructing
  /// it in place
  template <typename... Args>
  // std::enable_if_t<!(std::is_same<AqlValue,std::decay_t<Args>>::value || ...), void>
  void emplaceValue(size_t index, RegisterId varNr, Args&&... args) {
    auto address = getAddress(index, varNr);
    AqlValue* p = &_data[address];
    TRI_ASSERT(p->isEmpty());
    // construct the AqlValue in place
    AqlValue* value;
    try {
      value = new (p) AqlValue(std::forward<Args>(args)...);
    } catch (...) {
      // clean up the cell
      _data[address].erase();
      throw;
    }

    try {
      // Now update the reference count, if this fails, we'll roll it back
      if (value->requiresDestruction()) {
        if (++_valueCount[*value] == 1) {
          increaseMemoryUsage(value->memoryUsage());
        }
      }
    } catch (...) {
      // invoke dtor
      value->~AqlValue();
      // TODO - instead of disabling it completly we could you use
      // a constexpr if() with c++17
      _data[address].destroy();
      throw;
    }
  }

  /// @brief eraseValue, erase the current value of a register and freeing it
  /// if this was the last reference to the value
  /// use with caution only in special situations when it can be ensured that
  /// no one else will be pointing to the same value
  void destroyValue(size_t index, RegisterId varNr) {
    auto& element = _data[getAddress(index, varNr)];

    if (element.requiresDestruction()) {
      auto it = _valueCount.find(element);

      if (it != _valueCount.end()) {
        if (--(it->second) == 0) {
          decreaseMemoryUsage(element.memoryUsage());
          _valueCount.erase(it);
          element.destroy();
          return;  // no need for an extra element.erase() in this case
        }
      }
    }

    element.erase();
  }

  /// @brief eraseValue, erase the current value of a register not freeing it
  /// this is used if the value is stolen and later released from elsewhere
  void eraseValue(size_t index, RegisterId varNr) {
    auto& element = _data[getAddress(index, varNr)];

    if (element.requiresDestruction()) {
      auto it = _valueCount.find(element);

      if (it != _valueCount.end()) {
        if (--(it->second) == 0) {
          decreaseMemoryUsage(element.memoryUsage());
          try {
            _valueCount.erase(it);
          } catch (...) {
          }
        }
      }
    }

    element.erase();
  }

  /// @brief eraseValue, erase the current value of all values, not freeing
  /// them. this is used if the value is stolen and later released from
  /// elsewhere
  void eraseAll() {
    for (size_t i = 0; i < numEntries(); i++) {
      auto& it = _data[i];
      if (!it.isEmpty()) {
        it.erase();
      }
    }

    for (auto const& it : _valueCount) {
      if (it.second > 0) {
        decreaseMemoryUsage(it.first.memoryUsage());
      }
    }
    _valueCount.clear();
  }

  void copyValuesFromFirstRow(size_t currentRow, RegisterId curRegs) {
    TRI_ASSERT(currentRow > 0);

    if (curRegs == 0) {
      // nothing to do
      return;
    }
    TRI_ASSERT(currentRow < _nrItems);
    TRI_ASSERT(curRegs <= _nrRegs);

    copyValuesFromRow(currentRow, curRegs, 0);
  }

  void copyValuesFromRow(size_t currentRow, RegisterId curRegs, size_t fromRow) {
    TRI_ASSERT(currentRow != fromRow);

    for (RegisterId i = 0; i < curRegs; i++) {
      auto currentAddress = getAddress(currentRow, i);
      auto fromAddress = getAddress(fromRow, i);
      if (_data[currentAddress].isEmpty()) {
        // First update the reference count, if this fails, the value is empty
        if (_data[fromAddress].requiresDestruction()) {
          ++_valueCount[_data[fromAddress]];
        }
        TRI_ASSERT(_data[currentAddress].isEmpty());
        _data[currentAddress] = _data[fromAddress];
      }
    }
    // Copy over subqueryDepth
    copySubqueryDepth(currentRow, fromRow);
  }

  void copyValuesFromRow(size_t currentRow,
                         std::unordered_set<RegisterId> const& regs, size_t fromRow) {
    TRI_ASSERT(currentRow != fromRow);

    for (auto const reg : regs) {
      TRI_ASSERT(reg < getNrRegs());
      if (getValueReference(currentRow, reg).isEmpty()) {
        // First update the reference count, if this fails, the value is empty
        if (getValueReference(fromRow, reg).requiresDestruction()) {
          ++_valueCount[getValueReference(fromRow, reg)];
        }
        _data[getAddress(currentRow, reg)] = getValueReference(fromRow, reg);
      }
    }
    // Copy over subqueryDepth
    copySubqueryDepth(currentRow, fromRow);
  }

  /// @brief valueCount
  /// this is used if the value is stolen and later released from elsewhere
  uint32_t valueCount(AqlValue const& v) const {
    auto it = _valueCount.find(v);

    if (it == _valueCount.end()) {
      return 0;
    }
    return it->second;
  }

  /// @brief steal, steal an AqlValue from an AqlItemBlock, it will never free
  /// the same value again. Note that once you do this for a single AqlValue
  /// you should delete the AqlItemBlock soon, because the stolen AqlValues
  /// might be deleted at any time!
  void steal(AqlValue const& value) {
    if (value.requiresDestruction()) {
      if (_valueCount.erase(value)) {
        decreaseMemoryUsage(value.memoryUsage());
      }
    }
  }

  /// @brief getter for _nrRegs
  inline RegisterId getNrRegs() const noexcept { return _nrRegs; }

  /// @brief getter for _nrItems
  inline size_t size() const noexcept { return _nrItems; }

  /// @brief Number of entries in the matrix. If this changes, the memory usage
  /// must be / in- or decreased appropriately as well.
  /// All entries _data[i] for numEntries() <= i < _data.size() always have to
  /// be erased, i.e. empty / none!
  inline size_t numEntries() const { return internalNrRegs() * _nrItems; }

  inline size_t capacity() const noexcept { return _data.capacity(); }

  /// @brief shrink the block to the specified number of rows
  /// the superfluous rows are cleaned
  void shrink(size_t nrItems);

  /// @brief rescales the block to the specified dimensions
  /// note that the block should be empty before rescaling to prevent
  /// losses of still managed AqlValues
  void rescale(size_t nrItems, RegisterId nrRegs);

  /// @brief clears out some columns (registers), this deletes the values if
  /// necessary, using the reference count.
  void clearRegisters(std::unordered_set<RegisterId> const& toClear);

  /// @brief slice/clone, this does a deep copy of all entries
  SharedAqlItemBlockPtr slice(size_t from, size_t to) const;

  /// @brief create an AqlItemBlock with a single row, with copies of the
  /// specified registers from the current block
  SharedAqlItemBlockPtr slice(size_t row, std::unordered_set<RegisterId> const& registers,
                              RegisterCount newNrRegs) const;

  /// @brief slice/clone chosen rows for a subset, this does a deep copy
  /// of all entries
  SharedAqlItemBlockPtr slice(std::vector<size_t> const& chosen, size_t from, size_t to) const;

  /// @brief steal for a subset, this does not copy the entries, rather,
  /// it remembers which it has taken. This is stored in the
  /// this AqlItemBlock. It is highly recommended to delete it right
  /// after this operation, because it is unclear, when the values
  /// to which our AqlValues point will vanish.
  SharedAqlItemBlockPtr steal(std::vector<size_t> const& chosen, size_t from, size_t to);

  /// @brief toJson, transfer a whole AqlItemBlock to Json, the result can
  /// be used to recreate the AqlItemBlock via the Json constructor
  void toVelocyPack(transaction::Methods* trx, arangodb::velocypack::Builder&) const;

  /// @brief test if the given row is a shadow row and conveys subquery
  /// information only. It should not be handed to any non-subquery executor.
  bool isShadowRow(size_t row) const {
    /// This value is only filled for shadowRows.
    /// And it is guaranteed to be only filled by numbers this way.
    return _data[getSubqueryDepthAddress(row)].isNumber();
  }

  AqlValue const& getShadowRowDepth(size_t row) const {
    TRI_ASSERT(isShadowRow(row));
    return _data[getSubqueryDepthAddress(row)];
  }

  void setShadowRowDepth(size_t row, AqlValue const& other) {
<<<<<<< HEAD
=======
    TRI_ASSERT(other.isNumber());
>>>>>>> 3f594bd4
    _data[getSubqueryDepthAddress(row)] = other;
    TRI_ASSERT(isShadowRow(row));
  }

  void makeShadowRow(size_t row) {
    TRI_ASSERT(!isShadowRow(row));
    _data[getSubqueryDepthAddress(row)] = AqlValue{VPackSlice::zeroSlice()};
  }

  void makeDataRow(size_t row) {
    TRI_ASSERT(isShadowRow(row));
    _data[getSubqueryDepthAddress(row)] = AqlValue{VPackSlice::noneSlice()};
  }

 protected:
  AqlItemBlockManager& aqlItemBlockManager() noexcept { return _manager; }
  size_t getRefCount() const noexcept { return _refCount; }
  void incrRefCount() const noexcept { ++_refCount; }
  void decrRefCount() const noexcept {
    TRI_ASSERT(_refCount > 0);
    --_refCount;
  }

 private:
  // This includes the amount of internal registers that are not visible to the outside.
  inline size_t internalNrRegs() const noexcept { return _nrRegs + 1; }

  /// @brief get the computed address within the data vector
  inline size_t getAddress(size_t index, RegisterId varNr) const noexcept {
    TRI_ASSERT(index < _nrItems);
    TRI_ASSERT(varNr < _nrRegs);
    return index * internalNrRegs() + varNr + 1;
  }

  inline size_t getSubqueryDepthAddress(size_t index) const noexcept {
    TRI_ASSERT(index < _nrItems);
    return index * internalNrRegs();
  }

  inline void copySubqueryDepth(size_t currentRow, size_t fromRow) {
    auto currentAddress = getSubqueryDepthAddress(currentRow);
    auto fromAddress = getSubqueryDepthAddress(fromRow);
    if (!_data[fromAddress].isEmpty() && _data[currentAddress].isEmpty()) {
      _data[currentAddress] = _data[fromAddress];
    }
  }

  void copySubQueryDepthToOtherBlock(SharedAqlItemBlockPtr& target,
                                     size_t sourceRow, size_t targetRow) const;

 private:
  /// @brief _data, the actual data as a single vector of dimensions _nrItems
  /// times _nrRegs
  std::vector<AqlValue> _data;

  /// @brief _valueCount, since we have to allow for identical AqlValues
  /// in an AqlItemBlock, this map keeps track over which AqlValues we
  /// have in this AqlItemBlock and how often.
  /// setValue above puts values in the map and increases the count if they
  /// are already there, eraseValue decreases the count. One can ask the
  /// count with valueCount.
  std::unordered_map<AqlValue, uint32_t> _valueCount;

  /// @brief _nrItems, number of rows
  size_t _nrItems = 0;

  /// @brief _nrRegs, number of columns
  RegisterId _nrRegs = 0;

  /// @brief manager for this item block
  AqlItemBlockManager& _manager;

  /// @brief number of SharedAqlItemBlockPtr instances. shall be returned to
  /// the _manager when it reaches 0.
  mutable size_t _refCount = 0;
};

}  // namespace aql
}  // namespace arangodb

#endif<|MERGE_RESOLUTION|>--- conflicted
+++ resolved
@@ -356,10 +356,7 @@
   }
 
   void setShadowRowDepth(size_t row, AqlValue const& other) {
-<<<<<<< HEAD
-=======
     TRI_ASSERT(other.isNumber());
->>>>>>> 3f594bd4
     _data[getSubqueryDepthAddress(row)] = other;
     TRI_ASSERT(isShadowRow(row));
   }
