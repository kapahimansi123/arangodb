--- conflicted
+++ resolved
@@ -469,20 +469,6 @@
   return {TRI_ERROR_NO_ERROR};
 }
 
-<<<<<<< HEAD
-void ExecutionBlockImpl<RemoteExecutor>::traceGetSomeRequest(VPackSlice slice,
-                                                             size_t const atMost) {
-  traceRequest("getSome", slice, atMost);
-}
-
-void ExecutionBlockImpl<RemoteExecutor>::traceSkipSomeRequest(VPackSlice slice,
-                                                              size_t const atMost) {
-  traceRequest("skipSome", slice, atMost);
-}
-
-void ExecutionBlockImpl<RemoteExecutor>::traceRequest(const char* rpc, VPackSlice slice,
-                                                      size_t atMost) {
-=======
 void ExecutionBlockImpl<RemoteExecutor>::traceGetSomeRequest(VPackSlice const slice,
                                                              size_t const atMost) {
   using namespace std::string_literals;
@@ -504,7 +490,6 @@
 void ExecutionBlockImpl<RemoteExecutor>::traceRequest(char const* const rpc,
                                                       VPackSlice const slice,
                                                       std::string const& args) {
->>>>>>> 4e86de00
   if (_profile >= PROFILE_LEVEL_TRACE_1) {
     auto const queryId = this->_engine->getQuery()->id();
     auto const remoteQueryId = _queryId;
