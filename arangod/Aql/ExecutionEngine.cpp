////////////////////////////////////////////////////////////////////////////////
/// DISCLAIMER
///
/// Copyright 2014-2017 ArangoDB GmbH, Cologne, Germany
/// Copyright 2004-2014 triAGENS GmbH, Cologne, Germany
///
/// Licensed under the Apache License, Version 2.0 (the "License");
/// you may not use this file except in compliance with the License.
/// You may obtain a copy of the License at
///
///     http://www.apache.org/licenses/LICENSE-2.0
///
/// Unless required by applicable law or agreed to in writing, software
/// distributed under the License is distributed on an "AS IS" BASIS,
/// WITHOUT WARRANTIES OR CONDITIONS OF ANY KIND, either express or implied.
/// See the License for the specific language governing permissions and
/// limitations under the License.
///
/// Copyright holder is ArangoDB GmbH, Cologne, Germany
///
/// @author Jan Steemann
////////////////////////////////////////////////////////////////////////////////

#include "ExecutionEngine.h"

#include "Aql/AqlItemBlock.h"
#include "Aql/AqlResult.h"
#include "Aql/BlocksWithClients.h"
#include "Aql/Collection.h"
#include "Aql/EngineInfoContainerCoordinator.h"
#include "Aql/EngineInfoContainerDBServerServerBased.h"
#include "Aql/ExecutionBlockImpl.h"
#include "Aql/ExecutionNode.h"
#include "Aql/GraphNode.h"
#include "Aql/IdExecutor.h"
#include "Aql/OptimizerRule.h"
#include "Aql/Query.h"
#include "Aql/QueryRegistry.h"
#include "Aql/RemoteExecutor.h"
#include "Aql/ReturnExecutor.h"
#include "Aql/WalkerWorker.h"
#include "Cluster/ClusterComm.h"
#include "Cluster/ServerState.h"
#include "Logger/Logger.h"

using namespace arangodb;
using namespace arangodb::aql;

// @brief Local struct to create the
// information required to build traverser engines
// on DB servers.
struct TraverserEngineShardLists {
  explicit TraverserEngineShardLists(size_t length) {
    // Make sure they all have a fixed size.
    edgeCollections.resize(length);
  }

  ~TraverserEngineShardLists() {}

  // Mapping for edge collections to shardIds.
  // We have to retain the ordering of edge collections, all
  // vectors of these in one run need to have identical size.
  // This is because the conditions to query those edges have the
  // same ordering.
  std::vector<std::vector<ShardID>> edgeCollections;

  // Mapping for vertexCollections to shardIds.
  std::unordered_map<std::string, std::vector<ShardID>> vertexCollections;

#ifdef USE_ENTERPRISE
  std::set<ShardID> inaccessibleShards;
#endif
};

/**
 * @brief Create AQL blocks from a list of ExectionNodes
 * Only works in cluster mode
 *
 * @param nodes The list of Nodes => Blocks
 * @param restrictToShards This query is restricted to those shards
 * @param queryIds A Mapping: RemoteNodeId -> DBServerId -> [snippetId]
 *
 * @return A result containing the error in bad case.
 */
Result ExecutionEngine::createBlocks(std::vector<ExecutionNode*> const& nodes,
                                     std::unordered_set<std::string> const& restrictToShards,
                                     MapRemoteToSnippet const& queryIds) {
  TRI_ASSERT(arangodb::ServerState::instance()->isCoordinator());

  std::unordered_map<ExecutionNode*, ExecutionBlock*> cache;
  RemoteNode* remoteNode = nullptr;

  // We need to traverse the nodes from back to front, the walker collects
  // them in the wrong ordering
  for (auto it = nodes.rbegin(); it != nodes.rend(); ++it) {
    auto en = *it;
    auto const nodeType = en->getType();

    if (nodeType == ExecutionNode::REMOTE) {
      remoteNode = ExecutionNode::castTo<RemoteNode*>(en);
      continue;
    }

    // for all node types but REMOTEs, we create blocks
    auto uptrEb = en->createBlock(*this, cache);

    if (!uptrEb) {
      return {TRI_ERROR_INTERNAL, "illegal node type"};
    }

    // transfers ownership
    // store the pointer to the block
    auto eb = addBlock(std::move(uptrEb));

    for (auto const& dep : en->getDependencies()) {
      auto d = cache.find(dep);

      if (d != cache.end()) {
        // add regular dependencies
        TRI_ASSERT((*d).second != nullptr);
        eb->addDependency((*d).second);
      }
    }

    if (nodeType == ExecutionNode::GATHER) {
      // we found a gather node
      if (remoteNode == nullptr) {
        return {TRI_ERROR_INTERNAL, "expecting a RemoteNode"};
      }

      // now we'll create a remote node for each shard and add it to the
      // gather node (eb->addDependency)
      auto serversForRemote = queryIds.find(remoteNode->id());
      // Planning gone terribly wrong. The RemoteNode does not have a
      // counter-part to fetch data from.
      TRI_ASSERT(serversForRemote != queryIds.end());
      if (serversForRemote == queryIds.end()) {
        return {TRI_ERROR_INTERNAL,
                "Did not find a DBServer to contact for RemoteNode"};
      }

      // use "server:" instead of "shard:" to send query fragments to
      // the correct servers, even after failover or when a follower drops
      // the problem with using the previous shard-based approach was that
      // responsibilities for shards may change at runtime.
      // however, an AQL query must send all requests for the query to the
      // initially used servers.
      // if there is a failover while the query is executing, we must still
      // send all following requests to the same servers, and not the newly
      // responsible servers.
      // otherwise we potentially would try to get data from a query from
      // server B while the query was only instanciated on server A.
      for (auto const& serverToSnippet : serversForRemote->second) {
        std::string const& serverID = serverToSnippet.first;
        for (std::string const& snippetId : serverToSnippet.second) {
          remoteNode->queryId(snippetId);
          remoteNode->server(serverID);
          remoteNode->setDistributeId({""});
          std::unique_ptr<ExecutionBlock> r = remoteNode->createBlock(*this, {});
#ifdef ARANGODB_ENABLE_MAINTAINER_MODE
          auto remoteBlock = dynamic_cast<ExecutionBlockImpl<RemoteExecutor>*>(r.get());
          TRI_ASSERT(remoteBlock->server() == serverID);
          TRI_ASSERT(remoteBlock->ownName() == "");  // NOLINT(readability-container-size-empty)
          TRI_ASSERT(remoteBlock->queryId() == snippetId);
#endif

          TRI_ASSERT(r != nullptr);
          eb->addDependency(r.get());
          addBlock(std::move(r));
        }
      }
    }

    // the last block is always the root
    root(eb);

    // put it into our cache:
    cache.emplace(en, eb);
  }
  return {TRI_ERROR_NO_ERROR};
}

/// @brief create the engine
ExecutionEngine::ExecutionEngine(Query* query, SerializationFormat format)
    : _stats(),
      _itemBlockManager(query->resourceMonitor(), format),
      _blocks(),
      _root(nullptr),
      _query(query),
      _resultRegister(0),
      _initializeCursorCalled(false),
      _wasShutdown(false) {
  _blocks.reserve(8);
}

/// @brief destroy the engine, frees all assigned blocks
ExecutionEngine::~ExecutionEngine() {
  try {
    shutdownSync(TRI_ERROR_INTERNAL);
  } catch (...) {
    // shutdown can throw - ignore it in the destructor
  }

  for (auto& it : _blocks) {
    delete it;
  }
}

struct SingleServerQueryInstanciator final : public WalkerWorker<ExecutionNode> {
  ExecutionEngine& engine;
  ExecutionBlock* root{};
  std::unordered_map<ExecutionNode*, ExecutionBlock*> cache;

  explicit SingleServerQueryInstanciator(ExecutionEngine& engine) noexcept
      : engine(engine) {}

  virtual void after(ExecutionNode* en) override final {
    ExecutionBlock* block = nullptr;
    bool doEmplace = true;
    {
      if (en->getType() == ExecutionNode::TRAVERSAL ||
          en->getType() == ExecutionNode::SHORTEST_PATH ||
          en->getType() == ExecutionNode::K_SHORTEST_PATHS) {
        // We have to prepare the options before we build the block
        ExecutionNode::castTo<GraphNode*>(en)->prepareOptions();
      }
      if (!arangodb::ServerState::instance()->isDBServer()) {
        // do we need to adjust the root node?
        auto const nodeType = en->getType();

        if (nodeType == ExecutionNode::DISTRIBUTE ||
            nodeType == ExecutionNode::SCATTER || nodeType == ExecutionNode::GATHER) {
          THROW_ARANGO_EXCEPTION_MESSAGE(
              TRI_ERROR_INTERNAL,
              "logic error, got cluster node in local query");
        }
        block = engine.addBlock(en->createBlock(engine, cache));
      } else {
        auto const& cached = cache.find(en);
        if (cached != cache.end()) {
          // We allow to have SCATTER, REMOTE and DISTRIBUTE multiple times.
          // But only these.
          // Chances are if you hit a different node here, that you created a loop.
          TRI_ASSERT(en->getType() == ExecutionNode::REMOTE ||
                     en->getType() == ExecutionNode::SCATTER ||
                     en->getType() == ExecutionNode::DISTRIBUTE);
          block = cached->second;
          doEmplace = false;
        } else {
          block = engine.addBlock(en->createBlock(engine, cache));
        }
      }

      if (!en->hasParent()) {
        // yes. found a new root!
        root = block;
      }
    }

    TRI_ASSERT(block != nullptr);
    if (doEmplace) {
      // We have visited this node earlier, so we got it's dependencies
      // Now add dependencies:
      for (auto const& it : en->getDependencies()) {
        auto it2 = cache.find(it);
        TRI_ASSERT(it2 != cache.end());
        TRI_ASSERT(it2->second != nullptr);
        block->addDependency(it2->second);
      }

      cache.emplace(en, block);
    }
  }

  // Override this method for DBServers, there it is now possible to visit the same block twice
  bool done(ExecutionNode* en) override { return false; }
};

// Here is a description of how the instantiation of an execution plan
// works in the cluster. See below for a complete example
//
// The instantiation of this works as follows:
// (0) Variable usage and register planning is done in the global plan
// (1) A walk with subqueries is done on the whole plan
//     The purpose is to plan how many ExecutionEngines we need, where they
//     have to be instantiated and which plan nodes belong to each of them.
//     Such a walk is depth first and visits subqueries after it has visited
//     the dependencies of the subquery node recursively. Whenever the
//     walk passes by a RemoteNode it switches location between coordinator
//     and DBserver and starts a new engine. The nodes of an engine are
//     collected in the after method.
//     This walk results in a list of engines and a list of nodes for
//     each engine. It follows that the order in these lists is as follows:
//     The first engine is the main one on the coordinator, it has id 0.
//     The order of the engines is exactly as they are discovered in the
//     walk. That is, engines closer to the root are earlier and engines
//     in subqueries are later. The nodes in each engine are always
//     done in a way such that a dependency D of a node N is earlier in the
//     list as N, and a subquery node is later in the list than the nodes
//     of the subquery.
// (2) buildEngines is called with that data. It proceeds engine by engine,
//     starting from the back of the list. This means that an engine that
//     is referred to in a RemoteNode (because its nodes are dependencies
//     of that node) are always already instantiated before the RemoteNode
//     is instantiated. The corresponding query ids are collected in a
//     global hash table, for which the key consists of the id of the
//     RemoteNode using the query and the actual query id. For each engine,
//     the nodes are instantiated along the list of nodes for that engine.
//     This means that all dependencies of a node N are already instantiated
//     when N is instantiated. We distinguish the coordinator and the
//     DBserver case. In the former one we have to clone a part of the
//     plan and in the latter we have to send a part to a DBserver via HTTP.
//
// Here is a fully worked out example:
//
// FOR i IN [1,2]
//   FOR d IN coll
//     FILTER d.pass == i
//     LET s = (FOR e IN coll2 FILTER e.name == d.name RETURN e)
//     RETURN {d:d, s:s}
//
// this is optimized to, variable and register planning is done in this plan:
//
//    Singleton
//        ^
//   EnumList [1,2]             Singleton
//        ^                         ^
//     Scatter (2)            Enum coll2
//        ^                         ^
//     Remote              Calc e.name==d.name
//        ^                         ^
//    Enum coll                  Filter (3)
//        ^                         ^
//  Calc d.pass==i               Remote
//        ^                         ^
//     Filter (1)                Gather
//        ^                         ^
//     Remote                    Return
//        ^                         ^
//     Gather                       |
//        ^                         |
//     Subquery  -------------------/
//        ^
//  Calc {d:d, s:s}
//        ^
//      Return (0)
//
// There are 4 engines here, their corresponding root nodes are labelled
// in the above picture in round brackets with the ids of the engine.
// Engines 1 and 3 have to be replicated for each shard of coll or coll2
// respectively, and sent to the right DBserver via HTTP. Engine 0 is the
// main one on the coordinator and engine 2 is a non-main part on the
// coordinator. Recall that the walk goes first to the dependencies before
// it visits the nodes of the subquery. Thus, the walk builds up the lists
// in this order:
//   engine 0: [Remote, Gather, Remote, Gather, Return, Subquery, Calc, Return]
//   engine 1: [Remote, Enum coll, Calc d.pass==i, Filter]
//   engine 2: [Singleton, EnumList [1,2], Scatter]
//   engine 3: [Singleton, Enum coll2, Calc e.name==d.name, Filter]
// buildEngines will then do engines in the order 3, 2, 1, 0 and for each
// of them the nodes from left to right in these lists. In the end, we have
// a proper instantiation of the whole thing.

struct DistributedQueryInstanciator final : public WalkerWorker<ExecutionNode> {
 private:
  EngineInfoContainerCoordinator _coordinatorParts;
  EngineInfoContainerDBServerServerBased _dbserverParts;
  bool _isCoordinator;
  bool const _pushToSingleServer;
  QueryId _lastClosed;
  Query* _query;
  // This is a handle to the last gather node that we see while traversing the
  // plan The guarantee is that we only have the combination `Remote <- Gather
  // <- before` Therefore we will always assert that this is NULLPTR with the
  // only exception of this case.
  GatherNode const* _lastGatherNode;

 public:
  explicit DistributedQueryInstanciator(Query* query, bool pushToSingleServer)
      : _dbserverParts(query),
        _isCoordinator(true),
        _pushToSingleServer(pushToSingleServer),
        _lastClosed(0),
        _query(query),
        _lastGatherNode(nullptr) {
    TRI_ASSERT(_query);
  }

  /// @brief before method for collection of pieces phase
  ///        Collects all nodes on the path and divides them
  ///        into coordinator and dbserver parts
  bool before(ExecutionNode* en) override final {
    auto const nodeType = en->getType();
    if (_isCoordinator) {
      _coordinatorParts.addNode(en);

      switch (nodeType) {
        case ExecutionNode::GATHER:
          _lastGatherNode = ExecutionNode::castTo<GatherNode const*>(en);
          break;
        case ExecutionNode::REMOTE:
          // Flip over to DBServer
          _isCoordinator = false;
          TRI_ASSERT(_lastGatherNode != nullptr);
          _dbserverParts.openSnippet(_lastGatherNode, en->id());
          _lastGatherNode = nullptr;
          break;
        case ExecutionNode::TRAVERSAL:
        case ExecutionNode::SHORTEST_PATH:
        case ExecutionNode::K_SHORTEST_PATHS:
          if (!_pushToSingleServer) {
            _dbserverParts.addGraphNode(ExecutionNode::castTo<GraphNode*>(en));
          }
          break;
        default:
          // Do nothing
          break;
      }
      // lastGatherNode <=> nodeType is gather
      TRI_ASSERT((_lastGatherNode != nullptr) == (nodeType == ExecutionNode::GATHER));
    } else {
      // on dbserver
      _dbserverParts.addNode(en);
      // switch back from DB server to coordinator, if we are not pushing the
      // entire plan to the DB server
      if (ExecutionNode::REMOTE == nodeType) {
        TRI_ASSERT(!_pushToSingleServer);
        _isCoordinator = true;
        _coordinatorParts.openSnippet(en->id());
      }
    }

    // Always return false to not abort searching
    return false;
  }

  void after(ExecutionNode* en) override final {
    if (en->getType() == ExecutionNode::REMOTE) {
      if (_isCoordinator) {
        _lastClosed = _coordinatorParts.closeSnippet();
        _isCoordinator = false;
      } else {
        _dbserverParts.closeSnippet(_lastClosed);
        _isCoordinator = true;
      }
    }
  }

  /// @brief Builds the Engines necessary for the query execution
  ///        For Coordinator Parts:
  ///        * Creates the ExecutionBlocks
  ///        * Injects all Parts but the First one into QueryRegistery
  ///        For DBServer Parts
  ///        * Creates one Query-Entry for each Snippet per Shard (multiple on
  ///        the same DB) Each Snippet knows all details about locking.
  ///        * Only the first snippet does lock the collections.
  ///        other snippets are not responsible for any locking.
  ///        * After this step DBServer-Collections are locked!
  ///
  ///        Error Case:
  ///        * It is guaranteed that all DBServers will be send a request
  ///        to remove query snippets / locks they have locally created.
  ///        * No Engines for this query will remain in the Coordinator
  ///        Registry.
  ///        * In case the Network is broken, all non-reachable DBServers will
  ///        clean out their snippets after a TTL.
  ///        Returns the First Coordinator Engine, the one not in the registry.
  ExecutionEngineResult buildEngines(QueryRegistry* registry) {
    // QueryIds are filled by responses of DBServer parts.
    MapRemoteToSnippet queryIds{};

    auto cleanupGuard = scopeGuard([this, &queryIds]() {
      _dbserverParts.cleanupEngines(ClusterComm::instance(), TRI_ERROR_INTERNAL,
                                    _query->vocbase().name(), queryIds);
    });
    std::unordered_map<size_t, size_t> nodeAliases;
    ExecutionEngineResult res = _dbserverParts.buildEngines(queryIds, nodeAliases);
    if (res.fail()) {
      return res;
    }

    // The coordinator engines cannot decide on lock issues later on,
    // however every engine gets injected the list of locked shards.
    res = _coordinatorParts.buildEngines(_query, registry, _query->vocbase().name(),
                                         _query->queryOptions().shardIds, queryIds);

    if (res.ok()) {
      TRI_ASSERT(_query->engine() != nullptr);
      _query->engine()->_stats.addAliases(std::move(nodeAliases));
      cleanupGuard.cancel();
    }

    return res;
  }
};

std::pair<ExecutionState, Result> ExecutionEngine::initializeCursor(SharedAqlItemBlockPtr&& items,
                                                                    size_t pos) {
  InputAqlItemRow inputRow{CreateInvalidInputRowHint{}};
  if (items != nullptr) {
    inputRow = InputAqlItemRow{std::move(items), pos};
  }
  auto res = _root->initializeCursor(inputRow);
  if (res.first == ExecutionState::WAITING) {
    return res;
  }
  _initializeCursorCalled = true;
  return res;
}

std::pair<ExecutionState, SharedAqlItemBlockPtr> ExecutionEngine::getSome(size_t atMost) {
  if (!_initializeCursorCalled) {
    auto res = initializeCursor(nullptr, 0);
    if (res.first == ExecutionState::WAITING) {
      return {res.first, nullptr};
    }
  }
  return _root->getSome((std::min)(atMost, ExecutionBlock::DefaultBatchSize()));
}

std::pair<ExecutionState, size_t> ExecutionEngine::skipSome(size_t atMost) {
  if (!_initializeCursorCalled) {
    auto res = initializeCursor(nullptr, 0);
    if (res.first == ExecutionState::WAITING) {
      return {res.first, 0};
    }
  }
  return _root->skipSome(atMost);
}

Result ExecutionEngine::shutdownSync(int errorCode) noexcept {
  Result res{TRI_ERROR_INTERNAL};
  ExecutionState state = ExecutionState::WAITING;
  try {
    std::shared_ptr<SharedQueryState> sharedState = _query->sharedState();
    if (sharedState != nullptr) {
      sharedState->setContinueCallback();

      while (state == ExecutionState::WAITING) {
        std::tie(state, res) = shutdown(errorCode);
        if (state == ExecutionState::WAITING) {
          sharedState->waitForAsyncResponse();
        }
      }
    }
  } catch (...) {
    res.reset(TRI_ERROR_INTERNAL);
  }
  return res;
}

/// @brief shutdown, will be called exactly once for the whole query
std::pair<ExecutionState, Result> ExecutionEngine::shutdown(int errorCode) {
  ExecutionState state = ExecutionState::DONE;
  Result res;
  if (_root != nullptr && !_wasShutdown) {
    std::tie(state, res) = _root->shutdown(errorCode);
    if (state == ExecutionState::WAITING) {
      return {state, res};
    }

    // prevent a duplicate shutdown
    _wasShutdown = true;
  }

  return {state, res};
}

/// @brief create an execution engine from a plan
ExecutionEngine* ExecutionEngine::instantiateFromPlan(QueryRegistry* queryRegistry,
                                                      Query* query, ExecutionPlan* plan,
                                                      bool planRegisters) {
  auto role = arangodb::ServerState::instance()->getRole();

  TRI_ASSERT(queryRegistry != nullptr);

  plan->findVarUsage();
  if (planRegisters) {
    plan->planRegisters();
  }

  std::unique_ptr<ExecutionEngine> engine;
  ExecutionBlock* root = nullptr;
#ifdef USE_ENTERPRISE
  bool const pushToSingleServer = plan->hasAppliedRule(
      static_cast<int>(OptimizerRule::RuleLevel::clusterOneShardRule));
#else
  bool const pushToSingleServer = false;
#endif

  if (arangodb::ServerState::isCoordinator(role)) {
    // distributed query
    DistributedQueryInstanciator inst(query, pushToSingleServer);
    plan->root()->walk(inst);

<<<<<<< HEAD
        auto result = inst.buildEngines(queryRegistry);
        if (!result.ok()) {
          THROW_ARANGO_EXCEPTION_MESSAGE(result.errorNumber(), result.errorMessage());
        }
        // Every engine has copied the list of locked shards anyways. Simply
        // throw this list away.
        // TODO: We can save exactly one copy of this list. Or we could
        // potentially replace it by
        // a single shared_ptr and save the copy all along...

        engine = result.engine();
        TRI_ASSERT(engine != nullptr);

        root = engine->root();
        TRI_ASSERT(root != nullptr);

      } catch (std::exception const& e) {
        LOG_TOPIC("bc9d5", ERR, Logger::AQL)
            << "Coordinator query instantiation failed: " << e.what();
        throw;
      }
    } else {
      // instantiate the engine on a local server
      engine = new ExecutionEngine(query, SerializationFormat::SHADOWROWS);
      Instanciator inst(engine);
      plan->root()->walk(inst);
      root = inst.root;
      TRI_ASSERT(root != nullptr);
=======
    auto result = inst.buildEngines(queryRegistry);
    if (!result.ok()) {
      THROW_ARANGO_EXCEPTION_MESSAGE(result.errorNumber(), result.errorMessage());
>>>>>>> bba809be
    }

    engine.reset(result.engine());
    TRI_ASSERT(engine != nullptr);

    root = engine->root();
    TRI_ASSERT(root != nullptr);
  } else {
    // instantiate the engine on a local server
    engine.reset(new ExecutionEngine(query));

    SingleServerQueryInstanciator inst(*engine);
    plan->root()->walk(inst);

    root = inst.root;
    TRI_ASSERT(root != nullptr);
  }

  TRI_ASSERT(root != nullptr);

  // inspect the root block of the query
  if (root->getPlanNode()->getType() == ExecutionNode::RETURN) {
    // it's a return node. now tell it to not copy its results from above,
    // but directly return it. we also need to note the RegisterId the
    // caller needs to look into when fetching the results

    // in short: this avoids copying the return values

    bool const returnInheritedResults = !arangodb::ServerState::isDBServer(role);
    if (returnInheritedResults) {
      auto returnNode = dynamic_cast<ExecutionBlockImpl<IdExecutor<true, void>>*>(root);
      TRI_ASSERT(returnNode != nullptr);
      engine->resultRegister(returnNode->getOutputRegisterId());
    } else {
      auto returnNode = dynamic_cast<ExecutionBlockImpl<ReturnExecutor>*>(root);
      TRI_ASSERT(returnNode != nullptr);
    }
  }

  engine->_root = root;

  return engine.release();
}

/// @brief add a block to the engine
ExecutionBlock* ExecutionEngine::addBlock(std::unique_ptr<ExecutionBlock> block) {
  TRI_ASSERT(block != nullptr);

  _blocks.emplace_back(block.get());
  return block.release();
}<|MERGE_RESOLUTION|>--- conflicted
+++ resolved
@@ -593,40 +593,9 @@
     DistributedQueryInstanciator inst(query, pushToSingleServer);
     plan->root()->walk(inst);
 
-<<<<<<< HEAD
-        auto result = inst.buildEngines(queryRegistry);
-        if (!result.ok()) {
-          THROW_ARANGO_EXCEPTION_MESSAGE(result.errorNumber(), result.errorMessage());
-        }
-        // Every engine has copied the list of locked shards anyways. Simply
-        // throw this list away.
-        // TODO: We can save exactly one copy of this list. Or we could
-        // potentially replace it by
-        // a single shared_ptr and save the copy all along...
-
-        engine = result.engine();
-        TRI_ASSERT(engine != nullptr);
-
-        root = engine->root();
-        TRI_ASSERT(root != nullptr);
-
-      } catch (std::exception const& e) {
-        LOG_TOPIC("bc9d5", ERR, Logger::AQL)
-            << "Coordinator query instantiation failed: " << e.what();
-        throw;
-      }
-    } else {
-      // instantiate the engine on a local server
-      engine = new ExecutionEngine(query, SerializationFormat::SHADOWROWS);
-      Instanciator inst(engine);
-      plan->root()->walk(inst);
-      root = inst.root;
-      TRI_ASSERT(root != nullptr);
-=======
     auto result = inst.buildEngines(queryRegistry);
     if (!result.ok()) {
       THROW_ARANGO_EXCEPTION_MESSAGE(result.errorNumber(), result.errorMessage());
->>>>>>> bba809be
     }
 
     engine.reset(result.engine());
@@ -636,7 +605,7 @@
     TRI_ASSERT(root != nullptr);
   } else {
     // instantiate the engine on a local server
-    engine.reset(new ExecutionEngine(query));
+    engine.reset(new ExecutionEngine(query, SerializationFormat::SHADOWROWS));
 
     SingleServerQueryInstanciator inst(*engine);
     plan->root()->walk(inst);
