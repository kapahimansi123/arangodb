--- conflicted
+++ resolved
@@ -84,6 +84,14 @@
   arangodb::Result sendAsyncRequest(fuerte::RestVerb type, std::string const& urlPart,
                                     velocypack::Buffer<uint8_t> body);
 
+  // _communicationMutex *must* be locked for this!
+  unsigned generateNewTicket();
+
+  void traceGetSomeRequest(velocypack::Slice slice, size_t atMost);
+  void traceSkipSomeRequest(velocypack::Slice slice, size_t atMost);
+  void traceShutdownRequest(velocypack::Slice slice, int errorCode);
+  void traceRequest(const char* rpc, velocypack::Slice slice, std::string const& args);
+
  private:
   ExecutorInfos _infos;
 
@@ -116,19 +124,7 @@
 
   bool _hasTriggeredShutdown;
 
-<<<<<<< HEAD
-#ifdef ARANGODB_ENABLE_MAINTAINER_MODE
-=======
-  // _communicationMutex *must* be locked for this!
-  unsigned generateNewTicket();
-  
->>>>>>> 4e86de00
   bool _didSendShutdownRequest = false;
-
-  void traceGetSomeRequest(velocypack::Slice slice, size_t atMost);
-  void traceSkipSomeRequest(velocypack::Slice slice, size_t atMost);
-  void traceShutdownRequest(velocypack::Slice slice, int errorCode);
-  void traceRequest(const char* rpc, velocypack::Slice slice, std::string const& args);
 };
 
 }  // namespace aql
