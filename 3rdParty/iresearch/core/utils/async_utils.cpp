--- conflicted
+++ resolved
@@ -100,12 +100,7 @@
 
   // yield if there is already a writer waiting
   // wait for notification (possibly with writers waiting) or no more writers waiting
-<<<<<<< HEAD
-  while (exclusive_count_ && std::cv_status::timeout == reader_cond_.wait_for(lock, std::chrono::milliseconds(100))) {
-  }
-=======
   while (exclusive_count_ && std::cv_status::timeout == reader_cond_.wait_for(lock, RW_MUTEX_WAIT_TIMEOUT)) {}
->>>>>>> 0599a1c7
 
   ++concurrent_count_;
 }
@@ -124,11 +119,7 @@
   // wait until lock is held exclusively by the current thread
   while (concurrent_count_) {
     try {
-<<<<<<< HEAD
-      writer_cond_.wait_for(lock, std::chrono::milliseconds(100));
-=======
       writer_cond_.wait_for(lock, RW_MUTEX_WAIT_TIMEOUT);
->>>>>>> 0599a1c7
     } catch (...) {
       // 'wait_for' may throw according to specification
     }
@@ -226,19 +217,11 @@
     --concurrent_count_;
   #endif // IRESEARCH_DEBUG
 
-<<<<<<< HEAD
-  // TODO: this should be changed to SCOPED_LOCK_NAMED, as right now it is not 
-  // guaranteed that we can succesfully acquire the mutex here. and if we don't,
-  // there is no guarantee that the notify_all will wake up queued waiter.
-  
-  TRY_SCOPED_LOCK_NAMED(mutex_, lock); // try to aquire mutex for use with cond
-=======
   // FIXME: this should be changed to SCOPED_LOCK_NAMED, as right now it is not
   // guaranteed that we can succesfully acquire the mutex here. and if we don't,
   // there is no guarantee that the notify_all will wake up queued waiter.
 
   TRY_SCOPED_LOCK_NAMED(mutex_, lock); // try to acquire mutex for use with cond
->>>>>>> 0599a1c7
 
   // wake only writers since this is a reader
   // wake even without lock since writer may be waiting in lock_write() on cond
