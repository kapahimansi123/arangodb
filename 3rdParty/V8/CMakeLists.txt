--- conflicted
+++ resolved
@@ -414,7 +414,6 @@
   )
 
   list(APPEND V8_COMPILE_TARGETS icui18n icuuc)
-<<<<<<< HEAD
   list(APPEND V8_COMPILE_TARGETS v8_libbase
     v8_libplatform
     v8_base
@@ -426,10 +425,6 @@
     v8_snapshot
     )
 message(${V8_GYP_ARGS})
-=======
-  list(APPEND V8_COMPILE_TARGETS v8_libbase v8_libplatform v8_base v8_libsampler v8_init v8_initializers v8_nosnapshot)
-  message(${V8_GYP_ARGS})
->>>>>>> a44b1dee
   ExternalProject_Add(v8_build
     BUILD_IN_SOURCE
       TRUE
