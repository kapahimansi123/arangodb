// //////////////////////////////////////////////////////////////////////////////
// / DISCLAIMER
// /
// /
// / Licensed under the Apache License, Version 2.0 (the "License")
// / you may not use this file except in compliance with the License.
// / You may obtain a copy of the License at
// /
// /     http://www.apache.org/licenses/LICENSE-2.0
// /
// / Unless required by applicable law or agreed to in writing, software
// / distributed under the License is distributed on an "AS IS" BASIS,
// / WITHOUT WARRANTIES OR CONDITIONS OF ANY KIND, either express or implied.
// / See the License for the specific language governing permissions and
// / limitations under the License.
// /
// / Copyright holder is ArangoDB GmbH, Cologne, Germany
// /
// / @author Heiko Kernbach
// / @author Lars Maier
// / @author Markus Pfeiffer
// / @author Copyright 2020, ArangoDB GmbH, Cologne, Germany
// //////////////////////////////////////////////////////////////////////////////

const internal = require("internal");
const pregel = require("@arangodb/pregel");

/* Execute the given pregel program */

/* TODO parametrise with bindings?  */
function execute_program(graphName, program) {
  return pregel.start("air", graphName, program);
}

function banana_program(resultField) {
  return {
    resultField: resultField,
    maxGSS: 2,
    globalAccumulators: {},
    vertexAccumulators: {
      inDegree: {
        accumulatorType: "sum",
        valueType: "ints",
        storeSender: false,
      },
    },
    phases: [
      {
        name: "init",
        initProgram: ["seq", ["print", ["bananensplit-xxx"]], false],
        updateProgram: false,
      },
    ],
  };
}

function test_bind_parameter_program(bindParameter, value) {
  return {
    resultField: "bindParameterTest",
    accumulatorsDeclaration: {
      distance: {
        accumulatorType: "min",
        valueType: "doubles",
        storeSender: true,
      },
    },
    bindings: { "bind-test-name": "Hello, world" },
    initProgram: ["seq", ["print", ["bind-ref", "bind-test-name"]]],
    updateProgram: ["seq", ["print", "hallo"]],
  };
}

/* Computes the vertex degree */
function vertex_degree_program(resultField) {
<<<<<<< HEAD
  return {
    resultField: resultField,
    maxGSS: 2,
    vertexAccumulators: {
      outDegree: {
        accumulatorType: "sum",
        valueType: "ints",
        storeSender: false,
      },
      inDegree: {
        accumulatorType: "sum",
        valueType: "ints",
        storeSender: false,
      },
    },
    phases: [
      {
        name: "main",
        initProgram: [
          "seq",
          // Set our out degree
          ["accum-set!", "outDegree", ["this-number-outbound-edges"]],
          // Init in degree to 0
          ["accum-set!", "inDegree", 0],
          ["send-to-all-neighbors", "inDegree", 1],
        ],
        // Update program has to run once to accumulate the
        // inDegrees that have been sent out in initProgram
        updateProgram: ["seq", false],
      },
    ],
  };
=======
    return {
        resultField: resultField,
        maxGSS: 2,
        vertexAccumulators: {
          outDegree: {
            accumulatorType: "sum",
            valueType: "ints",
            storeSender: false
          },
          inDegree: {
            accumulatorType: "sum",
            valueType: "ints",
            storeSender: false
          }
        },
      phases: [ {
        name: "main",
        initProgram: [ "seq",
                       // Set our out degree
                       ["accum-set!", "outDegree", ["this-number-outbound-edges"]],
                       // Init in degree to 0
                       ["accum-set!", "inDegree", 0],
                       ["send-to-all-neighbors", "inDegree", 1]
                     ],
        // Update program has to run once to accumulate the
        // inDegrees that have been sent out in initProgram
        updateProgram: [ "seq",
                         false ]
      } ] };
>>>>>>> 93e1ae4a
}

function vertex_degree(graphName, resultField) {
  return pregel.start("air", graphName, vertex_degree_program(resultField));
}

/* Performs a single-source shortest path search (currently without path reconstruction)
   on all vertices in the graph starting from startVertex, using the cost stored
   in weightAttribute on each edge and storing the end result in resultField as an object
   containing the attribute distance */

/*

  (for this -: edge :-> that
    (update that.distance with this.distance + edge.weightAttribute))

*/
function single_source_shortest_path_program(
  resultField,
  startVertexId,
  weightAttribute
) {
  return {
    resultField: resultField,
    // TODO: Karpott.
    maxGSS: 10000,
    accumulatorsDeclaration: {
      distance: {
        accumulatorType: "min",
        valueType: "doubles",
        storeSender: true,
      },
    },
    phases: [
      {
        name: "main",
        initProgram: [
          "seq",
          [
            "if",
            [
              ["eq?", ["this-id"], startVertexId],
              ["seq", ["accum-set!", "distance", 0], true],
            ],
            [true, ["seq", ["set", "distance", 9223372036854776000], false]],
          ],
        ],
        updateProgram: [
          "seq",
          [
            "for-each",
            ["edge", ["this-outbound-edges"]],
            [
              "seq",
              [
                "print",
                "sending ",
                [
                  "+",
                  ["accum-ref", "distance"],
                  [
                    "attrib-ref",
                    ["quote", "doc", weightAttribute],
                    ["var-ref", "edge"],
                  ],
                  " to ",
                  ["var-ref", "edge"],
                ],
              ],
              [
                "send-to-accum",
                "distance",
                ["attrib-ref", "to-pregel-id", ["var-ref", "edge"]],
                [
                  "+",
                  ["accum-ref", "distance"],
                  [
                    "attrib-ref",
                    ["quote", "document", weightAttribute],
                    ["var-ref", "edge"],
                  ],
                ],
              ],
            ],
          ],
          false,
        ],
      },
    ],
  };
}

function single_source_shortest_path(
  graphName,
  resultField,
  startVertexId,
  weightAttribute
) {
  return pregel.start(
    "air",
    graphName,
    single_source_shortest_path_program(
      resultField,
      startVertexId,
      weightAttribute
    )
  );
}

<<<<<<< HEAD
function strongly_connected_components_program(resultField) {
  return {
    resultField: resultField,
    // TODO: Karpott.
    maxGSS: 10000,
    globalAccumulators: {},
    vertexAccumulators: {
      forwardMin: {
        accumulatorType: "min",
        valueType: "ints",
      },
      backwardMin: {
        accumulatorType: "min",
        valueType: "ints",
      },
      isDisabled: {
        accumulatorType: "store",
        valueType: "bool",
      },
      activeInbound: {
        accumulatorType: "list",
        valueType: "slice",
      },
    },
    phases: [
      {
        name: "init",
        initProgram: ["seq", ["accum-set!", "isDisabled", false], false],
        updateProgram: false,
      },
      {
        name: "broadcast",
        initProgram: [
          "seq",
          ["accum-set!", "activeInbound", ["quote"]],
          [
            "for-each",
            ["edge", ["this-outbound-edges"]],
            [
              "seq",
              [
                "print",
                ["this-unique-id"],
                "sending to vertex",
                ["attrib-ref", "to-pregel-id", ["var-ref", "edge"]],
                "with value",
                ["this-pregel-id"],
              ],
              [
                "send-to-accum",
                "activeInbound",
                ["attrib-ref", "to-pregel-id", ["var-ref", "edge"]],
                ["this-pregel-id"],
              ],
            ],
          ],
          true,
        ],
        updateProgram: false,
      },
      {
        name: "forward",
        initProgram: [
          "if",
          [["not", ["accum-ref", "isDisabled"]], false],
          [
            true, // else
            ["seq", ["accum-set!", "forwardMin", ["this-unique-id"]], true],
          ],
        ],
        updateProgram: [
          "if",
          [["not", ["accum-ref", "isDisabled"]], false],
          [
            true, // else
            [
              "seq",
              ["print", "update program at", ["this-unique-id"]],
              [
                "for",
                ["edge", ["this-outbound-edges"]],
                [
                  "seq",
                  //["print", ["vertex-unique-id"], "sending to vertex", ["attrib", "_to", ["var-ref", "edge"]], "with value", ["accum-ref", "forwardMin"]],
                  [
                    "send-to-accum",
                    "forwardMin",
                    ["attrib-ref", "to-pregel-id", ["var-ref", "edge"]],
                    ["accum-ref", "forwardMin"],
                  ],
                ],
              ],
              false,
            ],
          ],
        ],
      },
      {
        name: "backward",
        onHalt: ["goto-phase", "broadcast"],
        initProgram: [
          "if",
          [["not", ["accum-ref", "isDisabled"]], false],
          [
            ["eq?", ["this-unique-id"], ["accum-ref", "forwardMin"]],
            [
              "seq",
              ["accum-set!", "backwardMin", ["accum-ref", "forwardMin"]],
              true,
            ],
          ],
          [
            true,
            [
              "seq",
              ["print", ["this-unique-id"], "I am not root of a SCC"],
              ["accum-set!", "backwardMin", 99999], //TODO: this shold be "clear"?
              false,
            ],
          ],
        ],
        updateProgram: [
          "if",
          [["not", ["accum-ref", "isDisabled"]], false],
          [
            ["eq?", ["accum-ref", "backwardMin"], ["accum-ref", "forwardMin"]],
            [
              "seq",
              ["accum-set!", "isDisabled", true],
              ["print", "I am done, my SCC id is", ["accum-ref", "forwardMin"]],
              [
                "for-each",
                ["vertex", ["accum-ref", "activeInbound"]],
                [
                  "seq",
                  //["print", ["vertex-unique-id"], "sending to vertex", ["var-ref", "vertex"], "with value", ["accum-ref", "backwardMin"]],
                  [
                    "send-to-accum",
                    "backwardMin",
                    ["var-ref", "vertex"],
                    ["accum-ref", "backwardMin"],
                  ],
=======
function strongly_connected_components_program(
    resultField,
) {
    return {
        resultField: resultField,
        // TODO: Karpott.
        maxGSS: 5000,
        globalAccumulators: {
            converged: {
                accumulatorType: "or",
                valueType: "bool",
            },
        },
        vertexAccumulators: {
            forwardMin: {
                accumulatorType: "min",
                valueType: "ints",
            },
            backwardMin: {
                accumulatorType: "min",
                valueType: "ints",
            },
            isDisabled: {
                accumulatorType: "store",
                valueType: "bool",
            },
            mySCC: {
                accumulatorType: "store",
                valueType: "ints",
            },
            activeInbound: {
                accumulatorType: "list",
                valueType: "slice",
            },
        },
        phases: [
            {
                name: "init",
                initProgram: [
                    "seq",
                    ["set", "isDisabled", false],
                    false
                ],
                onHalt: [
                    "seq",
                    ["set", "converged", false],
                    ["goto", "broadcast"],
                ],
                updateProgram: false,
            },
            {
                name: "broadcast",
                initProgram: [
                    "seq",
                    ["set", "activeInbound", ["quote"]],
                    //["print", "isDisabled =", ["accum-ref", "isDisabled"]],
                    [
                        "if",
                        [
                            ["not", ["accum-ref", "isDisabled"]],
                            [
                                "for",
                                "outbound",
                                ["quote", "edge"],
                                ["quote", "seq",
                                    //["print", ["vertex-unique-id"], "sending to vertex", ["attrib", "_to", ["var-ref", "edge"]], "with value", ["pregel-id"]],
                                    [
                                        "update",
                                        "activeInbound",
                                        ["attrib", "_to", ["var-ref", "edge"]],
                                        ["pregel-id"]
                                    ]
                                ]
                            ]
                        ]
                    ],
                    false
                ],
                updateProgram: false,
            },
            {
                name: "forward",
                initProgram: ["if",
                    [
                        ["accum-ref", "isDisabled"],
                        false
                    ],
                    [
                        true, // else
                        ["seq", ["set", "forwardMin", ["vertex-unique-id"]], true]
                    ]
                ],
                updateProgram: ["if",
                    [
                        ["accum-ref", "isDisabled"],
                        false
                    ],
                    [
                        true, // else
                        [
                            "seq",
                            [
                                "for",
                                "outbound",
                                ["quote", "edge"],
                                ["quote", "seq",
                                    //["print", ["vertex-unique-id"], "sending to vertex", ["attrib", "_to", ["var-ref", "edge"]], "with value", ["accum-ref", "forwardMin"]],
                                    [
                                        "update",
                                        "forwardMin",
                                        ["attrib", "_to", ["var-ref", "edge"]],
                                        ["accum-ref", "forwardMin"]
                                    ]
                                ]
                            ],
                            false
                        ]
                    ]
                ]
            },
            {
                name: "backward",
                onHalt: [
                    "seq",
                    ["print", "converged has value", ["accum-ref", "converged"]],
                    [
                        "if",
                        [
                            ["accum-ref", "converged"],
                            ["seq",
                                ["set", "converged", false],
                                ["goto", "broadcast"]
                            ]
                        ],
                        [true, ["finish"]]
                    ]
                ],
                initProgram: ["if",
                    [
                        ["accum-ref", "isDisabled"],
                        ["seq", ["print", ["vertex-unique-id"], "is disabled"], false]
                    ],
                    [
                        ["eq?", ["vertex-unique-id"], ["accum-ref", "forwardMin"]],
                        [
                            "seq",
                            ["print", ["vertex-unique-id"], "I am root of a SCC!"],
                            ["set", "backwardMin", ["accum-ref", "forwardMin"]],
                            true
                        ]
                    ],
                    [
                        true,
                        [
                            "seq",
                            ["print", ["vertex-unique-id"], "I am _not_ root of a SCC"],
                            ["set", "backwardMin", 99999],
                            false
                        ]
                    ]
                ],
                updateProgram: ["if",
                    [
                        ["accum-ref", "isDisabled"],
                        false
                    ],
                    [
                        ["eq?", ["accum-ref", "backwardMin"], ["accum-ref", "forwardMin"]],
                        [
                            "seq",
                            ["set", "isDisabled", true],
                            ["update", "converged", "", true],
                            ["set", "mySCC", ["accum-ref", "forwardMin"]],
                            ["print", "I am done, my SCC id is", ["accum-ref", "forwardMin"]],
                            [
                                "for-each",
                                ["vertex", ["accum-ref", "activeInbound"]],
                                ["seq",
                                    ["print", ["vertex-unique-id"], "sending to vertex", ["var-ref", "vertex"], "with value", ["accum-ref", "backwardMin"]],
                                    [
                                        "update-by-id",
                                        "backwardMin",
                                        ["var-ref", "vertex"],
                                        ["accum-ref", "backwardMin"]
                                    ]
                                ]
                            ],
                            false,
                        ]
                    ],
                    [
                        true,
                        ["seq", ["print", "Was woken up, but min_f != min_b"], false]
                    ]
>>>>>>> 93e1ae4a
                ],
              ],
              false,
            ],
          ],
          [true, ["seq", ["print", "Was woken up, but min_f != min_b"], false]],
        ],
      },
    ],
  };
}

function strongly_connected_components(graphName, resultField) {
  return pregel.start(
    "air",
    graphName,
    strongly_connected_components_program(resultField)
  );
}

function page_rank_program(resultField, dampingFactor) {
  return {
    resultField: resultField,
    // TODO: Karpott.
    maxGSS: 5,
    globalAccumulators: {},
    vertexAccumulators: {
      rank: {
        accumulatorType: "sum",
        valueType: "doubles",
        storeSender: false,
      },
      tmpRank: {
        accumulatorType: "sum",
        valueType: "doubles",
        storeSender: false,
      },
    },
    phases: [
      {
        name: "main",
        initProgram: [
          "seq",
          ["accum-set!", "rank", ["/", 1, ["vertex-count"]]],
          ["accum-set!", "tmpRank", 0],
          [
            "send-to-all-neighbors",
            "tmpRank",
            ["/", ["accum-ref", "rank"], ["this-number-outbound-edges"]],
          ],
          true,
        ],
        updateProgram: [
          "seq",
          [
            "accum-set!",
            "rank",
            [
              "+",
              ["/", ["-", 1, dampingFactor], ["vertex-count"]],
              ["*", dampingFactor, ["accum-ref", "tmpRank"]],
            ],
          ],
          ["accum-set!", "tmpRank", 0],
          [
            "send-to-all-neighbors",
            "tmpRank",
            ["/", ["accum-ref", "rank"], ["this-number-outbound-edges"]],
          ],
          true,
        ],
      },
    ],
  };
}

function page_rank(graphName, resultField, dampingFactor) {
  return pregel.start(
    "air",
    graphName,
    page_rank_program(resultField, dampingFactor)
  );
}

exports.vertex_degree = vertex_degree;

exports.single_source_shortest_path_program = single_source_shortest_path_program;
exports.single_source_shortest_path = single_source_shortest_path;
exports.strongly_connected_components_program = strongly_connected_components_program;
exports.strongly_connected_components = strongly_connected_components;
exports.page_rank_program = page_rank_program;
exports.page_rank = page_rank;
exports.test_bind_parameter_program = test_bind_parameter_program;

exports.banana_program = banana_program;
exports.execute = execute_program;<|MERGE_RESOLUTION|>--- conflicted
+++ resolved
@@ -29,117 +29,83 @@
 
 /* TODO parametrise with bindings?  */
 function execute_program(graphName, program) {
-  return pregel.start("air", graphName, program);
+    return pregel.start("air", graphName, program);
 }
 
 function banana_program(resultField) {
-  return {
-    resultField: resultField,
-    maxGSS: 2,
-    globalAccumulators: {},
-    vertexAccumulators: {
-      inDegree: {
-        accumulatorType: "sum",
-        valueType: "ints",
-        storeSender: false,
-      },
-    },
-    phases: [
-      {
-        name: "init",
-        initProgram: ["seq", ["print", ["bananensplit-xxx"]], false],
-        updateProgram: false,
-      },
-    ],
-  };
+    return {
+        resultField: resultField,
+        maxGSS: 2,
+        globalAccumulators: {},
+        vertexAccumulators: {
+            inDegree: {
+                accumulatorType: "sum",
+                valueType: "ints",
+                storeSender: false,
+            },
+        },
+        phases: [
+            {
+                name: "init",
+                initProgram: ["seq", ["print", ["bananensplit-xxx"]], false],
+                updateProgram: false,
+            },
+        ],
+    };
 }
 
 function test_bind_parameter_program(bindParameter, value) {
-  return {
-    resultField: "bindParameterTest",
-    accumulatorsDeclaration: {
-      distance: {
-        accumulatorType: "min",
-        valueType: "doubles",
-        storeSender: true,
-      },
-    },
-    bindings: { "bind-test-name": "Hello, world" },
-    initProgram: ["seq", ["print", ["bind-ref", "bind-test-name"]]],
-    updateProgram: ["seq", ["print", "hallo"]],
-  };
+    return {
+        resultField: "bindParameterTest",
+        accumulatorsDeclaration: {
+            distance: {
+                accumulatorType: "min",
+                valueType: "doubles",
+                storeSender: true,
+            },
+        },
+        bindings: {"bind-test-name": "Hello, world"},
+        initProgram: ["seq", ["print", ["bind-ref", "bind-test-name"]]],
+        updateProgram: ["seq", ["print", "hallo"]],
+    };
 }
 
 /* Computes the vertex degree */
 function vertex_degree_program(resultField) {
-<<<<<<< HEAD
-  return {
-    resultField: resultField,
-    maxGSS: 2,
-    vertexAccumulators: {
-      outDegree: {
-        accumulatorType: "sum",
-        valueType: "ints",
-        storeSender: false,
-      },
-      inDegree: {
-        accumulatorType: "sum",
-        valueType: "ints",
-        storeSender: false,
-      },
-    },
-    phases: [
-      {
-        name: "main",
-        initProgram: [
-          "seq",
-          // Set our out degree
-          ["accum-set!", "outDegree", ["this-number-outbound-edges"]],
-          // Init in degree to 0
-          ["accum-set!", "inDegree", 0],
-          ["send-to-all-neighbors", "inDegree", 1],
-        ],
-        // Update program has to run once to accumulate the
-        // inDegrees that have been sent out in initProgram
-        updateProgram: ["seq", false],
-      },
-    ],
-  };
-=======
     return {
         resultField: resultField,
         maxGSS: 2,
         vertexAccumulators: {
-          outDegree: {
-            accumulatorType: "sum",
-            valueType: "ints",
-            storeSender: false
-          },
-          inDegree: {
-            accumulatorType: "sum",
-            valueType: "ints",
-            storeSender: false
-          }
-        },
-      phases: [ {
-        name: "main",
-        initProgram: [ "seq",
-                       // Set our out degree
-                       ["accum-set!", "outDegree", ["this-number-outbound-edges"]],
-                       // Init in degree to 0
-                       ["accum-set!", "inDegree", 0],
-                       ["send-to-all-neighbors", "inDegree", 1]
-                     ],
-        // Update program has to run once to accumulate the
-        // inDegrees that have been sent out in initProgram
-        updateProgram: [ "seq",
-                         false ]
-      } ] };
->>>>>>> 93e1ae4a
+            outDegree: {
+                accumulatorType: "sum",
+                valueType: "ints",
+                storeSender: false
+            },
+            inDegree: {
+                accumulatorType: "sum",
+                valueType: "ints",
+                storeSender: false
+            }
+        },
+        phases: [{
+            name: "main",
+            initProgram: ["seq",
+                // Set our out degree
+                ["accum-set!", "outDegree", ["this-number-outbound-edges"]],
+                // Init in degree to 0
+                ["accum-set!", "inDegree", 0],
+                ["send-to-all-neighbors", "inDegree", 1]
+            ],
+            // Update program has to run once to accumulate the
+            // inDegrees that have been sent out in initProgram
+            updateProgram: ["seq",
+                false]
+        }]
+    };
 }
 
 function vertex_degree(graphName, resultField) {
-  return pregel.start("air", graphName, vertex_degree_program(resultField));
+    return pregel.start("air", graphName, vertex_degree_program(resultField));
 }
 
 /* Performs a single-source shortest path search (currently without path reconstruction)
@@ -154,241 +120,97 @@
 
 */
 function single_source_shortest_path_program(
-  resultField,
-  startVertexId,
-  weightAttribute
+    resultField,
+    startVertexId,
+    weightAttribute
 ) {
-  return {
-    resultField: resultField,
-    // TODO: Karpott.
-    maxGSS: 10000,
-    accumulatorsDeclaration: {
-      distance: {
-        accumulatorType: "min",
-        valueType: "doubles",
-        storeSender: true,
-      },
-    },
-    phases: [
-      {
-        name: "main",
-        initProgram: [
-          "seq",
-          [
-            "if",
-            [
-              ["eq?", ["this-id"], startVertexId],
-              ["seq", ["accum-set!", "distance", 0], true],
-            ],
-            [true, ["seq", ["set", "distance", 9223372036854776000], false]],
-          ],
+    return {
+        resultField: resultField,
+        // TODO: Karpott.
+        maxGSS: 10000,
+        accumulatorsDeclaration: {
+            distance: {
+                accumulatorType: "min",
+                valueType: "doubles",
+                storeSender: true,
+            },
+        },
+        phases: [
+            {
+                name: "main",
+                initProgram: [
+                    "seq",
+                    [
+                        "if",
+                        [
+                            ["eq?", ["this-id"], startVertexId],
+                            ["seq", ["accum-set!", "distance", 0], true],
+                        ],
+                        [true, ["seq", ["accum-set!", "distance", 9223372036854776000], false]],
+                    ],
+                ],
+                updateProgram: [
+                    "seq",
+                    [
+                        "for-each",
+                        ["edge", ["this-outbound-edges"]],
+                        [
+                            "seq",
+                            [
+                                "print",
+                                "sending ",
+                                [
+                                    "+",
+                                    ["accum-ref", "distance"],
+                                    [
+                                        "attrib-ref",
+                                        ["quote", "doc", weightAttribute],
+                                        ["var-ref", "edge"],
+                                    ],
+                                    " to ",
+                                    ["var-ref", "edge"],
+                                ],
+                            ],
+                            [
+                                "send-to-accum",
+                                "distance",
+                                ["attrib-ref", "to-pregel-id", ["var-ref", "edge"]],
+                                [
+                                    "+",
+                                    ["accum-ref", "distance"],
+                                    [
+                                        "attrib-ref",
+                                        ["quote", "document", weightAttribute],
+                                        ["var-ref", "edge"],
+                                    ],
+                                ],
+                            ],
+                        ],
+                    ],
+                    false,
+                ],
+            },
         ],
-        updateProgram: [
-          "seq",
-          [
-            "for-each",
-            ["edge", ["this-outbound-edges"]],
-            [
-              "seq",
-              [
-                "print",
-                "sending ",
-                [
-                  "+",
-                  ["accum-ref", "distance"],
-                  [
-                    "attrib-ref",
-                    ["quote", "doc", weightAttribute],
-                    ["var-ref", "edge"],
-                  ],
-                  " to ",
-                  ["var-ref", "edge"],
-                ],
-              ],
-              [
-                "send-to-accum",
-                "distance",
-                ["attrib-ref", "to-pregel-id", ["var-ref", "edge"]],
-                [
-                  "+",
-                  ["accum-ref", "distance"],
-                  [
-                    "attrib-ref",
-                    ["quote", "document", weightAttribute],
-                    ["var-ref", "edge"],
-                  ],
-                ],
-              ],
-            ],
-          ],
-          false,
-        ],
-      },
-    ],
-  };
+    };
 }
 
 function single_source_shortest_path(
-  graphName,
-  resultField,
-  startVertexId,
-  weightAttribute
+    graphName,
+    resultField,
+    startVertexId,
+    weightAttribute
 ) {
-  return pregel.start(
-    "air",
-    graphName,
-    single_source_shortest_path_program(
-      resultField,
-      startVertexId,
-      weightAttribute
-    )
-  );
-}
-
-<<<<<<< HEAD
-function strongly_connected_components_program(resultField) {
-  return {
-    resultField: resultField,
-    // TODO: Karpott.
-    maxGSS: 10000,
-    globalAccumulators: {},
-    vertexAccumulators: {
-      forwardMin: {
-        accumulatorType: "min",
-        valueType: "ints",
-      },
-      backwardMin: {
-        accumulatorType: "min",
-        valueType: "ints",
-      },
-      isDisabled: {
-        accumulatorType: "store",
-        valueType: "bool",
-      },
-      activeInbound: {
-        accumulatorType: "list",
-        valueType: "slice",
-      },
-    },
-    phases: [
-      {
-        name: "init",
-        initProgram: ["seq", ["accum-set!", "isDisabled", false], false],
-        updateProgram: false,
-      },
-      {
-        name: "broadcast",
-        initProgram: [
-          "seq",
-          ["accum-set!", "activeInbound", ["quote"]],
-          [
-            "for-each",
-            ["edge", ["this-outbound-edges"]],
-            [
-              "seq",
-              [
-                "print",
-                ["this-unique-id"],
-                "sending to vertex",
-                ["attrib-ref", "to-pregel-id", ["var-ref", "edge"]],
-                "with value",
-                ["this-pregel-id"],
-              ],
-              [
-                "send-to-accum",
-                "activeInbound",
-                ["attrib-ref", "to-pregel-id", ["var-ref", "edge"]],
-                ["this-pregel-id"],
-              ],
-            ],
-          ],
-          true,
-        ],
-        updateProgram: false,
-      },
-      {
-        name: "forward",
-        initProgram: [
-          "if",
-          [["not", ["accum-ref", "isDisabled"]], false],
-          [
-            true, // else
-            ["seq", ["accum-set!", "forwardMin", ["this-unique-id"]], true],
-          ],
-        ],
-        updateProgram: [
-          "if",
-          [["not", ["accum-ref", "isDisabled"]], false],
-          [
-            true, // else
-            [
-              "seq",
-              ["print", "update program at", ["this-unique-id"]],
-              [
-                "for",
-                ["edge", ["this-outbound-edges"]],
-                [
-                  "seq",
-                  //["print", ["vertex-unique-id"], "sending to vertex", ["attrib", "_to", ["var-ref", "edge"]], "with value", ["accum-ref", "forwardMin"]],
-                  [
-                    "send-to-accum",
-                    "forwardMin",
-                    ["attrib-ref", "to-pregel-id", ["var-ref", "edge"]],
-                    ["accum-ref", "forwardMin"],
-                  ],
-                ],
-              ],
-              false,
-            ],
-          ],
-        ],
-      },
-      {
-        name: "backward",
-        onHalt: ["goto-phase", "broadcast"],
-        initProgram: [
-          "if",
-          [["not", ["accum-ref", "isDisabled"]], false],
-          [
-            ["eq?", ["this-unique-id"], ["accum-ref", "forwardMin"]],
-            [
-              "seq",
-              ["accum-set!", "backwardMin", ["accum-ref", "forwardMin"]],
-              true,
-            ],
-          ],
-          [
-            true,
-            [
-              "seq",
-              ["print", ["this-unique-id"], "I am not root of a SCC"],
-              ["accum-set!", "backwardMin", 99999], //TODO: this shold be "clear"?
-              false,
-            ],
-          ],
-        ],
-        updateProgram: [
-          "if",
-          [["not", ["accum-ref", "isDisabled"]], false],
-          [
-            ["eq?", ["accum-ref", "backwardMin"], ["accum-ref", "forwardMin"]],
-            [
-              "seq",
-              ["accum-set!", "isDisabled", true],
-              ["print", "I am done, my SCC id is", ["accum-ref", "forwardMin"]],
-              [
-                "for-each",
-                ["vertex", ["accum-ref", "activeInbound"]],
-                [
-                  "seq",
-                  //["print", ["vertex-unique-id"], "sending to vertex", ["var-ref", "vertex"], "with value", ["accum-ref", "backwardMin"]],
-                  [
-                    "send-to-accum",
-                    "backwardMin",
-                    ["var-ref", "vertex"],
-                    ["accum-ref", "backwardMin"],
-                  ],
-=======
+    return pregel.start(
+        "air",
+        graphName,
+        single_source_shortest_path_program(
+            resultField,
+            startVertexId,
+            weightAttribute
+        )
+    );
+}
+
 function strongly_connected_components_program(
     resultField,
 ) {
@@ -429,13 +251,13 @@
                 name: "init",
                 initProgram: [
                     "seq",
-                    ["set", "isDisabled", false],
+                    ["accum-set!", "isDisabled", false],
                     false
                 ],
                 onHalt: [
                     "seq",
-                    ["set", "converged", false],
-                    ["goto", "broadcast"],
+                    ["accum-set!", "converged", false],
+                    ["goto-phase", "broadcast"],
                 ],
                 updateProgram: false,
             },
@@ -443,7 +265,7 @@
                 name: "broadcast",
                 initProgram: [
                     "seq",
-                    ["set", "activeInbound", ["quote"]],
+                    ["accum-set!", "activeInbound", ["quote"]],
                     //["print", "isDisabled =", ["accum-ref", "isDisabled"]],
                     [
                         "if",
@@ -478,7 +300,7 @@
                     ],
                     [
                         true, // else
-                        ["seq", ["set", "forwardMin", ["vertex-unique-id"]], true]
+                        ["seq", ["accum-set!", "forwardMin", ["vertex-unique-id"]], true]
                     ]
                 ],
                 updateProgram: ["if",
@@ -519,8 +341,8 @@
                         [
                             ["accum-ref", "converged"],
                             ["seq",
-                                ["set", "converged", false],
-                                ["goto", "broadcast"]
+                                ["accum-set!", "converged", false],
+                                ["goto-phase", "broadcast"]
                             ]
                         ],
                         [true, ["finish"]]
@@ -536,7 +358,7 @@
                         [
                             "seq",
                             ["print", ["vertex-unique-id"], "I am root of a SCC!"],
-                            ["set", "backwardMin", ["accum-ref", "forwardMin"]],
+                            ["accum-set!", "backwardMin", ["accum-ref", "forwardMin"]],
                             true
                         ]
                     ],
@@ -545,7 +367,7 @@
                         [
                             "seq",
                             ["print", ["vertex-unique-id"], "I am _not_ root of a SCC"],
-                            ["set", "backwardMin", 99999],
+                            ["accum-set!", "backwardMin", 99999],
                             false
                         ]
                     ]
@@ -559,9 +381,9 @@
                         ["eq?", ["accum-ref", "backwardMin"], ["accum-ref", "forwardMin"]],
                         [
                             "seq",
-                            ["set", "isDisabled", true],
+                            ["accum-set!", "isDisabled", true],
                             ["update", "converged", "", true],
-                            ["set", "mySCC", ["accum-ref", "forwardMin"]],
+                            ["accum-set!", "mySCC", ["accum-ref", "forwardMin"]],
                             ["print", "I am done, my SCC id is", ["accum-ref", "forwardMin"]],
                             [
                                 "for-each",
@@ -583,89 +405,82 @@
                         true,
                         ["seq", ["print", "Was woken up, but min_f != min_b"], false]
                     ]
->>>>>>> 93e1ae4a
-                ],
-              ],
-              false,
-            ],
-          ],
-          [true, ["seq", ["print", "Was woken up, but min_f != min_b"], false]],
+                ]
+            },
         ],
-      },
-    ],
-  };
+    };
 }
 
 function strongly_connected_components(graphName, resultField) {
-  return pregel.start(
-    "air",
-    graphName,
-    strongly_connected_components_program(resultField)
-  );
+    return pregel.start(
+        "air",
+        graphName,
+        strongly_connected_components_program(resultField)
+    );
 }
 
 function page_rank_program(resultField, dampingFactor) {
-  return {
-    resultField: resultField,
-    // TODO: Karpott.
-    maxGSS: 5,
-    globalAccumulators: {},
-    vertexAccumulators: {
-      rank: {
-        accumulatorType: "sum",
-        valueType: "doubles",
-        storeSender: false,
-      },
-      tmpRank: {
-        accumulatorType: "sum",
-        valueType: "doubles",
-        storeSender: false,
-      },
-    },
-    phases: [
-      {
-        name: "main",
-        initProgram: [
-          "seq",
-          ["accum-set!", "rank", ["/", 1, ["vertex-count"]]],
-          ["accum-set!", "tmpRank", 0],
-          [
-            "send-to-all-neighbors",
-            "tmpRank",
-            ["/", ["accum-ref", "rank"], ["this-number-outbound-edges"]],
-          ],
-          true,
+    return {
+        resultField: resultField,
+        // TODO: Karpott.
+        maxGSS: 5,
+        globalAccumulators: {},
+        vertexAccumulators: {
+            rank: {
+                accumulatorType: "sum",
+                valueType: "doubles",
+                storeSender: false,
+            },
+            tmpRank: {
+                accumulatorType: "sum",
+                valueType: "doubles",
+                storeSender: false,
+            },
+        },
+        phases: [
+            {
+                name: "main",
+                initProgram: [
+                    "seq",
+                    ["accum-set!", "rank", ["/", 1, ["vertex-count"]]],
+                    ["accum-set!", "tmpRank", 0],
+                    [
+                        "send-to-all-neighbors",
+                        "tmpRank",
+                        ["/", ["accum-ref", "rank"], ["this-number-outbound-edges"]],
+                    ],
+                    true,
+                ],
+                updateProgram: [
+                    "seq",
+                    [
+                        "accum-set!",
+                        "rank",
+                        [
+                            "+",
+                            ["/", ["-", 1, dampingFactor], ["vertex-count"]],
+                            ["*", dampingFactor, ["accum-ref", "tmpRank"]],
+                        ],
+                    ],
+                    ["accum-set!", "tmpRank", 0],
+                    [
+                        "send-to-all-neighbors",
+                        "tmpRank",
+                        ["/", ["accum-ref", "rank"], ["this-number-outbound-edges"]],
+                    ],
+                    true,
+                ],
+            },
         ],
-        updateProgram: [
-          "seq",
-          [
-            "accum-set!",
-            "rank",
-            [
-              "+",
-              ["/", ["-", 1, dampingFactor], ["vertex-count"]],
-              ["*", dampingFactor, ["accum-ref", "tmpRank"]],
-            ],
-          ],
-          ["accum-set!", "tmpRank", 0],
-          [
-            "send-to-all-neighbors",
-            "tmpRank",
-            ["/", ["accum-ref", "rank"], ["this-number-outbound-edges"]],
-          ],
-          true,
-        ],
-      },
-    ],
-  };
+    };
 }
 
 function page_rank(graphName, resultField, dampingFactor) {
-  return pregel.start(
-    "air",
-    graphName,
-    page_rank_program(resultField, dampingFactor)
-  );
+    return pregel.start(
+        "air",
+        graphName,
+        page_rank_program(resultField, dampingFactor)
+    );
 }
 
 exports.vertex_degree = vertex_degree;
