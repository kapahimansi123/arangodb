--- conflicted
+++ resolved
@@ -39,20 +39,14 @@
 const cgm = require("@arangodb/general-graph");
 const _ = require("lodash");
 const assert = require("jsunity").jsUnity.assertions;
-<<<<<<< HEAD
-=======
 const isCluster = require("internal").isCluster();
->>>>>>> 437af9f9
 
 const TestVariants = Object.freeze({
   SingleServer: 1,
   GeneralGraph: 2,
   SmartGraph: 3,
   SatelliteGraph: 4,
-  DisjointSmartGraph: 5,
-  SmartGraphSingleServer: 6,
-  DisjointSmartGraphSingleServer: 7,
-  SatelliteGraphSingleServer: 8,
+  DisjointSmartGraph: 5
 });
 
 const defaultSmartGraphValue = "1";
@@ -159,7 +153,6 @@
         verifyGeneralGraph(this.name(), options);
         break;
       }
-      case TestVariants.SmartGraphSingleServer:
       case TestVariants.SmartGraph: {
         const options = {
           numberOfShards: this.numberOfShards,
@@ -170,7 +163,6 @@
         verifySmartGraph(this.name(), false);
         break;
       }
-      case TestVariants.DisjointSmartGraphSingleServer:
       case TestVariants.DisjointSmartGraph: {
         const options = {
           numberOfShards: this.numberOfShards,
@@ -182,7 +174,6 @@
         verifySmartGraph(this.name(), true);
         break;
       }
-      case TestVariants.SatelliteGraphSingleServer:
       case TestVariants.SatelliteGraph: {
         const options = {
           replicationFactor: 'satellite'
@@ -193,30 +184,10 @@
       }
     }
 
-<<<<<<< HEAD
-    if (
-      [
-        TestVariants.SingleServer,
-        TestVariants.SatelliteGraphSingleServer
-      ].includes(this.testVariant)
-    ) {
-      this.verticesByName = TestGraph._fillGraph(this.graphName, this.edges, db[this.vn], db[this.en], this.unconnectedVertices);
-    } else if (
-      [
-        TestVariants.SmartGraphSingleServer,
-        TestVariants.DisjointSmartGraphSingleServer
-      ].includes(this.testVariant))
-    {
-        const dummySharding = [];
-        this.verticesByName = TestGraph._fillGraph(this.graphName, this.edges, db[this.vn], db[this.en], this.unconnectedVertices, dummySharding);
-    }
-    else {
-=======
     let vertexSharding = [];
     if (isCluster) {
       // Only create proper smart/vertex sharding settings in cluster mode
       // In SingleServer mode it is intended to be empty.
->>>>>>> 437af9f9
       const shardAttrsByShardIndex = this._shardAttrPerShard(db[this.vn]);
       vertexSharding = this.protoSmartSharding.map(([v, i]) => [v, shardAttrsByShardIndex[i]]);
     }
@@ -248,9 +219,6 @@
     switch (this.testVariant) {
       case TestVariants.SingleServer:
       case TestVariants.SatelliteGraph:
-      case TestVariants.SatelliteGraphSingleServer:
-      case TestVariants.SmartGraphSingleServer:
-      case TestVariants.DisjointSmartGraphSingleServer:
       case TestVariants.GeneralGraph: {
         return `${this.vn}/nonExistingVertex`;
       }
@@ -397,7 +365,7 @@
     });
   }
 
-  prepareSmartGraphs(variant = TestVariants.SmartGraph) {
+  prepareSmartGraphs() {
     return this.smartShardings.map((sharding, idx) => {
       const variant = TestVariants.SmartGraph;
       const {numberOfShards, vertexSharding} = sharding;
@@ -414,7 +382,7 @@
     });
   }
 
-  prepareDisjointSmartGraphs(variant = TestVariants.DisjointSmartGraph) {
+  prepareDisjointSmartGraphs() {
     return this.smartShardings.map((sharding, idx) => {
       const variant = TestVariants.DisjointSmartGraph;
       const {numberOfShards, vertexSharding} = sharding;
@@ -437,12 +405,9 @@
     });
   }
 
-  prepareSatelliteGraphs(variant = TestVariants.SatelliteGraph) {
+  prepareSatelliteGraphs() {
     // We're not able to test multiple shards in a SatelliteGraph as a SatelliteGraph has only one shard by default
-<<<<<<< HEAD
-=======
     const variant = TestVariants.SatelliteGraph;
->>>>>>> 437af9f9
     const suffix = `_satellite_${variant}`;
     const numberOfShards = 1;
     const vn = this.protoGraphName + '_Vertex' + suffix;
