<<<<<<< HEAD
<!DOCTYPE html><html lang="en" xmlns="http://www.w3.org/1999/html"><head><meta charset="utf-8"><title>ArangoDB Web Interface</title><meta name="description" content="ArangoDB Admin Web Interface"><meta name="author" content="Heiko Kernbach, Michael Hackstein"><meta name="viewport" content="width=device-width,initial-scale=1"><link href="css/style.css" rel="stylesheet"><link href="css/sass.css" rel="stylesheet"><link rel="shortcut icon" type="image/x-icon" href="favicon.ico"><script src="config.js"></script><script id="applicationDetailView.ejs" type="text/template"><div class="application-detail-view">
    <div class="headerBar" style="width: 100%">

      <ul class="subMenuEntries subViewNavbar pull-left">
        <li id="service-info" class="subMenuEntry active"><a>Info</a></li>
        <li id="service-api" class="subMenuEntry "><a>API</a></li>
        <li id="service-readme" class="subMenuEntry "><a>Readme</a></li>
        <li id="service-settings" class="subMenuEntry "><a>Settings</a></li>
      </ul>

      <div class="headerButtonBar" style="display: none">
        <ul class="headerButtonList">
          <li>
            <a id="app-deps" class="headerButton <%= _.isEmpty(app.get('deps')) ? 'disabled' : '' %> <%= app.hasUnconfiguredDependencies() ? 'error' : '' %>">
              <span class="fa fa-cubes" title="Dependencies"></span>
            </a>
          </li>
          <li id="app-scripts" class="dropdown">
            <a class="headerButton <%= _.isEmpty(app.get('scripts')) ? 'disabled' : '' %>" title="Scripts">
              <i class="fa fa-code"></i>
            </a>
            <ul class="script-dropdown-menu dropdown-toolbar dropdown-menu" id="scripts_dropdown"> <% _.each(app.get('scripts'), function (title, name) { %> <li class="dropdown-item">
                <a class="tab" data-script="<%= name %>"><%= title %></a>
              </li> <% }) %> </ul>
          </li>
          <li>
            <a id="app-tests" class="headerButton">
              <span class="fa fa-flask" title="Tests"></span>
            </a>
          </li>
          <li>
            <a id="download-app" class="headerButton <%= app.isSystem() ? 'disabled' : '' %>">
              <span class="fa fa-download" title="Download"></span>
            </a>
          </li>
        </ul>
      </div>
    </div>
    <section class="info" id="information">
      <div class="header">
        <div class="header-icon-container">
          <img src="<%= app.thumbnailUrl %>" alt="Icon for Service" class="icon" />
        </div>
        <div id="hidden_buttons" style="display: none">
          <button class="delete button-danger" <%=app.isSystem()?"disabled":""%> >Delete</button>
          <button id="app-replace" class="app-replace upgrade button-warning" <%=app.isSystem()?"disabled":"" %>>Replace</button>
          <button id="app-switch-mode" class="app-switch-mode switch-mode button-warning"><%=app.get('development')?'Set Production':'Set Development'%></button>
        </div>
        <div class="header_left">
          <div id="app-warning" class="app-warning" style="display:<%=app.needsAttention()?'block':'none' %>;">
            <h4>Out of order</h4>
            <p id="app-warning-broken" style="display:<%=app.isBroken()?'block':'none' %>;">This service has failed to mount due to an error.</p>
            <p id="app-warning-config" style="display:<%=app.needsConfiguration()?'block':'none' %>;">This service has not yet been configured properly.</p>
            <p id="app-warning-deps" style="display:<%=app.hasUnconfiguredDependencies()?'block':'block' %>;">Some dependencies have not yet been set up.</p>
          </div>
          <div class="header_line">
            <h3> <%= app.attributes.name %> </h3>
          </div>
          <div class="header_line header_line_bottom">
            <p class="description"><%= app.attributes.description %></p>
            <div>
              <div class="inner">
                <h3> <% if (app.attributes.license) { %> <span class="license"><%= app.attributes.license %></span> <% } %> </h3>
                <h3>
                  <span class="version"><%= app.attributes.version %></span>
                </h3>
                <h3>
                  <span class="mode <%=app.get('development')?'development':'production'%>"><%=app.get('development')?'Development':'Production'%></span>
                </h3>
              </div>
            </div>
          </div>
        </div>
        <div class="header_right">
          <input type="button" class="open button-success" disabled="true" value="Show Interface" />
        </div>
        <div class="information">
        </div>
      </div>
    </section>
    <main>
      <div id="app-info" class="app-info" style="display: none;">
        <h4>Info</h4>
        <p id="app-info-swagger">Documentation for this service is not yet configured.</p>
      </div>
      <div id="swagger" class="swagger" style="display: none;">
        <a id="jsonLink">Swagger</a>
        <div id="swaggerJsonContent" style="display: none">
          <div id="swaggerJsonEditor" style="height: 100%;"></div>
        </div>
      </div>
      <div id="settings" class="readme" style="display: none;"> <% if (_.isEmpty(app.get('config'))) { %> <p>No configurable settings available.</p> <% } %> <div class="buttons"></div>
      </div>
      <div id="readme" class="readme" style="display: none;"> <% if (app.get('readme')) { %> <%= marker(app.get('readme')) %> <% } else { %> <p>No README data found.</p> <% } %> </div>
    </main>
    <!--<aside class="meta" id="sideinformation">
      <dl>
        <dt>Author</dt>
        <dd><%= app.attributes.author %></dd>
        <dt>Contributors</dt>
        <dd> <% if (app.attributes.contributors && app.attributes.contributors.length > 0) { %> <ul> <% _.each(app.attributes.contributors, function (contributor) { %> <li><a href="mailto:<%= contributor.email %>"><%= contributor.name %></a></li> <% }); %> </ul> <% } else { %> No contributors <% } %> </dd>
        <dt>Links</dt>
        <dd>
          <ul>
            <li>
              <a href="<%= baseUrl %>/_admin/aardvark/foxxes/docs/standalone/index.html?mount=<%= encodeURIComponent(app.get('mount')) %>" target="_blank">
                API Documentation
              </a>
            </li>
            <li>
              <a href="<%= baseUrl %>/_admin/aardvark/foxxes/docs/swagger.json?mount=<%= encodeURIComponent(app.get('mount')) %>" target="_blank">
                API as JSON
              </a>
            </li> <% if (app.attributes.repository && app.attributes.repository.type == 'git') { %> <li><a href="<%= app.attributes.repository.url %>" target="_blank">Git Repository</a></li> <% } %> </ul>
        </dd>
      </dl>
    </aside>-->
  </div></script><script id="applicationListView.ejs" type="text/template"><tr class="foxx-store-row">
    <td class="foxx-store-main">
      <div class="foxx-name"><%=name%><%=legacy?' (legacy)':''%></div>
      <div class="foxx-author"><%=author%></div>
      <div class="foxx-description"><%=description%></div>
    </td>
    <td class="foxx-store-version">
      <div class="foxx-version"><%=latestVersion%></div>
    </td>
    <td class="foxx-store-install">
      <button class="button-success install-app" appId="<%=name %>" appVersion="<%=latestVersion %>">Install</button>
    </td>
  </tr></script><script id="applicationsView.ejs" type="text/template"><div class="headerBar">
  <div class="headerButtonBar">
    <ul class="headerButtonList">
      <li>
        <a id="foxxToggle" class="headerButton">
          <span class="icon_arangodb_settings2" title="Settings"></span>
        </a>
      </li>
    </ul>
  </div>
</div>

<div id="foxxDropdownOut" class="headerDropdown">
  <div id="foxxDropdown" class="dropdownInner">
    <ul>
      <li class="nav-header">Type</li>
      <li><a href="#services">
        <label class="checkbox checkboxLabel">
          <input class="css-checkbox" type="checkbox" id="checkProduction"/>
          <i class="fa"></i>
          Production
        </label>
      </a></li>

      <li><a href="#services">
        <label class="checkbox checkboxLabel">
          <input class="css-checkbox" type="checkbox" id="checkDevel"/>
          <i class="fa"></i>
          Development
        </label>
      </a></li>

      <li><a href="#services">
        <label class="checkbox checkboxLabel">
          <input class="css-checkbox" id="checkSystem" type="checkbox"/>
          <i class="fa"></i>
          System Services
        </label>
      </a></li>
    </ul>
  </div>
</div>

<div class="contentDiv">
  <div id="installed">
    <div id="installedList" class="tileList pure-u">
      <div class="tile pure-u-1-1 pure-u-sm-1-2 pure-u-md-1-3 pure-u-lg-1-4 pure-u-xl-1-5">
        <div class="fullBorderBox">
          <a id="addApp" class="add"><span class="pull-left add-Icon"><i class="fa fa-plus-circle"></i>
</span> Add Service</a>
        </div>
      </div>
    </div>
  </div>
</div></script><script id="applierView.ejs" type="text/template"><div id="applierContent" class="innerContent applierContent replicationContent">
    <div class="repl-applier"> <% _.each(data, function (properties, name) { %> <div class="categoryBar">
          <h4 style="text-transform: capitalize;"><%=name%></h4>
        </div>

          <table id="applier-<%=name%>" class="pure-table">
            <tbody> <% if (typeof properties === 'string') { %> <tr>
                  <td><%=name%></td>
                  <td><%=properties%></td>
                </tr> <% } else { %> <% _.each(properties, function (val, key) { %> <tr>
                    <td><%=key%></td>

                    <td> <% if (typeof val !== 'string' && typeof val !== 'number' && typeof val !== 'boolean') { %> <table>
                          <tbody> <% _.each(val, function (v, k) { %> <tr>
                                <td><%=k%></td>
                                <td><%=v%></td>
                              </tr> <% }); %> <tbody>
                        </table> <% } else {%> <%=val%> <% } %> </td>

                  </tr> <% }); %> <% } %> </tbody>
          </table> <% }); %> </div>
  </div></script><script id="arangoTabbar.ejs" type="text/template"><div class="arango-tabbar" id="<%=content.id%>"> <% _.each(content.titles, function(k,v) { %> <% var name = content.titles[v][0];  %> <% var elid = content.titles[v][1];  %> <button class="arangodb-tabbar" id="<%=elid%>"><%=name%></button> <%});%> </div></script><script id="arangoTable.ejs" type="text/template"><div class="tableWrapper"> <% var type = type; %> <table class="arango-table" id="<%=content.id%>">
      <thead>
        <tr> <% var hcounter = 0; %> <% _.each(content.titles, function(y) {%> <th class="arango-table-th table-cell<%=hcounter%>"><%=y%></th> <% hcounter++; });%> </tr>
      </thead>
      <tbody> <% _.each(content.rows, function(k) { var counter=0;%> <tr> <% _.each(k, function(x) { %> <% if (type && type[counter] === 'pre') { %> <td class="arango-table-td table-cell<%=counter%>">
                  <pre class="tablePre"> <%=(content.unescaped && content.unescaped[counter] ? x : _.escape(x))%> </pre>
                </td> <% } else { %> <td class="arango-table-td table-cell<%=counter%>"><%=(content.unescaped && content.unescaped[counter] ? x : _.escape(x))%></td> <% } %> <% counter++;});%> </tr> <%});%> <% if (content.rows.length === 0) { %> <tr> <% var xcounter = 0; %> <% _.each(content.titles, function(y) {%> <% if (xcounter === 0) { %> <td>No content.</td> <% } else { %> <td></td> <% } %> <% xcounter++; });%> </tr> <% }; %> </tbody>
    </table>
  </div></script><script id="clusterView.ejs" type="text/template"><div class="headerBar" style="margin-top: -60px">
    <div class="headerButtonBar">
      <ul class="headerButtonList">
      </ul>
    </div>
  </div>

  <div id="clusterContent" class="innerContent">

    <div class="pure-g cluster-values">

      <div class="pure-u-1-2 pure-u-md-1-4">
        <div class="valueWrapper">
          <div id="clusterCoordinators" class="value"><i class="fa fa-spin fa-circle-o-notch" style="color: rgba(0, 0, 0, 0.64);"></i></div>
          <div class="graphLabel">coordinators</div>
        </div>
      </div>

      <div class="pure-u-1-2 pure-u-md-1-4">
        <div class="valueWrapper">
          <div id="clusterDBServers" class="value"><i class="fa fa-spin fa-circle-o-notch" style="color: rgba(0, 0, 0, 0.64);"></i></div>
          <div class="graphLabel">DB Servers</div>
        </div>
      </div>

      <div class="pure-u-1-2 pure-u-md-1-4">
        <div class="valueWrapper">
          <div id="clusterRam" class="value"><i class="fa fa-spin fa-circle-o-notch" style="color: rgba(0, 0, 0, 0.64);"></i></div>
          <div class="graphLabel">RAM</div>
        </div>
      </div>

      <div class="pure-u-1-2 pure-u-md-1-4">
        <div class="valueWrapper">
          <div id="clusterConnections" class="value"><i class="fa fa-spin fa-circle-o-notch" style="color: rgba(0, 0, 0, 0.64);"></i></div>
          <div class="graphLabel">Connections</div>
        </div>
      </div>

    </div>


    <div class="pure-g cluster-graphs">

      <div class="pure-u-1-1 pure-u-md-24-24 pure-u-lg-12-24">
        <div class="graphWrapper">
          <div id='clusterData'></div>
          <div class="graphLabel">DATA</div>
        </div>
      </div>

      <div class="pure-u-1-1 pure-u-md-12-24 pure-u-lg-6-24">
        <div class="graphWrapper">
          <div id='clusterHttp'></div>
          <div class="graphLabel">HTTP</div>
        </div>
      </div>

      <div class="pure-u-1-1 pure-u-md-12-24 pure-u-lg-6-24">
        <div class="graphWrapper">
          <div id='clusterAverage'></div>
          <div class="graphLabel">AVG Request Time</div>
        </div>
      </div>

    </div>

  </div></script><script id="collectionsItemView.ejs" type="text/template"><div class="paddingBox">
  <div class="borderBox"></div>
  <i class="collection-type-icon fa <%= model.get('picture') %>"></i>
  <div class="tileBadge">
    <span> <% if(model.get('desc')) { %> <div class="corneredBadge inProgress"> <%= model.get('desc') %> </div> <% } else if (model.get('status') === 'corrupted') { %> <div class="corneredBadge <%= model.get('status') %>"> <%= model.get('status') %> </div> <% } else if (model.get('status') === "loaded" || model.get('status') === 'unloaded' || model.get('status') === 'loading' || model.get('status') === 'unloading') { %> <% if (!model.get('locked') && model.get("status") !== "loading" && model.get("status") !== "unloading") { %> <div class="corneredBadge <%= model.get('status') %>"> <%= model.get('status') %> </div> <% } else if (model.get('status') === 'loading' || model.get('status') === 'unloading') { %> <div class="corneredBadge inProgress"> <%= model.get('status') %> </div> <% } else { %> <div class="corneredBadge inProgress"> <%= model.get('status') %> </div> <% } %> <% } %> </span>
  </div> <% if(model.get('lockType') === "index") { %> <!-- <progress max="100" value="80"></progress>-->
    <h5 class="collectionName"><%= model.get('name') %></h5> <% } else { %> <h5 class="collectionName"><%= model.get('name') %></h5> <% } %> </div></script><script id="collectionsView.ejs" type="text/template"><div class="headerBar">
    <div class="search-field">
      <input type="text" id="searchInput" class="search-input" placeholder="Search..."/>
      <!-- <img id="searchSubmit" class="search-submit-icon"/> -->
      <i id="searchSubmit" class="fa fa-search"></i>
    </div>
    <div class="headerButtonBar">
      <ul class="headerButtonList">
        <li class="enabled">
          <a id="collectionsToggle" class="headerButton">
            <span class="icon_arangodb_settings2" title="Settings"></span>
          </a>
        </li>
      </ul>
    </div>

  </div>


  <div id="collectionsDropdown2" class="headerDropdown">

    <div id="collectionsDropdown" class="dropdownInner">

      <ul>
        <li class="nav-header">Type</li>
        <li><a>
          <label class="checkbox checkboxLabel">
            <input class="css-checkbox checkSystemCollections" type="checkbox">
            <i class="fa"></i>
            System
          </label>
        </a></li>

        <li><a>
          <label class="checkbox checkboxLabel">
            <input class="css-checkbox" type="checkbox" id="checkDocument">
            <i class="fa"></i>
            Document
          </label>
        </a></li>

        <li><a>
          <label class="checkbox checkboxLabel">
            <input class="css-checkbox" type="checkbox" id="checkEdge">
            <i class="fa"></i>
            Edge
          </label>
        </a></li>

        </li>
      </ul>

      <ul>
        <li class="nav-header">Status</li>

        <li><a href="#">
          <label class="checkbox checkboxLabel">
            <input class="css-checkbox" type="checkbox" id="checkLoaded">
            <i class="fa"></i>
            Loaded
          </label>
        </a></li>

        <li><a href="#">
          <label class="checkbox checkboxLabel">
            <input class="css-checkbox" type="checkbox" id="checkUnloaded">
            <i class="fa"></i>
            Unloaded
          </label>
        </a></li>

      </ul>
      <ul>
        <li class="nav-header">Sorting</li>

        <li><a href="#">
          <label class="checkbox checkboxLabel">
            <input class="css-checkbox" type="checkbox" id="sortName">
            <i class="fa css-round-label"></i>
            Sort by name
          </label>
        </a></li>

        <li><a href="#">
          <label class="checkbox checkboxLabel">
            <input class="css-checkbox" type="checkbox" id="sortType">
            <i class="fa css-round-label"></i>
            Sort by type
          </label>
        </a></li>

        <li><a href="#">
          <label class="checkbox checkboxLabel">
            <input class="css-checkbox" type="checkbox" id="sortOrder">
            <i class="fa"></i>
            Sort descending
          </label>
        </a></li>
      </ul>
    </div>

  </div>

  <div class="contentDiv" id="arangoCollectionsContainer">
      <div id="collectionsThumbnailsIn" class="tileList pure-g">
        <div class="tile pure-u-1-1 pure-u-sm-1-2 pure-u-md-1-3 pure-u-lg-1-4 pure-u-xl-1-6">
          <div class="fullBorderBox">
            <a id="createCollection" class="add"><span id="newCollection" class="pull-left add-Icon"><i class="fa fa-plus-circle"></i>
</span> Add Collection</a>
          </div>
        </div>
      </div>
  </div></script><script id="dashboardView.ejs" type="text/template"> <% var subBar = function(title) { %> <div class="dashboard-sub-bar">
      <div  class="dashboard-sub-bar-title"><%= title %></div>
    </div> <% }
  var enlargeButton = function(name, arrows) {
    if (arrows) { %> <div class="dashboard-sub-bar-menu">
        <i class="fa fa-arrows-alt dashboard-sub-bar-menu-sign" id="<%= name %>Button"></i>
      </div> <% }
  } %> <% var largeChart = function(name, title, arrows) { %> <div class="dashboard-large-chart pure-u-1-1 pure-u-sm-1-1 pure-u-md-2-3"> <% enlargeButton(name, true); %> <div class="dashboard-large-chart-inner dashboard-chart" id="<%= name %>Container">
        <div class="dashboard-legend">
          <div class="dashboard-legend-inner" id="<%= name %>Legend"></div>
        </div>
        <div id="<%= name %>" class="dashboard-interior-chart"></div>
      </div> <% subBar(title) %> </div> <% } %> <% var mediumChart = function(name, title, arrows) { %> <div class="dashboard-medium-chart-outer pure-u-1-1 pure-u-sm-1-1 pure-u-md-1-2">
      <div class="dashboard-medium-chart"> <% enlargeButton(name, true); %> <div class="dashboard-legend">
            <div class="dashboard-legend-inner" id="<%= name %>Legend"></div>
          </div>
        <div class="dashboard-medium-chart-inner dashboard-chart" id="<%= name %>Container">
          <div id="<%= name %>" class="dashboard-interior-chart"></div>
        </div> <% subBar(title) %> </div>
    </div> <% } %> <% var smallChart = function(name, title, arrows) { %> <div class="dashboard-small-chart pure-u-1-1 pure-u-sm-1-1 pure-u-md-1-3"> <% enlargeButton(name, arrows); %> <div class="dashboard-small-chart-inner dashboard-chart" id="<%= name %>Container">
        <div id="<%= name %>" class="dashboard-interior-chart">
          <svg></svg>
        </div>
      </div> <% subBar(title) %> </div> <% } %> <% var tendency = function(title, name, arrows) { %> <div class="dashboard-tendency-container pure-u-1-1 pure-u-sm-1-1 pure-u-md-1-3">
      <div class="dashboard-tendency-chart"> <% enlargeButton(name, arrows); %> <div class="dashboard-tendency"> <% if (name === "asyncRequests") {%> <div class="dashboard-subtitle-bar">sync</div>
            <div class="dashboard-figure">
              <span id="syncPerSecondCurrent"></span> <%} else {%> <div class="dashboard-subtitle-bar">current</div>
            <div class="dashboard-figure">
              <span id="<%= name %>Current"></span> <% } %> </div>
        </div>
        <div class="dashboard-tendency"> <% if (name === "asyncRequests") {%> <div class="dashboard-subtitle-bar">async</div>
            <div class="dashboard-figure">
              <span id="asyncPerSecondCurrent"></span> <%} else {%> <div class="dashboard-subtitle-bar">15-min-avg</div>
            <div class="dashboard-figure">
              <span id="<%= name %>Average"></span> <% } %> </div>
        </div>
      </div>
      <div class="dashboard-sub-bar"><%= title %></div>
    </div> <% } %> <ul class="subMenuEntries subViewNavbar">
    <li id="requests-statistics" class="subMenuEntry active"><a>Request Statistics</a></li>
    <li id="system-statistics" class="subMenuEntry "><a>System Resources</a></li>
  </ul>

  <div id="requests">
    <div class="contentDiv">
      <div class="dashboard-row pure-u cluster-values" id="node-info" style="width: 100%; margin-top: 0; padding-right: 2px; box-sizing: border-box;">
      </div> <% if (hideStatistics !== true) { %> <div class="dashboard-row pure-u"> <% largeChart("requestsChart", "Requests per Second") %> <% tendency("Request Types", "asyncRequests", false); %> <% tendency("Number of Client Connections", "clientConnections", false); %> </div>
        
        <div class="dashboard-row pure-u small-label-padding"> <% largeChart("dataTransferChart", "Transfer Size per Second") %> <% smallChart("dataTransferDistribution", "Transfer Size per Second (distribution)", false) %> </div>
        
        <div class="dashboard-row pure-u small-label-padding"> <% largeChart("totalTimeChart", "Average Request Time (seconds)") %> <% smallChart("totalTimeDistribution", "Average Request Time (distribution)", false) %> </div>
      </div> <% } %> </div>

  <div id="system" class="tendency-box-sizing" style="display: none";>

    <div class="dashboard-row pure-u" style="width: 100%;"> <% tendency("Number of threads", "numberOfThreads", false); %> <div class="dashboard-bar-chart-container pure-u-1-1 pure-u-sm-1-1 pure-u-md-1-3">
        <div class="dashboard-bar-chart">
          <div class="dashboard-bar-chart-title">
            <div class="percentage"></div>
            <div class="absolut"></div>
          </div>
          <div class="dashboard-bar-chart-chart" id="residentSizeChartContainer">
            <div id="residentSizeChart">
              <svg></svg>
            </div>
          </div>
        </div>
        <div class="dashboard-sub-bar"">Memory</div>
      </div> <% tendency("Virtual Size in GB", "virtualSize", false); %> </div>
    <div class="dashboard-row pure-u" style="width: 100%"> <% mediumChart("pageFaultsChart", "Major Page Faults") %> <% mediumChart("systemUserTimeChart", "Used CPU Time per Second") %> </div>

  </div></script><script id="databaseView.ejs" type="text/template"><div class="headerBar">
    <div class="search-field">
      <input type="text" value="<%=searchString%>" id="databaseSearchInput" class="search-input" placeholder="Search..."/>
      <!-- <img id="databaseSearchSubmit" class="search-submit-icon">-->
      <i id="databaseSearchSubmit" class="fa fa-search"></i>
    </div>
    <div class="headerButtonBar">
        <ul class="headerButtonList">
          <li class="enabled">
            <a id="databaseToggle" class="headerButton">
              <span class="icon_arangodb_settings2" title="Settings"></span>
            </a>
          </li>
        </ul>
      </div>

  </div>


  <div id="databaseDropdown2" class="headerDropdown">

    <div id="databaseDropdown" class="dropdownInner">
      <ul>
        <li class="nav-header">Sorting</li>
        <li><a>
          <label class="checkbox checkboxLabel">
            <input class="css-checkbox" type="checkbox" id="dbSortDesc">
            <i class="fa"></i>
            Sort descending
          </label>
        </a></li>
      </ul>
    </div>

  </div>


  <div class="contentDiv" id="userManagementView">
    <div class="tileList pure-u">
      <div class="tile pure-u-1-1 pure-u-sm-1-2 pure-u-md-1-3 pure-u-lg-1-4 pure-u-xl-1-6">
        <div class="fullBorderBox">
          <a href="#" id="createDatabase" class="add">
            <span id="newDatabase" class="pull-left add-Icon"><i class="fa fa-plus-circle"></i></span>
            Add Database
          </a>
        </div>
      </div> <% collection.forEach(function(db) {
          var name = db.get("name");
      %> <% if (name !== '_system') { %> <div class="tile pure-u-1-1 pure-u-sm-1-2 pure-u-md-1-3 pure-u-lg-1-4 pure-u-xl-1-6 defaultCursor">
          <div class="fullBorderBox" style="border: 0;">
            <div class="borderBox"></div>
            <div class="iconSet"> <% if (!readOnly) { %> <span class="icon_arangodb_settings2 editDatabase" id="<%=name %>_edit-database" alt="Edit database" title="Edit database"></span> <% } %> </div>
            <i class="collection-type-icon fa fa-database defaultCursor"></i>
            <div class="tileBadge">
            </div>
            <h5 class="collectionName" style="margin-left: 0; margin-right: 0;"><%=name %></h5>
          </div>
        </div> <%};%> <%});%> </div>
  </div></script><script id="dbSelectionView.ejs" type="text/template"><a href="#" class="tab disabled" id="dbselection"><div class="dbselection"><i class="fa fa-database"></i><span class="db-name">DB: </span> <%=current%> <!-- <i class="fa fa-caret-square-o-down"></i> -->
</div>
<!-- <b class="caret"></b> -->
</a>

<!--
<ul class="link-dropdown-menu" id="dbs_dropdown"> <%
if (list.length > 0) {
%> <li class="dropdown-header">Databases</li> <%
    _.each(list, function(i) {
  %> <li class="dropdown-item">
        <a id=<%=i%> class="dbSelectionLink tab" href="#"><%=i%></a>
    </li> <%
    });
  %> <%
}
%> <% if (current === "_system") { %> <% if (list.length >= 2) { %> <li class="divider"></li> <% } %> <li class="dropdown-header">Manager</li>
    <li id="databaseNavi" class="dropdown-item">
      <a id="databases" class="tab" href="#databases">Manage Databases</a>
    </li> <% } %> </ul>
--></script><script id="documentsView.ejs" type="text/template"><div id="transparentHeader" class="headerBar marginTop5">

  <div id="documentsToolbar" class="headerButtonBar">

  <!-- remove marker for docupdiv-->
  <ul class="headerButtonList">
    <!-- Mark: removed prev/next collection button
    <li class="enabled">
      <a id="collectionNext" class="headerButton">
        <span class="icon_arangodb_arrowright" title="Next collection"></span>
      </a>
    </li>
    <li class="enabled">
      <a id="collectionPrev" class="headerButton collection-pagination">
        <span class="icon_arangodb_arrowleft" title="Previous collection"></span>
      </a>
    </li>
    -->
    <li class="enabled">
        <select id="documentSize" class="documents-size">
          <option value="10" selected="">10 results</option>
          <option value="20">20 results</option>
          <option value="50">50 results</option>
          <option value="100">100 results</option>
          <option value="500">500 results</option>
          <option value="1000">1000 results</option>
          <option value="2500">2500 results</option>
          <option value="5000">5000 results</option>
          <option value="all">All results</option>
        </select>
      </a>
    <li class="enabled">
      <a id="markDocuments" class="headerButton">
        <span title="Edit documents"><i class="fa fa-hand-pointer-o"></i></span>
      </a>
    </li>
    <li class="enabled">
      <a id="importCollection" class="headerButton">
        <span title="Upload documents from JSON file"><i class="fa fa-upload"></i></span>
      </a>
    </li>
    <li class="enabled">
      <a id="exportCollection" class="headerButton">
        <span title="Download documents as JSON file"><i class="fa fa-download" style="margin-top: 1px;"></i></span>
      </a>
    </li>
    <li class="enabled" style="margin-right: 15px">
      <a id="filterCollection" class="headerButton">
        <span title="Filter collection"><i class="fa fa-filter"></i></span>
      </a>
    </li>
  </ul>

  </div>
</div>

<div class="arangoDropdown documentsDropdown">
  <div id="filterHeader" class="headerDropdown">
     <div style="float: right;">
       <button id="resetView" class="button-warning btn-old-padding">Reset</button>
       <button id="filterSend" class="button-success btn-old-padding">Filter</button>
       <input type="text" id="docsSort" style="float: right" placeholder="Sort by attribute"></input>
    </div>
    <div class="queryline querylineAdd">
       <input id="attribute_name0" type="text" placeholder="Attribute name"><select name="operator" id="operator0" class="filterSelect">
           <option value="==">==</option>
           <option value="!=">!=</option>
           <option value="&lt;">&lt;</option>
           <option value="&lt;=">&lt;=</option>
           <option value="&gt;">&gt;</option>
           <option value="&gt;=">&gt;=</option>
           <option value="LIKE">LIKE</option>
           <option value="IN">IN</option>
           <option value="NOT IN">NOT IN</option>
           <option value="=~">REGEX</option>
       </select><input id="attribute_value0" type="text" placeholder="Attribute value" class="filterValue">
       <a id="addFilterItem" class="add-filter-item"><i class="fa fa-plus-circle"></i></a>
     </div>
  </div>

  <div id="importHeader" class="dropdownImport">
    <div class="queryline">
      <input id="importDocuments" name="importDocuments" type="file" accept="application/json" />
      <button id="confirmDocImport" class="button-success btn-old-padding" style="float:right" disabled>
        <span class="upload-indicator"><i id="uploadIndicator" class="fa fa-circle-o-notch fa-spin fa-fw"></i></span>Import JSON
      </button>
      <div title='Example input data:<br /><br /> I. Line-wise: <br /> { "_key": "key1", ... } <br /> { "_key": "key2", ... } <br /><br /> or <br /><br /> II. JSON documents embedded into a list: <br /> [ <br /> &nbsp; { "_key": "key1", ... }, <br /> &nbsp; { "_key": "key2", ... }, <br /> &nbsp; ... <br /> ]' class="upload-info" style="float:left; margin-top:7px; margin-right: 10px;"><i style="font-size: 13pt;" class="fa fa-info-circle"></i></div>
    </div>
  </div>

  <div id="exportHeader" class="headerDropdown">
    <div class="queryline">
      <div style="float:left; margin-top:7px"><i class="fa fa-exclamation-circle"></i>Please be careful. If no filter is set, the whole collection will be downloaded.</div>
      <button id="exportDocuments" class="button-success btn-old-padding" style="float:right">Download JSON</button>
    </div>
  </div>

  <div id="editHeader" class="dropdownImport">
    <div class="queryline">
      <div style="float:left; margin-top:5px"><div style="float:left" class="selectedCount">0</div> &nbsp; document(s) selected</div>
      <button id="deleteSelected" class="button-neutral btn-old-padding" style="float:right">Delete</button>
      <button id="moveSelected" class="button-neutral btn-old-padding" style="float:right">Move</button>
    </div>
  </div>

</div>

<div id="documentsDiv" class="innerContent">

<div id="uploadMessages"></div>

<div id="docPureTable">

</div>

<!--
<div id="documentsTableID_wrapper" class="dataTables_wrapper" role="grid">
  <table class="display arangoDataTable dataTable" id="documentsTableID">
  </table>
</div>
-->

    <div id="documentsToolbarFL">
      <div id="documentsToolbarF" class="pagination-line">
      </div>
    </div>

<!-- Delete Modal -->
<div id="docDeleteModal" style="display:none" class="modal hide fade" tabindex="-1" role="dialog" aria-labelledby="myModalLabel" aria-hidden="true">
  <div class="modal-header">
    <button type="button" class="close" data-dismiss="modal" aria-hidden="true">×</button>
    <a class="arangoHeader">Delete Document?</a>
  </div>
  <div class="modal-body" id="deleteDoc">
    <p style="padding: 20px;">There is no way back…</p>
  </div>
  <div class="modal-footer">
    <button class="button-close" data-dismiss="modal" aria-hidden="true">Close</button>
    <button id="confirmDeleteBtn" class="button-danger" style="float:right" disabled="true">Delete</button>
  </div>
</div></script><script id="documentView.ejs" type="text/template"><div class="headerBar">
    <div class="headerButtonBar">
      <ul class="headerButtonList">
        <li class="enabled">
          <a id="addDocument" class="headerButton">
            <span title="Add new document">
              <i class="fa fa-file fa-stack-1x"></i>
              <i class="fa fa-plus fa-stack-1x fa-top"></i>
            </span>
          </a>
        </li>
      </ul>
    </div>

  </div>

  <div class="innerContent document-info-div">

    <div class="document-info">

      <div class="document-type-container">
        <div id="document-type" class="document-bold-font"></div>
        <div id="document-id" class="document-thin-font"></div>
      </div>

      <div class="document-info-container">

        <div class="document-inner-info-container">
          <div class="document-attribute">
            <div class="document-bold-font">_rev:</div>
            <div id="document-rev" class="document-thin-font"></div>
          </div>
          <div class="document-attribute">
            <div class="document-bold-font">_key:</div>
            <div id="document-key" class="document-thin-font"></div>
          </div>
        </div>

        <div class="document-inner-info-container edge-info-container">
          <div class="document-attribute">
            <div class="document-bold-font">_from:</div>
            <div id="document-from" class="document-thin-font document-link"></div>
          </div>
          <div class="document-attribute">
            <div class="document-bold-font">_to:</div>
            <div id="document-to" class="document-thin-font document-link"></div>
          </div>
        </div>

      </div>

    </div>

  </div>

  <div id="tableDiv" class="innerContent document-content-div">

    <div id="documentEditor" class="document-editor"></div>
    <div class="bottomButtonBar">
      <button id="saveDocumentButton" class="button-success pull-right">Save</button>
      <button id="deleteDocumentButton" class="button-danger pull-right">Delete</button>
    </div>
    <div class="pull-left shortcuts showHotkeyHelp"></div>
	</div></script><script id="edgeDefinitionTable.ejs" type="text/template"><tr class="tableRow" id="row_newEdgeDefinitions<%= number%>">
    <th class="collectionTh">Edge definitions*:</th>
    <th class="collectionTh">
      <input type="hidden" id="newEdgeDefinitions<%= number%>" value="" placeholder="Edge definitions" tabindex="-1" class="select2-offscreen">
      <button id="remove_newEdgeDefinitions<%= number%>" class="graphViewer-icon-button gv_internal_remove_line gv-icon-small delete"></button>
    </th><th>
    <span class="modalTooltips arangoicon icon_arangodb_info" title="An edge definition defines a relation of the graph">
    </span>
    </th>
  </tr>
  <tr class="tableRow" id="row_fromCollections<%= number%>">
    <th class="collectionTh">fromCollections*:</th>
    <th class="collectionTh">
      <input type="hidden" id="fromCollections<%= number%>" value="" placeholder="fromCollections" tabindex="-1" class="select2-offscreen">
    </th><th>
    <span class="modalTooltips arangoicon icon_arangodb_info" title="The collection that contain the start vertices of the relation.">
    </span>
  </th>
  </tr>
  <tr class="tableRow" id="row_toCollections<%= number%>">
    <th class="collectionTh">toCollections*:</th>
    <th class="collectionTh">
      <input type="hidden" id="toCollections<%= number%>" value="" placeholder="toCollections" tabindex="-1" class="select2-offscreen">
    </th><th>
    <span class="modalTooltips arangoicon icon_arangodb_info" title="The collection that contain the end vertices of the relation.">
    </span>
  </th>
  </tr></script><script id="editListEntryView.ejs" type="text/template"><td class="writable sorting_1"> <% if (isReadOnly) { %> <span class="key"><%=key%></span> <% } else { %> <input type="text" class="key" placeholder="attribute" <%=key?"value=" + key:""%>></input> <% } %> </td>
<td class="writeable rightCell"> <% if (isReadOnly) { %> <span class="val"><%=value%></span> <% } else { %> <textarea class="val" placeholder="value"><%=value?value:""%></textarea> <% } %> </td>
</td>
<td class="leftCell">
  <a class="deleteAttribute">
    <span class="icon_arangodb_roundminus" data-original-title="Delete attribute"></span>
  </a>
</td></script><script id="filterSelect.ejs" type="text/template"><div class="filterSelectBox">
  <div class="filterLabel"><%=name%><span><i class="fa fa-close" id="closeFilter"></i></span></div>

  <div class="filterInput">
    <input type="text" id="<%=name%>-filter" placeholder="Filter <%=name%>" aria-label="Filter labels" autocomplete="off">
  </div>

  <div class="filterOptions">
    <div id="showAll"><strong>Show all</strong></div> <% var cssClass; %> <% _.each(options, function (option) { %> <% if (option.active) { %> <%  cssClass = 'active'; %> <% } else { %> <% cssClass = 'inactive'; %> <% } %> <div class="<%=cssClass%>" name="<%=option.name%>" id="<%=option.name%>-option"> <% var color = option.color || '#f6f8fa'; %> <% if (cssClass === 'active') { %> <span class="marked"><i class="fa fa-check"/></span> <% } else { %> <span style="visibility: hidden;" class="marked"><i class="fa fa-check"/></span> <% } %> <span class="color" style="background-color: <%=color%>">&nbsp;</span>
        <span class="name"><%=option.name%></span>
      </div> <% }); %> </div>

</div></script><script id="footerView.ejs" type="text/template"> <%
  var n,v,db;
  if (name) {
    n = name || "";
    v = version || "";
  }
%> <div class="footer-left">
<!--
  <div class="social-icons">
    <p><a href="https://twitter.com/arangodb" target="_blank"><i class="fa fa-twitter"></i></a></p>
    <p><a href="https://www.arangodb.com/community" target="_blank"></a><i class="fa fa-envelope"></i></a></p>
    <p><a href="https://stackoverflow.com/questions/tagged/arangodb" target="_blank"></a><i class="fa fa-stack-overflow"></i></a></p>
    <p><a href="https://groups.google.com/group/arangodb" target="_blank"></a><i class="fa fa-google"></i></a></p>
  </div>
-->
</div>

<div class="footer-center">
  <p>Help <i class="fa fa-keyboard-o"></i></p>
</div>

<div class="footer-right">
  <p><% if(n) { %><a><%=n%> <%=v%> <% } %></a></p>
</div></script><script id="foxxActiveView.ejs" type="text/template"><div class="paddingBox">
    <div class="foxxDesc">
      <p><span class="foxxMount"><%=model.get("mount")%></span></p>
      <p><span class="foxxName"><%=model.get("name")%></span></p>
      <p><span class="foxxName"><%=model.get("version")%></span></p>
      <!--<p><span class="foxxCategory"><%=model.get("category")%></span></p>-->
    </div>
    <!-- <div class="foxxActions"><button class="installFoxx button-success" appId="<%=model.name %>" appVersion="<%=model.latestVersion%>" >Interface</button></div>-->
    <div class="borderBox"></div>
    <img src="<%= model.thumbnailUrl %>" height="50" width="50" alt="Icon for Service" class="icon"> <% if(model.isDevelopment()) { %> <div class="tileBadge">
        <span>
          <div class="corneredBadge development">
            Development
          </div>
        </span>
      </div> <% } else { %> <div class="tileBadge">
        <span>
          <div class="corneredBadge production">
            Production
          </div>
        </span>
      </div> <% } %> </div></script><script id="foxxEditView.ejs" type="text/template"> <%var appInfos = attributes.app.split(":"); %> <div id="change-foxx" class="modal hide fade" tabindex="-1" role="dialog" aria-labelledby="myModalLabel" aria-hidden="true" style="display:none">
  <div class="modal-header">
    <button type="button" class="close" data-dismiss="modal" aria-hidden="true">×</button>
    <a class="arangoHeader">Modify Service</a>
  </div>
  <div class="modal-body">
    <table>
      <tr>
        <th class="collectionTh">Name:</th>
        <th class="collectionTh"><strong><%=appInfos[1] %></strong></th>
      </tr>
      <tr>
        <th class="collectionTh">Documentation:</th>
        <th class="collectionTh"><%=documentationJsonUrl</th>
      </tr>
      <tr>
        <th class="collectionTh">Mount:</th>
        <th class="collectionTh"><input type="text" id="change-mount-point" name="mountpoint" value="<%=attributes.mount%>"/></th>
        <th><span class="modalTooltips arangoicon icon_arangodb_info" title="The path where the app can be reached."></span></th>
      </tr>
      <tr>
        <th class="collectionTh">Version:</th>
        <th class="collectionTh">
          <select>
            <option selected><%=appInfos[2] %></option>
          </select>
        <th>
      </tr>
      <tr>
        <th class="collectionTh">System:</th>
        <th class="collectionTh"> <%=attributes.isSystem ? "Yes" : "No" %> <th>
      </tr>
      <tr>
        <th class="collectionTh">Status:</th>
        <th class="collectionTh"> <%if (attributes.active) {%> <div class="modal-text active">
              Active
            </div> <%} else {%> <div class="modal-text inactive">
              Inactive
            </div> <%}%> </th>
      </tr>
    </table>
  </div>
  <div id="colFooter" class="modal-footer">
    <button id="uninstall" class="button-danger"<%=(attributes.isSystem || attributes.development) ? " disabled" : ""%>>Uninstall</button>
    <button id="change" class="button-success pull-right">Save</button> <%if (false && attributes.active) {%> <button id="deactivate" class="button-warning pull-right" style="margin-right:8px" disabled>Deactivate</button> <%} else if (false) {%> <button id="activate" class="button-success pull-right" style="margin-right:8px" disabled>Activate</button> <%}%> </div>
</div></script><script id="foxxMountView.ejs" type="text/template"><div id="install-foxx" class="modal hide fade" tabindex="-1" role="dialog" aria-labelledby="myModalLabel" aria-hidden="true" style="display:none">
  <div class="modal-header">
    <button type="button" class="close" data-dismiss="modal" aria-hidden="true">×</button>
    <a class="arangoHeader">Install Service</a>
  </div>
  <div class="modal-body">
    <table>
      <tr>
        <th class="collectionTh">Name:</th>
        <th class="collectionTh"><strong><%=attributes.name %></strong></th>
      </tr>
      <tr>
        <th class="collectionTh">&nbsp;</th>
        <th class="collectionTh">&nbsp;</th>
      </tr>
      <tr>
        <th class="collectionTh">Mount:</th>
        <th class="collectionTh">
          <input type="text" id="mount-point" name="mountpoint" value="/<%=attributes.name%>" placeholder="mount-path" />
        </th>
        <th><a class="modalTooltips" title="The path where the app can be reached."><i class="arangoicon icon_arangodb_info"></i></a></th>
      </tr>
      <tr>
        <th class="collectionTh">Version:</th>
        <th class="collectionTh"> <%=attributes.version %> <th>
      </tr>
      <tr>
        <th class="collectionTh">System:</th>
        <th class="collectionTh"> <%=attributes.isSystem ? "Yes" : "No" %> <th>
      </tr>
    </table>
  </div>
  <div id="colFooter" class="modal-footer">
    <button class="button-success pull-right installFoxx">Install</button>    
    <button id="cancel" class="button-danger pull-right">Cancel</button>
  </div>
</div></script><script id="foxxRepoView.ejs" type="text/template"><div class="paddingBox">
    <div class="foxxDesc">
      <p><span class="foxxName"><%=model.name%></span></p>
      <p><span class="foxxCategory"><%=model.categories%></span></p>
      <!--<p><i class="fa fa-star"></i><span class="foxxStars">23</span></p>-->
    </div>
    <div class="foxxActions"> <% if (upgrade) { %> <button class="installFoxx button-success" appId="<%=model.name %>" appVersion="<%=model.latestVersion%>" >Replace</button> <% } else { %> <button class="installFoxx button-success" appId="<%=model.name %>" appVersion="<%=model.latestVersion%>" >Install</button> <% } %> </div>
    <div class="borderBox"></div>
    <img src="<%= thumbnail %>" height="50" width="50" alt="Icon for Service" class="icon">
  </div></script><script id="graphManagementView.ejs" type="text/template"><div class="headerBar">
    <div class="search-field">
      <input type="text" value="<%=searchString%>" id="graphManagementSearchInput" class="search-input" placeholder="Search..."/>
      <i id="graphManagementSearchSubmit" class="fa fa-search"></i>
      <!-- <img id="graphManagementSearchSubmit" class="search-submit-icon"> -->
    </div>
     <div class="headerButtonBar">
        <ul class="headerButtonList">
          <li class="enabled">
            <a id="graphManagementToggle" class="headerButton">
              <span class="icon_arangodb_settings2" title="Settings"></span>
            </a>
          </li>
        </ul>
      </div>
  </div>


  <div id="graphManagementDropdown2" class="headerDropdown">

    <div id="graphManagementDropdown" class="dropdownInner">
      <ul>
        <li class="nav-header">Sorting</li>
        <li><a>
          <label class="checkbox checkboxLabel">
            <input class="css-checkbox" type="checkbox" id="graphSortDesc">
            <i class="fa"></i>
            Sort descending
          </label>
        </a></li>
      </ul>
    </div>

  </div>


  <div class="contentDiv" id="arangoCollectionsContainer">
    <div id="graphManagementThumbnailsIn" class="tileList pure-u">
      <div class="tile pure-u-1-1 pure-u-sm-1-2 pure-u-md-1-3 pure-u-lg-1-4 pure-u-xl-1-6">
        <div class="fullBorderBox">
          <a href="#" id="createGraph" class="add">
            <span id="newGraph" class="pull-left add-Icon"><i class="fa fa-plus-circle"></i></span>
            Add Graph
          </a>
        </div>
      </div> <% graphs.forEach(function(graph) {
        var graphName = graph.get("_key");
        var isSmart = graph.get("isSmart");
      %> <div class="tile tile-graph pure-u-1-1 pure-u-sm-1-2 pure-u-md-1-3 pure-u-lg-1-4 pure-u-xl-1-6" id="<%=graphName %>_tile">
        <div class="paddingBox">
          <div class="borderBox"></div>
          <div class="iconSet">
            <span class="icon_arangodb_settings2 editGraph" id="<%=graphName %>_settings" alt="Edit graph" title="Edit graph"></span>
          </div>
          <span class="icon_arangodb_edge5 tile-icon"></span>
          <span class="icon_arangodb_edge5 icon_arangodb_edge5-2 tile-icon"></span>
          <div class="tileBadge"> <% if (isSmart === true) { %> <span><div class="corneredBadge inProgress">Smart</div></span> <% } %> </div>
          <h5 class="collectionName"><%=graphName %></h5>
        </div>
      </div> <%});%> </div>
  </div></script><script id="graphSettingsView.ejs" type="text/template"> <% var genClass = 'pure-u-1-3'; %> <% var genClass2 = 'pure-u-2-3'; %> <% var formatName = function(name) { %> <% var formattedName = %> <% return name.charAt(0).toUpperCase() + string.slice(1);%> <% }; %> <div id="graphSettingsView" class="innerContent">
    
    <div class="pure-g" style="margin-top: -13px">
      <div class="pure-u-1-1 pure-u-md-1-1 pure-u-lg-1-1 pure-u-xl-1-1">
    
        <div class="pure-g pure-table pure-table-body"> <% _.each(general, function(val, key) { %> <% if (val.type === 'divider') { %> <div class="pure-u-1-1 left heading"><%=val.name%></div> <% } else { %> <div class="<%= genClass %> left"> <%=val.name%> </div>
            <div class="<%= genClass2 %> left"> <% if (val.type === 'select') { %> <select id="g_<%=key%>"> <% _.each(val, function(option, optKey) { %> <% if (option.name) { %> <option value="<%=option.val%>"> <%=option.name%> </option> <% } %> <% }); %> </select> <% } %> <% if (val.type === 'string') { %> <input id="g_<%=key%>" type="text" placeholder="attribute"></input> <% } %> <% if (val.type === 'number') { %> <input id="g_<%=key%>" type="text" id="<%=val %>" value="<%=val.value %>" placeholder=""></input> <% } %> <% if (val.type === 'range') { %> <label id="g_<%=key%>_label" class="rangeLabel">1</label>
                <input id="g_<%=key%>" type='range' min="0" max="9" val="1"/> <% } %> <% if (val.type === 'color') { %> <input id="g_<%=key%>" type='color' name='color' value="<%=VALUE%>"/> <% } %> <i title="<%=val.desc%>" class="fa fa-info-circle gv-tooltips" aria-hidden="true"></i>
              </div> <% } %> <% }); %> </div>

      </div>

      <div class="pure-u-1-1 pure-u-md-1-1 pure-u-lg-1-1 pure-u-xl-1-1">
    
        <div class="pure-g pure-table pure-table-body"> <% _.each(specific, function(val, key) { %> <% if (val.hide !== 'true') { %> <% if (val.type === 'divider') { %> <div class="pure-u-1-1 left heading"><%=val.name%></div> <% } else { %> <div class="<%= genClass %> left"> <%=val.name%> </div>

                <div class="<%= genClass2 %> left"> <% var VALUE; %> <% if (val.value) { %> <% VALUE = val.value %> <% } else { %> <% VALUE = val.default %> <% } %> <% if (val.type === 'string') { %> <input id="g_<%=key%>" type="text" placeholder="attribute"></input> <% } %> <% if (val.type === 'number') { %> <input id="g_<%=key%>" type="text" placeholder="number"></input> <% } %> <% if (val.type === 'color') { %> <input id="g_<%=key%>" type='color' name='color' value="<%=VALUE%>"/> <% } %> <% if (val.type === 'range') { %> <label id="g_<%=key%>_label" class="rangeLabel">1</label>
                    <input id="g_<%=key%>" type='range' min="0" max="9" val="1"/> <% } %> <% if (val.type === 'select') { %> <select id="g_<%=key%>"> <% _.each(val, function(option, optKey) { %> <% if (option.name) { %> <option value="<%=option.val%>"> <%=option.name%> </option> <% } %> <% }); %> </select> <% } %> <i title="<%=val.desc%>" class="fa fa-info-circle gv-tooltips" aria-hidden="true"></i>
                </div> <% } %> <% } %> <% }); %> </div>

        <div class="pure-u-1-1">
          <button id="saveGraphSettings" style="margin-top: 20px; margin-right: 10px;" class="button-success pull-right">Save</button>
          <button id="restoreGraphSettings" style="margin-top: 20px;" class="button-success pull-right">Restore defaults</button>
        </div>
      </div>
  </div></script><script id="graphViewer2.ejs" type="text/template"><div class="graphContent" id="graphContainer">

    <div class="headerBar">
      <div class="headerButtonBar" style="margin: 0;">
        <ul class="headerButtonList">
          <li class="enabled">
            <a id="settingsMenu" class="headerButton">
              <span title="Configure graph settings">
                <i class="fa fa-bars fa-stack-1x"></i>
              </span>
            </a>
          </li>
          <li class="enabled">
            <a id="graph-fullscreen-btn" class="headerButton">
              <span title="Switch to fullscreen mode">
                <i class="fa fa-television"></i>
              </span>
            </a>
          </li>
          <li class="enabled">
            <a id="downloadPNG" class="headerButton">
              <span title="Download visible graph as png image">
                <i class="fa fa-camera fa-stack-1x"></i>
              </span>
            </a>
          </li>
          <li class="enabled">
            <a id="loadFullGraph" class="headerButton">
              <span title="Fetch full graph - use with caution">
                <i class="fa fa-share-alt"></i>
              </span>
            </a>
          </li>
          <!--
          <li class="enabled">
            <a id="selectNodes" class="headerButton">
              <span title="Lasso tool - Select and delete multiple nodes">
                <i class="fa fa-paint-brush fa-stack-1x"></i>
              </span>
            </a>
          </li>
          -->
        </ul>
      </div>
    </div>

    <!--<div id="graph-fullscreen-btn"><i class="fa fa-desktop"></i></div>-->
    <div id="graph-container" oncontextmenu="return false;"></div>
  </div></script><script id="graphViewGroupByEntry.ejs" type="text/template"><div class="control-group">
  <label for="<%=type %>_<%=id%>" class="control-label">Attribute <%=id%></label>
  <div class="controls">
    <input id="<%=type %>_<%=id%>" type="text" name="<%=type %>_<%=id%>" placeholder="Attribute" maxlength="75" class="input-xlarge">
    <button id="remove_<%=type %>_<%=id%>" class="graphViewer-icon-button gv_internal_remove_line gv-icon-small delete" />
  </div>
</div></script><script id="helpUsView.ejs" type="text/template"><div class="helpUs">
  <iframe src="https://docs.google.com/forms/d/1vsIwy0mJSeToEnfo_jnBaQebewbcURL730IkZIrkyEE/viewform?embedded=true" scrolling="no" width="100%" height="1300px" frameborder="0" marginheight="0" marginwidth="0">Loading...</iframe>
</div></script><script id="indicesView.ejs" type="text/template"> <% if (typeof supported !== 'undefined') { %> <div class="contentIn" id="indexHeaderContent">
        <div id="indexEditView">
          <table id="collectionEditIndexTable" class="edit-index-table arango-table">
            <thead>
              <tr class="figuresHeader">
                <th class="collectionInfoTh">ID</th>
                <th class="collectionInfoTh">Type</th>
                <th class="collectionInfoTh">Unique</th>
                <th class="collectionInfoTh">Sparse</th>
                <th class="collectionInfoTh">Deduplicate</th>
                <th class="collectionInfoTh">Selectivity Est.</th>
                <th class="collectionInfoTh">Fields</th>
                <th class="collectionInfoTh">Name</th>
                <th class="collectionInfoTh">Action</th>
              </tr>
            </thead>
            <tbody>
            </tbody>
            <tfoot>
              <tr>
                <td></td>
                <td></td>
                <td></td>
                <td></td>
                <td></td>
                <td></td>
                <td></td>
                <td></td>
                <td><i class="fa fa-plus-circle" id="addIndex"></i></td>
              </tr>
            </tfoot>
          </table>
      </div>

          <div id="newIndexView" class="new-index-view" style="display:none">
            <table>
              <tr>
                <th class="collectionTh">Type:</th>
                <th class="">
                  <select id="newIndexType">
                    <option style="display: none" disabled selected value="unknown"> -- select an index -- </option> <% if (supported.indexOf('geo') > -1) { %> <option value="Geo">Geo Index</option> <% } %> <% if (supported.indexOf('hash') > -1) { %> <option value="Hash">Hash Index</option> <% } %> <% if (supported.indexOf('persistent') > -1) { %> <option value="Persistent">Persistent Index</option> <% } %> <% if (supported.indexOf('fulltext') > -1) { %> <option value="Fulltext">Fulltext Index</option> <% } %> <% if (supported.indexOf('skiplist') > -1) { %> <option value="Skiplist">Skiplist Index</option> <% } %> <% if (supported.indexOf('ttl') > -1) { %> <option value="Ttl">TTL Index</option> <% } %> </select>
                </th>
                <th class="tooltipInfoTh">
                  <div class="tooltipDiv">
                    <a class="index-tooltip" data-toggle="tooltip" data-placement="left" title="Type of index to create. <% if (supported.indexOf('persistent') <= -1) { %>Please note that for the RocksDB engine the index types hash, skiplist and persistent are identical, so that they are not offered seperately here.<% } %>">
                      <span rel="tooltip" class="arangoicon icon_arangodb_info"></span>
                    </a>
                  </div>
                </th>
              </tr>
            </table>
            <div id="newIndexTypeGeo" class="newIndexClass" style="display: none">
              <table>
                <tr>
                  <th class="collectionTh">Fields:</th>
                  <th><input type="text" id="newGeoFields" value=""/></th>
                  <th class="tooltipInfoTh">
                    <div class="tooltipDiv">
                      <a class="index-tooltip" data-toggle="tooltip" data-placement="left" title="A comma-separated list with one or two attribute paths. Example: latitude,longitude">
                        <span rel="tooltip" class="arangoicon icon_arangodb_info"></span>
                      </a>
                    </div>
                  </th>
                </tr>
                <tr>
                  <th class="collectionTh">Name:</th>
                  <th><input type="text" id="newGeoName" value=""/></th>
                  <th class="tooltipInfoTh">
                    <div class="tooltipDiv">
                      <a class="index-tooltip" data-toggle="tooltip" data-placement="left" title="Index name. If left blank, a name will be auto-generated. Example: byValue">
                        <span rel="tooltip" class="arangoicon icon_arangodb_info"></span>
                      </a>
                    </div>
                  </th>
                </tr>
                <tr>
                  <th class="collectionTh">Geo JSON:</th>
                  <th>
                    <input id="newGeoJson" type="checkbox" name="newGeoJson" value="true">
                  </th>
                  <th class="tooltipInfoTh">
                    <div class="tooltipDiv">
                      <a class="index-tooltip" data-toggle="tooltip" data-placement="left" title="Set geoJson to true if the coordinates stored in the specified attribute are arrays in the form [longitude,latitude].">
                        <span rel="tooltip" class="arangoicon icon_arangodb_info"></span>
                      </a>
                    </div>
                  </th>
                </tr>
                <tr>
                  <th class="collectionTh">Create in background:</th>
                  <th>
                    <input id="newGeoBackground" type="checkbox" name="newGeoBackground" value="true">
                  </th>
                  <th class="tooltipInfoTh">
                    <div class="tooltipDiv">
                      <a class="index-tooltip" data-toggle="tooltip" data-placement="left" title="Create the index in background.">
                        <span rel="tooltip" class="arangoicon icon_arangodb_info"></span>
                      </a>
                    </div>
                  </th>
                </tr>
              </table>
            </div>
            <div id="newIndexTypePersistent" class="newIndexClass" style="display:none">
              <table>
                <tr>
                  <th class="collectionTh">Fields:</th>
                  <th><input type="text" id="newPersistentFields" value=""/></th>
                  <th class="tooltipInfoTh">
                    <div class="tooltipDiv">
                      <a class="index-tooltip" data-toggle="tooltip" data-placement="left" title="A comma-separated list of attribute paths.">
                        <span rel="tooltip" class="arangoicon icon_arangodb_info"></span>
                      </a>
                    </div>
                  </th>
                </tr>
                <tr>
                  <th class="collectionTh">Name:</th>
                  <th><input type="text" id="newPersistentName" value=""/></th>
                  <th class="tooltipInfoTh">
                    <div class="tooltipDiv">
                      <a class="index-tooltip" data-toggle="tooltip" data-placement="left" title="Index name. If left blank, a name will be auto-generated. Example: byValue">
                        <span rel="tooltip" class="arangoicon icon_arangodb_info"></span>
                      </a>
                    </div>
                  </th>
                </tr>
                <tr>
                  <th class="collectionTh">Unique:</th>
                  <th>
                    <input id="newPersistentUnique" type="checkbox" name="newPersistentUnique" value="true">
                  </th>
                  <th class="tooltipInfoTh">
                    <div class="tooltipDiv">
                      <a class="index-tooltip" data-toggle="tooltip" data-placement="left" title="If true, then create a unique index.">
                        <span rel="tooltip" class="arangoicon icon_arangodb_info"></span>
                      </a>
                    </div>
                  </th>
                </tr>
                <tr>
                  <th class="collectionTh">Sparse:</th>
                  <th>
                    <input id="newPersistentSparse" type="checkbox" name="newPersistentSparse" value="true">
                  </th>
                  <th class="tooltipInfoTh">
                    <div class="tooltipDiv">
                      <a class="index-tooltip" data-toggle="tooltip" data-placement="left" title="If true, then create a sparse index.">
                        <span rel="tooltip" class="arangoicon icon_arangodb_info"></span>
                      </a>
                    </div>
                  </th>
                </tr>
                <tr>
                  <th class="collectionTh">Deduplicate array values:</th>
                  <th>
                    <input id="newPersistentDeduplicate" type="checkbox" name="newPersistentDeduplicate" value="true">
                  </th>
                  <th class="tooltipInfoTh">
                    <div class="tooltipDiv">
                      <a class="index-tooltip" data-toggle="tooltip" data-placement="left" title="Duplicate index values from the same document into a unique array index will lead to an error or not.">
                        <span rel="tooltip" class="arangoicon icon_arangodb_info"></span>
                      </a>
                    </div>
                  </th>
                </tr>
                <tr>
                  <th class="collectionTh">Create in background:</th>
                  <th>
                    <input id="newPersistentBackground" type="checkbox" name="newPersistentBackground" value="true">
                  </th>
                  <th class="tooltipInfoTh">
                    <div class="tooltipDiv">
                      <a class="index-tooltip" data-toggle="tooltip" data-placement="left" title="Create the index in background.">
                        <span rel="tooltip" class="arangoicon icon_arangodb_info"></span>
                      </a>
                    </div>
                  </th>
                </tr>
              </table>
            </div>
            <div id="newIndexTypeHash" class="newIndexClass" style="display:none">
              <table>
                <tr>
                  <th class="collectionTh">Fields:</th>
                  <th><input type="text" id="newHashFields" value=""/></th>
                  <th class="tooltipInfoTh">
                    <div class="tooltipDiv">
                      <a class="index-tooltip" data-toggle="tooltip" data-placement="left" title="A comma-separated list of attribute paths.">
                        <span rel="tooltip" class="arangoicon icon_arangodb_info"></span>
                      </a>
                    </div>
                  </th>
                </tr>
                <tr>
                  <th class="collectionTh">Name:</th>
                  <th><input type="text" id="newHashName" value=""/></th>
                  <th class="tooltipInfoTh">
                    <div class="tooltipDiv">
                      <a class="index-tooltip" data-toggle="tooltip" data-placement="left" title="Index name. If left blank, a name will be auto-generated. Example: byValue">
                        <span rel="tooltip" class="arangoicon icon_arangodb_info"></span>
                      </a>
                    </div>
                  </th>
                </tr>
                <tr>
                  <th class="collectionTh">Unique:</th>
                  <th>
                    <input id="newHashUnique" type="checkbox" name="newHashUnique" value="true">
                  </th>
                  <th class="tooltipInfoTh">
                    <div class="tooltipDiv">
                      <a class="index-tooltip" data-toggle="tooltip" data-placement="left" title="If true, then create a unique index.">
                        <span rel="tooltip" class="arangoicon icon_arangodb_info"></span>
                      </a>
                    </div>
                  </th>
                </tr>
                <tr>
                  <th class="collectionTh">Sparse:</th>
                  <th>
                    <input id="newHashSparse" type="checkbox" name="newHashSparse" value="true">
                  </th>
                  <th class="tooltipInfoTh">
                    <div class="tooltipDiv">
                      <a class="index-tooltip" data-toggle="tooltip" data-placement="left" title="If true, then create a sparse index.">
                        <span rel="tooltip" class="arangoicon icon_arangodb_info"></span>
                      </a>
                    </div>
                  </th>
                </tr>
                <tr>
                  <th class="collectionTh">Deduplicate array values:</th>
                  <th>
                    <input id="newHashDeduplicate" type="checkbox" name="newHashDeduplicate" value="true">
                  </th>
                  <th class="tooltipInfoTh">
                    <div class="tooltipDiv">
                      <a class="index-tooltip" data-toggle="tooltip" data-placement="left" title="Duplicate index values from the same document into a unique array index will lead to an error or not.">
                        <span rel="tooltip" class="arangoicon icon_arangodb_info"></span>
                      </a>
                    </div>
                  </th>
                </tr>
                <tr>
                  <th class="collectionTh">Create in background:</th>
                  <th>
                    <input id="newHashBackground" type="checkbox" name="newHashBackground" value="true">
                  </th>
                  <th class="tooltipInfoTh">
                    <div class="tooltipDiv">
                      <a class="index-tooltip" data-toggle="tooltip" data-placement="left" title="Create the index in background.">
                        <span rel="tooltip" class="arangoicon icon_arangodb_info"></span>
                      </a>
                    </div>
                  </th>
                </tr>
              </table>
            </div>
            <div id="newIndexTypeFulltext" class="newIndexClass" style="display:none">
              <table>
                <tr>
                  <th class="collectionTh">Fields:</th>
                  <th><input type="text" id="newFulltextFields" value=""/></th>
                  <th class="tooltipInfoTh">
                    <div class="tooltipDiv">
                      <a class="index-tooltip" data-toggle="tooltip" data-placement="left" title="A single attribute path. Example: message.text">
                        <span rel="tooltip" class="arangoicon icon_arangodb_info"></span>
                      </a>
                    </div>
                  </th>
                </tr>
                <tr>
                  <th class="collectionTh">Name:</th>
                  <th><input type="text" id="newFulltextName" value=""/></th>
                  <th class="tooltipInfoTh">
                    <div class="tooltipDiv">
                      <a class="index-tooltip" data-toggle="tooltip" data-placement="left" title="Index name. If left blank, a name will be auto-generated. Example: byValue">
                        <span rel="tooltip" class="arangoicon icon_arangodb_info"></span>
                      </a>
                    </div>
                  </th>
                </tr>
                <tr>
                  <th class="collectionTh">Min. length:</th>
                  <th><input type="text" id="newFulltextMinLength" value=""/></th>
                  <th class="tooltipInfoTh">
                    <div class="tooltipDiv">
                      <a class="index-tooltip" data-toggle="tooltip" data-placement="left" title="Minimum character length of words to index. Will default to a server-defined value if unspecified. It is thus recommended to set this value explicitly when creating the index.">
                        <span rel="tooltip" class="arangoicon icon_arangodb_info"></span>
                      </a>
                    </div>
                  </th>
                </tr>
                <tr>
                  <th class="collectionTh">Create in background:</th>
                  <th>
                    <input id="newFulltextBackground" type="checkbox" name="newFulltextBackground" value="true">
                  </th>
                  <th class="tooltipInfoTh">
                    <div class="tooltipDiv">
                      <a class="index-tooltip" data-toggle="tooltip" data-placement="left" title="Create the index in background.">
                        <span rel="tooltip" class="arangoicon icon_arangodb_info"></span>
                      </a>
                    </div>
                  </th>
                </tr>
              </table>

            </div>
            <div id="newIndexTypeSkiplist" class="newIndexClass" style="display:none">
              <table>
                <tr>
                  <th class="collectionTh">Fields:</th>
                  <th><input type="text" id="newSkiplistFields" value=""/></th>
                  <th class="tooltipInfoTh">
                    <div class="tooltipDiv">
                      <a class="index-tooltip" data-toggle="tooltip" data-placement="left" title="A comma-separated list of attribute paths.">
                        <span rel="tooltip" class="arangoicon icon_arangodb_info"></span>
                      </a>
                    </div>
                  </th>
                </tr>
                <tr>
                  <th class="collectionTh">Name:</th>
                  <th><input type="text" id="newSkiplistName" value=""/></th>
                  <th class="tooltipInfoTh">
                    <div class="tooltipDiv">
                      <a class="index-tooltip" data-toggle="tooltip" data-placement="left" title="Index name. If left blank, a name will be auto-generated. Example: byValue">
                        <span rel="tooltip" class="arangoicon icon_arangodb_info"></span>
                      </a>
                    </div>
                  </th>
                </tr>
                <tr>
                  <th class="collectionTh">Unique:</th>
                  <th>
                    <input id="newSkiplistUnique" type="checkbox" name="newSkiplistUnique" value="true">
                  </th>
                  <th class="tooltipInfoTh">
                    <div class="tooltipDiv">
                      <a class="index-tooltip" data-toggle="tooltip" data-placement="left" title="If true, then create a unique index.">
                        <span rel="tooltip" class="arangoicon icon_arangodb_info"></span>
                      </a>
                    </div>
                  </th>
                </tr>
                <tr>
                  <th class="collectionTh">Sparse:</th>
                  <th>
                    <input id="newSkiplistSparse" type="checkbox" name="newSkiplistSparse" value="true">
                  </th>
                  <th class="tooltipInfoTh">
                    <div class="tooltipDiv">
                      <a class="index-tooltip" data-toggle="tooltip" data-placement="left" title="If true, then create a sparse index.">
                        <span rel="tooltip" class="arangoicon icon_arangodb_info"></span>
                      </a>
                    </div>
                  </th>
                </tr>
                <tr>
                  <th class="collectionTh">Deduplicate array values:</th>
                  <th>
                    <input id="newSkiplistDeduplicate" type="checkbox" name="newSkiplistDeduplicate" value="true">
                  </th>
                  <th class="tooltipInfoTh">
                    <div class="tooltipDiv">
                      <a class="index-tooltip" data-toggle="tooltip" data-placement="left" title="Duplicate index values from the same document into a unique array index will lead to an error or not.">
                        <span rel="tooltip" class="arangoicon icon_arangodb_info"></span>
                      </a>
                    </div>
                  </th>
                </tr>
                <tr>
                  <th class="collectionTh">Create in background:</th>
                  <th>
                    <input id="newSkiplistBackground" type="checkbox" name="newSkiplistBackground" value="true">
                  </th>
                  <th class="tooltipInfoTh">
                    <div class="tooltipDiv">
                      <a class="index-tooltip" data-toggle="tooltip" data-placement="left" title="Create the index in background.">
                        <span rel="tooltip" class="arangoicon icon_arangodb_info"></span>
                      </a>
                    </div>
                  </th>
                </tr>
              </table>
            </div>
            <div id="newIndexTypeTtl" class="newIndexClass" style="display:none">
              <table>
                <tr>
                  <th class="collectionTh">Fields:</th>
                  <th><input type="text" id="newTtlFields" value=""/></th>
                  <th class="tooltipInfoTh">
                    <div class="tooltipDiv">
                      <a class="index-tooltip" data-toggle="tooltip" data-placement="left" title="A single attribute path containing a numeric datetime value. Example: createdAt">
                        <span rel="tooltip" class="arangoicon icon_arangodb_info"></span>
                      </a>
                    </div>
                  </th>
                </tr>
                <tr>
                  <th class="collectionTh">Name:</th>
                  <th><input type="text" id="newTtlName" value=""/></th>
                  <th class="tooltipInfoTh">
                    <div class="tooltipDiv">
                      <a class="index-tooltip" data-toggle="tooltip" data-placement="left" title="Index name. If left blank, a name will be auto-generated. Example: byValue">
                        <span rel="tooltip" class="arangoicon icon_arangodb_info"></span>
                      </a>
                    </div>
                  </th>
                </tr>
                <tr>
                  <th class="collectionTh">Documents expire after (s):</th>
                  <th><input type="text" id="newTtlExpireAfter" value=""/></th>
                  <th class="tooltipInfoTh">
                    <div class="tooltipDiv">
                      <a class="index-tooltip" data-toggle="tooltip" data-placement="left" title="Number of seconds to be added to the timestamp attribute value of each document. If documents have reached their expiration timepoint, they will eventually get deleted by a background process.">
                        <span rel="tooltip" class="arangoicon icon_arangodb_info"></span>
                      </a>
                    </div>
                  </th>
                </tr>
                <tr>
                  <th class="collectionTh">Create in background:</th>
                  <th>
                    <input id="newTtlBackground" type="checkbox" name="newTtlBackground" value="true">
                  </th>
                  <th class="tooltipInfoTh">
                    <div class="tooltipDiv">
                      <a class="index-tooltip" data-toggle="tooltip" data-placement="left" title="Create the index in background.">
                        <span rel="tooltip" class="arangoicon icon_arangodb_info"></span>
                      </a>
                    </div>
                  </th>
                </tr>
              </table>
            </div>
            <div class="index-button-bar index-button-bar2">
              <button id="createIndex" class="button-success" style="margin-left: 15px;">Create</button>
              <button id="cancelIndex" class="button-close" style="margin-left: 0;"><i class="fa fa-arrow-left"></i>
                <span style="margin-left: 5px;">Back</span>
              </button>
            </div>
        </div>
        <div id="modal-dialog">
          <div class="modal-footer" style="border: none"></div>
        </div>
      </div> <% } %> </script><script id="lineChartDetailView.ejs" type="text/template"><div id="lineChartDetail" class="modal hide fade modal-chart-detail" tabindex="-1" role="dialog" aria-labelledby="myModalLabel" aria-hidden="true" style="display:none">
		<div class="modal-header">
			<button type="button" class="close" data-dismiss="modal" aria-hidden="true">×</button>
			<a class="arangoHeader"><%=figure%></a>
		</div>
		<div id="dashboardDetailedLineChart" class="dashboardDetailChart" style="position: absolute"></div>
	</div></script><script id="loadingTableView.ejs" type="text/template"><thead>
  <tr role="row">
    <th class="sorting_disabled docsFirstCol">Content</th>
    <th class="sorting_disabled docsSecCol">_key</th>
    <th class="sorting_disabled docsThirdCol">
      <a id="addDocumentButton" class="pull-right addButton"><span class="arangoicon icon_arangodb_roundplus" title="Add a document"></span></a>
    </th>
  </tr>
</thead>
<tbody>
  <tr class="odd">
    <td valign="top" class="dataTables_empty">Loading...</td>
  </tr>
</tbody></script><script id="loggerView.ejs" type="text/template"><div id="loggerContent" class="logger-content-id innerContent">

    <div class="arangoToolbar arangoToolbarTop">

      <div class="pull-left">
      </div>

      <div class="pull-right">
        <button id="logTopicSelection" class="button-default filterSelect">Topic <i class="fa fa-caret-down"></i></button>
        <button id="logLevelSelection" class="button-default filterSelect">Level <i class="fa fa-caret-down"></i></button>
        <button style="display: none" class="button-default filterSelect" id="logFilters">
          <i class="fa fa-close"></i>Clear current <a id="filterDesc"></a> filter
        </button>
      </div>

    </div>

    <div id="noLogEntries" style="display: none">
      <span>No suitable log entries found </span>
    </div>

    <div id="logEntries">
    </div>

    <div class="actions">
      <button id="loadMoreEntries" class="button-success">Load older entries</button>
    </div>

  </div></script><script id="loggerViewEntries.ejs" type="text/template"> <% _.each(entries, function (entry) { %> <div class="pure-g" level="<%=entry.status.toLowerCase()%>" topic="<%=entry.topic.toLowerCase()%>">
      <div class="pure-u-1-24">
        <p class="labels"> <% var lcolor = arangoHelper.statusColors[entry.status.toLowerCase()];%> <% var tcolor = arangoHelper.alphabetColors[entry.topic.charAt(0).toLowerCase()];%> <span class="tippy level" title="Level: <%=entry.status%>" style="background: <%=lcolor%>"></span>
          <span class="tippy topic" title="Topic: <%=entry.topic%>" style="background: <%=tcolor%>"></span>
        </p>
      </div>
      <div class="pure-u-19-24 desc">
        <p class="msg"><%=entry.msg%></p>
      </div>
      <div class="pure-u-4-24 date">
        <p> <% var x = moment(entry.timestamp, "X").fromNow() %> <i class="fa fa-clock-o" aria-hidden="true"></i>
          <span class="tippy" title="<%=entry.date%>"><%= x %></span>
        </p>
      </div>
      <div class="logBorder"></div>
    </div> <% }); %> </script><script id="loginView.ejs" type="text/template"><div class="loginFixedWindow">

  <div id="loginWindow" class="login-window">
    <div class="login-logo-round">
      <object id="loginSVG" data="img/arangodb-edition-login-optimized.svg" type="image/svg+xml">
        <img src="img/arangodb_logo_small.png" />
      </object>
    </div>
    <p class="wrong-credentials" style="display:none">Login failed!</p>
    <p id="noAccess" class="no-access" style="display:none">Database not found!</p>
    <p class="checking-password" style="display:none">
      <i class="fa fa-circle-o-notch fa-spin fa-fw"></i>
      <span class="sr-only">Loading...</span>
    </p>
    <form id="loginForm">
      <input class="login-input" placeholder="username" id="loginUsername" type="text" name="username"><i class="fa fa-user"></i>
      <input class="login-input" placeholder="password" id="loginPassword" type="password" name="password" autocomplete="off"><i class="fa fa-lock"></i>


      <button id="submitLogin" class="button-success pull-right">Login</button>
    </form>

    <div id="databases" style="display: none">
      <form id="dbForm">
          <i class="fa fa-database"></i>
          <select id="loginDatabase">
            <option>database</option>
          </select>
          <button id="goToDatabase" class="button-success pull-right">Select</button>
      </form>
      <button id="logout" class="button-danger pull-right">Logout</button>
    </div>
  </div>
</div></script><script id="modalApplicationMount.ejs" type="text/template"><table>
    <tr class="tableRow"> <% if (content === true) { %> <th class="collectionInfoTh">
          Run teardown:
        </th>
        <th class="collectionInfoTh">
          <input type="checkbox" id="new-app-teardown"></input>
        </th> <% } else { %> <th class="collectionInfoTh">
          Mount*:
        </th>
        <th class="collectionInfoTh">
          <input type="text" id="new-app-mount" value="" placeholder="/my/foxx"></input>
        </th>
        <th>
          <span class="modalTooltips arangoicon icon_arangodb_info" title="The path the app will be mounted. Has to start with /. Is not allowed to start with /_">
          </span>
        </th> <% } %> </tr>
  </table>

  <ul id="infoTab" class="nav nav-tabs">
    <li><a href="#newApp" data-toggle="tab" id="tab-new">New Service</a></li>
    <li class="active"><a href="#appstore" data-toggle="tab" id="tab-store"><img src="img/arangodb_logo_small.png" alt="ArangoDB" class="tab-icon" />Store</a></li>
    <li><a href="#github" data-toggle="tab" id="tab-git">Github</a></li>
    <li><a href="#zip" data-toggle="tab" id="tab-zip">Upload</a></li>
  </ul>

  <div class="tab-content" id="tab-content-application-info">

    <div class="tab-pane" id="newApp">
      <table id="new-app-information">
        <tr class="tableRow">
          <th class="collectionInfoTh">
            Author*:
          </th>
          <th class="collectionInfoTh">
            <input type="text" id="new-app-author" value="" placeholder="Your Name">
          </th>
        </tr>
        <tr class="tableRow">
          <th class="collectionInfoTh">
            Name*:
          </th>
          <th class="collectionInfoTh">
            <input type="text" id="new-app-name" value="" placeholder="Name of the Service">
          </th>
        </tr>
        <tr class="tableRow">
          <th class="collectionInfoTh">
            Description*:
          </th>
          <th class="collectionInfoTh">
            <input type="text" id="new-app-description" value="" placeholder="Please describe your Service here">
          </th>
        </tr>
        <tr class="tableRow">
          <th class="collectionInfoTh">
            License*:
          </th>
          <th class="collectionInfoTh">
            <input type="text" id="new-app-license" value="" placeholder="Apache 2"></input>
          </th>
        </tr>
        <!--
        <tr class="tableRow">
          <th class="collectionInfoTh">
            Authentication*:
          </th>
          <th class="collectionInfoTh">
            <input type="checkbox" id="new-app-authenticate" checked></input>
          </th>
        </tr>
        -->
        <tr class="tableRow">
          <th class="collectionInfoTh">
            Document Collections:
          </th>
          <th class="collectionInfoTh">
            <input type="hidden" id="new-app-document-collections" value="" placeholder="Document Collections"></input>
          </th>
          <th>
            <span class="modalTooltips arangoicon icon_arangodb_info" title="A list of document collections that will be created specifically for this Service. A CRUD API for these will be generated.">
            </span>
          </th>
        </tr>
        <tr class="tableRow">
          <th class="collectionInfoTh">
            Edge Collections:
          </th>
          <th class="collectionInfoTh">
            <input type="hidden" id="new-app-edge-collections" value="" placeholder="Edge Collections"></input>
          </th>
          <th>
            <span class="modalTooltips arangoicon icon_arangodb_info" title="A list of edge collections that will be created specifically for this Service. A CRUD API for these will be generated.">
            </span>
          </th>
        </tr>
      </table>
    </div>

    <div class="tab-pane active" id="appstore">
      <table id="appstore-content">
        <tr>
          <td>Fetching data...</td>
        </tr>
      </table>
    </div>

    <div class="tab-pane" id="github">
      <div>
        <p>
          Download a Foxx service from a public <a href="https://www.github.com">github.com</a> repository. In order to define a version please add a <a href="https://git-scm.com/book/en/v2/Git-Basics-Tagging">git tag</a> to your repository using the following format: "v1.2.3". To connect to github your username and the name of the repository are sufficient.
        </p>
        <table>
          <tr class="tableRow">
            <th class="collectionInfoTh">
              Repository*:
            </th>
            <th class="collectionInfoTh">
              <input type="text" id="repository" value="" placeholder="username/repository">
            </th>
          </tr>
          <tr class="tableRow">
            <th class="collectionInfoTh">
              Version*:
            </th>
            <th class="collectionInfoTh">
              <input type="text" id="tag" value="" placeholder="master">
            </th>
          </tr>
          <tr class="tableRow">
            <th class="collectionInfoTh">
              Enable Legacy Mode:
            </th>
            <th class="collectionInfoTh">
              <input type="checkbox" id="github-app-islegacy" value="true">
            </th>
          <th>
            <span class="modalTooltips arangoicon icon_arangodb_info" title="Legacy Compatibility Mode allows mounting some Foxx services written for ArangoDB 2.8 or older. This overrides the ArangoDB version specified in the service manifest. See the Foxx documentation for more information on running legacy services in ArangoDB 3.">
            </span>
          </th>
          </tr>
        </table>
      </div>
    </div>

    <div class="tab-pane" id="zip">
      <div>
        <p>
Upload a Foxx service bundle. The Foxx service bundle should be a zip archive containing all service files as a directory structure, including the manifest and any required <code style="padding: 0px 2px; font-weight: 10pt;">node_modules</code> dependencies. If your service doesn't have any dependencies, configuration or scripts you can also upload a single JavaScript file that will act as the service's entry point or "main" file.
        </p>
        <table>
          <tr class="tableRow">
            <th class="collectionInfoTh">
              Enable Legacy Mode:
            </th>
            <th class="collectionInfoTh">
              <input type="checkbox" id="zip-app-islegacy" value="true">
            </th>
          <th>
            <span class="modalTooltips arangoicon icon_arangodb_info" title="Legacy Compatibility Mode allows mounting some Foxx services written for ArangoDB 2.8 or older. This overrides the ArangoDB version specified in the service manifest. See the Foxx documentation for more information on running legacy services in ArangoDB 3.">
            </span>
          </th>
          </tr>
        </table>
      </div>
      <div id="upload-foxx-zip">Upload File</div>
    </div>
  </div></script><script id="modalBase.ejs" type="text/template"><div id="modal-dialog" class="modal hide fade createModalDialog" tabindex="-1" role="dialog"
       aria-labelledby="myModalLabel" aria-hidden="true"> <% if (title !== null) { %> <div class="modal-header">
      <button type="button" class="close" data-dismiss="modal" aria-hidden="true">×</button>
      <a class="arangoHeader"><%=title%></a>
   </div> <%}%> <% if (tabBar) { %> <div class="modal-tabbar">
        <ul id="infoTab" class="nav nav-tabs"> <% var counter = 0; %> <% _.each(tabBar, function(value) { %> <% if (counter === 0) { %> <li class="active"><a href="#<%=value%>" data-toggle="tab"><%=value%></a></li> <%} else {%> <li><a href="#<%=value%>" data-toggle="tab"><%=value%></a></li> <% } %> <% counter++; %> <% }); %> </ul>
      </div> <%}%> <div class="modal-body"> <% if (tabBar) { %> <div class="tab-content"> <% var counter = 0; %> <% _.each(tabBar, function(value) { %> <% if (counter === 0) { %> <div class="tab-pane tab-pane-modal active" id="<%=value%>">
              </div> <%} else {%> <div class="tab-pane tab-pane-modal" id="<%=value%>">
              </div> <% } %> <% counter++; %> <% }); %> </div> <%}%> </div> <% if (!hideFooter) { %> <div class="modal-footer"> <%
      _.each(buttons, function(value, key){
        var type = value.type,
          title = value.title,
          disabled = '';
          if (value.disabled) {
            disabled = 'disabled';
          }
        %> <button id="modalButton<%=key%>" class="button-<%=type%>" <%=disabled%>><%=title%></button> <%});%> </div> <% } %> <div class="alert alert-error modal-delete-confirmation" id="modal-delete-confirmation">
      <strong><%=confirm||'Really delete?'%></strong>
      <button id="modal-confirm-delete" class="button-danger pull-right modal-confirm-delete">Yes</button>
      <button id="modal-abort-delete" class="button-neutral pull-right">No</button>
    </div>
  </div></script><script id="modalCollectionInfo.ejs" type="text/template"> <%
    var figuresData = content.figures;
    var revision    = content.revision;
%> <table id="collectionInfoTable" class="arango-table"> <% if (figuresData.journalSize) { %> <tr id="collectionSizeBox">
              <th class="collectionInfoTh2">Journal size:</th>
              <th class="collectionInfoTh">
                <div id="show-collection-size" class="modal-text"> <%=prettyBytes(figuresData.journalSize)%> </div>
              </th>
              <th class="tooltipInfoTh">
                <div>
                  <span class="modalTooltips arangoicon icon_arangodb_info" title="The maximal size of a journal or datafile (in MB). Must be at least 1.">
                  </span>
                </div>
              </th>
            </tr> <% } %> <tr id="collectionSyncBox">
            <th class="collectionInfoTh2">Wait for sync:</th>
            <th class="collectionInfoTh">
                <div id="show-collection-sync" class="modal-text"> <%=figuresData.waitForSync%> </div>
            </th>
            <th class="tooltipInfoTh">
              <div>
                <span class="modalTooltips arangoicon icon_arangodb_info" title="Synchronize to disk before returning from a create or update of a document.">
                </span>
              </div>
            </th>
          </tr>

          <tr>
            <th class="collectionInfoTh2">ID:</th>
            <th class="collectionInfoTh">
              <div id="show-collection-id" class="modal-text"> <%=content.model.get("id")%> </div>
            <th>
          </tr>

          <tr id="collectionRevBox">
            <th class="collectionInfoTh2">Revision:</th>
            <th class="collectionInfoTh">
              <div id="show-collection-rev" class="modal-text"> <%=revision.revision%> </div>
            </th>
            <th class="collectionInfoTh">
            </th>
          </tr>

          <tr>
            <th class="collectionInfoTh2">Type:</th>
            <th class="collectionInfoTh">
              <div class="modal-text"><%=content.model.get("type")%></div>
            </th>
            <th class="collectionInfoTh">
            </th>
          </tr>

          <tr>
            <th class="collectionInfoTh2">Status:</th>
            <th class="collectionInfoTh">
              <div class="modal-text"><%=content.model.get("status")%></div>
            </th>
            <th class="collectionInfoTh">
            </th>
          </tr> <% if (figuresData.numberOfShards) { %> <tr>
              <th class="collectionInfoTh2">Shards:</th>
              <th class="collectionInfoTh">
                <div class="modal-text"><%=figuresData.numberOfShards%></div>
              </th>
              <th class="collectionInfoTh">
              </th>
            </tr> <% } %> <% if (figuresData.distributeShardsLike) { %> <tr>
              <th class="collectionInfoTh2">Distribute shards like:</th>
              <th class="collectionInfoTh">
                <div class="modal-text"><%=figuresData.distributeShardsLike%></div>
              </th>
              <th class="collectionInfoTh">
              </th>
            </tr> <% } %> <% if (figuresData.shardKeys) { %> <tr>
              <th class="collectionInfoTh2">Shard Keys:</th>
              <th class="collectionInfoTh">
                <div class="modal-text"><%=JSON.stringify(figuresData.shardKeys)%></div>
              </th>
              <th class="collectionInfoTh">
              </th>
            </tr> <% } %> <% if (figuresData.smartJoinAttribute) { %> <tr>
              <th class="collectionInfoTh2">Smart join attribute:</th>
              <th class="collectionInfoTh">
                <div class="modal-text"><%=figuresData.smartJoinAttribute%></div>
              </th>
              <th class="collectionInfoTh">
              </th>
            </tr> <% } %> <% if (figuresData.replicationFactor) { %> <tr>
              <th class="collectionInfoTh2">Replication factor:</th>
              <th class="collectionInfoTh">
                <div class="modal-text"><%=figuresData.replicationFactor%></div>
              </th>
              <th class="collectionInfoTh">
              </th>
            </tr> <% } %> <% if (figuresData.indexBuckets) { %> <tr>
              <th class="collectionInfoTh2">Index buckets:</th>
              <th class="collectionInfoTh">
                <div class="modal-text"><%=figuresData.indexBuckets%></div>
              </th>
              <th class="collectionInfoTh">
              </th>
            </tr> <% } %> <% if (!frontendConfig.isCluster) { %> <% if (figuresData.figures.compactionStatus) { %> <tr>
                <th class="collectionInfoTh2">Compaction status:</th>
                <th class="collectionInfoTh">
                  <div class="modal-text"><%=figuresData.figures.compactionStatus.message + " (" + figuresData.figures.compactionStatus.time + ")" %></div>
                </th>
                <th class="collectionInfoTh">
                </th>
              </tr> <% } %> <% } %> <% if (figuresData.figures.waitingFor) { %> <tr>
              <th class="collectionInfoTh2">Waiting for:</th>
              <th class="collectionInfoTh">
                <div class="modal-text"><%=figuresData.figures.waitingFor%></div>
              </th>
              <th class="collectionInfoTh">
              </th>
            </tr> <% } %> </table>

      </div> <% if (figuresData.figures.alive && figuresData.figures.dead) { %> <% if (window.frontendConfig.isCluster) { %> <div class="infoBox">
              <h4>Figures</h4>
              <p>The following information does not contain data stored in the write-ahead log. It can be inaccurate, until the write-ahead log has been completely flushed.</p>
            </div> <% } %> <table class="figures1 arango-table">
            <tr class="figuresHeader">
              <th>Type</th>
              <th>Count</th>
              <th>Size</th>
              <th>Deletion</th>
              <th>Info</th>
            </tr>
            <tr>
              <th class="modal-text">Alive</th> <% if (figuresData.walMessage) { %> <th class="modal-text"><%=figuresData.walMessage%></th> <% } else { %> <th class="modal-text"><%=numeral(figuresData.figures.alive.count).format('0,0')%></th> <% } %> <th class="modal-text"> <% if (figuresData.walMessage) { %> <%=figuresData.walMessage%> <% } else { %> <%=prettyBytes(figuresData.figures.alive.size)%> <% } %> </th>
              <th class="modal-text"> -</th>
              <th class="tooltipInfoTh">
                <span class="modalTooltips arangoicon icon_arangodb_info" title="Total number and size of all living documents.">
                </span>
              </th>
            </tr>
            <tr>
              <th class="modal-text">Dead</th>
              <th class="modal-text"> <% if (figuresData.walMessage) { %> <%=figuresData.walMessage%> <% } else { %> <%=numeral(figuresData.figures.dead.count).format('0,0')%> <% } %> </th>
              <th class="modal-text"> <% if (figuresData.walMessage) { %> <%=figuresData.walMessage%> <% } else { %> <%=prettyBytes(figuresData.figures.dead.size)%> <% } %> </th>
              <th class="modal-text"> <% if (figuresData.walMessage) { %> <%=figuresData.walMessage%> <% } else { %> <%=figuresData.figures.dead.deletion%> <% } %> </th>

              <th class="tooltipInfoTh">
                <div>
                  <span class="modalTooltips arangoicon icon_arangodb_info" title="Total number and size of all dead documents.">
                  </span>
              </div>
              </th>

            </tr>
            <tr><th><div> </div></th></tr>
          </table> <% } %> <% if (figuresData.figures.datafiles && figuresData.figures.journals && figuresData.figures.compactors) { %> <table class="figures2 arango-table">
            <tr class="figuresHeader">
              <th>Type</th>
              <th>Count</th>
              <th>Size</th>
              <th></th>
              <th>Info</th>
            </tr>
            <tr>
              <th class="modal-text">Datafiles</th>
              <th class="modal-text"> <% if (figuresData.walMessage) { %> <%=figuresData.walMessage%> <% } else { %> <%=numeral(figuresData.figures.datafiles.count).format('0,0')%> <% } %> </th>
              <th class="modal-text"> <% if (figuresData.walMessage) { %> <%=figuresData.walMessage%> <% } else { %> <%= prettyBytes(figuresData.figures.datafiles.fileSize) %> <% } %> </th>
              <th class="modal-text">&nbsp;</th>
              <th class="tooltipInfoTh">
                <div>
                  <span class="modalTooltips arangoicon icon_arangodb_info" data-toggle="tooltip" data-placement="left" title="Number and total size of active datafiles.">
                  </span>
                </div>
              </th>
            </tr>
            <tr>
              <th class="modal-text">Journals</th>
              <th class="modal-text"> <% if (figuresData.walMessage) { %> <%=figuresData.walMessage%> <% } else { %> <%=numeral(figuresData.figures.journals.count).format('0,0')%> <% } %> </th>
              <th class="modal-text"> <% if (figuresData.walMessage) { %> <%=figuresData.walMessage%> <% } else { %> <%=prettyBytes(figuresData.figures.journals.fileSize)%> <% } %> </th>
              <th class="modal-text">&nbsp;</th>
              <th class="tooltipInfoTh">
                <span class="modalTooltips arangoicon icon_arangodb_info" title="Number and total size of journal files.">
                </span>
              </th>
            </tr>
            <tr>
              <th class="modal-text">Compactors</th>
              <th class="modal-text"> <% if (figuresData.walMessage) { %> <%=figuresData.walMessage%> <% } else { %> <%=numeral(figuresData.figures.compactors.count).format('0,0')%> <% } %> </th>
              <th class="modal-text"> <% if (figuresData.walMessage) { %> <%=figuresData.walMessage%> <% } else { %> <%=prettyBytes(figuresData.figures.compactors.fileSize)%> <% } %> </th>
              <th class="modal-text">&nbsp;</th>
              <th class="tooltipInfoTh">
                <span class="modalTooltips arangoicon icon_arangodb_info" title="Number and total size of compactor files."></span>
              </th>
            </tr>
            <tr>
              <th class="modal-text">Indexes</th>
              <th class="modal-text"> <%=numeral(figuresData.figures.indexes.count).format('0,0')%> </th>
              <th class="modal-text"> <%=prettyBytes(figuresData.figures.indexes.size)%> </th>
              <th class="modal-text">&nbsp;</th>
              <th class="tooltipInfoTh">
                <span class="modalTooltips arangoicon icon_arangodb_info" title="Number and total memory usage of indexes."></span>
              </th>
            </tr>
          </table> <% } %> <% if (figuresData.figures.documentReferences && figuresData.figures.uncollectedLogfileEntries) { %> <table class="figures3 arango-table">
            <tr class="figuresHeader">
              <th>Type</th>
              <th>Count</th>
              <th></th>
              <th></th>
              <th>Info</th>
            </tr>
            <tr>
              <th class="modal-text">Uncollected</th>
              <th class="modal-text"><%=figuresData.figures.uncollectedLogfileEntries%></th>
              <th class="modal-text">&nbsp;</th>
              <th class="modal-text">&nbsp;</th>
              <th class="tooltipInfoTh">
                <span class="modalTooltips arangoicon icon_arangodb_info" title="Total number of uncollected WAL entries">
                </span>
              </th>
            </tr>
            <tr>
              <th class="modal-text">References</th>
              <th class="modal-text"><%=figuresData.figures.documentReferences%></th>
              <th class="modal-text">&nbsp;</th>
              <th class="modal-text">&nbsp;</th>
              <th class="tooltipInfoTh">
                <span class="modalTooltips arangoicon icon_arangodb_info" title="Total number of objects pointing to documents in collection datafiles">
                </span>
              </th>
            </tr>
          </table> <% } %> </script><script id="modalDownloadFoxx.ejs" type="text/template"><div>
    Your new Foxx Service is ready for download.
    You can edit it on your local system and repack it in a zip file to publish it on ArangoDB.
  </div></script><script id="modalGraph.ejs" type="text/template"><div class="detail-chart">
		<div id="lineChartDetail" class="modal-inner-detail"></div>
		<div class="modal-dashboard-legend">
			<div class="dashboard-legend-inner" id="detailLegend"></div>
		</div>
	</div></script><script id="modalGraphTable.ejs" type="text/template"><ul id="graphTab" class="nav nav-tabs">
    <li class="active"><a href="#createGraph" data-toggle="tab" id="tab-createGraph">Graph</a></li>
    <li><a href="#smartGraph" data-toggle="tab" id="tab-smartGraph">Smart Graph</a></li>
    <li><a href="#exampleGraphs" data-toggle="tab" id="tab-exampleGraphs">Examples</a></li>
  </ul>

  <div class="tab-content" id="tab-content-create-graph">

    <div class="tab-pane" id="exampleGraphs">
      <table style="margin-bottom: 10px">
        <tbody>
          <tr>
            <td>Knows Graph</td>
            <td>
              <button style="float: right; margin-bottom: 10px;" graph-id="knows_graph" class="button-success createExampleGraphs">Create</button>
            </td>
          </tr>
          <tr>
            <td>Traversal Graph</td>
            <td>
              <button style="float: right; margin-bottom: 10px;" graph-id="traversalGraph" class="button-success createExampleGraphs">Create</button>
            </td>
          </tr>
          <tr>
            <td>Mps Graph</td>
            <td>
              <button style="float: right; margin-bottom: 10px;" graph-id="mps_graph" class="button-success createExampleGraphs">Create</button>
            </td>
          </tr>
          <tr>
            <td>World Graph</td>
            <td>
              <button style="float: right; margin-bottom: 10px;" graph-id="worldCountry" class="button-success createExampleGraphs">Create</button>
            </td>
          </tr>
          <tr>
            <td>Social Graph</td>
            <td>
              <button style="float: right; margin-bottom: 10px;" graph-id="social" class="button-success createExampleGraphs">Create</button>
            </td>
          </tr>
          <tr>
            <td>City Graph</td>
            <td>
              <button style="float: right; margin-bottom: 10px;" graph-id="routeplanner" class="button-success createExampleGraphs">Create</button>
            </td>
          </tr>
        </tbody>
      </table>
     <p style="width: 100%; text-align: center;">Need help? Visit our <a style="font-weight: bold" href="https://docs.arangodb.com/latest/Manual/Graphs/index.html#example-graphs" target="_blank">Graph Documentation</a></p>

    </div>

    <div class="active tab-pane" id="createGraph">

    <div id="smartGraphInfo" class="infoMessage" style="display: none;">
      <span>Smart Graph Info: Only use non-existent collection names (vertices/edges).</span>
    </div> <%
    var createTR = function(row, disableSubmitOnEnter) {
      var mandatory = '';
      if (row.mandatory) {
        mandatory = '*';
      }

      %> <tr class="tableRow" id="<%='row_' + row.id%>">
          <th class="collectionTh"><%=row.label%><%=mandatory%>:</th>
          <th class="collectionTh"> <%
              switch(row.type) {
                case "text":
            %> <input type="text" id="<%=row.id%>" value="<%=row.value||''%>" placeholder="<%=row.placeholder||''%>"></input> <%
                break;
              case "password":
            %> <input type="password" id="<%=row.id%>" value="<%=row.value||''%>" placeholder="<%=row.placeholder||''%>"></input> <%
                break;
              case "readonly":
            %> <input type="text" id="<%=row.id%>" value="<%=row.value||''%>" placeholder="<%=row.placeholder||''%>" disabled></input> <%
                break;
                case "checkbox":
                  var checked = '',
                    disabled = '';
                  if (row.checked) {
                    checked = 'checked';
                  }
                  if (row.disabled) {
                    disabled = 'disabled';
                  }
            %> <input type="checkbox" id="<%=row.id%>" value="<%=row.value%>" <%=checked%> <%=disabled%>></input> <%
                break;
                case "select":
            %> <select id="<%=row.id%>" class="modalSelect"> <%
                  _.each(row.options, function(opt) {
            %> <option value="<%=opt.value%>" <%=row.selected === opt.value?"selected":""%>><%=opt.label%></option> <%
                  });
            %> </select> <%
                break;
                case "select2":
            %> <input type="hidden" id="<%=row.id%>" value="<%=row.value||''%>" placeholder="<%=row.placeholder||''%>"></input> <% if (row.addAdd) {%> <button id="<%='addAfter_' + row.id%>" class="graphViewer-icon-button gv-icon-small add addAfter"></button> <% } %> <% if (row.addDelete) {%> <button id="<%='remove_' + row.id%>" class="graphViewer-icon-button gv_internal_remove_line gv-icon-small delete addDelete"></button> <% } %> <%
                break;
              }

              if (row.info) {
            %> <th>
            <span class="modalTooltips arangoicon icon_arangodb_info" title="<%=row.info%>">
            </span>
          </th> <%
          }
        %> </tr> <%
    }//createTR
    %> <table>
      <tbody> <%
        _.each(content, function(row) {
          createTR(row);
        });
        %> </tbody>
    </table> <%
      if (advancedContent) {
      %> <div class="accordion" id="accordion2">
        <div class="accordion-group">
          <div class="accordion-heading">
            <a class="accordion-toggle collapsed" data-toggle="collapse" data-parent="#accordion2" href="#collapseOne">
              <span><%=advancedContent.header%></span><span><b class="caret"></b></span>
            </a>
          </div>
          <div id="collapseOne" class="accordion-body collapse out">
            <div class="accordion-inner">
              <table>
                <tbody> <%
                  _.each(advancedContent.content, function(row) {
                    createTR(row);
                  });
                  %> </tbody>
              </table>
            </div>
          </div>
        </div>
      </div> <%
      }
      %> </div>

  </div></script><script id="modalHotkeys.ejs" type="text/template"><ul class="hotkeysList"> <% _.each(content, function(categories) { %> <li class="hotkeysLabel"><%=categories.name%></li> <% _.each(categories.content, function(values) { %> <li class="hotkeysContent"><div class="hotkeysContentLabel"><%=values.label%></div><div class="hotkeysicons">&nbsp;&nbsp;<%=values.letter%>&nbsp;&nbsp;</div></li> <% }); %> <% }); %> <ul></script><script id="modalTable.ejs" type="text/template"> <%
  var createTR = function(row) {
    var mandatory = '';
    if (row.mandatory) {
      mandatory = '*';
    }
    %> <tr class="tableRow" id="<%='row_' + row.id%>">
      <th class="collectionTh"><%=row.label%><%=mandatory%>:</th>
      <th class="collectionTh"<%=row.info?'':' colspan="2"'%>> <%
        switch(row.type) {
        case "text":
          %> <input type="text" id="<%=row.id%>" value="<%=row.value||''%>" placeholder="<%=row.placeholder||''%>"></input> <%
          break;
        case "blob":
          %> <textarea id="<%=row.id%>" placeholder="<%=row.placeholder||''%>"><%=row.value||''%></textarea> <%
          break;
        case "password":
          %> <input type="password" id="<%=row.id%>" value="<%=row.value||''%>" placeholder="<%=row.placeholder||''%>"></input> <%
          break;
        case "readonly":
          %> <div class="modal-text" id="<%=row.id%>"><%=row.value||''%></div> <%
          break;
        case "checkbox":
          var checked = '',
            disabled = '';
          if (row.checked) {
            checked = 'checked';
          }
          if (row.disabled) {
            disabled = 'disabled';
          }
          %> <input type="checkbox" id="<%=row.id%>" value="<%=row.value%>" <%=checked%> <%=disabled%>></input> <%
          break;
        case "select":
          %> <select id="<%=row.id%>" class="modalSelect"> <% _.each(row.options, function(opt) { %> <option value="<%=opt.value%>" <%=row.selected === opt.value?"selected":""%>><%=opt.label%></option> <% }); %> </select> <%
          break;
        case "select2":
          %> <input type="hidden" id="<%=row.id%>" value="<%=row.value||''%>" placeholder="<%=row.placeholder||''%>"></input> <% if (row.addDelete) {%> <button class="graphViewer-icon-button gv-icon-small add"></button> <% } %> <% if (row.addDelete) {%> <button class="graphViewer-icon-button gv_internal_remove_line gv-icon-small delete"></button> <% } %> <%
          break;
        }
        %> <% if (row.info) { %> </th>
        <th>
          <span class="modalTooltips arangoicon icon_arangodb_info" title="<%=row.info%>">
          </span> <% } %> </th>
    </tr> <%
  };
  %> <% if (content) { %> <table>
      <tbody> <%
        _.each(content, function(row) {
          createTR(row);
        });
        %> </tbody>
    </table> <% } %> <% if (info) { %> <%= info %> <% } %> <% if (advancedContent) { %> <div class="accordion" id="accordion2">
      <div class="accordion-group">
        <div class="accordion-heading">
          <a class="accordion-toggle collapsed" data-toggle="collapse" data-parent="#accordion2" href="#collapseOne">
            <span><%=advancedContent.header%></span><span><b class="caret"></b></span>
          </a>
        </div>
        <div id="collapseOne" class="accordion-body collapse out">
          <div class="accordion-inner">
            <table>
              <tbody> <%
                _.each(advancedContent.content, function(row) {
                  createTR(row);
                });
                %> </tbody>
            </table>
          </div>
        </div>
      </div>
    </div> <% } %> </script><script id="modalTestResults.ejs" type="text/template"> <%
  function createSuite(suite) {
    %> <dt class="tests-result-spec-suite-title"> <%= suite.title %> </dt>
    <dd> <% if (suite.tests.length) { %> <ul class="tests-result-spec-tests"> <% _.each(suite.tests, createTest) %> </ul> <% } %> <% if (suite.suites.length) { %> <dl class="tests-result-spec-suites"> <% _.each(suite.suites, createSuite) %> </dl> <% } %> </dd> <%
  }
  function createTest(test) {
    var slow = test.duration > 75;
    %> <li class="tests-result-spec-test <%= test.result %><%= slow ? ' slow': '' %>">
      <span class="tests-result-spec-test-title"> <% switch (test.result) {
          case 'pass': %> <span class="fa fa-check"></span> <% break;
          case 'fail': %> <span class="fa fa-times"></span> <% break;
          case 'pending': %> <span class="fa fa-circle"></span> <% } %> <%= test.title %> <%= slow ? '(' + test.duration + 'ms)' : '' %> </span> <% if (!_.isEmpty(test.err)) { %> <pre class="stack"><%= test.err.stack %></pre> <% } %> </li> <%
  } %> <div class="tests-result"> <% if (info.stack) { %> <div class="tests-result-stats fail">
        Test runner failed with an error.
      </div>
      <pre class="stack"><%= info.stack %></pre> <% } else { %> <div class="tests-result-stats">
        Completed <b><%= info.stats.tests %></b> tests in <b><%= info.stats.duration %>ms</b>
        (<span class="pass" title="passes"><%= info.stats.passes
        %></span>/<span class="fail" title="failures"><%= info.stats.failures
        %></span>/<span class="pending" title="pending"><%= info.stats.pending
        %></span>)
      </div>
      <div class="tests-result-spec"> <% if (info.tests.length) { %> <ul class="tests-result-spec-tests"> <% _.each(info.tests, createTest) %> </ul> <% } %> <% if (info.suites.length) { %> <dl class="tests-result-spec-suites"> <% _.each(info.suites, createSuite) %> </dl> <% } %> <% if (!info.tests.length && !info.suites.length) { %> <div class="tests-result-spec-empty">No tests found.</div> <% } %> </div> <% } %> </div></script><script id="navigationView.ejs" type="text/template"><ul class="navlist arango-collection-ul" id="arangoCollectionUl"> <% if (isCluster) { %> <li class="cluster-menu"><a id="cluster" class="tab" href="#cluster"><i class="fa fa-circle-o"></i>Cluster</a></li>
      <li class="nodes-menu"><a id="nodes" class="tab" href="#nodes"><i class="fa fa-server"></i>Nodes</a></li> <% } else { %> <li class="dashboard-menu"><a id="dashboard" class="tab" href="#dashboard"><i class="fa fa-dashboard"></i>Dashboard</a></li> <% } %> <li class="navbar-spacer big"></li>
    <!-- <li id="dbSelect" class="dropdown databases-menu disabled"></li> -->
    <li class="collections-menu"><a id="collections" class="tab" href="#collections"><i class="fa fa-folder"></i>Collections</a></li>
    <li class="views-menu"><a id="views" class="tab" href="#views"><i class="fa fa-eye"></i>Views</a></li>
    <li class="queries-menu"><a id="queries" class="tab" href="#queries"><i class="fa fa-bolt"></i>Queries</a></li>
    <li class="graphs-menu"><a id="graphs" class="tab" href="#graphs"><i class="fa fa-sitemap"></i>Graphs</a></li>
    <li class="services-menu">
      <a id="services" class="tab" href="#services"><i class="fa fa-cogs"></i>Services</a>
    </li> <% if (currentDB.get('isSystem')) { %> <% if (!readOnly) { %> <li class="users-menu"><a id="users" class="tab" href="#manage"><i class="fa fa-users"></i>Users</a></li> <% } %> <% } %> <!-- <% if (currentDB.get('isSystem')) { %> <li class="navbar-spacer big"></li>
      <li class="settings-menu"><a id="settings" class="tab" href="#settings"><i class="fa fa-cog"></i>Settings</a></li> <% } %> --> <% if (currentDB.get('isSystem') || currentDB.get(!isCluster)) { %> <li class="navbar-spacer big"></li> <% } %> <% if (currentDB.get('isSystem')) { %> <li class="databases-menu"><a id="databases" class="tab" href="#databases"><i class="fa fa-database"></i>Databases</a></li> <% } %> <% if (currentDB.get('isSystem') && !isCluster) { %> <li class="replication-menu"><a id="replication" class="tab" href="#replication"><i class="fa fa-server"></i>Replication</a></li> <% } %> <% if (!isCluster) { %> <li class="logs-menu"><a id="logs" class="tab" href="#logs"><i class="fa fa-file-text"></i>Logs</a></li> <% } %> <li class="navbar-spacer big"></li>
    <li class="support-menu"><a id="support" class="tab" href="#support"><i class="fa fa-support"></i>Support</a></li>
    <li class="helpus-menu"><a id="helpus" class="tab" href="#helpus"><i class="fa fa-heart"></i>Help Us</a></li>
    <li class="enterprise-menu" style="display: none; cursor: pointer"><a id="enterprise" class="tab" target="_blank"><i class="fa fa-external-link-square"></i>Get enterprise</a></li>
    <!--
    <li class="navbar-spacer big"></li>
    <li class="dropdown tools-menu" id="toolsDropdown">
      <a href="#" class="tab" id="tools">Tools <b class="caret"></b></a>
      <ul class="link-dropdown-menu" id="tools_dropdown">
        <li class="dropdown-header">Tools</li>
        <li class="dropdown-item">
          <a id="shell" class="tab" href="#shell">JS Shell</a>
        </li> <% if (!isCluster) { %> <li class="dropdown-item">
            <a id="logs" class="tab" href="#logs">Logs</a>
          </li> <% } %> <li class="dropdown-item">
          <a id="userManagement" class="tab" href="#userManagement">User Management</a>
        </li>
        <li class="dropdown-item">
          <a id="queryManagement" class="tab" href="#queryManagement">Query Management</a>
        </li>
        <li class="dropdown-item">
          <a id="workMonitor" class="tab" href="#workMonitor">Work Monitor</a>
        </li>
      </ul>
    </li>
    <li class="dropdown" id="linkDropdown">
      <a href="#" class="tab" id="links">Links <b class="caret"></b></a>
      <ul class="link-dropdown-menu" id="link_dropdown">
        <li class="dropdown-header">Documentation</li>
        <li class="dropdown-item"><a href="/_db/<%= currentDB.get('name') %>/_admin/aardvark/api/index.html" target="_blank">API Documentation</a></li>
        <li class="dropdown-item"><a href="http://docs.arangodb.com/Arangosh/"
                                     target="_blank">JS Shell Documentation</a></li>
        <li class="dropdown-item"><a href="http://docs.arangodb.com/Aql/" target="_blank">AQL
          Documentation</a></li>
        <li class="dropdown-item"><a href="http://docs.arangodb.com/" target="_blank">General
          Documentation</a></li>
        <li class="divider"></li>
        <li class="dropdown-header">ArangoDB</li>
        <li class="dropdown-item"><a href="https://github.com/arangodb/arangodb" target="_blank">GitHub
          Repository</a></li>
        <li class="dropdown-item"><a href="https://www.arangodb.com" target="_blank">ArangoDB.com</a></li>
      </ul>
    </li>
  -->
  </ul>


  <div class="shortcut-icons">
    <p class="shortcut"><i class="fa fa-keyboard-o"></i></p>
  </div>

  <div class="social-icons">
    <p><a href="https://twitter.com/arangodb" target="_blank"><i class="fa fa-twitter"></i></a></p>
    <p><a href="https://slack.arangodb.com" target="_blank"><i class="fa fa-slack"></i></a></p>
    <p><a href="https://stackoverflow.com/questions/tagged/arangodb" target="_blank"><i class="fa fa-stack-overflow"></i></a></p>
    <p><a href="https://groups.google.com/group/arangodb" target="_blank"><i class="fa fa-google"></i></a></p>
  </div></script><script id="nodesView.ejs" type="text/template"><div id="nodesContent" class="innerContent"> <% if (Object.keys(coords).length > 0) { %> <% var disabled = ''; %> <div class="pure-g">

    <div class="pure-u-1-1 pure-u-md-1-1 pure-u-lg-1-1 pure-u-xl-1-2">

    <div class="sectionHeader pure-g">
      <div class="pure-u-1-5">
        <div class="title">
          Coordinators
        </div>
      </div>


      <div class="pure-u-4-5"> <% if (scaling === true && frontendConfig.db === '_system') { %> <div class="scaleGroup" id="scaleCoords">
            <div style="text-align: -webkit-right;">
            <span class="left" id="removeCoord"><i class="fa fa-minus"></i></span>
            <input id="plannedCoords" type="text" value="<%= plannedCoords %>"/>
            <span class="right" id="addCoord"><i class="fa fa-plus"></i></span>
            </div>
          </div> <% } %> <div class="information" id="infoCoords">
          <span class="positive"><span> <%= scaleProperties.coordsOk %> </span><i class="fa fa-check-circle"></i></span> <% if (scaleProperties.coordsError) { %> <span class="negative"><span> <%= scaleProperties.coordsError %> </span><i class="fa fa-exclamation-circle"></i></span> <% } %> <% if (scaleProperties.coordsPending && scaling === true && frontendConfig.db === '_system') { %> <span class="warning"><span> <%= scaleProperties.coordsPending %> </span><i class="fa fa-circle-o-notch fa-spin"></i></span>
            <button class="abortClusterPlan button-navbar button-default">Abort</button> <% } %> </div>
      </div>

    </div>

    <div class="pure-g cluster-nodes-title pure-table pure-table-header pure-title" style="clear: both">
      <div class="pure-table-row">
        <div class="pure-u-9-24 left">Name</div>
        <div class="pure-u-9-24 left">Endpoint</div>
        <div class="pure-u-3-24">Version</div>
        <div class="pure-u-2-24 mid hide-small">Since</div>
        <div class="pure-u-1-24 mid"></div>
      </div>
    </div>

    <div class="pure-g cluster-nodes coords-nodes pure-table pure-table-body"> <% _.each(coords, function(node, key) { %> <% var id = node.id + "-node"; %> <div class="pure-table-row <%= disabled %>" node="<%= id %>">

          <div class="pure-u-9-24 left"> <%= node.ShortName %> <i class="fa fa-bar-chart"></i> <% if (node.CanBeDeleted && frontendConfig.db === '_system') { %> <i class="fa fa-trash-o"></i> <% } %> </div>
          <div class="pure-u-9-24 left"><%= node.Endpoint %></div>

          <div class="pure-u-3-24"><%= node.Version %></div> <% var formatted = (node.LastAckedTime).substr(11, 18).slice(0, -1); %> <div class="pure-u-2-24 hide-small mid"><%= formatted %></div> <% if(node.Status === 'GOOD') { %> <div class="pure-u-1-24 mid state"><i class="fa fa-check-circle tippy" title="<%= node.SyncStatus %>"></i></div> <% } else { %> <div class="pure-u-1-24 mid state"><i class="fa fa-exclamation-circle"></i></div> <% } %> </div> <% }); %> </div>
  </div> <% } %> <% if (Object.keys(dbs).length > 0) { %> <% var disabled = ''; %> <% disabled = " dbserver"; %> <div class="pure-u-1-1 pure-u-md-1-1 pure-u-lg-1-1 pure-u-xl-1-2">
      <div class="sectionHeader pure-g">
        <div class="pure-u-1-5">
          <div class="title">
            DB Servers
          </div>
        </div>

        <div class="pure-u-4-5"> <% if (scaling === true && frontendConfig.db === '_system') { %> <div class="scaleGroup" id="scaleCoords">
              <div style="text-align: -webkit-right;">
              <span class="left" id="removeDBs"><i class="fa fa-minus"></i></span>
              <input id="plannedDBs" value="<%= plannedDBs %>" type="text"/>
              <span class="right" id="addDBs"><i class="fa fa-plus"></i></span>
              </div>
            </div> <% } %> <div class="information" id="infoDBs">
            <span class="positive"><span> <%= scaleProperties.dbsOk %> </span><i class="fa fa-check-circle"></i></span> <% if (scaleProperties.dbsError) { %> <span class="negative"><span> <%= scaleProperties.dbsError %> </span><i class="fa fa-exclamation-circle"></i></span> <% } %> <% if (scaleProperties.dbsPending && scaling === true && frontendConfig.db === '_system') { %> <span class="warning"><span> <%= scaleProperties.dbsPending %> </span><i class="fa fa-circle-o-notch fa-spin"></i></span>
              <button class="abortClusterPlan button-navbar button-default">Abort</button> <% } %> </div>

        </div>

      </div>

    <div class="pure-g cluster-nodes-title pure-table pure-table-header pure-title" style="clear: both">
      <div class="pure-table-row">
        <div class="pure-u-9-24 left">Name</div>
        <div class="pure-u-9-24 left">Endpoint</div>
        <div class="pure-u-3-24">Version</div>
        <div class="pure-u-2-24 mid hide-small">Since</div>
        <div class="pure-u-1-24 mid"></div>
      </div>
    </div> <% } %> <div class="pure-g cluster-nodes dbs-nodes pure-table pure-table-body"> <% _.each(dbs, function(node, key) { %> <% var id = node.id + "-node"; %> <div class="pure-table-row <%= disabled %>" node="<%= id %>">

          <div class="pure-u-9-24 left"> <%= node.ShortName %> <i class="fa fa-bar-chart"></i> <% if (node.CanBeDeleted && frontendConfig.db === '_system') { %> <i class="fa fa-trash-o"></i> <% } %> </div>
          <div class="pure-u-9-24 left"><%= node.Endpoint %></div>

          <div class="pure-u-3-24"><%= node.Version %></div> <% var formatted = (node.LastAckedTime).substr(11, 18).slice(0, -1); %> <div class="pure-u-2-24 hide-small mid"><%= formatted %></div> <% if(node.Status === 'GOOD') { %> <div class="pure-u-1-24 mid state"><i class="fa fa-check-circle tippy" title="<%= node.SyncStatus %>"></i></div> <% } else { %> <div class="pure-u-1-24 mid state"><i class="fa fa-exclamation-circle"></i></div> <% } %> </div> <% }); %> </div>
  </div>

  </div>
  </div></script><script id="nodeView.ejs" type="text/template"><div id="nodeContent" class="innerContent">


  </div></script><script id="notificationItem.ejs" type="text/template"> <% notifications.forEach(function(n) { %> <li class="dropdown-item">
    <div class="notificationItem"> <% if (n.get("info")) { %> <i title="<%=n.get("info")%>" class="notificationInfoIcon fa fa-info-circle"></i> <% } %> <i id="<%=n.cid%>" class="fa fa-times-circle-o"></i>
      <a class="notificationItemTitle"><%=n.get("title")%></a>
      <div class="notificationItemContent"><%=n.get("content")%></div>

    </div>
  </li> <%  }); %> </script><script id="notificationView.ejs" type="text/template"><ul class="navlist" id="notificationViewUl">

  <div class="navlogo">
    <div id="stat_hd" class="notificationButton"><p id="stat_hd_counter">0</p></div>
  </div>

  <li class="dropdown no-left-margin" style="border: 0">
    <ul class="user-dropdown-menu fixedDropdown" id="notification_menu">
      <li class="dropdown-header"><a>Notifications</a></li>
      <ul class="innerDropdownInnerUL"></ul>
      <button id="removeAllNotifications" class="button-close">Clear</button>
    </ul>
  </li>

</ul></script><script id="progressBase.ejs" type="text/template"><div class="progress-view">
    <div class="progress-content">
      <div class="progress-text"></div>
      <div class="pong-spinner"><i /></div>
    </div>
    <div class="progress-message">
      <div class="progress-action"></div>
    </div>
  </div></script><script id="queryManagementViewActive.ejs" type="text/template"><div id="queryManagementContent" class="innerContent">
  </div></script><script id="queryManagementViewSlow.ejs" type="text/template"><div id="queryManagementContent" class="innerContent">
  </div>

  <div class="queryManagementBottomActions">
    <button id="deleteSlowQueryHistory" class="button-danger query-button">Delete History</button>
  </div></script><script id="queryView.ejs" type="text/template"><div id="queryContent" class="queryContent">

    <div class="arangoToolbar arangoToolbarTop">
      <div class="pull-left">
        <button id="toggleQueries1" class="button-primary"><i class="fa fa-star-o"></i>Queries</button>
        <button id="toggleQueries2" class="button-primary" style="display: none"><i class="fa fa-star"></i>Queries</button>
        <button id="createNewQuery" class="button-warning">New</button>
        <button id="updateCurrentQuery" class="button-success" style="display: none"><i class="fa fa-save"></i>Save</button>
        <button id="saveCurrentQuery" class="button-success"><i class="fa fa-save"></i>Save as</button>
      </div>

      <div class="pull-right">
        <span id="querySpotlight" class="action"><i class="fa fa-magic"></i></span>
        <div class="styled-select">
          <select id="querySize" class="query-size"/>
        </div>
      </div>
    </div>

    <div class="inputEditorWrapper">
      <div class="aqlEditorWrapper" class="arangoEditor">
        <span id="clearQuery" class="aceAction"><i class="fa fa-times-circle"></i></span>
        <div id="aqlEditor"></div>
        <div id="queryTable" style="display: none"></div>
      </div>

      <div class="bindParamEditorWrapper" class="arangoEditor">
        <span id="switchTypes" class="aceAction type">JSON</span>
        <div id="bindParamEditor"></div>
        <div id="bindParamAceEditor" style="display: none"></div>

        <div id="previewWrapper" class="previewWrapper" style="display: none">
          <div id="previewBar" class="previewBar">
            <span>Preview</span>
          </div>
          <div id="queryPreview"></div>
        </div>

      </div>
    </div>

    <div class="arangoToolbar arangoToolbarBottom">
      <div class="pull-right">
        <button id="exportQuery" class="button-success query-button" style="display:none">Export Queries</button>
        <button id="importQuery" class="button-success query-button" style="display:none">Import Queries</button>
        <button id="executeQuery" class="button-success query-button">Execute</button>
        <button id="explainQuery" class="button-info query-button">Explain</button>
        <button id="profileQuery" class="button-info query-button">Profile</button>
        <button id="debugQuery" class="button-warning query-button">Create Debug Package</button>
        <button id="removeResults" class="button-close query-button" style="display: none">Remove all results</button>
      </div>
    </div>

  </div>

  <div id="outputEditors" class="outputEditors">
  </div>

  <div id="queryImportDialog" class="modal hide fade in" tabindex="-1" role="dialog" aria-labelledby="myModalLabel" aria-hidden="false" style="display: none;">
    <div class="modal-header">
      <button type="button" class="close" data-dismiss="modal" aria-hidden="true">×</button>
      <a class="arangoHeader">Import custom queries</a>
    </div>

    <div class="modal-body">
      <table>
        <tbody>
          <tr class="tableRow">
            <th class="collectionTh">Format:</th>
            <th class="collectionTh" colspan="2">
<pre><code>JSON documents embedded into a list:

[{
  "name": "Query Name",
  "value": "Query Definition",
  "parameter": "Query Bind Parameter as Object"
}]</code></code>
            </th>
          </tr>
          <tr class="tableRow">
            <th class="collectionTh">File:</th>
            <th class="collectionTh" colspan="2">
              <input id="importQueries" name="importQueries" type="file" style="border: 0" />
            </th>
          </tr>
        </tbody>
      </table>
    </div>

    <div class="modal-footer">
      <button id="confirmQueryImport" class="button-success disabled" style="float:right">Import</button>
      <button id="closeQueryModal" class="button-close">Cancel</button>
    </div></script><script id="queryViewOutput.ejs" type="text/template"><div id="outputEditorWrapper<%= counter %>" class="outputEditorWrapper">
    <div class="arangoToolbar arangoToolbarTop">
      <div class="pull-left">
        <span class="toolbarType"><%=type%></span>
          <span id="spinner"><i class="fa fa-spinner fa-spin"></i><i>Query is operating ...</i></span>
      </div>
      <div class="pull-right">
        <span class="action closeResult" element="outputEditor<%= counter %>"><i class="fa fa-close" style="display: none"></i></span>
      </div>
      <div class="pull-right">
        <div class="switchAce" counter="<%=counter%>">
          <span id="json-switch" val="JSON" counter="<%=counter%>">JSON</span>
          <span id="table-switch" val="Table" counter="<%=counter%>" style="display: none">Table</span>
          <span id="graph-switch" val="Graph" counter="<%=counter%>" style="display: none">Graph</span>
          <span id="geo-switch" val="Geo" counter="<%=counter%>" style="display: none">Geo</span>
        </div>
      </div>
    </div>
    <div id="outputEditor<%= counter %>" style="opacity: 0.5"></div>
    <div id="sentWrapper<%= counter %>" class="sentWrapper" style="display: none">
      <div class="pull-left">
        <div id="sentQueryEditor<%= counter %>"></div>
      </div>
      <div class="pull-right">
        <div id="sentBindParamEditor<%= counter %>"></div>
      </div>
    </div>
    <div class="arangoToolbar arangoToolbarBottom">
      <div class="pull-right"> <% if (type === 'Query') { %> <button id="copy2gV" counter="<%=counter%>" style="display: none; margin-right: 0;" class="button-success">Graph Viewer</button>
          <button id="downloadQueryResult" counter="<%=counter%>" style="display: none; margin-right: 0;" class="button-success">Download</button>
          <button id="downloadCsvResult" counter="<%=counter%>" style="display: none; margin-right: 0;" class="button-success">CSV</button>
          <button id="copy2aqlEditor" counter="<%=counter%>" style="display: none; margin-right: 8px;" class="button-success">Copy To Editor</button>
          <button id="cancelCurrentQuery" class="button-danger" style="margin-right: 5px">Cancel</button> <% } %> </div>
    </div>
  </div>

  </div></script><script id="replicationView.ejs" type="text/template"><div id="replicationContent" class="innerContent replicationContent"> <% if (mode !== 0) { %> <div class="pure-g cluster-values" style="margin-top: 0;">

        <div class="pure-u-1-2 pure-u-md-1-3">
          <div class="valueWrapper">
            <div id="info-mode-id" class="value"><%=info.state%></div>
            <div class="graphLabel">State</div>
          </div>
        </div>

        <div class="pure-u-1-2 pure-u-md-1-3">
          <div class="valueWrapper">
            <div id="info-mode-id" class="value"><%=info.mode%></div>
            <div class="graphLabel">Mode</div>
          </div>
        </div>

        <div class="pure-u-1-2 pure-u-md-1-3">
          <div class="valueWrapper"> <% if (info.role === 'follower' && mode !== 3) { %> <div id="info-role-id" class="value">Slave</div> <% } else if (info.role === 'leader' && mode !== 3) { %> <div id="info-role-id" class="value">Master</div> <% } else { %> <div id="info-role-id" class="value"><%=info.role%></div> <% } %> <div class="graphLabel">Role</div>
          </div>
        </div>

        <div class="pure-u-1-2 pure-u-md-1-3">
          <div class="valueWrapper">
            <div id="info-level-id" class="value"><%=info.level%></div>
            <div class="graphLabel">Level</div>
          </div>
        </div>

        <div class="pure-u-1-2 pure-u-md-1-3">
          <div class="valueWrapper">
            <div id="info-msg-id" class="value"><%=info.health%></div>
            <div class="graphLabel">Health</div>
          </div>
        </div> <% if (info.role === 'follower') { %> <div class="pure-u-1-2 pure-u-md-1-3">
            <div class="valueWrapper">
              <div id="logger-lastLogTick-id" class="value"><i class="fa fa-circle-o-notch fa-spin"></i></div>
              <div class="graphLabel">Server ID</div>
            </div>
          </div> <% } else { %> <div class="pure-u-1-2 pure-u-md-1-3">
            <div class="valueWrapper">
              <div id="logger-lastLogTick-id" class="value"><i class="fa fa-circle-o-notch fa-spin"></i></div>
              <div class="graphLabel">Last tick</div>
            </div>
          </div> <% } %> </div> <% } %> <% if (mode === 0) { %> <div class="repl-state">
        <table class="pure-table half-split">
            <tbody>
              <tr>
                <td>
                  <div><i class="fa fa-server"></i></div>
                  <div id="info-state-id"><%=info.state%></div>
                </td>
              </tr>
                <tr>
                  <td><div>This node is not replicating from any other node. Also there are no active slaves or followers found. </br>Please visit our <a href="https://docs.arangodb.com/devel/Manual/Architecture/Replication/">Documentation</a> to find out how to setup replication.</div></td>
                </tr>
            </tbody>
        </table>
      </div> <% } %> <% if (mode === 5) { %> <div class="repl-info">
        <div class="categoryBar">
          <h4>Info</h4>
        </div>
        <table class="pure-table">
            <tbody>
              <tr>
                <td>Mode:</td>
                <td id="info-mode-id"><%=info.mode%></td>
              </tr>
              <tr>
                <td>Level:</td>
                <td id="info-level-id"><%=info.level%></td>
              </tr>
              <tr>
                <td>Role:</td> <% if (mode === 3) { %> <td id="info-role-id"><%=info.role%></td> <% } else { %> <% if (info.role === 'follower') { %> <td id="info-role-id">Slave</td> <% } else { %> <td id="info-role-id">Master</td> <% } %> <% } %> </tr>
            </tbody>
        </table>
      </div> <% } %> <% if (info.role === 'leader') { %> <div class="repl-comparison">
        <div class="categoryBar">
          <h4>Comparison</h4>
        </div>
        
        <div class="pure-g cluster-graphs">

          <div class="pure-u-1-1 pure-u-md-1-2">
            <div class="graphWrapper">
              <div id="replicationTimeChart">
                <svg></svg>
              </div>
              <div class="graphLabel">COMMUNICATION</div>
            </div>
          </div>

          <div class="pure-u-1-1 pure-u-md-1-2">
            <div class="graphWrapper">
              <div id="replicationTickChart">
                <svg></svg>
              </div>
              <div class="graphLabel">LAST TICKS</div>
            </div>
          </div>

        </div>

      </div> <% if (mode === 3) { %> <div class="repl-nodes">
          <div class="categoryBar">
            <h4>Nodes</h4>
          </div>
        </div>
        <table class="pure-table">
            <tbody>
              <tr>
                <td>Leader:</td>
                <td id="nodes-leader-id"><i class="fa fa-circle-o-notch fa-spin"></i></td>
              </tr>
              <tr>
                <td>Followers:</td>
                <td id="nodes-followers-id"><i class="fa fa-circle-o-notch fa-spin"></i></td>
              </tr>
            </tbody>
        </table> <% } %> <% } %> <% if (info.role === 'leader') { %> <div class="repl-logger">
        <div class="categoryBar"> <% if (mode === 3) { %> <h4>Leader State</h4> <% } else { %> <h4>Master State</h4> <% } %> </div>
        <table class="pure-table">
            <tbody>
              <tr>
                <td>Server ID:</td>
                <td id="logger-serverid-id"><i class="fa fa-circle-o-notch fa-spin"></i></td>
              </tr>
              <tr>
                <td>Time:</td>
                <td id="logger-time-id"><i class="fa fa-circle-o-notch fa-spin"></i></td>
              </tr>
              <tr>
                <td>Operations:</td>
                <td id="logger-totalEvents-id"><i class="fa fa-circle-o-notch fa-spin"></i></td>
              </tr>
            </tbody>
        </table>
      </div>

      <div class="repl-logger-clients">
        <div class="categoryBar"> <% if (mode === 3) { %> <h4>Follower States</h4> <% } else { %> <h4>Slave States</h4> <% } %> </div>
        <table class="pure-table" id="repl-logger-clients">
            <thead>
              <tr>
                <th>Server ID</th>
                <th>Time</th>
                <th>Last served tick</th>
              </tr>
            </thead>
            <tbody>
            </tbody>
        </table>
      </div> <% } %> <% if (info.role === 'follower') { %> <div class="repl-applier">
        <div class="categoryBar"> <% if (mode === 3) { %> <h4>Follower States</h4> <% } else { %> <h4>Slave States</h4> <% } %> </div>

        <table id="repl-follower-table" class="pure-table" style="width: 100%">
          <thead>
            <tr>
              <th>Database</th>
              <th>Enabled</th>
              <th>Phase</th>
              <th>Replicating from</th>
              <th>Last tick</th>
              <th>State</th>
            </tr>
          </thead>

          <tbody>
          </tbody>

        </table>
      </div> <% } %> </div></script><script id="scaleView.ejs" type="text/template"><div id="scaleContent" class="innerContent"> <% var genClass = "pure-u-1-5";%> <div class="pure-g cluster-nodes-title pure-table pure-table-header pure-title">
      <div class="pure-table-row">
        <div class="<%= genClass %> left">Type</div>
        <div class="<%= genClass %> mid">Running</div>
        <div class="<%= genClass %> mid">Planned</div>
        <div class="<%= genClass %> mid">Status</div>
        <div class="<%= genClass %> right"></div>
      </div>
    </div>

    <div class="pure-g cluster-nodes pure-table pure-table-body">

        <div class="pure-table-row noHover">
          <div class="<%= genClass %> left">Coordinators</div>
          <div class="<%= genClass %> mid" id="runningCoords"><%= runningCoords %></div> <% if (initialized === true) { %> <div class="<%= genClass %> mid" id="plannedCoords"></div>
            <div class="<%= genClass %> mid" id="statusCoords"></div> <% } else { %> <div class="<%= genClass %> mid" id="plannedCoords"><i class="fa fa-circle-o-notch fa-spin"></i></div>
            <div class="<%= genClass %> mid" id="statusCoords"><i class="fa fa-circle-o-notch fa-spin"></i></div> <% } %> <div class="<%= genClass %> actions right">
            <i class="fa fa-minus-circle" aria-hidden="true" id="removeCoord"></i>
            <i class="fa fa-plus-circle" aria-hidden="true" id="addCoord"></i>
          </div>
        </div>

        <div class="pure-table-row noHover">
          <div class="<%= genClass %> left">DBServers</div>
          <div class="<%= genClass %> mid" id="runningDBs"><%= runningDBs %></div> <% if (initialized === true) { %> <div class="<%= genClass %> mid" id="plannedDBs"></div>
            <div class="<%= genClass %> mid" id="statusDBs"></div> <% } else { %> <div class="<%= genClass %> mid" id="plannedDBs"><i class="fa fa-circle-o-notch fa-spin"></i></div>
            <div class="<%= genClass %> mid" id="statusDBs"><i class="fa fa-circle-o-notch fa-spin"></i></div> <% } %> <div class="<%= genClass %> actions right">
            <i class="fa fa-minus-circle" aria-hidden="true" id="removeDBs"></i>
            <i class="fa fa-plus-circle" aria-hidden="true" id="addDBs"></i>
          </div>
        </div>

    </div>

  </div></script><script id="serviceDetailView.ejs" type="text/template"><div class="application-detail-view"> <% var visible = " visibility: hidden; ";%> <% if (installed) { %> <%   visible = " visibility: visible; ";%> <% } %> <div class="headerBar" style="width: 100%">
      <ul class="subMenuEntries subViewNavbar pull-left" style="<%=visible%>">
        <li id="service-info" class="subMenuEntry active"><a>Info</a></li>
        <li id="service-api" class="subMenuEntry "><a>API</a></li>
        <!--<li id="service-readme" class="subMenuEntry "><a>Readme</a></li>-->
        <li id="service-settings" class="subMenuEntry "><a>Settings</a></li>
      </ul>

      <div class="headerButtonBar" style="display: none">
        <ul class="headerButtonList">
          <li>
            <a id="app-deps" class="headerButton <%= _.isEmpty(app.get('deps')) ? 'disabled' : '' %> <%= app.hasUnconfiguredDependencies() ? 'error' : '' %>">
              <span class="fa fa-cubes" title="Dependencies"></span>
            </a>
          </li>
          <li id="app-scripts" class="dropdown">
            <a class="headerButton <%= _.isEmpty(app.get('scripts')) ? 'disabled' : '' %>" title="Scripts">
              <i class="fa fa-code"></i>
            </a>
            <ul class="script-dropdown-menu dropdown-toolbar dropdown-menu" id="scripts_dropdown"> <% _.each(app.get('scripts'), function (title, name) { %> <li class="dropdown-item">
                <a class="tab" data-script="<%= name %>"><%= title %></a>
              </li> <% }) %> </ul>
          </li>
          <li>
            <a id="app-tests" class="headerButton">
              <span class="fa fa-flask" title="Tests"></span>
            </a>
          </li>
          <li>
            <a id="download-app" class="headerButton <%= app.isSystem() ? 'disabled' : '' %>">
              <span class="fa fa-download" title="Download"></span>
            </a>
          </li>
        </ul>
      </div>
    </div>

    <section class="info" id="informationfunctions" style="display: none">
      <div class="header">
        <div id="hidden_buttons" style="display: none">
          <button class="delete button-danger" <%=app.isSystem()?"disabled":""%> >Delete</button>
          <button id="app-replace" class="app-replace upgrade button-warning" <%=app.isSystem()?"disabled":"" %>>Replace</button>
          <button id="app-switch-mode" class="app-switch-mode switch-mode button-warning"><%=app.get('development')?'Set Production':'Set Development'%></button>
        </div>
      </div>
    </section>

    <section class="info" id="information" style="width: 100%;">
      <div class="pure-g">

        <div class="pure-u-1 pure-u-sm-4-4 pure-u-md-3-4 foxx-left">
          <div class="foxx-icon-container pull-left">
            <img src="<%= app.thumbnailUrl %>" alt="Icon for Service" class="icon" />
          </div>
          <div class="pull-left" style="margin-left: 15px">
            <h3> <%= app.attributes.name %> </h3>
            <p class="description"><%= app.attributes.description %></p>
          </div>
          <div id="app-warning" class="app-warning" style="clear: both; display:<%=app.needsAttention()?'block':'none' %>;">
            <h4>Out of order</h4>
            <p id="app-warning-broken" style="display:<%=app.isBroken()?'block':'none' %>;">This service has failed to mount due to an error.</p>
            <p id="app-warning-config" style="display:<%=app.needsConfiguration()?'block':'none' %>;">This service has not yet been configured properly.</p>
            <p id="app-warning-deps" style="display:<%=app.hasUnconfiguredDependencies()?'block':'block' %>;">Some dependencies have not yet been set up.</p>
          </div>
           <div class="categoryBar">
             <h4>Readme</h4>
           </div>
          <div id="readme" class="readme"> <% if (app.get('readme')) { %> <%= marked(app.get('readme')) %> <% } else { %> <p>No README data found.</p> <% } %> </div>
        </div>

        <div class="pure-u-1 pure-u-sm-4-4 pure-u-md-1-4 foxx-right">
          <div class="foxx-label-container">
            <p>
              <span>Author: </span><span><%= app.attributes.author %></span>
            </p>
            <p>
              <span>Mount: </span><span><%= app.attributes.mount %></span>
            </p>
            <p>
              <span>Mode: </span><span class="mode <%=app.get('development')?'development':'production'%>"><%=app.get('development')?'Development':'Production'%></span>
            </p>
            <p>
              <span>Version: </span><span class="version"><%= app.attributes.version %></span>
            </p>
            <p> <% if (app.attributes.license) { %> <span>License: </span><span><%= app.attributes.license %></span> <% } %> </p>
            <p> <% if (app.get('development') === true) { %> <span>Path: </span><span class="developmentSpan"><%= app.attributes.path %></span> <% } else { %> <span></span> <% } %> </p>
          </div>
          <div class="header_right">
            <input type="button" class="open button-success" disabled="true" value="Show Interface" />
          </div>
        </div>

      </div>
    </section>

    <main>
      <div id="app-info" class="app-info" style="display: none;">
        <h4>Info</h4>
        <p id="app-info-swagger">Documentation for this service is not yet configured.</p>
      </div>
      <div id="swagger" class="swagger" style="display: none;">
        <a id="jsonLink">Swagger</a>
        <div id="swaggerJsonContent" style="display: none">
          <div id="swaggerJsonEditor" style="height: 100%;"></div>
        </div>
      </div>
      <div id="settings" class="readme" style="display: none; padding: 15px;"> <% if (_.isEmpty(app.get('config'))) { %> <p>No configurable settings available.</p> <% } %> <div class="buttons" style="margin-left: -10px; margin-top: 20px;"></div>
      </div>
    </main>
    <!--<aside class="meta" id="sideinformation">
      <dl>
        <dt>Author</dt>
        <dd><%= app.attributes.author %></dd>
        <dt>Contributors</dt>
        <dd> <% if (app.attributes.contributors && app.attributes.contributors.length > 0) { %> <ul> <% _.each(app.attributes.contributors, function (contributor) { %> <li><a href="mailto:<%= contributor.email %>"><%= contributor.name %></a></li> <% }); %> </ul> <% } else { %> No contributors <% } %> </dd>
        <dt>Links</dt>
        <dd>
          <ul>
            <li>
              <a href="<%= baseUrl %>/_admin/aardvark/foxxes/docs/standalone/index.html?mount=<%= encodeURIComponent(app.get('mount')) %>" target="_blank">
                API Documentation
              </a>
            </li>
            <li>
              <a href="<%= baseUrl %>/_admin/aardvark/foxxes/docs/swagger.json?mount=<%= encodeURIComponent(app.get('mount')) %>" target="_blank">
                API as JSON
              </a>
            </li> <% if (app.attributes.repository && app.attributes.repository.type == 'git') { %> <li><a href="<%= app.attributes.repository.url %>" target="_blank">Git Repository</a></li> <% } %> </ul>
        </dd>
      </dl>
    </aside>-->
  </div></script><script id="serviceInstallGitHubView.ejs" type="text/template"><div class="arangoToolbar arangoToolbarTop arangoFoxxToolbarTop">
    <div class="pull-left">
    </div>

    <div class="pull-right">
    </div>
  </div>

  <div class="contentDiv createModalDialog">
    <div id="gitHubFoxx" class="foxxesInner modal-body">
        <div>
          <p>
            Download a Foxx service from a public <a href="https://www.github.com">github.com</a> repository. In order to define a version please add a <a href="https://git-scm.com/book/en/v2/Git-Basics-Tagging">git tag</a> to your repository using the following format: "v1.2.3". To connect to github your username and the name of the repository are sufficient.
          </p>
          <table>
            <tr class="tableRow">
              <th class="collectionInfoTh">
                Repository*:
              </th>
              <th class="collectionInfoTh">
                <input type="text" id="repository" value="" placeholder="username/repository">
              </th>
            </tr>
            <tr class="tableRow">
              <th class="collectionInfoTh">
                Version*:
              </th>
              <th class="collectionInfoTh">
                <input type="text" id="tag" value="" placeholder="master">
              </th>
            </tr>
            <tr class="tableRow" style="display: none">
              <th class="collectionInfoTh">
                Enable Legacy Mode:
              </th>
              <th class="collectionInfoTh">
                <input type="checkbox" id="github-app-islegacy" value="true">
              </th>
            <th>
              <span class="modalTooltips arangoicon icon_arangodb_info" title="Legacy Compatibility Mode allows mounting some Foxx services written for ArangoDB 2.8 or older. This overrides the ArangoDB version specified in the service manifest. See the Foxx documentation for more information on running legacy services in ArangoDB 3.">
              </span>
            </th>
            </tr>
          </table>
        </div>
    </div>
    <div class="modal-footer">
      <button id="installGitHubService" class="button-success" style="float:right" disabled>Install</button>
    </div>
  </div></script><script id="serviceInstallNewView.ejs" type="text/template"><div class="arangoToolbar arangoToolbarTop arangoFoxxToolbarTop">
    <div class="pull-left">
    </div>

    <div class="pull-right">
    </div>
  </div>

  <div class="contentDiv createModalDialog">
    <div id="newFoxxes" class="foxxesInner modal-body">
        <table id="new-app-information">
          <tr class="tableRow">
            <th class="collectionInfoTh">
              Author*:
            </th>
            <th class="collectionInfoTh">
              <input type="text" id="new-app-author" value="" placeholder="Your Name">
            </th>
          </tr>
          <tr class="tableRow">
            <th class="collectionInfoTh">
              Name*:
            </th>
            <th class="collectionInfoTh">
              <input type="text" id="new-app-name" value="" placeholder="Name of the Service">
            </th>
          </tr>
          <tr class="tableRow">
            <th class="collectionInfoTh">
              Description*:
            </th>
            <th class="collectionInfoTh">
              <input type="text" id="new-app-description" value="" placeholder="Please describe your Service here">
            </th>
          </tr>
          <tr class="tableRow">
            <th class="collectionInfoTh">
              License*:
            </th>
            <th class="collectionInfoTh">
              <input type="text" id="new-app-license" value="" placeholder="Apache 2"></input>
            </th>
          </tr>
          <!--
          <tr class="tableRow">
            <th class="collectionInfoTh">
              Authentication*:
            </th>
            <th class="collectionInfoTh">
              <input type="checkbox" id="new-app-authenticate" checked></input>
            </th>
          </tr>
          -->
          <tr class="tableRow">
            <th class="collectionInfoTh">
              Document Collections:
            </th>
            <th class="collectionInfoTh">
              <input type="hidden" id="new-app-document-collections" value="" placeholder="Document Collections"></input>
            </th>
            <th>
              <span class="modalTooltips arangoicon icon_arangodb_info" title="A list of document collections that will be created specifically for this Service. A CRUD API for these will be generated.">
              </span>
            </th>
          </tr>
          <tr class="tableRow">
            <th class="collectionInfoTh">
              Edge Collections:
            </th>
            <th class="collectionInfoTh">
              <input type="hidden" id="new-app-edge-collections" value="" placeholder="Edge Collections"></input>
            </th>
            <th>
              <span class="modalTooltips arangoicon icon_arangodb_info" title="A list of edge collections that will be created specifically for this Service. A CRUD API for these will be generated.">
              </span>
            </th>
          </tr>
        </table>
    </div>
    <div class="modal-footer"> <% if (upgrade) { %> <button id="installNewService" class="button-success" style="float:right">Replace</button> <% } else { %> <button id="installNewService" class="button-success" style="float:right">Install</button> <% } %> </div>
  </div></script><script id="serviceInstallUploadView.ejs" type="text/template"><div class="arangoToolbar arangoToolbarTop arangoFoxxToolbarTop">
    <div class="pull-left">
    </div>

    <div class="pull-right">
    </div>
  </div>

  <div class="contentDiv createModalDialog">
    <div id="uploadFoxxes" class="foxxesInner modal-body">
        <div>
          <p>
  Upload a Foxx service bundle. The Foxx service bundle should be a zip archive containing all service files as a directory structure, including the manifest and any required <code style="padding: 0px 2px; font-weight: 10pt;">node_modules</code> dependencies. If your service doesn't have any dependencies, configuration or scripts you can also upload a single JavaScript file that will act as the service's entry point or "main" file.
          </p>
          <table>
            <tr class="tableRow" style="display: none">
              <th class="collectionInfoTh">
                Enable Legacy Mode:
              </th>
              <th class="collectionInfoTh">
                <input type="checkbox" id="zip-app-islegacy" value="true">
              </th>
            <th>
              <span class="modalTooltips arangoicon icon_arangodb_info" title="Legacy Compatibility Mode allows mounting some Foxx services written for ArangoDB 2.8 or older. This overrides the ArangoDB version specified in the service manifest. See the Foxx documentation for more information on running legacy services in ArangoDB 3.">
              </span>
            </th>
            </tr>
          </table>
        </div>
        <div id="upload-foxx-zip">Upload File</div>
      </div>
      <div class="modal-footer"> <% if (upgrade) { %> <button id="installUploadService" class="button-success" style="float:right" disabled>Replace</button> <% } else { %> <button id="installUploadService" class="button-success" style="float:right" disabled>Install</button> <% } %> </div>
    </div>
  </div></script><script id="serviceInstallUrlView.ejs" type="text/template"><div class="arangoToolbar arangoToolbarTop arangoFoxxToolbarTop">
    <div class="pull-left">
    </div>

    <div class="pull-right">
    </div>
  </div>

  <div class="contentDiv createModalDialog">
    <div id="urlFoxx" class="foxxesInner modal-body" style="min-height: 150px;">
        <div>
          <p>
            Download a Foxx service from a public available url. Access using credentials in the URL is allowed (https://username:password@www.example.com/). 
          </p>
          <table>
            <tr class="tableRow">
              <th class="collectionInfoTh">
                URL*:
              </th>
              <th class="collectionInfoTh">
                <input type="text" id="repository" value="" placeholder="https://www.example.com/foxx.zip">
              </th>
            </tr>
          </table>
        </div>
    </div>
    <div class="modal-footer"> <% if (upgrade) { %> <button id="installUrlService" class="button-success" style="float:right" disabled>Replace</button> <% } else { %> <button id="installUrlService" class="button-success" style="float:right" disabled>Install</button> <% } %> </div>
  </div></script><script id="serviceInstallView.ejs" type="text/template"><div class="arangoToolbar arangoToolbarTop arangoFoxxToolbarTop">

  <div class="pull-left">
  </div>

  <div class="pull-right">
    <div class="search-field">
      <input type="text" id="foxxSearch" class="search-input" placeholder="Search..."/>
      <i id="searchSubmit" class="fa fa-search"></i>
    </div>

    <button id="categorySelection" class="button-default filterSelect">Category <i class="fa fa-caret-down"></i></button>
    <button style="display: none" class="button-default filterSelect" id="foxxFilters">
      <i class="fa fa-close"></i>Clear current <a id="filterDesc"></a> filter
    </button>
  </div>

</div>

<div class="contentDiv">
  <div id="repositories">
    <div id="availableFoxxes" class="tileList pure-u">
    </div>
  </div>
</div></script><script id="shardsView.ejs" type="text/template"><div id="shardsContent" class="innerContent"> <% var genClass1 = 'pure-u-6-24'; %> <% var genClass2 = 'pure-u-6-24'; %> <% var disabled = ' '; %> <% var collectionName; %> <% var first = 0; %> <%
      var collectionInSync = function(name) {
        var result = false;
        if (_.isEqual(collections[name].Current, collections[name].Plan)) {
          return true;
        }
        return result;
      };
      %> <% _.each(collections, function(collection, name) { %> <% if (name.substring(0,1) !== '_') { %> <div class="sectionShard" id="<%=name%>"> <% collectionName = name%> <% if (first === 0) { %> <div class="sectionHeader pure-g" style="margin-top: -20px;"> <% first++; %> <% } else { %> <div class="sectionHeader pure-g"> <% } %> <div class="pure-u-22-24">
              <div class="title" style="position: relative; top: -4px;"> <%= name %> </div>
            </div>
            <div class="pure-u-2-24 shardSyncIcons"> <% if (visible === name) { %> <i style="margin-left: 10px; color: #fff;" class="fa fa-arrow-down"></i> <% } else { %> <i style="margin-left: 10px; color: #fff;" class="fa fa-arrow-right"></i> <% } %> <% if (collectionInSync(name)) { %> <i style="margin-left: 10px;" class="fa fa-check-circle"></i> <% } else { %> <i style="margin-left: 10px;" class="fa fa-times-circle"></i> <% } %> </div>
          </div> <% if (visible === name) { %> <div class="sectionShardContent"> <% } else { %> <div class="sectionShardContent" style="display: none"> <% } %> <div class="pure-g pure-table pure-table-header pure-title" style="clear: both">
            <div class="pure-table-row">
              <div class="<%= genClass1 %> left">Shard</div>
              <div class="<%= genClass1 %> left">Leader</div>
              <div class="<%= genClass2 %> left">Followers</div>
              <div class="<%= genClass1 %> right">Sync</div>
            </div>
          </div> <% var counter = 0; var shardClass; %> <% _.each(collection.Plan, function(shard, name) { %> <div class="pure-g pure-table pure-table-body"> <% if (shard.progress) { %> <%   shardClass = 'disabled';%> <% } %> <div id="<%=collectionName%>-<%=name%>" class="pure-table-row noHover <%= shardClass %>" collection="<%= collectionName %>" shard="<%= name %>" leader="<%= shard.leader%>"> <% if (shard.leader.substring(0,1) === '_') { %> <%   shard.leader = shard.leader.slice(1) %> <% } %> <div class="<%= genClass1 %> left"><%= name %></div>
                <div class="shardLeader <%= genClass1 %> positive left"><span><%= shard.leader %></span></div> <% var found = null;  %> <% _.each(shard.followers, function(db) {  %> <% if (db === shard.leader) { %> <% found = true; %> <% } %> <% }); %> <% if (found) { %> <div class="<%= genClass2 %> mid"><i class="fa fa-circle-o-notch fa-spin"></i></div> <% } else { %> <% if (shard.followers.length === 0) { %> <div class="<%= genClass2 %> left"> no followers </div> <% } else { %> <% var string = ''; %> <% var counter2 = 0; %> <% var shardCssClass = 'inSync'; %> <% var shardsNotInSync = 0; %> <% _.each(shard.followers, function(db) {  %> <% if (collections[collectionName].Current[name].followers.indexOf(db) > -1) { %> <% shardCssClass = 'inSync'; %> <% } else { %> <% shardCssClass = 'notInSync'; %> <% shardsNotInSync++; %> <% } %> <% if (shard.followers.length === 1) { %> <% string += '<span class="' + shardCssClass + '">' + db + '</span> '; %> <% } else { %> <% if (counter2 === 0) { %> <% string += '<span class="' + shardCssClass + '">' + db + '</span>'; counter2++; %> <% } else { %> <% string += ", " + '<span class="' + shardCssClass + '">' + db + '</span>'; %> <% } %> <% } %> <% });  %> <div class="shardFollowers <%= genClass2 %> left"><%= string %></div> <% } %> <% if (collectionInSync(collectionName)) { %> <div class="<%= genClass1 %> left progressWrapper"><i class="fa fa-check-circle"></i></div> <% } else { %> <% if (shardsNotInSync > 0) { %> <div class="<%= genClass1 %> left progressWrapper"><span class="shardProgress"><i class="fa fa-circle-o-notch fa-spin fa-fw"></i></span></div> <% } else { %> <div class="<%= genClass1 %> left progressWrapper"><i class="fa fa-check-circle"></i></div> <% } %> <% } %> <% } %> </div>
            </div> <% counter++; %> <% }); %> </div>

        </div> <% } %> <% }); %> <div style="width: 100%; height: 70px;"> <% if (frontendConfig.db === '_system') { %> <button id="rebalanceShards" style="margin-top: 20px; margin-bottom: 20px;  margin-right: 10px;" class="button-success pull-right">Rebalance Shards</button> <% } %> </div>
  </div></script><script id="spotlightView.ejs" type="text/template"><div class="spotlightWrapper">
    <div id="spotlight">
      <input class="typeahead" type="text" placeholder="Search... ">
    </div>
  </div></script><script id="statisticBarView.ejs" type="text/template"><div class="navlogo display-none">
    <a href="#dashboard" style="padding-left: 15px;">
      <img class="svg stat_cpu"
        src="img/cpu.svg"
      />
      <img class="svg stat_ram"
        src="img/ram.svg"
        style="background-color: #FAFF92; margin-top: 9px; margin-left: 4px; margin-right: 2px;"
      />
      <img class="svg stat_req"
        src="img/requests.svg"
        style="background-color: #8aa051; margin-top: 9px;"
      />
    </a>
  </div></script><script id="storeDetailView.ejs" type="text/template"><div class="application-detail-view">

    <div class="headerBar" style="width: 100%">
      <ul class="subMenuEntries subViewNavbar pull-left">
      </ul>
    </div>

    <section class="info" id="information" style="width: 100%;">
      <div class="pure-g">

        <div class="pure-u-1 pure-u-sm-4-4 pure-u-md-3-4 foxx-left">
          <div class="foxx-icon-container pull-left">
            <img src="<%= image %>" alt="Icon for Service" class="icon" />
          </div>
          <div class="pull-left" style="margin-left: 15px">
            <h3> <%= app.attributes.name %> </h3>
            <p class="description"><%= app.attributes.description %></p>
          </div>
           <div class="categoryBar">
             <h4>Readme</h4>
           </div>
          <div id="readme" class="readme">
          </div>
        </div>

        <div class="pure-u-1 pure-u-sm-4-4 pure-u-md-1-4 foxx-right">
          <div class="foxx-label-container">
            <p>
              <span>Author: </span><span><%= app.attributes.author %></span>
            </p>
            <p>
              <span>Version: </span><span class="version"><%= app.attributes.latestVersion %></span>
            </p>
            <p>
              <span>GitHub: </span><span><a href="https://www.github.com/<%= app.attributes.location %>"><%= app.attributes.location %></a></span>
            </p>
            <p> <% if (app.attributes.license) { %> <span>License: </span><span><%= app.attributes.license %></span> <% } %> </p>
            <p>
              <span>Categories: </span><span><%= app.attributes.categories %></span>
            </p>
            <p>
              <span></span>
            </p>
          </div>
          <div class="header_right">
            <input id="installService" type="button" class="button-success" value="Install Service" />
          </div>
        </div>

      </div>
    </section>

  </div></script><script id="subNavigationView.ejs" type="text/template"><ul class="subMenuEntries top">
    <li class="subMenuEntry pull-left">
      <div class="breadcrumb"></div>
    </li>
    <li id="healthStatus" class="infoEntry subMenuEntry pull-right positive">
      <a class="info health-info">HEALTH: </a>
      <a class="state health-state">GOOD</a>
      <a class="icon health-icon">
        <i class="fa fa-check-circle"></i>
      </a>
    </li>
    <li id="dbStatus" class="infoEntry subMenuEntry pull-right positive">
      <a class="info">DB:</a>
      <a class="state"><span><%= currentDB.name %></span></a>
      <a class="icon db-icon default-icon">
        <i class="fa fa-refresh"></i>      
      </a>
    </li>
    <li id="userBar" class="infoEntry subMenuEntry pull-right" style="margin-right: 10px;">
    </li>
  </ul>

  <ul class="subMenuEntries bottom">
  </ul></script><script id="supportView.ejs" type="text/template"><div class="supportView">
    <ul class="subMenuEntries subViewNavbar">
      <li id="documentation-support" class="subMenuEntry active"><a>Documentation</a></li>
      <li id="community-support" class="subMenuEntry"><a>Support</a></li>
      <li id="swagger-support" class="subMenuEntry "><a>Rest API</a></li>
    </ul>
 
    <div class="innerContent" id="supportContent">

      <div id="community" style="display: none">
        <div class="pure-g" style="width: 100%;">

          <div class="pure-u-1-1">
            <h3 style="font-weight: 100;">Feeling stuck? Not for long…</h3>
          </div>

          <div class="pure-u-1-1" style="margin-bottom: 20px;">
            <h4>Paying Customers</h4>
            If you are a Customer, please <a href="https://www.arangodb.com/supportlogin" target="_blank">log-in</a> to our Support Portal to request help.
          </div>

          <div class="pure-u-1-1" style="margin-bottom: 20px;">
            <h4>Community Support</h4>
            Join our experienced and growing community to get help, challenge ideas or discuss new features!</br></br>
            </br>
          </div>

          <div class="pure-u-1-1 pure-u-sm-1-1 pure-u-md-1-3 center">
            Place for stars and reporting issues</br></br>
            <a href="https://github.com/arangodb/arangodb" target="_blank"><img style="width: 60%;" src="img/comm_github.png"/></a>
          </div>

          <div class="pure-u-1-1 pure-u-sm-1-1 pure-u-md-1-3 center">
            Ask questions and get answers</br></br>
            <a href="https://stackoverflow.com/questions/tagged/arangodb" target="_blank"><img style="width: 70%;" src="img/comm_stack.png"/></a>
          </div>

          <div class="pure-u-1-1 pure-u-sm-1-1 pure-u-md-1-3 center">
            Join a lively conversation about ArangoDB</br></br>
            <a href="https://slack.arangodb.com/" target="_blank"><img style="width: 50%; margin-top: 5px;" src="img/comm_slack.png"/></a>
          </div>

          <div class="pure-u-1-1 pure-u-sm-1-1 pure-u-md-1-1 center" style="margin-top: 30px">
            Challenge ideas and discuss upgrades</br></br>
            <a href="https://groups.google.com/forum/#!forum/arangodb" target="_blank"><img src="img/comm_google.png"/></a></br></br>
          </div>

          <div class="pure-u-1-1" style="margin-top: 0px">
            <h4>Want to shorten your development cycle or securing your production system?</h4>
            Benefit from the deep understanding and decades of experience our core team has build up. Discuss architectures, data modeling, query optimization or anything you like. Get in contact for our individual development support, trainings or subscriptions.</br></br>
            <a href="https://www.arangodb.com/contact/" target="_blank">Contact us</a> to get detailed infos for enterprises and special offers for startups.
          </div>

        </div>

      </div>

      <div id="swagger" style="display: none; height: 100%;">
      </div>

      <div id="documentation">

        <div class="pure-g" style="width: 100%;">

          <div class="pure-u-1-1" style="margin-bottom: 30px">
            <h4>Find manuals for ArangoDB, AQL, Foxx and many other useful resources</h4>
          </div>

          <div class="pure-u-1-1 pure-u-sm-1-2 pure-u-md-1-4">
            <div class="title">
              Manual
            </div>
            <ul class="menu">
              <li><a target="_blank" href="https://docs.arangodb.com/<%=parsedVersion%>/Manual/GettingStarted/">Getting started</a></li>
              <li><a target="_blank" href="https://docs.arangodb.com/<%=parsedVersion%>/Manual/DataModeling/">Data models &amp; modeling</a></li>
              <li><a target="_blank" href="https://docs.arangodb.com/<%=parsedVersion%>/Manual/Administration/">Administration</a></li>
              <li><a target="_blank" href="https://docs.arangodb.com/<%=parsedVersion%>/Manual/Scaling/index.html">Scaling</a></li>
              <li><a target="_blank" href="https://docs.arangodb.com/<%=parsedVersion%>/Manual/Graphs/index.html">Graphs</a></li>
              <li><a target="_blank" href="https://docs.arangodb.com/<%=parsedVersion%>/Manual/index.html">Go to Manual startpage</a></li>
            </ul>
          </div>

          <div class="pure-u-1-1 pure-u-sm-1-2 pure-u-md-1-4">
            <div class="title">
              AQL Query Language
            </div>
            <ul class="menu">
              <li><a target="_blank" href="https://docs.arangodb.com/<%=parsedVersion%>/AQL/Fundamentals/index.html">Fundamentals</a></li>
              <li><a target="_blank" href="https://docs.arangodb.com/<%=parsedVersion%>/AQL/DataQueries.html">Data Queries</a></li>
              <li><a target="_blank" href="https://docs.arangodb.com/<%=parsedVersion%>/AQL/Functions/index.html">Functions</a></li>
              <li><a target="_blank" href="https://docs.arangodb.com/<%=parsedVersion%>/AQL/Examples/index.html">Usual Query Patterns</a></li>
              <li><a target="_blank" href="https://docs.arangodb.com/<%=parsedVersion%>/AQL/index.html">Go to AQL startpage</a></li>
            </ul>
          </div>

          <div class="pure-u-1-1 pure-u-sm-1-2 pure-u-md-1-4">
            <div class="title">
              Foxx Framework
            </div>
            <ul class="menu">
              <li><a target="_blank" href="https://docs.arangodb.com/<%=parsedVersion%>/Manual/Foxx/index.html">What is Foxx?</a></li>
              <li><a target="_blank" href="https://docs.arangodb.com/<%=parsedVersion%>/Manual/Foxx/Guides/index.html">Guides</a></li>
              <li><a target="_blank" href="https://docs.arangodb.com/<%=parsedVersion%>/Manual/Foxx/Reference/index.html">Reference</a></li>
              <li><a target="_blank" href="https://docs.arangodb.com/<%=parsedVersion%>/Manual/Foxx/Deployment.html">Deployment</a></li>
              <li><a target="_blank" href="https://docs.arangodb.com/<%=parsedVersion%>/Manual/Foxx/GettingStarted.html">Writing Your First Microservice</a></li>
              <li><a target="_blank" href="https://docs.arangodb.com/<%=parsedVersion%>/Manual/Foxx/index.html">Go to Foxx startpage</a></li>
            </ul>
          </div>

          <div class="pure-u-1-1 pure-u-sm-1-2 pure-u-md-1-4">
            <div class="title">
              Official Drivers &amp; Integrations
            </div>
            <ul class="menu">
              <li><a target="_blank" href="https://docs.arangodb.com/<%=parsedVersion%>/Drivers/Java/index.html">ArangoDB Java Driver</a></li>
              <li><a target="_blank" href="https://docs.arangodb.com/<%=parsedVersion%>/Drivers/JS/index.html">ArangoJS - Javascript Driver</a></li>
              <li><a target="_blank" href="https://docs.arangodb.com/<%=parsedVersion%>/Drivers/PHP/index.html">ArangoDB-PHP</a></li>
              <li><a target="_blank" href="https://docs.arangodb.com/<%=parsedVersion%>/Drivers/GO/index.html">ArangoDB Go Driver</a></li>
              <li><a target="_blank" href="https://docs.arangodb.com/<%=parsedVersion%>/Drivers/SpringData/index.html">ArangoDB Spring Data</a></li>
              <li><a target="_blank" href="https://docs.arangodb.com/<%=parsedVersion%>/Drivers/SparkConnector/index.html">ArangoDB Spark Connector</a></li>
              <li><a target="_blank" href="https://docs.arangodb.com/<%=parsedVersion%>/Drivers/index.html">Go to Drivers &amp; Integrations startpage</a></li>
            </ul>
          </div>

        </div>
      </div>
     </div>

   </div></script><script id="tableView.ejs" type="text/template"> <%
var escaped = function (value) {
  return value.replace(/&/g, "&amp;").replace(/</g, "&lt;").replace(/>/g, "&gt;")
  .replace(/"/g, "&quot;").replace(/'/g, "&#39;");
};
var cutByResolution = function (str) {
  if (str.length > 256) {
    return escaped(str.substr(0, 256)) + '...';
  }
  return escaped(str);
};
%> <div class="pure-g pure-table pure-table-header pure-title no-padding">
  <div class="pure-table-row">
    <div class="pure-u-19-24">
      <div class="title">Content</div>
    </div>
    <div class="pure-u-3-24">
      <div class="">_key</div>
    </div>
    <div class="pure-u-2-24">
      <div class="actions">
        <a id="addDocumentButton" class="pull-right addButton"><span title="Add a document"><i class="fa fa-plus-circle"></i></span></a>
      </div>
    </div>
  </div>
</div>

<div class="pure-g pure-table pure-table-body no-padding"> <% if (docs.length === 0) { %> <div class="pure-table-row pure-u-1-1">
      <span class="dataTables_empty">No documents</span>
    </div> <%
  }
  var odd = true;
  docs.forEach(function(d) {
    var tempObj = {};
    $.each(d.attributes.content, function(k, v) {
      if (! (k === '_id' || k === '_rev' || k === '_key')) {
        tempObj[k] = v;
      }
    });
    var tmpObj = JSON.stringify(tempObj); %> <div class="pure-table-row <%=odd?'odd':'even'%>" id="row_<%=d.attributes.key %>">

    <div class="pure-u-19-24">
      <div class="padding-right">
        <pre class="prettify" title="<%=escaped(tmpObj)%>"><%= cutByResolution(tmpObj) %></pre>
      </div>
    </div>
    <div class="pure-u-3-24">
      <div class="key"><%= d.attributes.key %></div>
    </div>
    <div class="pure-u-2-24">
      <div class="actions">
        <a class="deleteButton">
        <span data-original-title="Delete document" title="Delete document"><i class="fa fa-minus-circle"></i></i></span></a>
      </div>
    </div>

  </div> <% 
    odd = !odd;
    });
  %> </div></script><script id="userBarView.ejs" type="text/template"><a class="info default-icon">User: 
    <span class="toggle"> <%=_.escape(username)%> </span>
    <i id="userLogoutIcon" class="fa fa-power-off" aria-hidden="true"></i>
  </a>

  <ul id="userInfo" class="subBarDropdown">
    <li class="dropdown-header">
      <div style="height: 1px; background: rgb(119, 203, 153)"></div>
      <img class="user-img" src="<%=img%>"/>
        <p><% if (name) {%><%=_.escape(username)%><small> <%=_.escape(name)%> </small> <% } else {%> <%=_.escape(username)%> <% } %> </p>
    </li>
    <li class="dropdown-footer">
      <button id="userLogout" class="button-primary btn-small pull-right">Logout</button>
    </li>
  </ul>

<!--
<ul class="navlist" id="userBarUl">

  <li class="dropdown user-menu userImg">
    <a href="#" class="tab userImg" id="user" >
      <img class="user-menu-img" src="<%=img%>" id="userimage" /> <b class="caret"></b>
    </a>
    <ul class="user-dropdown-menu" id="user_dropdown">
      <li class="dropdown-header" style="text-transform: none"> <%
        if (name) {%> <%=_.escape(name)%> (<%=_.escape(username)%>) <% } else {%> <%=_.escape(username)%> <% } %> <li class="dropdown-item">
        <a id="userProfile" class="tab" href="#user">User Profile</a>
      </li>
      <li class="dropdown-item">
        <a id="userLogout" class="tab">Logout</a>
      </li>
    </ul>
  </li>

</ul>

--></script><script id="userManagementView.ejs" type="text/template"><div class="headerBar">
    <div class="search-field">
      <input type="text" value="<%=searchString%>" id="userManagementSearchInput" class="search-input" placeholder="Search..."/>
      <!-- <img id="userManagementSearchSubmit" class="search-submit-icon"> -->
      <i id="userManagementSearchSubmit" class="fa fa-search"></i>
    </div>
    <div class="headerButtonBar">
      <ul class="headerButtonList">
        <li class="enabled">
        <a id="userManagementToggle" class="headerButton">
          <span class="icon_arangodb_settings2" title="Settings"></span>
        </a>
        </li>
      </ul>
    </div>
  </div>


<div id="userManagementDropdown2" class="headerDropdown">

  <div id="userManagementDropdown" class="dropdownInner">
    <ul>
      <li class="nav-header">Sorting</li>

      <!--<li><a href="#">
        <label class="checkbox checkboxLabel">
          <input class="css-checkbox" type="checkbox" id="sortName">
          <label class="css-label css-label-round"></label>Sort by username
        </label>
      </a></li>

      <li><a href="#">
        <label class="checkbox checkboxLabel">
          <input class="css-checkbox" type="checkbox" id="sortType">
          <label class="css-label css-label-round"></label>Sort by status
        </label>
      </a></li>-->

      <li><a href="#">
        <label class="checkbox checkboxLabel">
          <input class="css-checkbox" type="checkbox" id="userSortDesc">
          <i class="fa"></i>
          Sort descending
        </label>
      </a></li>
    </ul>
  </div>

</div>


  <div class="contentDiv" id="arangoCollectionsContainer">
    <div id="userManagementThumbnailsIn" class="tileList pure-u">
      <div class="tile pure-u-1-1 pure-u-sm-1-2 pure-u-md-1-3 pure-u-lg-1-4 pure-u-xl-1-6">
        <div class="fullBorderBox">
          <a id="createUser" class="add">
            <span id="newUser" class="pull-left add-Icon"><i class="fa fa-plus-circle"></i></span>
            Add User
          </a>
        </div>
      </div> <% collection.forEach(function(user) {
              var username = user.get("user"),
                extra = user.get("extra"),
                name = extra.name,
                img = extra.img,
                active = user.get("active"),
                avatar = '<img src="';

              if (! img) {
                avatar = '<i id="' + _.escape(username) + '" class="collection-type-icon fa fa-user"></i>';
              } else {
                avatar += 'https://s.gravatar.com/avatar/';
                avatar += img;
                avatar += '?s=50';
                avatar += '" height="50" width="50" alt="" class="icon" id="';
                avatar += _.escape(username);
                avatar += '" />';
              }
              if (! name) {
                name = " ";
              }
              if (username.substring(0, 6) === ':role:') {
                avatar = '<i id="' + _.escape(username) + '" class="collection-type-icon fa fa-group"></i>';
              }
      %> <div class="tile pure-u-1-1 pure-u-sm-1-2 pure-u-md-1-3 pure-u-lg-1-4 pure-u-xl-1-6">
        <div class="paddingBox">
          <div class="borderBox"></div>
          <div class="iconSet">
            <!-- <span class="icon_arangodb_settings2 editUser" id="<%=_.escape(username) %>_edit-user" alt="Edit user" title="Edit user"></span> -->
          </div> <%=avatar %> <div class="tileBadge">
            <span> <%if (active) {%> <div class="corneredBadge loaded">
                active
              </div> <%} else {%> <div class="corneredBadge unloaded">
                inactive
              </div> <%}%> </span>
          </div>

          <h5 class="collectionName"><%=_.escape(username) %> <% if (name !== ' ') { %>(<%=_.escape(name) %>)<%}%></h5>
        </div>
      </div> <%});%> </div>
  </div></script><script id="userPermissionView.ejs" type="text/template"> <% var genClass = "pure-u-1-5"; %> <% var genClass2 = "pure-u-1-5"; %> <div id="userPermissionView" class="innerContent">
    <div class="pure-g pure-table pure-table-header pure-title" style="clear: both">
      <div class="pure-table-row">
        <div class="<%= genClass %> left">Database</div>
        <div class="<%= genClass %> mid">Administrate <i class="fa fa-info-circle tippy" title="Allows creating/dropping of collections and setting user permissions in the database."></i></div>
        <div class="<%= genClass %> mid">Access <i class="fa fa-info-circle tippy" title="Allows access to the database. User cannot create or drop collections."></i></div>
        <div class="<%= genClass %> mid">No access <i class="fa fa-info-circle tippy" title="User has no access to the database."></i></div>
        <div class="<%= genClass %> mid">Use default <i class="fa fa-info-circle tippy" title="Access level is unspecified. Database default (*) will be used."></i></div>
      </div>
    </div>

    <div class="pure-g pure-table pure-table-body"> <% _.each(permissions, function(content, db) { %> <% var extraClass = ''; %> <% if (db.charAt(0) === '*') { %> <% extraClass = 'noAction'; %> <% } %> <div class="pure-table-row db-row noHover <%= extraClass %>" id="<%= db %>-db">
          <div class="<%= genClass2 %> left db-label"> <% if (db.charAt(0) !== '*') { %> <i class="fa fa-caret-right" style="width: 10px;"></i>
              <i class="fa fa-caret-down" style="display: none; width: 10px;"></i> <% } %> <% if (db.charAt(0) === '*') { %> <b style="margin-right: 5px;">*</b> <i class="fa fa-info-circle tippy" title="Default access level for databases, if authentication level is not specified."></i> <% } else { %> <%= db %> <% } %> </div> <% var permissionsDB = content.permission; %> <% if (permissionsDB === 'rw') { %> <div class="<%= genClass2 %> mid">
              <input class="dbCheckbox readWrite" type="radio" name="<%= db %>" permission="rw" checked>
            </div>
            <div class="<%= genClass2 %> mid">
              <input class="dbCheckbox readOnly" type="radio" name="<%= db %>" permission="ro">
            </div>
            <div class="<%= genClass2 %> mid">
              <input class="dbCheckbox noAccess" type="radio" name="<%= db %>" permission="none">
            </div> <% if (db.charAt(0) !== '*') { %> <div class="<%= genClass2 %> mid">
                <input class="dbCheckbox useDefault" type="radio" name="<%= db %>" permission="undefined">
              </div> <% } else { %> <div class="<%= genClass2 %> mid"></div> <% } %> <% } else if (permissionsDB === 'ro') { %> <div class="<%= genClass2 %> mid">
              <input class="dbCheckbox readWrite" type="radio" name="<%= db %>" permission="<%= db %>">
            </div>
            <div class="<%= genClass2 %> mid">
              <input class="dbCheckbox readOnly" type="radio" name="<%= db %>" permission="<%= db %>" checked>
            </div>
            <div class="<%= genClass2 %> mid">
              <input class="dbCheckbox noAccess" type="radio" name="<%= db %>" permission="none">
            </div> <% if (db.charAt(0) !== '*') { %> <div class="<%= genClass2 %> mid">
                <input class="dbCheckbox useDefault" type="radio" name="<%= db %>" permission="undefined">
              </div> <% } else { %> <div class="<%= genClass2 %> mid"></div> <% } %> <% } else if (permissionsDB === 'none') { %> <div class="<%= genClass2 %> mid">
              <input class="dbCheckbox readWrite" type="radio" name="<%= db %>" permission="<%= db %>">
            </div>
            <div class="<%= genClass2 %> mid">
              <input class="dbCheckbox readOnly" type="radio" name="<%= db %>" permission="<%= db %>">
            </div>
            <div class="<%= genClass2 %> mid">
              <input class="dbCheckbox noAccess" type="radio" name="<%= db %>" permission="none" checked>
            </div> <% if (db.charAt(0) !== '*') { %> <div class="<%= genClass2 %> mid">
                <input class="dbCheckbox useDefault" type="radio" name="<%= db %>" permission="undefined">
              </div> <% } else { %> <div class="<%= genClass2 %> mid"></div> <% } %> <% } else { %> <div class="<%= genClass2 %> mid">
              <input class="dbCheckbox readWrite" type="radio" name="<%= db %>" permission="<%= db %>">
            </div>
            <div class="<%= genClass2 %> mid">
              <input class="dbCheckbox readOnly" type="radio" name="<%= db %>" permission="<%= db %>">
            </div>
            <div class="<%= genClass2 %> mid">
              <input class="dbCheckbox noAccess" type="radio" name="<%= db %>" permission="none">
            </div> <% if (db.charAt(0) !== '*') { %> <div class="<%= genClass2 %> mid">
                <input class="dbCheckbox useDefault" type="radio" name="<%= db %>" permission="undefined" checked>
              </div> <% } else { %> <div class="<%= genClass2 %> mid"></div> <% } %> <% } %> <div class="collection-row pure-table-row noHover inner <%= extraClass %>" style="display: none">
            <div class="<%= genClass %> left inner collection-label collection-label-first"><span class="collLabel">Collections<span></div>
            <div class="<%= genClass %> mid inner collection-label">Read/Write</div>
            <div class="<%= genClass %> mid inner collection-label">Read only</div>
            <div class="<%= genClass %> mid inner collection-label collection-label-last">No access</div>
            <div class="<%= genClass %> mid inner collection-label collection-label-last">Use default</div> <% _.each(content.collections, function(permissionCollection, collectionName) { %> <% if (db.charAt(0) !== '*') { %> <% if (collectionName.charAt(0) !== '_') { %> <% if (collectionName !== '*') { %> <div class="pure-table-row noHover" id="<%=collectionName%>-collection"> <% } else { %> <div class="pure-table-row noHover" id="___-collection"> <% } %> <% if (collectionName === '*') { %> <div class="<%= genClass %> left inner"><span class="collName"><b style="margin-right: 7px"> <%= collectionName %></b></span><i class="fa fa-info-circle tippy" title="Default access level for collections in <%=db%>, if authentication level is not specified."></i></div> <% } else { %> <div class="<%= genClass %> left inner"><span class="collName"><%= collectionName %></span></div> <% } %> <% if (permissionCollection === 'rw') { %> <div class="<%= genClass %> mid inner">
                        <input class="collCheckbox readWrite" type="radio" db="<%= db %>" name="<%=db%>-<%=collectionName%>" collection="<%= collectionName %>" permission="<%= collectionName %>" checked>
                      </div>
                      <div class="<%= genClass %> mid inner">
                        <input class="collCheckbox readOnly" type="radio" db="<%= db %>" name="<%=db%>-<%=collectionName%>" collection="<%= collectionName %>" permission="<%= collectionName %>">
                      </div>
                      <div class="<%= genClass %> mid inner">
                        <input class="collCheckbox noAccess" type="radio" db="<%= db %>" name="<%=db%>-<%=collectionName%>" collection="<%= collectionName %>" permission="<%= collectionName %>">
                      </div> <% if (collectionName.charAt(0) !== '*') { %> <div class="<%= genClass %> mid inner">
                          <input class="collCheckbox useDefault" type="radio" db="<%= db %>" name="<%=db%>-<%=collectionName%>" collection="<%= collectionName %>" permission="<%= collectionName %>">
                        </div> <% } else { %> <div class="<%= genClass %> mid inner"></div> <% } %> <% } else if (permissionCollection === 'ro') { %> <div class="<%= genClass %> mid inner">
                        <input class="collCheckbox readWrite" type="radio" db="<%= db %>" name="<%=db%>-<%=collectionName%>" collection="<%= collectionName %>" permission="<%= collectionName %>">
                      </div>
                      <div class="<%= genClass %> mid inner">
                        <input class="collCheckbox readOnly" type="radio" db="<%= db %>" name="<%=db%>-<%=collectionName%>" collection="<%= collectionName %>" permission="<%= collectionName %>" checked>
                      </div>
                      <div class="<%= genClass %> mid inner">
                        <input class="collCheckbox noAccess" type="radio" db="<%= db %>" name="<%=db%>-<%=collectionName%>" collection="<%= collectionName %>" permission="<%= collectionName %>">
                      </div> <% if (collectionName.charAt(0) !== '*') { %> <div class="<%= genClass %> mid inner">
                          <input class="collCheckbox useDefault" type="radio" db="<%= db %>" name="<%=db%>-<%=collectionName%>" collection="<%= collectionName %>" permission="<%= collectionName %>">
                        </div> <% } else { %> <div class="<%= genClass %> mid inner"></div> <% } %> <% } else if (permissionCollection === 'none') { %> <div class="<%= genClass %> mid inner">
                        <input class="collCheckbox readWrite" type="radio" db="<%= db %>" name="<%=db%>-<%=collectionName%>" collection="<%= collectionName %>" permission="<%= collectionName %>">
                      </div>
                      <div class="<%= genClass %> mid inner">
                        <input class="collCheckbox readOnly" type="radio" db="<%= db %>" name="<%=db%>-<%=collectionName%>" collection="<%= collectionName %>" permission="<%= collectionName %>">
                      </div>
                      <div class="<%= genClass %> mid inner">
                        <input class="collCheckbox noAccess" type="radio" db="<%= db %>" name="<%=db%>-<%=collectionName%>" collection="<%= collectionName %>" permission="<%= collectionName %>" checked>
                      </div> <% if (collectionName.charAt(0) !== '*') { %> <div class="<%= genClass %> mid inner">
                          <input class="collCheckbox useDefault" type="radio" db="<%= db %>" name="<%=db%>-<%=collectionName%>" collection="<%= collectionName %>" permission="<%= collectionName %>">
                        </div> <% } else { %> <div class="<%= genClass %> mid inner"></div> <% } %> <% } else { %> <div class="<%= genClass %> mid inner">
                        <input class="collCheckbox readWrite" type="radio" db="<%= db %>" name="<%=db%>-<%=collectionName%>" collection="<%= collectionName %>" permission="<%= collectionName %>">
                      </div>
                      <div class="<%= genClass %> mid inner">
                        <input class="collCheckbox readOnly" type="radio" db="<%= db %>" name="<%=db%>-<%=collectionName%>" collection="<%= collectionName %>" permission="<%= collectionName %>">
                      </div>
                      <div class="<%= genClass %> mid inner">
                        <input class="collCheckbox noAccess" type="radio" db="<%= db %>" name="<%=db%>-<%=collectionName%>" collection="<%= collectionName %>" permission="<%= collectionName %>">
                      </div> <% if (collectionName.charAt(0) !== '*') { %> <div class="<%= genClass %> mid inner">
                          <input class="collCheckbox useDefault" type="radio" db="<%= db %>" name="<%=db%>-<%=collectionName%>" collection="<%= collectionName %>" permission="<%= collectionName %>" checked>
                        </div> <% } else { %> <div class="<%= genClass %> mid inner"></div> <% } %> <% } %> </div> <% } %> <% } %> <% }); %> </div>

        </div> <% }); %> </div>

  </div></script><script id="viewsView.ejs" type="text/template"><div class="headerBar">
    <div class="search-field">
      <input type="text" value="<%=searchString%>" id="viewsSearchInput" class="search-input" placeholder="Search..."/>
      <i id="viewsSearchSubmit" class="fa fa-search"></i>
    </div>
    <div class="headerButtonBar">
      <ul class="headerButtonList">
        <li class="enabled">
          <a id="viewsToggle" class="headerButton">
            <span class="icon_arangodb_settings2" title="Settings"></span>
          </a>
        </li>
      </ul>
    </div>
  </div>

  <div id="viewsDropdown2" class="headerDropdown">
    <div id="viewsDropdown" class="dropdownInner">
      <ul>
        <li class="nav-header">Sorting</li>
        <li><a>
          <label class="checkbox checkboxLabel">
            <input class="css-checkbox" type="checkbox" id="viewsSortDesc">
            <i class="fa"></i>
            Sort descending
          </label>
        </a></li>
      </ul>
    </div>
  </div>

  <div class="contentDiv" id="">
    <div id="viewsThumbnailsIn" class="tileList pure-u">
      <div class="tile pure-u-1-1 pure-u-sm-1-2 pure-u-md-1-3 pure-u-lg-1-4 pure-u-xl-1-6">
        <div class="fullBorderBox">
          <a id="createView" class="add">
            <span id="newView" class="pull-left add-Icon"><i class="fa fa-plus-circle"></i></span>
            Add View
          </a>
        </div>
      </div> <% views.forEach(function(view) {
        var viewName = view.name;
      %> <div class="tile tile-view pure-u-1-1 pure-u-sm-1-2 pure-u-md-1-3 pure-u-lg-1-4 pure-u-xl-1-6" id="<%=viewName %>">
          <div class="paddingBox">
            <div class="borderBox"></div>
            <i class="collection-type-icon fa fa-clone"></i>
            <div class="tileBadge"> <% if (view.type) { %> <span><div class="corneredBadge inProgress"><%=view.type%></div></span> <% } %> </div>
            <h5 class="collectionName"><%=viewName%></h5>
          </div>
        </div> <%});%> </div>
  </div></script><script id="viewView.ejs" type="text/template"><div class="innerContent">
    <div id="viewDocumentation" class="infoBox" style="margin-top: 10px; margin-bottom: 30px;">
      <h4>Info</h4>
      <p>To learn how to configure Views, please read <a style="color: #5bc0de" href="https://docs.arangodb.com/3.4/Manual/Views/ArangoSearch/" target="_blank"><b>our documentation</b></a>.</p>
    </div>
    <div id="viewProcessing"class="infoBox" style="margin-top: 10px; margin-bottom: 30px; display: none">
      <h4>Processing <i class="fa fa-spinner fa-spin"></i></h4>
      <p>The view is currently in processing. No editing possible right now.</p>
    </div>
    <div id="propertiesEditor" class="document-editor" style="border-top: 1px solid rgba(140,138,137,.25)"></div>
    <div class="bottomButtonBar">
      <button id="savePropertiesButton" class="button-close pull-right" disabled>Save</button> <% if (!window.frontendConfig.isCluster) { %> <button id="renameViewButton" class="button-warning pull-right">Rename</button> <% } %> <button id="deleteViewButton" class="button-danger pull-right">Delete</button>
      <span class="buttonBarInfo pull-right"></span>
    </div>
  </div></script><script id="warningList.ejs" type="text/template"> <% if (warnings.length > 0) { %> <div>
      <ul> <% console.log(warnings); _.each(warnings, function(w) { console.log(w);%> <li><b><%=w.code%></b>: <%=w.message%></li> <% }); %> </ul>
    </div> <% } %> </script></head><body><nav class="navbar" style="display: none"><div class="primary"><div class="navlogo"><a class="logo big" href="#"><img id="ArangoDBLogo" class="arangodbLogo" src="img/arangodb-edition-optimized.svg"></a><a class="logo small" href="#"><img class="arangodbLogo" src="img/arangodb_logo_small.png"></a><a class="version"><span id="currentVersion"></span></a></div><div class="statmenu" id="statisticBar"></div><div class="navmenu" id="navigationBar"></div></div></nav><div id="modalPlaceholder"></div><div class="bodyWrapper" style="display: none"><div class="centralRow"><div id="navbar2" class="navbarWrapper secondary"><div class="subnavmenu" id="subNavigationBar"></div></div><div class="resizecontainer contentWrapper"><div id="loadingScreen" class="loadingScreen" style="display: none"><i class="fa fa-circle-o-notch fa-spin fa-3x fa-fw margin-bottom"></i> <span class="sr-only">Loading...</span></div><div id="content" class="centralContent"></div><footer class="footer"><div id="footerBar"></div></footer></div></div></div><div id="progressPlaceholder" style="display:none"></div><div id="spotlightPlaceholder" style="display:none"></div><div id="graphSettingsContent" style="display: none"></div><div id="filterSelectDiv" style="display:none"></div><div id="offlinePlaceholder" style="display:none"><div class="offline-div"><div class="pure-u"><div class="pure-u-1-4"></div><div class="pure-u-1-2 offline-window"><div class="offline-header"><h3>You have been disconnected from the server</h3></div><div class="offline-body"><p>The connection to the server has been lost. The server may be under heavy load.</p><p>Trying to reconnect in <span id="offlineSeconds">10</span> seconds.</p><p class="animation_state"><span><button class="button-success">Reconnect now</button></span></p></div></div><div class="pure-u-1-4"></div></div></div></div><div class="arangoFrame" style=""><div class="outerDiv"><div class="innerDiv"></div></div></div><script src="libs.js?version=1557645135542"></script><script src="app.js?version=1557645135542"></script></body></html>
=======
<!DOCTYPE html><html lang="en" xmlns="http://www.w3.org/1999/html"><head><meta charset="utf-8"><title>ArangoDB Web Interface</title><meta name="description" content="ArangoDB Admin Web Interface"><meta name="author" content="Heiko Kernbach, Michael Hackstein"><meta name="viewport" content="width=device-width,initial-scale=1"><link href="css/style.css" rel="stylesheet"><link href="css/sass.css" rel="stylesheet"><link rel="shortcut icon" type="image/x-icon" href="favicon.ico"><script src="config.js"></script></head><body><nav class="navbar" style="display: none"><div class="primary"><div class="navlogo"><a class="logo big" href="#"><img id="ArangoDBLogo" class="arangodbLogo" src="img/arangodb-edition-optimized.svg"></a><a class="logo small" href="#"><img class="arangodbLogo" src="img/arangodb_logo_small.png"></a><a class="version"><span id="currentVersion"></span></a></div><div class="statmenu" id="statisticBar"></div><div class="navmenu" id="navigationBar"></div></div></nav><div id="modalPlaceholder"></div><div class="bodyWrapper" style="display: none"><div class="centralRow"><div id="navbar2" class="navbarWrapper secondary"><div class="subnavmenu" id="subNavigationBar"></div></div><div class="resizecontainer contentWrapper"><div id="loadingScreen" class="loadingScreen" style="display: none"><i class="fa fa-circle-o-notch fa-spin fa-3x fa-fw margin-bottom"></i> <span class="sr-only">Loading...</span></div><div id="content" class="centralContent"></div><footer class="footer"><div id="footerBar"></div></footer></div></div></div><div id="progressPlaceholder" style="display:none"></div><div id="spotlightPlaceholder" style="display:none"></div><div id="graphSettingsContent" style="display: none"></div><div id="filterSelectDiv" style="display:none"></div><div id="offlinePlaceholder" style="display:none"><div class="offline-div"><div class="pure-u"><div class="pure-u-1-4"></div><div class="pure-u-1-2 offline-window"><div class="offline-header"><h3>You have been disconnected from the server</h3></div><div class="offline-body"><p>The connection to the server has been lost. The server may be under heavy load.</p><p>Trying to reconnect in <span id="offlineSeconds">10</span> seconds.</p><p class="animation_state"><span><button class="button-success">Reconnect now</button></span></p></div></div><div class="pure-u-1-4"></div></div></div></div><div class="arangoFrame" style=""><div class="outerDiv"><div class="innerDiv"></div></div></div><script src="libs.js?version=1558016970433"></script><script src="app.js?version=1558016970433"></script><script src="templates.js?version=1558016970433"></script></body></html>
>>>>>>> f1dd0659
<|MERGE_RESOLUTION|>--- conflicted
+++ resolved
@@ -1,3739 +1 @@
-<<<<<<< HEAD
-<!DOCTYPE html><html lang="en" xmlns="http://www.w3.org/1999/html"><head><meta charset="utf-8"><title>ArangoDB Web Interface</title><meta name="description" content="ArangoDB Admin Web Interface"><meta name="author" content="Heiko Kernbach, Michael Hackstein"><meta name="viewport" content="width=device-width,initial-scale=1"><link href="css/style.css" rel="stylesheet"><link href="css/sass.css" rel="stylesheet"><link rel="shortcut icon" type="image/x-icon" href="favicon.ico"><script src="config.js"></script><script id="applicationDetailView.ejs" type="text/template"><div class="application-detail-view">
-    <div class="headerBar" style="width: 100%">
-
-      <ul class="subMenuEntries subViewNavbar pull-left">
-        <li id="service-info" class="subMenuEntry active"><a>Info</a></li>
-        <li id="service-api" class="subMenuEntry "><a>API</a></li>
-        <li id="service-readme" class="subMenuEntry "><a>Readme</a></li>
-        <li id="service-settings" class="subMenuEntry "><a>Settings</a></li>
-      </ul>
-
-      <div class="headerButtonBar" style="display: none">
-        <ul class="headerButtonList">
-          <li>
-            <a id="app-deps" class="headerButton <%= _.isEmpty(app.get('deps')) ? 'disabled' : '' %> <%= app.hasUnconfiguredDependencies() ? 'error' : '' %>">
-              <span class="fa fa-cubes" title="Dependencies"></span>
-            </a>
-          </li>
-          <li id="app-scripts" class="dropdown">
-            <a class="headerButton <%= _.isEmpty(app.get('scripts')) ? 'disabled' : '' %>" title="Scripts">
-              <i class="fa fa-code"></i>
-            </a>
-            <ul class="script-dropdown-menu dropdown-toolbar dropdown-menu" id="scripts_dropdown"> <% _.each(app.get('scripts'), function (title, name) { %> <li class="dropdown-item">
-                <a class="tab" data-script="<%= name %>"><%= title %></a>
-              </li> <% }) %> </ul>
-          </li>
-          <li>
-            <a id="app-tests" class="headerButton">
-              <span class="fa fa-flask" title="Tests"></span>
-            </a>
-          </li>
-          <li>
-            <a id="download-app" class="headerButton <%= app.isSystem() ? 'disabled' : '' %>">
-              <span class="fa fa-download" title="Download"></span>
-            </a>
-          </li>
-        </ul>
-      </div>
-    </div>
-    <section class="info" id="information">
-      <div class="header">
-        <div class="header-icon-container">
-          <img src="<%= app.thumbnailUrl %>" alt="Icon for Service" class="icon" />
-        </div>
-        <div id="hidden_buttons" style="display: none">
-          <button class="delete button-danger" <%=app.isSystem()?"disabled":""%> >Delete</button>
-          <button id="app-replace" class="app-replace upgrade button-warning" <%=app.isSystem()?"disabled":"" %>>Replace</button>
-          <button id="app-switch-mode" class="app-switch-mode switch-mode button-warning"><%=app.get('development')?'Set Production':'Set Development'%></button>
-        </div>
-        <div class="header_left">
-          <div id="app-warning" class="app-warning" style="display:<%=app.needsAttention()?'block':'none' %>;">
-            <h4>Out of order</h4>
-            <p id="app-warning-broken" style="display:<%=app.isBroken()?'block':'none' %>;">This service has failed to mount due to an error.</p>
-            <p id="app-warning-config" style="display:<%=app.needsConfiguration()?'block':'none' %>;">This service has not yet been configured properly.</p>
-            <p id="app-warning-deps" style="display:<%=app.hasUnconfiguredDependencies()?'block':'block' %>;">Some dependencies have not yet been set up.</p>
-          </div>
-          <div class="header_line">
-            <h3> <%= app.attributes.name %> </h3>
-          </div>
-          <div class="header_line header_line_bottom">
-            <p class="description"><%= app.attributes.description %></p>
-            <div>
-              <div class="inner">
-                <h3> <% if (app.attributes.license) { %> <span class="license"><%= app.attributes.license %></span> <% } %> </h3>
-                <h3>
-                  <span class="version"><%= app.attributes.version %></span>
-                </h3>
-                <h3>
-                  <span class="mode <%=app.get('development')?'development':'production'%>"><%=app.get('development')?'Development':'Production'%></span>
-                </h3>
-              </div>
-            </div>
-          </div>
-        </div>
-        <div class="header_right">
-          <input type="button" class="open button-success" disabled="true" value="Show Interface" />
-        </div>
-        <div class="information">
-        </div>
-      </div>
-    </section>
-    <main>
-      <div id="app-info" class="app-info" style="display: none;">
-        <h4>Info</h4>
-        <p id="app-info-swagger">Documentation for this service is not yet configured.</p>
-      </div>
-      <div id="swagger" class="swagger" style="display: none;">
-        <a id="jsonLink">Swagger</a>
-        <div id="swaggerJsonContent" style="display: none">
-          <div id="swaggerJsonEditor" style="height: 100%;"></div>
-        </div>
-      </div>
-      <div id="settings" class="readme" style="display: none;"> <% if (_.isEmpty(app.get('config'))) { %> <p>No configurable settings available.</p> <% } %> <div class="buttons"></div>
-      </div>
-      <div id="readme" class="readme" style="display: none;"> <% if (app.get('readme')) { %> <%= marker(app.get('readme')) %> <% } else { %> <p>No README data found.</p> <% } %> </div>
-    </main>
-    <!--<aside class="meta" id="sideinformation">
-      <dl>
-        <dt>Author</dt>
-        <dd><%= app.attributes.author %></dd>
-        <dt>Contributors</dt>
-        <dd> <% if (app.attributes.contributors && app.attributes.contributors.length > 0) { %> <ul> <% _.each(app.attributes.contributors, function (contributor) { %> <li><a href="mailto:<%= contributor.email %>"><%= contributor.name %></a></li> <% }); %> </ul> <% } else { %> No contributors <% } %> </dd>
-        <dt>Links</dt>
-        <dd>
-          <ul>
-            <li>
-              <a href="<%= baseUrl %>/_admin/aardvark/foxxes/docs/standalone/index.html?mount=<%= encodeURIComponent(app.get('mount')) %>" target="_blank">
-                API Documentation
-              </a>
-            </li>
-            <li>
-              <a href="<%= baseUrl %>/_admin/aardvark/foxxes/docs/swagger.json?mount=<%= encodeURIComponent(app.get('mount')) %>" target="_blank">
-                API as JSON
-              </a>
-            </li> <% if (app.attributes.repository && app.attributes.repository.type == 'git') { %> <li><a href="<%= app.attributes.repository.url %>" target="_blank">Git Repository</a></li> <% } %> </ul>
-        </dd>
-      </dl>
-    </aside>-->
-  </div></script><script id="applicationListView.ejs" type="text/template"><tr class="foxx-store-row">
-    <td class="foxx-store-main">
-      <div class="foxx-name"><%=name%><%=legacy?' (legacy)':''%></div>
-      <div class="foxx-author"><%=author%></div>
-      <div class="foxx-description"><%=description%></div>
-    </td>
-    <td class="foxx-store-version">
-      <div class="foxx-version"><%=latestVersion%></div>
-    </td>
-    <td class="foxx-store-install">
-      <button class="button-success install-app" appId="<%=name %>" appVersion="<%=latestVersion %>">Install</button>
-    </td>
-  </tr></script><script id="applicationsView.ejs" type="text/template"><div class="headerBar">
-  <div class="headerButtonBar">
-    <ul class="headerButtonList">
-      <li>
-        <a id="foxxToggle" class="headerButton">
-          <span class="icon_arangodb_settings2" title="Settings"></span>
-        </a>
-      </li>
-    </ul>
-  </div>
-</div>
-
-<div id="foxxDropdownOut" class="headerDropdown">
-  <div id="foxxDropdown" class="dropdownInner">
-    <ul>
-      <li class="nav-header">Type</li>
-      <li><a href="#services">
-        <label class="checkbox checkboxLabel">
-          <input class="css-checkbox" type="checkbox" id="checkProduction"/>
-          <i class="fa"></i>
-          Production
-        </label>
-      </a></li>
-
-      <li><a href="#services">
-        <label class="checkbox checkboxLabel">
-          <input class="css-checkbox" type="checkbox" id="checkDevel"/>
-          <i class="fa"></i>
-          Development
-        </label>
-      </a></li>
-
-      <li><a href="#services">
-        <label class="checkbox checkboxLabel">
-          <input class="css-checkbox" id="checkSystem" type="checkbox"/>
-          <i class="fa"></i>
-          System Services
-        </label>
-      </a></li>
-    </ul>
-  </div>
-</div>
-
-<div class="contentDiv">
-  <div id="installed">
-    <div id="installedList" class="tileList pure-u">
-      <div class="tile pure-u-1-1 pure-u-sm-1-2 pure-u-md-1-3 pure-u-lg-1-4 pure-u-xl-1-5">
-        <div class="fullBorderBox">
-          <a id="addApp" class="add"><span class="pull-left add-Icon"><i class="fa fa-plus-circle"></i>
-</span> Add Service</a>
-        </div>
-      </div>
-    </div>
-  </div>
-</div></script><script id="applierView.ejs" type="text/template"><div id="applierContent" class="innerContent applierContent replicationContent">
-    <div class="repl-applier"> <% _.each(data, function (properties, name) { %> <div class="categoryBar">
-          <h4 style="text-transform: capitalize;"><%=name%></h4>
-        </div>
-
-          <table id="applier-<%=name%>" class="pure-table">
-            <tbody> <% if (typeof properties === 'string') { %> <tr>
-                  <td><%=name%></td>
-                  <td><%=properties%></td>
-                </tr> <% } else { %> <% _.each(properties, function (val, key) { %> <tr>
-                    <td><%=key%></td>
-
-                    <td> <% if (typeof val !== 'string' && typeof val !== 'number' && typeof val !== 'boolean') { %> <table>
-                          <tbody> <% _.each(val, function (v, k) { %> <tr>
-                                <td><%=k%></td>
-                                <td><%=v%></td>
-                              </tr> <% }); %> <tbody>
-                        </table> <% } else {%> <%=val%> <% } %> </td>
-
-                  </tr> <% }); %> <% } %> </tbody>
-          </table> <% }); %> </div>
-  </div></script><script id="arangoTabbar.ejs" type="text/template"><div class="arango-tabbar" id="<%=content.id%>"> <% _.each(content.titles, function(k,v) { %> <% var name = content.titles[v][0];  %> <% var elid = content.titles[v][1];  %> <button class="arangodb-tabbar" id="<%=elid%>"><%=name%></button> <%});%> </div></script><script id="arangoTable.ejs" type="text/template"><div class="tableWrapper"> <% var type = type; %> <table class="arango-table" id="<%=content.id%>">
-      <thead>
-        <tr> <% var hcounter = 0; %> <% _.each(content.titles, function(y) {%> <th class="arango-table-th table-cell<%=hcounter%>"><%=y%></th> <% hcounter++; });%> </tr>
-      </thead>
-      <tbody> <% _.each(content.rows, function(k) { var counter=0;%> <tr> <% _.each(k, function(x) { %> <% if (type && type[counter] === 'pre') { %> <td class="arango-table-td table-cell<%=counter%>">
-                  <pre class="tablePre"> <%=(content.unescaped && content.unescaped[counter] ? x : _.escape(x))%> </pre>
-                </td> <% } else { %> <td class="arango-table-td table-cell<%=counter%>"><%=(content.unescaped && content.unescaped[counter] ? x : _.escape(x))%></td> <% } %> <% counter++;});%> </tr> <%});%> <% if (content.rows.length === 0) { %> <tr> <% var xcounter = 0; %> <% _.each(content.titles, function(y) {%> <% if (xcounter === 0) { %> <td>No content.</td> <% } else { %> <td></td> <% } %> <% xcounter++; });%> </tr> <% }; %> </tbody>
-    </table>
-  </div></script><script id="clusterView.ejs" type="text/template"><div class="headerBar" style="margin-top: -60px">
-    <div class="headerButtonBar">
-      <ul class="headerButtonList">
-      </ul>
-    </div>
-  </div>
-
-  <div id="clusterContent" class="innerContent">
-
-    <div class="pure-g cluster-values">
-
-      <div class="pure-u-1-2 pure-u-md-1-4">
-        <div class="valueWrapper">
-          <div id="clusterCoordinators" class="value"><i class="fa fa-spin fa-circle-o-notch" style="color: rgba(0, 0, 0, 0.64);"></i></div>
-          <div class="graphLabel">coordinators</div>
-        </div>
-      </div>
-
-      <div class="pure-u-1-2 pure-u-md-1-4">
-        <div class="valueWrapper">
-          <div id="clusterDBServers" class="value"><i class="fa fa-spin fa-circle-o-notch" style="color: rgba(0, 0, 0, 0.64);"></i></div>
-          <div class="graphLabel">DB Servers</div>
-        </div>
-      </div>
-
-      <div class="pure-u-1-2 pure-u-md-1-4">
-        <div class="valueWrapper">
-          <div id="clusterRam" class="value"><i class="fa fa-spin fa-circle-o-notch" style="color: rgba(0, 0, 0, 0.64);"></i></div>
-          <div class="graphLabel">RAM</div>
-        </div>
-      </div>
-
-      <div class="pure-u-1-2 pure-u-md-1-4">
-        <div class="valueWrapper">
-          <div id="clusterConnections" class="value"><i class="fa fa-spin fa-circle-o-notch" style="color: rgba(0, 0, 0, 0.64);"></i></div>
-          <div class="graphLabel">Connections</div>
-        </div>
-      </div>
-
-    </div>
-
-
-    <div class="pure-g cluster-graphs">
-
-      <div class="pure-u-1-1 pure-u-md-24-24 pure-u-lg-12-24">
-        <div class="graphWrapper">
-          <div id='clusterData'></div>
-          <div class="graphLabel">DATA</div>
-        </div>
-      </div>
-
-      <div class="pure-u-1-1 pure-u-md-12-24 pure-u-lg-6-24">
-        <div class="graphWrapper">
-          <div id='clusterHttp'></div>
-          <div class="graphLabel">HTTP</div>
-        </div>
-      </div>
-
-      <div class="pure-u-1-1 pure-u-md-12-24 pure-u-lg-6-24">
-        <div class="graphWrapper">
-          <div id='clusterAverage'></div>
-          <div class="graphLabel">AVG Request Time</div>
-        </div>
-      </div>
-
-    </div>
-
-  </div></script><script id="collectionsItemView.ejs" type="text/template"><div class="paddingBox">
-  <div class="borderBox"></div>
-  <i class="collection-type-icon fa <%= model.get('picture') %>"></i>
-  <div class="tileBadge">
-    <span> <% if(model.get('desc')) { %> <div class="corneredBadge inProgress"> <%= model.get('desc') %> </div> <% } else if (model.get('status') === 'corrupted') { %> <div class="corneredBadge <%= model.get('status') %>"> <%= model.get('status') %> </div> <% } else if (model.get('status') === "loaded" || model.get('status') === 'unloaded' || model.get('status') === 'loading' || model.get('status') === 'unloading') { %> <% if (!model.get('locked') && model.get("status") !== "loading" && model.get("status") !== "unloading") { %> <div class="corneredBadge <%= model.get('status') %>"> <%= model.get('status') %> </div> <% } else if (model.get('status') === 'loading' || model.get('status') === 'unloading') { %> <div class="corneredBadge inProgress"> <%= model.get('status') %> </div> <% } else { %> <div class="corneredBadge inProgress"> <%= model.get('status') %> </div> <% } %> <% } %> </span>
-  </div> <% if(model.get('lockType') === "index") { %> <!-- <progress max="100" value="80"></progress>-->
-    <h5 class="collectionName"><%= model.get('name') %></h5> <% } else { %> <h5 class="collectionName"><%= model.get('name') %></h5> <% } %> </div></script><script id="collectionsView.ejs" type="text/template"><div class="headerBar">
-    <div class="search-field">
-      <input type="text" id="searchInput" class="search-input" placeholder="Search..."/>
-      <!-- <img id="searchSubmit" class="search-submit-icon"/> -->
-      <i id="searchSubmit" class="fa fa-search"></i>
-    </div>
-    <div class="headerButtonBar">
-      <ul class="headerButtonList">
-        <li class="enabled">
-          <a id="collectionsToggle" class="headerButton">
-            <span class="icon_arangodb_settings2" title="Settings"></span>
-          </a>
-        </li>
-      </ul>
-    </div>
-
-  </div>
-
-
-  <div id="collectionsDropdown2" class="headerDropdown">
-
-    <div id="collectionsDropdown" class="dropdownInner">
-
-      <ul>
-        <li class="nav-header">Type</li>
-        <li><a>
-          <label class="checkbox checkboxLabel">
-            <input class="css-checkbox checkSystemCollections" type="checkbox">
-            <i class="fa"></i>
-            System
-          </label>
-        </a></li>
-
-        <li><a>
-          <label class="checkbox checkboxLabel">
-            <input class="css-checkbox" type="checkbox" id="checkDocument">
-            <i class="fa"></i>
-            Document
-          </label>
-        </a></li>
-
-        <li><a>
-          <label class="checkbox checkboxLabel">
-            <input class="css-checkbox" type="checkbox" id="checkEdge">
-            <i class="fa"></i>
-            Edge
-          </label>
-        </a></li>
-
-        </li>
-      </ul>
-
-      <ul>
-        <li class="nav-header">Status</li>
-
-        <li><a href="#">
-          <label class="checkbox checkboxLabel">
-            <input class="css-checkbox" type="checkbox" id="checkLoaded">
-            <i class="fa"></i>
-            Loaded
-          </label>
-        </a></li>
-
-        <li><a href="#">
-          <label class="checkbox checkboxLabel">
-            <input class="css-checkbox" type="checkbox" id="checkUnloaded">
-            <i class="fa"></i>
-            Unloaded
-          </label>
-        </a></li>
-
-      </ul>
-      <ul>
-        <li class="nav-header">Sorting</li>
-
-        <li><a href="#">
-          <label class="checkbox checkboxLabel">
-            <input class="css-checkbox" type="checkbox" id="sortName">
-            <i class="fa css-round-label"></i>
-            Sort by name
-          </label>
-        </a></li>
-
-        <li><a href="#">
-          <label class="checkbox checkboxLabel">
-            <input class="css-checkbox" type="checkbox" id="sortType">
-            <i class="fa css-round-label"></i>
-            Sort by type
-          </label>
-        </a></li>
-
-        <li><a href="#">
-          <label class="checkbox checkboxLabel">
-            <input class="css-checkbox" type="checkbox" id="sortOrder">
-            <i class="fa"></i>
-            Sort descending
-          </label>
-        </a></li>
-      </ul>
-    </div>
-
-  </div>
-
-  <div class="contentDiv" id="arangoCollectionsContainer">
-      <div id="collectionsThumbnailsIn" class="tileList pure-g">
-        <div class="tile pure-u-1-1 pure-u-sm-1-2 pure-u-md-1-3 pure-u-lg-1-4 pure-u-xl-1-6">
-          <div class="fullBorderBox">
-            <a id="createCollection" class="add"><span id="newCollection" class="pull-left add-Icon"><i class="fa fa-plus-circle"></i>
-</span> Add Collection</a>
-          </div>
-        </div>
-      </div>
-  </div></script><script id="dashboardView.ejs" type="text/template"> <% var subBar = function(title) { %> <div class="dashboard-sub-bar">
-      <div  class="dashboard-sub-bar-title"><%= title %></div>
-    </div> <% }
-  var enlargeButton = function(name, arrows) {
-    if (arrows) { %> <div class="dashboard-sub-bar-menu">
-        <i class="fa fa-arrows-alt dashboard-sub-bar-menu-sign" id="<%= name %>Button"></i>
-      </div> <% }
-  } %> <% var largeChart = function(name, title, arrows) { %> <div class="dashboard-large-chart pure-u-1-1 pure-u-sm-1-1 pure-u-md-2-3"> <% enlargeButton(name, true); %> <div class="dashboard-large-chart-inner dashboard-chart" id="<%= name %>Container">
-        <div class="dashboard-legend">
-          <div class="dashboard-legend-inner" id="<%= name %>Legend"></div>
-        </div>
-        <div id="<%= name %>" class="dashboard-interior-chart"></div>
-      </div> <% subBar(title) %> </div> <% } %> <% var mediumChart = function(name, title, arrows) { %> <div class="dashboard-medium-chart-outer pure-u-1-1 pure-u-sm-1-1 pure-u-md-1-2">
-      <div class="dashboard-medium-chart"> <% enlargeButton(name, true); %> <div class="dashboard-legend">
-            <div class="dashboard-legend-inner" id="<%= name %>Legend"></div>
-          </div>
-        <div class="dashboard-medium-chart-inner dashboard-chart" id="<%= name %>Container">
-          <div id="<%= name %>" class="dashboard-interior-chart"></div>
-        </div> <% subBar(title) %> </div>
-    </div> <% } %> <% var smallChart = function(name, title, arrows) { %> <div class="dashboard-small-chart pure-u-1-1 pure-u-sm-1-1 pure-u-md-1-3"> <% enlargeButton(name, arrows); %> <div class="dashboard-small-chart-inner dashboard-chart" id="<%= name %>Container">
-        <div id="<%= name %>" class="dashboard-interior-chart">
-          <svg></svg>
-        </div>
-      </div> <% subBar(title) %> </div> <% } %> <% var tendency = function(title, name, arrows) { %> <div class="dashboard-tendency-container pure-u-1-1 pure-u-sm-1-1 pure-u-md-1-3">
-      <div class="dashboard-tendency-chart"> <% enlargeButton(name, arrows); %> <div class="dashboard-tendency"> <% if (name === "asyncRequests") {%> <div class="dashboard-subtitle-bar">sync</div>
-            <div class="dashboard-figure">
-              <span id="syncPerSecondCurrent"></span> <%} else {%> <div class="dashboard-subtitle-bar">current</div>
-            <div class="dashboard-figure">
-              <span id="<%= name %>Current"></span> <% } %> </div>
-        </div>
-        <div class="dashboard-tendency"> <% if (name === "asyncRequests") {%> <div class="dashboard-subtitle-bar">async</div>
-            <div class="dashboard-figure">
-              <span id="asyncPerSecondCurrent"></span> <%} else {%> <div class="dashboard-subtitle-bar">15-min-avg</div>
-            <div class="dashboard-figure">
-              <span id="<%= name %>Average"></span> <% } %> </div>
-        </div>
-      </div>
-      <div class="dashboard-sub-bar"><%= title %></div>
-    </div> <% } %> <ul class="subMenuEntries subViewNavbar">
-    <li id="requests-statistics" class="subMenuEntry active"><a>Request Statistics</a></li>
-    <li id="system-statistics" class="subMenuEntry "><a>System Resources</a></li>
-  </ul>
-
-  <div id="requests">
-    <div class="contentDiv">
-      <div class="dashboard-row pure-u cluster-values" id="node-info" style="width: 100%; margin-top: 0; padding-right: 2px; box-sizing: border-box;">
-      </div> <% if (hideStatistics !== true) { %> <div class="dashboard-row pure-u"> <% largeChart("requestsChart", "Requests per Second") %> <% tendency("Request Types", "asyncRequests", false); %> <% tendency("Number of Client Connections", "clientConnections", false); %> </div>
-        
-        <div class="dashboard-row pure-u small-label-padding"> <% largeChart("dataTransferChart", "Transfer Size per Second") %> <% smallChart("dataTransferDistribution", "Transfer Size per Second (distribution)", false) %> </div>
-        
-        <div class="dashboard-row pure-u small-label-padding"> <% largeChart("totalTimeChart", "Average Request Time (seconds)") %> <% smallChart("totalTimeDistribution", "Average Request Time (distribution)", false) %> </div>
-      </div> <% } %> </div>
-
-  <div id="system" class="tendency-box-sizing" style="display: none";>
-
-    <div class="dashboard-row pure-u" style="width: 100%;"> <% tendency("Number of threads", "numberOfThreads", false); %> <div class="dashboard-bar-chart-container pure-u-1-1 pure-u-sm-1-1 pure-u-md-1-3">
-        <div class="dashboard-bar-chart">
-          <div class="dashboard-bar-chart-title">
-            <div class="percentage"></div>
-            <div class="absolut"></div>
-          </div>
-          <div class="dashboard-bar-chart-chart" id="residentSizeChartContainer">
-            <div id="residentSizeChart">
-              <svg></svg>
-            </div>
-          </div>
-        </div>
-        <div class="dashboard-sub-bar"">Memory</div>
-      </div> <% tendency("Virtual Size in GB", "virtualSize", false); %> </div>
-    <div class="dashboard-row pure-u" style="width: 100%"> <% mediumChart("pageFaultsChart", "Major Page Faults") %> <% mediumChart("systemUserTimeChart", "Used CPU Time per Second") %> </div>
-
-  </div></script><script id="databaseView.ejs" type="text/template"><div class="headerBar">
-    <div class="search-field">
-      <input type="text" value="<%=searchString%>" id="databaseSearchInput" class="search-input" placeholder="Search..."/>
-      <!-- <img id="databaseSearchSubmit" class="search-submit-icon">-->
-      <i id="databaseSearchSubmit" class="fa fa-search"></i>
-    </div>
-    <div class="headerButtonBar">
-        <ul class="headerButtonList">
-          <li class="enabled">
-            <a id="databaseToggle" class="headerButton">
-              <span class="icon_arangodb_settings2" title="Settings"></span>
-            </a>
-          </li>
-        </ul>
-      </div>
-
-  </div>
-
-
-  <div id="databaseDropdown2" class="headerDropdown">
-
-    <div id="databaseDropdown" class="dropdownInner">
-      <ul>
-        <li class="nav-header">Sorting</li>
-        <li><a>
-          <label class="checkbox checkboxLabel">
-            <input class="css-checkbox" type="checkbox" id="dbSortDesc">
-            <i class="fa"></i>
-            Sort descending
-          </label>
-        </a></li>
-      </ul>
-    </div>
-
-  </div>
-
-
-  <div class="contentDiv" id="userManagementView">
-    <div class="tileList pure-u">
-      <div class="tile pure-u-1-1 pure-u-sm-1-2 pure-u-md-1-3 pure-u-lg-1-4 pure-u-xl-1-6">
-        <div class="fullBorderBox">
-          <a href="#" id="createDatabase" class="add">
-            <span id="newDatabase" class="pull-left add-Icon"><i class="fa fa-plus-circle"></i></span>
-            Add Database
-          </a>
-        </div>
-      </div> <% collection.forEach(function(db) {
-          var name = db.get("name");
-      %> <% if (name !== '_system') { %> <div class="tile pure-u-1-1 pure-u-sm-1-2 pure-u-md-1-3 pure-u-lg-1-4 pure-u-xl-1-6 defaultCursor">
-          <div class="fullBorderBox" style="border: 0;">
-            <div class="borderBox"></div>
-            <div class="iconSet"> <% if (!readOnly) { %> <span class="icon_arangodb_settings2 editDatabase" id="<%=name %>_edit-database" alt="Edit database" title="Edit database"></span> <% } %> </div>
-            <i class="collection-type-icon fa fa-database defaultCursor"></i>
-            <div class="tileBadge">
-            </div>
-            <h5 class="collectionName" style="margin-left: 0; margin-right: 0;"><%=name %></h5>
-          </div>
-        </div> <%};%> <%});%> </div>
-  </div></script><script id="dbSelectionView.ejs" type="text/template"><a href="#" class="tab disabled" id="dbselection"><div class="dbselection"><i class="fa fa-database"></i><span class="db-name">DB: </span> <%=current%> <!-- <i class="fa fa-caret-square-o-down"></i> -->
-</div>
-<!-- <b class="caret"></b> -->
-</a>
-
-<!--
-<ul class="link-dropdown-menu" id="dbs_dropdown"> <%
-if (list.length > 0) {
-%> <li class="dropdown-header">Databases</li> <%
-    _.each(list, function(i) {
-  %> <li class="dropdown-item">
-        <a id=<%=i%> class="dbSelectionLink tab" href="#"><%=i%></a>
-    </li> <%
-    });
-  %> <%
-}
-%> <% if (current === "_system") { %> <% if (list.length >= 2) { %> <li class="divider"></li> <% } %> <li class="dropdown-header">Manager</li>
-    <li id="databaseNavi" class="dropdown-item">
-      <a id="databases" class="tab" href="#databases">Manage Databases</a>
-    </li> <% } %> </ul>
---></script><script id="documentsView.ejs" type="text/template"><div id="transparentHeader" class="headerBar marginTop5">
-
-  <div id="documentsToolbar" class="headerButtonBar">
-
-  <!-- remove marker for docupdiv-->
-  <ul class="headerButtonList">
-    <!-- Mark: removed prev/next collection button
-    <li class="enabled">
-      <a id="collectionNext" class="headerButton">
-        <span class="icon_arangodb_arrowright" title="Next collection"></span>
-      </a>
-    </li>
-    <li class="enabled">
-      <a id="collectionPrev" class="headerButton collection-pagination">
-        <span class="icon_arangodb_arrowleft" title="Previous collection"></span>
-      </a>
-    </li>
-    -->
-    <li class="enabled">
-        <select id="documentSize" class="documents-size">
-          <option value="10" selected="">10 results</option>
-          <option value="20">20 results</option>
-          <option value="50">50 results</option>
-          <option value="100">100 results</option>
-          <option value="500">500 results</option>
-          <option value="1000">1000 results</option>
-          <option value="2500">2500 results</option>
-          <option value="5000">5000 results</option>
-          <option value="all">All results</option>
-        </select>
-      </a>
-    <li class="enabled">
-      <a id="markDocuments" class="headerButton">
-        <span title="Edit documents"><i class="fa fa-hand-pointer-o"></i></span>
-      </a>
-    </li>
-    <li class="enabled">
-      <a id="importCollection" class="headerButton">
-        <span title="Upload documents from JSON file"><i class="fa fa-upload"></i></span>
-      </a>
-    </li>
-    <li class="enabled">
-      <a id="exportCollection" class="headerButton">
-        <span title="Download documents as JSON file"><i class="fa fa-download" style="margin-top: 1px;"></i></span>
-      </a>
-    </li>
-    <li class="enabled" style="margin-right: 15px">
-      <a id="filterCollection" class="headerButton">
-        <span title="Filter collection"><i class="fa fa-filter"></i></span>
-      </a>
-    </li>
-  </ul>
-
-  </div>
-</div>
-
-<div class="arangoDropdown documentsDropdown">
-  <div id="filterHeader" class="headerDropdown">
-     <div style="float: right;">
-       <button id="resetView" class="button-warning btn-old-padding">Reset</button>
-       <button id="filterSend" class="button-success btn-old-padding">Filter</button>
-       <input type="text" id="docsSort" style="float: right" placeholder="Sort by attribute"></input>
-    </div>
-    <div class="queryline querylineAdd">
-       <input id="attribute_name0" type="text" placeholder="Attribute name"><select name="operator" id="operator0" class="filterSelect">
-           <option value="==">==</option>
-           <option value="!=">!=</option>
-           <option value="&lt;">&lt;</option>
-           <option value="&lt;=">&lt;=</option>
-           <option value="&gt;">&gt;</option>
-           <option value="&gt;=">&gt;=</option>
-           <option value="LIKE">LIKE</option>
-           <option value="IN">IN</option>
-           <option value="NOT IN">NOT IN</option>
-           <option value="=~">REGEX</option>
-       </select><input id="attribute_value0" type="text" placeholder="Attribute value" class="filterValue">
-       <a id="addFilterItem" class="add-filter-item"><i class="fa fa-plus-circle"></i></a>
-     </div>
-  </div>
-
-  <div id="importHeader" class="dropdownImport">
-    <div class="queryline">
-      <input id="importDocuments" name="importDocuments" type="file" accept="application/json" />
-      <button id="confirmDocImport" class="button-success btn-old-padding" style="float:right" disabled>
-        <span class="upload-indicator"><i id="uploadIndicator" class="fa fa-circle-o-notch fa-spin fa-fw"></i></span>Import JSON
-      </button>
-      <div title='Example input data:<br /><br /> I. Line-wise: <br /> { "_key": "key1", ... } <br /> { "_key": "key2", ... } <br /><br /> or <br /><br /> II. JSON documents embedded into a list: <br /> [ <br /> &nbsp; { "_key": "key1", ... }, <br /> &nbsp; { "_key": "key2", ... }, <br /> &nbsp; ... <br /> ]' class="upload-info" style="float:left; margin-top:7px; margin-right: 10px;"><i style="font-size: 13pt;" class="fa fa-info-circle"></i></div>
-    </div>
-  </div>
-
-  <div id="exportHeader" class="headerDropdown">
-    <div class="queryline">
-      <div style="float:left; margin-top:7px"><i class="fa fa-exclamation-circle"></i>Please be careful. If no filter is set, the whole collection will be downloaded.</div>
-      <button id="exportDocuments" class="button-success btn-old-padding" style="float:right">Download JSON</button>
-    </div>
-  </div>
-
-  <div id="editHeader" class="dropdownImport">
-    <div class="queryline">
-      <div style="float:left; margin-top:5px"><div style="float:left" class="selectedCount">0</div> &nbsp; document(s) selected</div>
-      <button id="deleteSelected" class="button-neutral btn-old-padding" style="float:right">Delete</button>
-      <button id="moveSelected" class="button-neutral btn-old-padding" style="float:right">Move</button>
-    </div>
-  </div>
-
-</div>
-
-<div id="documentsDiv" class="innerContent">
-
-<div id="uploadMessages"></div>
-
-<div id="docPureTable">
-
-</div>
-
-<!--
-<div id="documentsTableID_wrapper" class="dataTables_wrapper" role="grid">
-  <table class="display arangoDataTable dataTable" id="documentsTableID">
-  </table>
-</div>
--->
-
-    <div id="documentsToolbarFL">
-      <div id="documentsToolbarF" class="pagination-line">
-      </div>
-    </div>
-
-<!-- Delete Modal -->
-<div id="docDeleteModal" style="display:none" class="modal hide fade" tabindex="-1" role="dialog" aria-labelledby="myModalLabel" aria-hidden="true">
-  <div class="modal-header">
-    <button type="button" class="close" data-dismiss="modal" aria-hidden="true">×</button>
-    <a class="arangoHeader">Delete Document?</a>
-  </div>
-  <div class="modal-body" id="deleteDoc">
-    <p style="padding: 20px;">There is no way back…</p>
-  </div>
-  <div class="modal-footer">
-    <button class="button-close" data-dismiss="modal" aria-hidden="true">Close</button>
-    <button id="confirmDeleteBtn" class="button-danger" style="float:right" disabled="true">Delete</button>
-  </div>
-</div></script><script id="documentView.ejs" type="text/template"><div class="headerBar">
-    <div class="headerButtonBar">
-      <ul class="headerButtonList">
-        <li class="enabled">
-          <a id="addDocument" class="headerButton">
-            <span title="Add new document">
-              <i class="fa fa-file fa-stack-1x"></i>
-              <i class="fa fa-plus fa-stack-1x fa-top"></i>
-            </span>
-          </a>
-        </li>
-      </ul>
-    </div>
-
-  </div>
-
-  <div class="innerContent document-info-div">
-
-    <div class="document-info">
-
-      <div class="document-type-container">
-        <div id="document-type" class="document-bold-font"></div>
-        <div id="document-id" class="document-thin-font"></div>
-      </div>
-
-      <div class="document-info-container">
-
-        <div class="document-inner-info-container">
-          <div class="document-attribute">
-            <div class="document-bold-font">_rev:</div>
-            <div id="document-rev" class="document-thin-font"></div>
-          </div>
-          <div class="document-attribute">
-            <div class="document-bold-font">_key:</div>
-            <div id="document-key" class="document-thin-font"></div>
-          </div>
-        </div>
-
-        <div class="document-inner-info-container edge-info-container">
-          <div class="document-attribute">
-            <div class="document-bold-font">_from:</div>
-            <div id="document-from" class="document-thin-font document-link"></div>
-          </div>
-          <div class="document-attribute">
-            <div class="document-bold-font">_to:</div>
-            <div id="document-to" class="document-thin-font document-link"></div>
-          </div>
-        </div>
-
-      </div>
-
-    </div>
-
-  </div>
-
-  <div id="tableDiv" class="innerContent document-content-div">
-
-    <div id="documentEditor" class="document-editor"></div>
-    <div class="bottomButtonBar">
-      <button id="saveDocumentButton" class="button-success pull-right">Save</button>
-      <button id="deleteDocumentButton" class="button-danger pull-right">Delete</button>
-    </div>
-    <div class="pull-left shortcuts showHotkeyHelp"></div>
-	</div></script><script id="edgeDefinitionTable.ejs" type="text/template"><tr class="tableRow" id="row_newEdgeDefinitions<%= number%>">
-    <th class="collectionTh">Edge definitions*:</th>
-    <th class="collectionTh">
-      <input type="hidden" id="newEdgeDefinitions<%= number%>" value="" placeholder="Edge definitions" tabindex="-1" class="select2-offscreen">
-      <button id="remove_newEdgeDefinitions<%= number%>" class="graphViewer-icon-button gv_internal_remove_line gv-icon-small delete"></button>
-    </th><th>
-    <span class="modalTooltips arangoicon icon_arangodb_info" title="An edge definition defines a relation of the graph">
-    </span>
-    </th>
-  </tr>
-  <tr class="tableRow" id="row_fromCollections<%= number%>">
-    <th class="collectionTh">fromCollections*:</th>
-    <th class="collectionTh">
-      <input type="hidden" id="fromCollections<%= number%>" value="" placeholder="fromCollections" tabindex="-1" class="select2-offscreen">
-    </th><th>
-    <span class="modalTooltips arangoicon icon_arangodb_info" title="The collection that contain the start vertices of the relation.">
-    </span>
-  </th>
-  </tr>
-  <tr class="tableRow" id="row_toCollections<%= number%>">
-    <th class="collectionTh">toCollections*:</th>
-    <th class="collectionTh">
-      <input type="hidden" id="toCollections<%= number%>" value="" placeholder="toCollections" tabindex="-1" class="select2-offscreen">
-    </th><th>
-    <span class="modalTooltips arangoicon icon_arangodb_info" title="The collection that contain the end vertices of the relation.">
-    </span>
-  </th>
-  </tr></script><script id="editListEntryView.ejs" type="text/template"><td class="writable sorting_1"> <% if (isReadOnly) { %> <span class="key"><%=key%></span> <% } else { %> <input type="text" class="key" placeholder="attribute" <%=key?"value=" + key:""%>></input> <% } %> </td>
-<td class="writeable rightCell"> <% if (isReadOnly) { %> <span class="val"><%=value%></span> <% } else { %> <textarea class="val" placeholder="value"><%=value?value:""%></textarea> <% } %> </td>
-</td>
-<td class="leftCell">
-  <a class="deleteAttribute">
-    <span class="icon_arangodb_roundminus" data-original-title="Delete attribute"></span>
-  </a>
-</td></script><script id="filterSelect.ejs" type="text/template"><div class="filterSelectBox">
-  <div class="filterLabel"><%=name%><span><i class="fa fa-close" id="closeFilter"></i></span></div>
-
-  <div class="filterInput">
-    <input type="text" id="<%=name%>-filter" placeholder="Filter <%=name%>" aria-label="Filter labels" autocomplete="off">
-  </div>
-
-  <div class="filterOptions">
-    <div id="showAll"><strong>Show all</strong></div> <% var cssClass; %> <% _.each(options, function (option) { %> <% if (option.active) { %> <%  cssClass = 'active'; %> <% } else { %> <% cssClass = 'inactive'; %> <% } %> <div class="<%=cssClass%>" name="<%=option.name%>" id="<%=option.name%>-option"> <% var color = option.color || '#f6f8fa'; %> <% if (cssClass === 'active') { %> <span class="marked"><i class="fa fa-check"/></span> <% } else { %> <span style="visibility: hidden;" class="marked"><i class="fa fa-check"/></span> <% } %> <span class="color" style="background-color: <%=color%>">&nbsp;</span>
-        <span class="name"><%=option.name%></span>
-      </div> <% }); %> </div>
-
-</div></script><script id="footerView.ejs" type="text/template"> <%
-  var n,v,db;
-  if (name) {
-    n = name || "";
-    v = version || "";
-  }
-%> <div class="footer-left">
-<!--
-  <div class="social-icons">
-    <p><a href="https://twitter.com/arangodb" target="_blank"><i class="fa fa-twitter"></i></a></p>
-    <p><a href="https://www.arangodb.com/community" target="_blank"></a><i class="fa fa-envelope"></i></a></p>
-    <p><a href="https://stackoverflow.com/questions/tagged/arangodb" target="_blank"></a><i class="fa fa-stack-overflow"></i></a></p>
-    <p><a href="https://groups.google.com/group/arangodb" target="_blank"></a><i class="fa fa-google"></i></a></p>
-  </div>
--->
-</div>
-
-<div class="footer-center">
-  <p>Help <i class="fa fa-keyboard-o"></i></p>
-</div>
-
-<div class="footer-right">
-  <p><% if(n) { %><a><%=n%> <%=v%> <% } %></a></p>
-</div></script><script id="foxxActiveView.ejs" type="text/template"><div class="paddingBox">
-    <div class="foxxDesc">
-      <p><span class="foxxMount"><%=model.get("mount")%></span></p>
-      <p><span class="foxxName"><%=model.get("name")%></span></p>
-      <p><span class="foxxName"><%=model.get("version")%></span></p>
-      <!--<p><span class="foxxCategory"><%=model.get("category")%></span></p>-->
-    </div>
-    <!-- <div class="foxxActions"><button class="installFoxx button-success" appId="<%=model.name %>" appVersion="<%=model.latestVersion%>" >Interface</button></div>-->
-    <div class="borderBox"></div>
-    <img src="<%= model.thumbnailUrl %>" height="50" width="50" alt="Icon for Service" class="icon"> <% if(model.isDevelopment()) { %> <div class="tileBadge">
-        <span>
-          <div class="corneredBadge development">
-            Development
-          </div>
-        </span>
-      </div> <% } else { %> <div class="tileBadge">
-        <span>
-          <div class="corneredBadge production">
-            Production
-          </div>
-        </span>
-      </div> <% } %> </div></script><script id="foxxEditView.ejs" type="text/template"> <%var appInfos = attributes.app.split(":"); %> <div id="change-foxx" class="modal hide fade" tabindex="-1" role="dialog" aria-labelledby="myModalLabel" aria-hidden="true" style="display:none">
-  <div class="modal-header">
-    <button type="button" class="close" data-dismiss="modal" aria-hidden="true">×</button>
-    <a class="arangoHeader">Modify Service</a>
-  </div>
-  <div class="modal-body">
-    <table>
-      <tr>
-        <th class="collectionTh">Name:</th>
-        <th class="collectionTh"><strong><%=appInfos[1] %></strong></th>
-      </tr>
-      <tr>
-        <th class="collectionTh">Documentation:</th>
-        <th class="collectionTh"><%=documentationJsonUrl</th>
-      </tr>
-      <tr>
-        <th class="collectionTh">Mount:</th>
-        <th class="collectionTh"><input type="text" id="change-mount-point" name="mountpoint" value="<%=attributes.mount%>"/></th>
-        <th><span class="modalTooltips arangoicon icon_arangodb_info" title="The path where the app can be reached."></span></th>
-      </tr>
-      <tr>
-        <th class="collectionTh">Version:</th>
-        <th class="collectionTh">
-          <select>
-            <option selected><%=appInfos[2] %></option>
-          </select>
-        <th>
-      </tr>
-      <tr>
-        <th class="collectionTh">System:</th>
-        <th class="collectionTh"> <%=attributes.isSystem ? "Yes" : "No" %> <th>
-      </tr>
-      <tr>
-        <th class="collectionTh">Status:</th>
-        <th class="collectionTh"> <%if (attributes.active) {%> <div class="modal-text active">
-              Active
-            </div> <%} else {%> <div class="modal-text inactive">
-              Inactive
-            </div> <%}%> </th>
-      </tr>
-    </table>
-  </div>
-  <div id="colFooter" class="modal-footer">
-    <button id="uninstall" class="button-danger"<%=(attributes.isSystem || attributes.development) ? " disabled" : ""%>>Uninstall</button>
-    <button id="change" class="button-success pull-right">Save</button> <%if (false && attributes.active) {%> <button id="deactivate" class="button-warning pull-right" style="margin-right:8px" disabled>Deactivate</button> <%} else if (false) {%> <button id="activate" class="button-success pull-right" style="margin-right:8px" disabled>Activate</button> <%}%> </div>
-</div></script><script id="foxxMountView.ejs" type="text/template"><div id="install-foxx" class="modal hide fade" tabindex="-1" role="dialog" aria-labelledby="myModalLabel" aria-hidden="true" style="display:none">
-  <div class="modal-header">
-    <button type="button" class="close" data-dismiss="modal" aria-hidden="true">×</button>
-    <a class="arangoHeader">Install Service</a>
-  </div>
-  <div class="modal-body">
-    <table>
-      <tr>
-        <th class="collectionTh">Name:</th>
-        <th class="collectionTh"><strong><%=attributes.name %></strong></th>
-      </tr>
-      <tr>
-        <th class="collectionTh">&nbsp;</th>
-        <th class="collectionTh">&nbsp;</th>
-      </tr>
-      <tr>
-        <th class="collectionTh">Mount:</th>
-        <th class="collectionTh">
-          <input type="text" id="mount-point" name="mountpoint" value="/<%=attributes.name%>" placeholder="mount-path" />
-        </th>
-        <th><a class="modalTooltips" title="The path where the app can be reached."><i class="arangoicon icon_arangodb_info"></i></a></th>
-      </tr>
-      <tr>
-        <th class="collectionTh">Version:</th>
-        <th class="collectionTh"> <%=attributes.version %> <th>
-      </tr>
-      <tr>
-        <th class="collectionTh">System:</th>
-        <th class="collectionTh"> <%=attributes.isSystem ? "Yes" : "No" %> <th>
-      </tr>
-    </table>
-  </div>
-  <div id="colFooter" class="modal-footer">
-    <button class="button-success pull-right installFoxx">Install</button>    
-    <button id="cancel" class="button-danger pull-right">Cancel</button>
-  </div>
-</div></script><script id="foxxRepoView.ejs" type="text/template"><div class="paddingBox">
-    <div class="foxxDesc">
-      <p><span class="foxxName"><%=model.name%></span></p>
-      <p><span class="foxxCategory"><%=model.categories%></span></p>
-      <!--<p><i class="fa fa-star"></i><span class="foxxStars">23</span></p>-->
-    </div>
-    <div class="foxxActions"> <% if (upgrade) { %> <button class="installFoxx button-success" appId="<%=model.name %>" appVersion="<%=model.latestVersion%>" >Replace</button> <% } else { %> <button class="installFoxx button-success" appId="<%=model.name %>" appVersion="<%=model.latestVersion%>" >Install</button> <% } %> </div>
-    <div class="borderBox"></div>
-    <img src="<%= thumbnail %>" height="50" width="50" alt="Icon for Service" class="icon">
-  </div></script><script id="graphManagementView.ejs" type="text/template"><div class="headerBar">
-    <div class="search-field">
-      <input type="text" value="<%=searchString%>" id="graphManagementSearchInput" class="search-input" placeholder="Search..."/>
-      <i id="graphManagementSearchSubmit" class="fa fa-search"></i>
-      <!-- <img id="graphManagementSearchSubmit" class="search-submit-icon"> -->
-    </div>
-     <div class="headerButtonBar">
-        <ul class="headerButtonList">
-          <li class="enabled">
-            <a id="graphManagementToggle" class="headerButton">
-              <span class="icon_arangodb_settings2" title="Settings"></span>
-            </a>
-          </li>
-        </ul>
-      </div>
-  </div>
-
-
-  <div id="graphManagementDropdown2" class="headerDropdown">
-
-    <div id="graphManagementDropdown" class="dropdownInner">
-      <ul>
-        <li class="nav-header">Sorting</li>
-        <li><a>
-          <label class="checkbox checkboxLabel">
-            <input class="css-checkbox" type="checkbox" id="graphSortDesc">
-            <i class="fa"></i>
-            Sort descending
-          </label>
-        </a></li>
-      </ul>
-    </div>
-
-  </div>
-
-
-  <div class="contentDiv" id="arangoCollectionsContainer">
-    <div id="graphManagementThumbnailsIn" class="tileList pure-u">
-      <div class="tile pure-u-1-1 pure-u-sm-1-2 pure-u-md-1-3 pure-u-lg-1-4 pure-u-xl-1-6">
-        <div class="fullBorderBox">
-          <a href="#" id="createGraph" class="add">
-            <span id="newGraph" class="pull-left add-Icon"><i class="fa fa-plus-circle"></i></span>
-            Add Graph
-          </a>
-        </div>
-      </div> <% graphs.forEach(function(graph) {
-        var graphName = graph.get("_key");
-        var isSmart = graph.get("isSmart");
-      %> <div class="tile tile-graph pure-u-1-1 pure-u-sm-1-2 pure-u-md-1-3 pure-u-lg-1-4 pure-u-xl-1-6" id="<%=graphName %>_tile">
-        <div class="paddingBox">
-          <div class="borderBox"></div>
-          <div class="iconSet">
-            <span class="icon_arangodb_settings2 editGraph" id="<%=graphName %>_settings" alt="Edit graph" title="Edit graph"></span>
-          </div>
-          <span class="icon_arangodb_edge5 tile-icon"></span>
-          <span class="icon_arangodb_edge5 icon_arangodb_edge5-2 tile-icon"></span>
-          <div class="tileBadge"> <% if (isSmart === true) { %> <span><div class="corneredBadge inProgress">Smart</div></span> <% } %> </div>
-          <h5 class="collectionName"><%=graphName %></h5>
-        </div>
-      </div> <%});%> </div>
-  </div></script><script id="graphSettingsView.ejs" type="text/template"> <% var genClass = 'pure-u-1-3'; %> <% var genClass2 = 'pure-u-2-3'; %> <% var formatName = function(name) { %> <% var formattedName = %> <% return name.charAt(0).toUpperCase() + string.slice(1);%> <% }; %> <div id="graphSettingsView" class="innerContent">
-    
-    <div class="pure-g" style="margin-top: -13px">
-      <div class="pure-u-1-1 pure-u-md-1-1 pure-u-lg-1-1 pure-u-xl-1-1">
-    
-        <div class="pure-g pure-table pure-table-body"> <% _.each(general, function(val, key) { %> <% if (val.type === 'divider') { %> <div class="pure-u-1-1 left heading"><%=val.name%></div> <% } else { %> <div class="<%= genClass %> left"> <%=val.name%> </div>
-            <div class="<%= genClass2 %> left"> <% if (val.type === 'select') { %> <select id="g_<%=key%>"> <% _.each(val, function(option, optKey) { %> <% if (option.name) { %> <option value="<%=option.val%>"> <%=option.name%> </option> <% } %> <% }); %> </select> <% } %> <% if (val.type === 'string') { %> <input id="g_<%=key%>" type="text" placeholder="attribute"></input> <% } %> <% if (val.type === 'number') { %> <input id="g_<%=key%>" type="text" id="<%=val %>" value="<%=val.value %>" placeholder=""></input> <% } %> <% if (val.type === 'range') { %> <label id="g_<%=key%>_label" class="rangeLabel">1</label>
-                <input id="g_<%=key%>" type='range' min="0" max="9" val="1"/> <% } %> <% if (val.type === 'color') { %> <input id="g_<%=key%>" type='color' name='color' value="<%=VALUE%>"/> <% } %> <i title="<%=val.desc%>" class="fa fa-info-circle gv-tooltips" aria-hidden="true"></i>
-              </div> <% } %> <% }); %> </div>
-
-      </div>
-
-      <div class="pure-u-1-1 pure-u-md-1-1 pure-u-lg-1-1 pure-u-xl-1-1">
-    
-        <div class="pure-g pure-table pure-table-body"> <% _.each(specific, function(val, key) { %> <% if (val.hide !== 'true') { %> <% if (val.type === 'divider') { %> <div class="pure-u-1-1 left heading"><%=val.name%></div> <% } else { %> <div class="<%= genClass %> left"> <%=val.name%> </div>
-
-                <div class="<%= genClass2 %> left"> <% var VALUE; %> <% if (val.value) { %> <% VALUE = val.value %> <% } else { %> <% VALUE = val.default %> <% } %> <% if (val.type === 'string') { %> <input id="g_<%=key%>" type="text" placeholder="attribute"></input> <% } %> <% if (val.type === 'number') { %> <input id="g_<%=key%>" type="text" placeholder="number"></input> <% } %> <% if (val.type === 'color') { %> <input id="g_<%=key%>" type='color' name='color' value="<%=VALUE%>"/> <% } %> <% if (val.type === 'range') { %> <label id="g_<%=key%>_label" class="rangeLabel">1</label>
-                    <input id="g_<%=key%>" type='range' min="0" max="9" val="1"/> <% } %> <% if (val.type === 'select') { %> <select id="g_<%=key%>"> <% _.each(val, function(option, optKey) { %> <% if (option.name) { %> <option value="<%=option.val%>"> <%=option.name%> </option> <% } %> <% }); %> </select> <% } %> <i title="<%=val.desc%>" class="fa fa-info-circle gv-tooltips" aria-hidden="true"></i>
-                </div> <% } %> <% } %> <% }); %> </div>
-
-        <div class="pure-u-1-1">
-          <button id="saveGraphSettings" style="margin-top: 20px; margin-right: 10px;" class="button-success pull-right">Save</button>
-          <button id="restoreGraphSettings" style="margin-top: 20px;" class="button-success pull-right">Restore defaults</button>
-        </div>
-      </div>
-  </div></script><script id="graphViewer2.ejs" type="text/template"><div class="graphContent" id="graphContainer">
-
-    <div class="headerBar">
-      <div class="headerButtonBar" style="margin: 0;">
-        <ul class="headerButtonList">
-          <li class="enabled">
-            <a id="settingsMenu" class="headerButton">
-              <span title="Configure graph settings">
-                <i class="fa fa-bars fa-stack-1x"></i>
-              </span>
-            </a>
-          </li>
-          <li class="enabled">
-            <a id="graph-fullscreen-btn" class="headerButton">
-              <span title="Switch to fullscreen mode">
-                <i class="fa fa-television"></i>
-              </span>
-            </a>
-          </li>
-          <li class="enabled">
-            <a id="downloadPNG" class="headerButton">
-              <span title="Download visible graph as png image">
-                <i class="fa fa-camera fa-stack-1x"></i>
-              </span>
-            </a>
-          </li>
-          <li class="enabled">
-            <a id="loadFullGraph" class="headerButton">
-              <span title="Fetch full graph - use with caution">
-                <i class="fa fa-share-alt"></i>
-              </span>
-            </a>
-          </li>
-          <!--
-          <li class="enabled">
-            <a id="selectNodes" class="headerButton">
-              <span title="Lasso tool - Select and delete multiple nodes">
-                <i class="fa fa-paint-brush fa-stack-1x"></i>
-              </span>
-            </a>
-          </li>
-          -->
-        </ul>
-      </div>
-    </div>
-
-    <!--<div id="graph-fullscreen-btn"><i class="fa fa-desktop"></i></div>-->
-    <div id="graph-container" oncontextmenu="return false;"></div>
-  </div></script><script id="graphViewGroupByEntry.ejs" type="text/template"><div class="control-group">
-  <label for="<%=type %>_<%=id%>" class="control-label">Attribute <%=id%></label>
-  <div class="controls">
-    <input id="<%=type %>_<%=id%>" type="text" name="<%=type %>_<%=id%>" placeholder="Attribute" maxlength="75" class="input-xlarge">
-    <button id="remove_<%=type %>_<%=id%>" class="graphViewer-icon-button gv_internal_remove_line gv-icon-small delete" />
-  </div>
-</div></script><script id="helpUsView.ejs" type="text/template"><div class="helpUs">
-  <iframe src="https://docs.google.com/forms/d/1vsIwy0mJSeToEnfo_jnBaQebewbcURL730IkZIrkyEE/viewform?embedded=true" scrolling="no" width="100%" height="1300px" frameborder="0" marginheight="0" marginwidth="0">Loading...</iframe>
-</div></script><script id="indicesView.ejs" type="text/template"> <% if (typeof supported !== 'undefined') { %> <div class="contentIn" id="indexHeaderContent">
-        <div id="indexEditView">
-          <table id="collectionEditIndexTable" class="edit-index-table arango-table">
-            <thead>
-              <tr class="figuresHeader">
-                <th class="collectionInfoTh">ID</th>
-                <th class="collectionInfoTh">Type</th>
-                <th class="collectionInfoTh">Unique</th>
-                <th class="collectionInfoTh">Sparse</th>
-                <th class="collectionInfoTh">Deduplicate</th>
-                <th class="collectionInfoTh">Selectivity Est.</th>
-                <th class="collectionInfoTh">Fields</th>
-                <th class="collectionInfoTh">Name</th>
-                <th class="collectionInfoTh">Action</th>
-              </tr>
-            </thead>
-            <tbody>
-            </tbody>
-            <tfoot>
-              <tr>
-                <td></td>
-                <td></td>
-                <td></td>
-                <td></td>
-                <td></td>
-                <td></td>
-                <td></td>
-                <td></td>
-                <td><i class="fa fa-plus-circle" id="addIndex"></i></td>
-              </tr>
-            </tfoot>
-          </table>
-      </div>
-
-          <div id="newIndexView" class="new-index-view" style="display:none">
-            <table>
-              <tr>
-                <th class="collectionTh">Type:</th>
-                <th class="">
-                  <select id="newIndexType">
-                    <option style="display: none" disabled selected value="unknown"> -- select an index -- </option> <% if (supported.indexOf('geo') > -1) { %> <option value="Geo">Geo Index</option> <% } %> <% if (supported.indexOf('hash') > -1) { %> <option value="Hash">Hash Index</option> <% } %> <% if (supported.indexOf('persistent') > -1) { %> <option value="Persistent">Persistent Index</option> <% } %> <% if (supported.indexOf('fulltext') > -1) { %> <option value="Fulltext">Fulltext Index</option> <% } %> <% if (supported.indexOf('skiplist') > -1) { %> <option value="Skiplist">Skiplist Index</option> <% } %> <% if (supported.indexOf('ttl') > -1) { %> <option value="Ttl">TTL Index</option> <% } %> </select>
-                </th>
-                <th class="tooltipInfoTh">
-                  <div class="tooltipDiv">
-                    <a class="index-tooltip" data-toggle="tooltip" data-placement="left" title="Type of index to create. <% if (supported.indexOf('persistent') <= -1) { %>Please note that for the RocksDB engine the index types hash, skiplist and persistent are identical, so that they are not offered seperately here.<% } %>">
-                      <span rel="tooltip" class="arangoicon icon_arangodb_info"></span>
-                    </a>
-                  </div>
-                </th>
-              </tr>
-            </table>
-            <div id="newIndexTypeGeo" class="newIndexClass" style="display: none">
-              <table>
-                <tr>
-                  <th class="collectionTh">Fields:</th>
-                  <th><input type="text" id="newGeoFields" value=""/></th>
-                  <th class="tooltipInfoTh">
-                    <div class="tooltipDiv">
-                      <a class="index-tooltip" data-toggle="tooltip" data-placement="left" title="A comma-separated list with one or two attribute paths. Example: latitude,longitude">
-                        <span rel="tooltip" class="arangoicon icon_arangodb_info"></span>
-                      </a>
-                    </div>
-                  </th>
-                </tr>
-                <tr>
-                  <th class="collectionTh">Name:</th>
-                  <th><input type="text" id="newGeoName" value=""/></th>
-                  <th class="tooltipInfoTh">
-                    <div class="tooltipDiv">
-                      <a class="index-tooltip" data-toggle="tooltip" data-placement="left" title="Index name. If left blank, a name will be auto-generated. Example: byValue">
-                        <span rel="tooltip" class="arangoicon icon_arangodb_info"></span>
-                      </a>
-                    </div>
-                  </th>
-                </tr>
-                <tr>
-                  <th class="collectionTh">Geo JSON:</th>
-                  <th>
-                    <input id="newGeoJson" type="checkbox" name="newGeoJson" value="true">
-                  </th>
-                  <th class="tooltipInfoTh">
-                    <div class="tooltipDiv">
-                      <a class="index-tooltip" data-toggle="tooltip" data-placement="left" title="Set geoJson to true if the coordinates stored in the specified attribute are arrays in the form [longitude,latitude].">
-                        <span rel="tooltip" class="arangoicon icon_arangodb_info"></span>
-                      </a>
-                    </div>
-                  </th>
-                </tr>
-                <tr>
-                  <th class="collectionTh">Create in background:</th>
-                  <th>
-                    <input id="newGeoBackground" type="checkbox" name="newGeoBackground" value="true">
-                  </th>
-                  <th class="tooltipInfoTh">
-                    <div class="tooltipDiv">
-                      <a class="index-tooltip" data-toggle="tooltip" data-placement="left" title="Create the index in background.">
-                        <span rel="tooltip" class="arangoicon icon_arangodb_info"></span>
-                      </a>
-                    </div>
-                  </th>
-                </tr>
-              </table>
-            </div>
-            <div id="newIndexTypePersistent" class="newIndexClass" style="display:none">
-              <table>
-                <tr>
-                  <th class="collectionTh">Fields:</th>
-                  <th><input type="text" id="newPersistentFields" value=""/></th>
-                  <th class="tooltipInfoTh">
-                    <div class="tooltipDiv">
-                      <a class="index-tooltip" data-toggle="tooltip" data-placement="left" title="A comma-separated list of attribute paths.">
-                        <span rel="tooltip" class="arangoicon icon_arangodb_info"></span>
-                      </a>
-                    </div>
-                  </th>
-                </tr>
-                <tr>
-                  <th class="collectionTh">Name:</th>
-                  <th><input type="text" id="newPersistentName" value=""/></th>
-                  <th class="tooltipInfoTh">
-                    <div class="tooltipDiv">
-                      <a class="index-tooltip" data-toggle="tooltip" data-placement="left" title="Index name. If left blank, a name will be auto-generated. Example: byValue">
-                        <span rel="tooltip" class="arangoicon icon_arangodb_info"></span>
-                      </a>
-                    </div>
-                  </th>
-                </tr>
-                <tr>
-                  <th class="collectionTh">Unique:</th>
-                  <th>
-                    <input id="newPersistentUnique" type="checkbox" name="newPersistentUnique" value="true">
-                  </th>
-                  <th class="tooltipInfoTh">
-                    <div class="tooltipDiv">
-                      <a class="index-tooltip" data-toggle="tooltip" data-placement="left" title="If true, then create a unique index.">
-                        <span rel="tooltip" class="arangoicon icon_arangodb_info"></span>
-                      </a>
-                    </div>
-                  </th>
-                </tr>
-                <tr>
-                  <th class="collectionTh">Sparse:</th>
-                  <th>
-                    <input id="newPersistentSparse" type="checkbox" name="newPersistentSparse" value="true">
-                  </th>
-                  <th class="tooltipInfoTh">
-                    <div class="tooltipDiv">
-                      <a class="index-tooltip" data-toggle="tooltip" data-placement="left" title="If true, then create a sparse index.">
-                        <span rel="tooltip" class="arangoicon icon_arangodb_info"></span>
-                      </a>
-                    </div>
-                  </th>
-                </tr>
-                <tr>
-                  <th class="collectionTh">Deduplicate array values:</th>
-                  <th>
-                    <input id="newPersistentDeduplicate" type="checkbox" name="newPersistentDeduplicate" value="true">
-                  </th>
-                  <th class="tooltipInfoTh">
-                    <div class="tooltipDiv">
-                      <a class="index-tooltip" data-toggle="tooltip" data-placement="left" title="Duplicate index values from the same document into a unique array index will lead to an error or not.">
-                        <span rel="tooltip" class="arangoicon icon_arangodb_info"></span>
-                      </a>
-                    </div>
-                  </th>
-                </tr>
-                <tr>
-                  <th class="collectionTh">Create in background:</th>
-                  <th>
-                    <input id="newPersistentBackground" type="checkbox" name="newPersistentBackground" value="true">
-                  </th>
-                  <th class="tooltipInfoTh">
-                    <div class="tooltipDiv">
-                      <a class="index-tooltip" data-toggle="tooltip" data-placement="left" title="Create the index in background.">
-                        <span rel="tooltip" class="arangoicon icon_arangodb_info"></span>
-                      </a>
-                    </div>
-                  </th>
-                </tr>
-              </table>
-            </div>
-            <div id="newIndexTypeHash" class="newIndexClass" style="display:none">
-              <table>
-                <tr>
-                  <th class="collectionTh">Fields:</th>
-                  <th><input type="text" id="newHashFields" value=""/></th>
-                  <th class="tooltipInfoTh">
-                    <div class="tooltipDiv">
-                      <a class="index-tooltip" data-toggle="tooltip" data-placement="left" title="A comma-separated list of attribute paths.">
-                        <span rel="tooltip" class="arangoicon icon_arangodb_info"></span>
-                      </a>
-                    </div>
-                  </th>
-                </tr>
-                <tr>
-                  <th class="collectionTh">Name:</th>
-                  <th><input type="text" id="newHashName" value=""/></th>
-                  <th class="tooltipInfoTh">
-                    <div class="tooltipDiv">
-                      <a class="index-tooltip" data-toggle="tooltip" data-placement="left" title="Index name. If left blank, a name will be auto-generated. Example: byValue">
-                        <span rel="tooltip" class="arangoicon icon_arangodb_info"></span>
-                      </a>
-                    </div>
-                  </th>
-                </tr>
-                <tr>
-                  <th class="collectionTh">Unique:</th>
-                  <th>
-                    <input id="newHashUnique" type="checkbox" name="newHashUnique" value="true">
-                  </th>
-                  <th class="tooltipInfoTh">
-                    <div class="tooltipDiv">
-                      <a class="index-tooltip" data-toggle="tooltip" data-placement="left" title="If true, then create a unique index.">
-                        <span rel="tooltip" class="arangoicon icon_arangodb_info"></span>
-                      </a>
-                    </div>
-                  </th>
-                </tr>
-                <tr>
-                  <th class="collectionTh">Sparse:</th>
-                  <th>
-                    <input id="newHashSparse" type="checkbox" name="newHashSparse" value="true">
-                  </th>
-                  <th class="tooltipInfoTh">
-                    <div class="tooltipDiv">
-                      <a class="index-tooltip" data-toggle="tooltip" data-placement="left" title="If true, then create a sparse index.">
-                        <span rel="tooltip" class="arangoicon icon_arangodb_info"></span>
-                      </a>
-                    </div>
-                  </th>
-                </tr>
-                <tr>
-                  <th class="collectionTh">Deduplicate array values:</th>
-                  <th>
-                    <input id="newHashDeduplicate" type="checkbox" name="newHashDeduplicate" value="true">
-                  </th>
-                  <th class="tooltipInfoTh">
-                    <div class="tooltipDiv">
-                      <a class="index-tooltip" data-toggle="tooltip" data-placement="left" title="Duplicate index values from the same document into a unique array index will lead to an error or not.">
-                        <span rel="tooltip" class="arangoicon icon_arangodb_info"></span>
-                      </a>
-                    </div>
-                  </th>
-                </tr>
-                <tr>
-                  <th class="collectionTh">Create in background:</th>
-                  <th>
-                    <input id="newHashBackground" type="checkbox" name="newHashBackground" value="true">
-                  </th>
-                  <th class="tooltipInfoTh">
-                    <div class="tooltipDiv">
-                      <a class="index-tooltip" data-toggle="tooltip" data-placement="left" title="Create the index in background.">
-                        <span rel="tooltip" class="arangoicon icon_arangodb_info"></span>
-                      </a>
-                    </div>
-                  </th>
-                </tr>
-              </table>
-            </div>
-            <div id="newIndexTypeFulltext" class="newIndexClass" style="display:none">
-              <table>
-                <tr>
-                  <th class="collectionTh">Fields:</th>
-                  <th><input type="text" id="newFulltextFields" value=""/></th>
-                  <th class="tooltipInfoTh">
-                    <div class="tooltipDiv">
-                      <a class="index-tooltip" data-toggle="tooltip" data-placement="left" title="A single attribute path. Example: message.text">
-                        <span rel="tooltip" class="arangoicon icon_arangodb_info"></span>
-                      </a>
-                    </div>
-                  </th>
-                </tr>
-                <tr>
-                  <th class="collectionTh">Name:</th>
-                  <th><input type="text" id="newFulltextName" value=""/></th>
-                  <th class="tooltipInfoTh">
-                    <div class="tooltipDiv">
-                      <a class="index-tooltip" data-toggle="tooltip" data-placement="left" title="Index name. If left blank, a name will be auto-generated. Example: byValue">
-                        <span rel="tooltip" class="arangoicon icon_arangodb_info"></span>
-                      </a>
-                    </div>
-                  </th>
-                </tr>
-                <tr>
-                  <th class="collectionTh">Min. length:</th>
-                  <th><input type="text" id="newFulltextMinLength" value=""/></th>
-                  <th class="tooltipInfoTh">
-                    <div class="tooltipDiv">
-                      <a class="index-tooltip" data-toggle="tooltip" data-placement="left" title="Minimum character length of words to index. Will default to a server-defined value if unspecified. It is thus recommended to set this value explicitly when creating the index.">
-                        <span rel="tooltip" class="arangoicon icon_arangodb_info"></span>
-                      </a>
-                    </div>
-                  </th>
-                </tr>
-                <tr>
-                  <th class="collectionTh">Create in background:</th>
-                  <th>
-                    <input id="newFulltextBackground" type="checkbox" name="newFulltextBackground" value="true">
-                  </th>
-                  <th class="tooltipInfoTh">
-                    <div class="tooltipDiv">
-                      <a class="index-tooltip" data-toggle="tooltip" data-placement="left" title="Create the index in background.">
-                        <span rel="tooltip" class="arangoicon icon_arangodb_info"></span>
-                      </a>
-                    </div>
-                  </th>
-                </tr>
-              </table>
-
-            </div>
-            <div id="newIndexTypeSkiplist" class="newIndexClass" style="display:none">
-              <table>
-                <tr>
-                  <th class="collectionTh">Fields:</th>
-                  <th><input type="text" id="newSkiplistFields" value=""/></th>
-                  <th class="tooltipInfoTh">
-                    <div class="tooltipDiv">
-                      <a class="index-tooltip" data-toggle="tooltip" data-placement="left" title="A comma-separated list of attribute paths.">
-                        <span rel="tooltip" class="arangoicon icon_arangodb_info"></span>
-                      </a>
-                    </div>
-                  </th>
-                </tr>
-                <tr>
-                  <th class="collectionTh">Name:</th>
-                  <th><input type="text" id="newSkiplistName" value=""/></th>
-                  <th class="tooltipInfoTh">
-                    <div class="tooltipDiv">
-                      <a class="index-tooltip" data-toggle="tooltip" data-placement="left" title="Index name. If left blank, a name will be auto-generated. Example: byValue">
-                        <span rel="tooltip" class="arangoicon icon_arangodb_info"></span>
-                      </a>
-                    </div>
-                  </th>
-                </tr>
-                <tr>
-                  <th class="collectionTh">Unique:</th>
-                  <th>
-                    <input id="newSkiplistUnique" type="checkbox" name="newSkiplistUnique" value="true">
-                  </th>
-                  <th class="tooltipInfoTh">
-                    <div class="tooltipDiv">
-                      <a class="index-tooltip" data-toggle="tooltip" data-placement="left" title="If true, then create a unique index.">
-                        <span rel="tooltip" class="arangoicon icon_arangodb_info"></span>
-                      </a>
-                    </div>
-                  </th>
-                </tr>
-                <tr>
-                  <th class="collectionTh">Sparse:</th>
-                  <th>
-                    <input id="newSkiplistSparse" type="checkbox" name="newSkiplistSparse" value="true">
-                  </th>
-                  <th class="tooltipInfoTh">
-                    <div class="tooltipDiv">
-                      <a class="index-tooltip" data-toggle="tooltip" data-placement="left" title="If true, then create a sparse index.">
-                        <span rel="tooltip" class="arangoicon icon_arangodb_info"></span>
-                      </a>
-                    </div>
-                  </th>
-                </tr>
-                <tr>
-                  <th class="collectionTh">Deduplicate array values:</th>
-                  <th>
-                    <input id="newSkiplistDeduplicate" type="checkbox" name="newSkiplistDeduplicate" value="true">
-                  </th>
-                  <th class="tooltipInfoTh">
-                    <div class="tooltipDiv">
-                      <a class="index-tooltip" data-toggle="tooltip" data-placement="left" title="Duplicate index values from the same document into a unique array index will lead to an error or not.">
-                        <span rel="tooltip" class="arangoicon icon_arangodb_info"></span>
-                      </a>
-                    </div>
-                  </th>
-                </tr>
-                <tr>
-                  <th class="collectionTh">Create in background:</th>
-                  <th>
-                    <input id="newSkiplistBackground" type="checkbox" name="newSkiplistBackground" value="true">
-                  </th>
-                  <th class="tooltipInfoTh">
-                    <div class="tooltipDiv">
-                      <a class="index-tooltip" data-toggle="tooltip" data-placement="left" title="Create the index in background.">
-                        <span rel="tooltip" class="arangoicon icon_arangodb_info"></span>
-                      </a>
-                    </div>
-                  </th>
-                </tr>
-              </table>
-            </div>
-            <div id="newIndexTypeTtl" class="newIndexClass" style="display:none">
-              <table>
-                <tr>
-                  <th class="collectionTh">Fields:</th>
-                  <th><input type="text" id="newTtlFields" value=""/></th>
-                  <th class="tooltipInfoTh">
-                    <div class="tooltipDiv">
-                      <a class="index-tooltip" data-toggle="tooltip" data-placement="left" title="A single attribute path containing a numeric datetime value. Example: createdAt">
-                        <span rel="tooltip" class="arangoicon icon_arangodb_info"></span>
-                      </a>
-                    </div>
-                  </th>
-                </tr>
-                <tr>
-                  <th class="collectionTh">Name:</th>
-                  <th><input type="text" id="newTtlName" value=""/></th>
-                  <th class="tooltipInfoTh">
-                    <div class="tooltipDiv">
-                      <a class="index-tooltip" data-toggle="tooltip" data-placement="left" title="Index name. If left blank, a name will be auto-generated. Example: byValue">
-                        <span rel="tooltip" class="arangoicon icon_arangodb_info"></span>
-                      </a>
-                    </div>
-                  </th>
-                </tr>
-                <tr>
-                  <th class="collectionTh">Documents expire after (s):</th>
-                  <th><input type="text" id="newTtlExpireAfter" value=""/></th>
-                  <th class="tooltipInfoTh">
-                    <div class="tooltipDiv">
-                      <a class="index-tooltip" data-toggle="tooltip" data-placement="left" title="Number of seconds to be added to the timestamp attribute value of each document. If documents have reached their expiration timepoint, they will eventually get deleted by a background process.">
-                        <span rel="tooltip" class="arangoicon icon_arangodb_info"></span>
-                      </a>
-                    </div>
-                  </th>
-                </tr>
-                <tr>
-                  <th class="collectionTh">Create in background:</th>
-                  <th>
-                    <input id="newTtlBackground" type="checkbox" name="newTtlBackground" value="true">
-                  </th>
-                  <th class="tooltipInfoTh">
-                    <div class="tooltipDiv">
-                      <a class="index-tooltip" data-toggle="tooltip" data-placement="left" title="Create the index in background.">
-                        <span rel="tooltip" class="arangoicon icon_arangodb_info"></span>
-                      </a>
-                    </div>
-                  </th>
-                </tr>
-              </table>
-            </div>
-            <div class="index-button-bar index-button-bar2">
-              <button id="createIndex" class="button-success" style="margin-left: 15px;">Create</button>
-              <button id="cancelIndex" class="button-close" style="margin-left: 0;"><i class="fa fa-arrow-left"></i>
-                <span style="margin-left: 5px;">Back</span>
-              </button>
-            </div>
-        </div>
-        <div id="modal-dialog">
-          <div class="modal-footer" style="border: none"></div>
-        </div>
-      </div> <% } %> </script><script id="lineChartDetailView.ejs" type="text/template"><div id="lineChartDetail" class="modal hide fade modal-chart-detail" tabindex="-1" role="dialog" aria-labelledby="myModalLabel" aria-hidden="true" style="display:none">
-		<div class="modal-header">
-			<button type="button" class="close" data-dismiss="modal" aria-hidden="true">×</button>
-			<a class="arangoHeader"><%=figure%></a>
-		</div>
-		<div id="dashboardDetailedLineChart" class="dashboardDetailChart" style="position: absolute"></div>
-	</div></script><script id="loadingTableView.ejs" type="text/template"><thead>
-  <tr role="row">
-    <th class="sorting_disabled docsFirstCol">Content</th>
-    <th class="sorting_disabled docsSecCol">_key</th>
-    <th class="sorting_disabled docsThirdCol">
-      <a id="addDocumentButton" class="pull-right addButton"><span class="arangoicon icon_arangodb_roundplus" title="Add a document"></span></a>
-    </th>
-  </tr>
-</thead>
-<tbody>
-  <tr class="odd">
-    <td valign="top" class="dataTables_empty">Loading...</td>
-  </tr>
-</tbody></script><script id="loggerView.ejs" type="text/template"><div id="loggerContent" class="logger-content-id innerContent">
-
-    <div class="arangoToolbar arangoToolbarTop">
-
-      <div class="pull-left">
-      </div>
-
-      <div class="pull-right">
-        <button id="logTopicSelection" class="button-default filterSelect">Topic <i class="fa fa-caret-down"></i></button>
-        <button id="logLevelSelection" class="button-default filterSelect">Level <i class="fa fa-caret-down"></i></button>
-        <button style="display: none" class="button-default filterSelect" id="logFilters">
-          <i class="fa fa-close"></i>Clear current <a id="filterDesc"></a> filter
-        </button>
-      </div>
-
-    </div>
-
-    <div id="noLogEntries" style="display: none">
-      <span>No suitable log entries found </span>
-    </div>
-
-    <div id="logEntries">
-    </div>
-
-    <div class="actions">
-      <button id="loadMoreEntries" class="button-success">Load older entries</button>
-    </div>
-
-  </div></script><script id="loggerViewEntries.ejs" type="text/template"> <% _.each(entries, function (entry) { %> <div class="pure-g" level="<%=entry.status.toLowerCase()%>" topic="<%=entry.topic.toLowerCase()%>">
-      <div class="pure-u-1-24">
-        <p class="labels"> <% var lcolor = arangoHelper.statusColors[entry.status.toLowerCase()];%> <% var tcolor = arangoHelper.alphabetColors[entry.topic.charAt(0).toLowerCase()];%> <span class="tippy level" title="Level: <%=entry.status%>" style="background: <%=lcolor%>"></span>
-          <span class="tippy topic" title="Topic: <%=entry.topic%>" style="background: <%=tcolor%>"></span>
-        </p>
-      </div>
-      <div class="pure-u-19-24 desc">
-        <p class="msg"><%=entry.msg%></p>
-      </div>
-      <div class="pure-u-4-24 date">
-        <p> <% var x = moment(entry.timestamp, "X").fromNow() %> <i class="fa fa-clock-o" aria-hidden="true"></i>
-          <span class="tippy" title="<%=entry.date%>"><%= x %></span>
-        </p>
-      </div>
-      <div class="logBorder"></div>
-    </div> <% }); %> </script><script id="loginView.ejs" type="text/template"><div class="loginFixedWindow">
-
-  <div id="loginWindow" class="login-window">
-    <div class="login-logo-round">
-      <object id="loginSVG" data="img/arangodb-edition-login-optimized.svg" type="image/svg+xml">
-        <img src="img/arangodb_logo_small.png" />
-      </object>
-    </div>
-    <p class="wrong-credentials" style="display:none">Login failed!</p>
-    <p id="noAccess" class="no-access" style="display:none">Database not found!</p>
-    <p class="checking-password" style="display:none">
-      <i class="fa fa-circle-o-notch fa-spin fa-fw"></i>
-      <span class="sr-only">Loading...</span>
-    </p>
-    <form id="loginForm">
-      <input class="login-input" placeholder="username" id="loginUsername" type="text" name="username"><i class="fa fa-user"></i>
-      <input class="login-input" placeholder="password" id="loginPassword" type="password" name="password" autocomplete="off"><i class="fa fa-lock"></i>
-
-
-      <button id="submitLogin" class="button-success pull-right">Login</button>
-    </form>
-
-    <div id="databases" style="display: none">
-      <form id="dbForm">
-          <i class="fa fa-database"></i>
-          <select id="loginDatabase">
-            <option>database</option>
-          </select>
-          <button id="goToDatabase" class="button-success pull-right">Select</button>
-      </form>
-      <button id="logout" class="button-danger pull-right">Logout</button>
-    </div>
-  </div>
-</div></script><script id="modalApplicationMount.ejs" type="text/template"><table>
-    <tr class="tableRow"> <% if (content === true) { %> <th class="collectionInfoTh">
-          Run teardown:
-        </th>
-        <th class="collectionInfoTh">
-          <input type="checkbox" id="new-app-teardown"></input>
-        </th> <% } else { %> <th class="collectionInfoTh">
-          Mount*:
-        </th>
-        <th class="collectionInfoTh">
-          <input type="text" id="new-app-mount" value="" placeholder="/my/foxx"></input>
-        </th>
-        <th>
-          <span class="modalTooltips arangoicon icon_arangodb_info" title="The path the app will be mounted. Has to start with /. Is not allowed to start with /_">
-          </span>
-        </th> <% } %> </tr>
-  </table>
-
-  <ul id="infoTab" class="nav nav-tabs">
-    <li><a href="#newApp" data-toggle="tab" id="tab-new">New Service</a></li>
-    <li class="active"><a href="#appstore" data-toggle="tab" id="tab-store"><img src="img/arangodb_logo_small.png" alt="ArangoDB" class="tab-icon" />Store</a></li>
-    <li><a href="#github" data-toggle="tab" id="tab-git">Github</a></li>
-    <li><a href="#zip" data-toggle="tab" id="tab-zip">Upload</a></li>
-  </ul>
-
-  <div class="tab-content" id="tab-content-application-info">
-
-    <div class="tab-pane" id="newApp">
-      <table id="new-app-information">
-        <tr class="tableRow">
-          <th class="collectionInfoTh">
-            Author*:
-          </th>
-          <th class="collectionInfoTh">
-            <input type="text" id="new-app-author" value="" placeholder="Your Name">
-          </th>
-        </tr>
-        <tr class="tableRow">
-          <th class="collectionInfoTh">
-            Name*:
-          </th>
-          <th class="collectionInfoTh">
-            <input type="text" id="new-app-name" value="" placeholder="Name of the Service">
-          </th>
-        </tr>
-        <tr class="tableRow">
-          <th class="collectionInfoTh">
-            Description*:
-          </th>
-          <th class="collectionInfoTh">
-            <input type="text" id="new-app-description" value="" placeholder="Please describe your Service here">
-          </th>
-        </tr>
-        <tr class="tableRow">
-          <th class="collectionInfoTh">
-            License*:
-          </th>
-          <th class="collectionInfoTh">
-            <input type="text" id="new-app-license" value="" placeholder="Apache 2"></input>
-          </th>
-        </tr>
-        <!--
-        <tr class="tableRow">
-          <th class="collectionInfoTh">
-            Authentication*:
-          </th>
-          <th class="collectionInfoTh">
-            <input type="checkbox" id="new-app-authenticate" checked></input>
-          </th>
-        </tr>
-        -->
-        <tr class="tableRow">
-          <th class="collectionInfoTh">
-            Document Collections:
-          </th>
-          <th class="collectionInfoTh">
-            <input type="hidden" id="new-app-document-collections" value="" placeholder="Document Collections"></input>
-          </th>
-          <th>
-            <span class="modalTooltips arangoicon icon_arangodb_info" title="A list of document collections that will be created specifically for this Service. A CRUD API for these will be generated.">
-            </span>
-          </th>
-        </tr>
-        <tr class="tableRow">
-          <th class="collectionInfoTh">
-            Edge Collections:
-          </th>
-          <th class="collectionInfoTh">
-            <input type="hidden" id="new-app-edge-collections" value="" placeholder="Edge Collections"></input>
-          </th>
-          <th>
-            <span class="modalTooltips arangoicon icon_arangodb_info" title="A list of edge collections that will be created specifically for this Service. A CRUD API for these will be generated.">
-            </span>
-          </th>
-        </tr>
-      </table>
-    </div>
-
-    <div class="tab-pane active" id="appstore">
-      <table id="appstore-content">
-        <tr>
-          <td>Fetching data...</td>
-        </tr>
-      </table>
-    </div>
-
-    <div class="tab-pane" id="github">
-      <div>
-        <p>
-          Download a Foxx service from a public <a href="https://www.github.com">github.com</a> repository. In order to define a version please add a <a href="https://git-scm.com/book/en/v2/Git-Basics-Tagging">git tag</a> to your repository using the following format: "v1.2.3". To connect to github your username and the name of the repository are sufficient.
-        </p>
-        <table>
-          <tr class="tableRow">
-            <th class="collectionInfoTh">
-              Repository*:
-            </th>
-            <th class="collectionInfoTh">
-              <input type="text" id="repository" value="" placeholder="username/repository">
-            </th>
-          </tr>
-          <tr class="tableRow">
-            <th class="collectionInfoTh">
-              Version*:
-            </th>
-            <th class="collectionInfoTh">
-              <input type="text" id="tag" value="" placeholder="master">
-            </th>
-          </tr>
-          <tr class="tableRow">
-            <th class="collectionInfoTh">
-              Enable Legacy Mode:
-            </th>
-            <th class="collectionInfoTh">
-              <input type="checkbox" id="github-app-islegacy" value="true">
-            </th>
-          <th>
-            <span class="modalTooltips arangoicon icon_arangodb_info" title="Legacy Compatibility Mode allows mounting some Foxx services written for ArangoDB 2.8 or older. This overrides the ArangoDB version specified in the service manifest. See the Foxx documentation for more information on running legacy services in ArangoDB 3.">
-            </span>
-          </th>
-          </tr>
-        </table>
-      </div>
-    </div>
-
-    <div class="tab-pane" id="zip">
-      <div>
-        <p>
-Upload a Foxx service bundle. The Foxx service bundle should be a zip archive containing all service files as a directory structure, including the manifest and any required <code style="padding: 0px 2px; font-weight: 10pt;">node_modules</code> dependencies. If your service doesn't have any dependencies, configuration or scripts you can also upload a single JavaScript file that will act as the service's entry point or "main" file.
-        </p>
-        <table>
-          <tr class="tableRow">
-            <th class="collectionInfoTh">
-              Enable Legacy Mode:
-            </th>
-            <th class="collectionInfoTh">
-              <input type="checkbox" id="zip-app-islegacy" value="true">
-            </th>
-          <th>
-            <span class="modalTooltips arangoicon icon_arangodb_info" title="Legacy Compatibility Mode allows mounting some Foxx services written for ArangoDB 2.8 or older. This overrides the ArangoDB version specified in the service manifest. See the Foxx documentation for more information on running legacy services in ArangoDB 3.">
-            </span>
-          </th>
-          </tr>
-        </table>
-      </div>
-      <div id="upload-foxx-zip">Upload File</div>
-    </div>
-  </div></script><script id="modalBase.ejs" type="text/template"><div id="modal-dialog" class="modal hide fade createModalDialog" tabindex="-1" role="dialog"
-       aria-labelledby="myModalLabel" aria-hidden="true"> <% if (title !== null) { %> <div class="modal-header">
-      <button type="button" class="close" data-dismiss="modal" aria-hidden="true">×</button>
-      <a class="arangoHeader"><%=title%></a>
-   </div> <%}%> <% if (tabBar) { %> <div class="modal-tabbar">
-        <ul id="infoTab" class="nav nav-tabs"> <% var counter = 0; %> <% _.each(tabBar, function(value) { %> <% if (counter === 0) { %> <li class="active"><a href="#<%=value%>" data-toggle="tab"><%=value%></a></li> <%} else {%> <li><a href="#<%=value%>" data-toggle="tab"><%=value%></a></li> <% } %> <% counter++; %> <% }); %> </ul>
-      </div> <%}%> <div class="modal-body"> <% if (tabBar) { %> <div class="tab-content"> <% var counter = 0; %> <% _.each(tabBar, function(value) { %> <% if (counter === 0) { %> <div class="tab-pane tab-pane-modal active" id="<%=value%>">
-              </div> <%} else {%> <div class="tab-pane tab-pane-modal" id="<%=value%>">
-              </div> <% } %> <% counter++; %> <% }); %> </div> <%}%> </div> <% if (!hideFooter) { %> <div class="modal-footer"> <%
-      _.each(buttons, function(value, key){
-        var type = value.type,
-          title = value.title,
-          disabled = '';
-          if (value.disabled) {
-            disabled = 'disabled';
-          }
-        %> <button id="modalButton<%=key%>" class="button-<%=type%>" <%=disabled%>><%=title%></button> <%});%> </div> <% } %> <div class="alert alert-error modal-delete-confirmation" id="modal-delete-confirmation">
-      <strong><%=confirm||'Really delete?'%></strong>
-      <button id="modal-confirm-delete" class="button-danger pull-right modal-confirm-delete">Yes</button>
-      <button id="modal-abort-delete" class="button-neutral pull-right">No</button>
-    </div>
-  </div></script><script id="modalCollectionInfo.ejs" type="text/template"> <%
-    var figuresData = content.figures;
-    var revision    = content.revision;
-%> <table id="collectionInfoTable" class="arango-table"> <% if (figuresData.journalSize) { %> <tr id="collectionSizeBox">
-              <th class="collectionInfoTh2">Journal size:</th>
-              <th class="collectionInfoTh">
-                <div id="show-collection-size" class="modal-text"> <%=prettyBytes(figuresData.journalSize)%> </div>
-              </th>
-              <th class="tooltipInfoTh">
-                <div>
-                  <span class="modalTooltips arangoicon icon_arangodb_info" title="The maximal size of a journal or datafile (in MB). Must be at least 1.">
-                  </span>
-                </div>
-              </th>
-            </tr> <% } %> <tr id="collectionSyncBox">
-            <th class="collectionInfoTh2">Wait for sync:</th>
-            <th class="collectionInfoTh">
-                <div id="show-collection-sync" class="modal-text"> <%=figuresData.waitForSync%> </div>
-            </th>
-            <th class="tooltipInfoTh">
-              <div>
-                <span class="modalTooltips arangoicon icon_arangodb_info" title="Synchronize to disk before returning from a create or update of a document.">
-                </span>
-              </div>
-            </th>
-          </tr>
-
-          <tr>
-            <th class="collectionInfoTh2">ID:</th>
-            <th class="collectionInfoTh">
-              <div id="show-collection-id" class="modal-text"> <%=content.model.get("id")%> </div>
-            <th>
-          </tr>
-
-          <tr id="collectionRevBox">
-            <th class="collectionInfoTh2">Revision:</th>
-            <th class="collectionInfoTh">
-              <div id="show-collection-rev" class="modal-text"> <%=revision.revision%> </div>
-            </th>
-            <th class="collectionInfoTh">
-            </th>
-          </tr>
-
-          <tr>
-            <th class="collectionInfoTh2">Type:</th>
-            <th class="collectionInfoTh">
-              <div class="modal-text"><%=content.model.get("type")%></div>
-            </th>
-            <th class="collectionInfoTh">
-            </th>
-          </tr>
-
-          <tr>
-            <th class="collectionInfoTh2">Status:</th>
-            <th class="collectionInfoTh">
-              <div class="modal-text"><%=content.model.get("status")%></div>
-            </th>
-            <th class="collectionInfoTh">
-            </th>
-          </tr> <% if (figuresData.numberOfShards) { %> <tr>
-              <th class="collectionInfoTh2">Shards:</th>
-              <th class="collectionInfoTh">
-                <div class="modal-text"><%=figuresData.numberOfShards%></div>
-              </th>
-              <th class="collectionInfoTh">
-              </th>
-            </tr> <% } %> <% if (figuresData.distributeShardsLike) { %> <tr>
-              <th class="collectionInfoTh2">Distribute shards like:</th>
-              <th class="collectionInfoTh">
-                <div class="modal-text"><%=figuresData.distributeShardsLike%></div>
-              </th>
-              <th class="collectionInfoTh">
-              </th>
-            </tr> <% } %> <% if (figuresData.shardKeys) { %> <tr>
-              <th class="collectionInfoTh2">Shard Keys:</th>
-              <th class="collectionInfoTh">
-                <div class="modal-text"><%=JSON.stringify(figuresData.shardKeys)%></div>
-              </th>
-              <th class="collectionInfoTh">
-              </th>
-            </tr> <% } %> <% if (figuresData.smartJoinAttribute) { %> <tr>
-              <th class="collectionInfoTh2">Smart join attribute:</th>
-              <th class="collectionInfoTh">
-                <div class="modal-text"><%=figuresData.smartJoinAttribute%></div>
-              </th>
-              <th class="collectionInfoTh">
-              </th>
-            </tr> <% } %> <% if (figuresData.replicationFactor) { %> <tr>
-              <th class="collectionInfoTh2">Replication factor:</th>
-              <th class="collectionInfoTh">
-                <div class="modal-text"><%=figuresData.replicationFactor%></div>
-              </th>
-              <th class="collectionInfoTh">
-              </th>
-            </tr> <% } %> <% if (figuresData.indexBuckets) { %> <tr>
-              <th class="collectionInfoTh2">Index buckets:</th>
-              <th class="collectionInfoTh">
-                <div class="modal-text"><%=figuresData.indexBuckets%></div>
-              </th>
-              <th class="collectionInfoTh">
-              </th>
-            </tr> <% } %> <% if (!frontendConfig.isCluster) { %> <% if (figuresData.figures.compactionStatus) { %> <tr>
-                <th class="collectionInfoTh2">Compaction status:</th>
-                <th class="collectionInfoTh">
-                  <div class="modal-text"><%=figuresData.figures.compactionStatus.message + " (" + figuresData.figures.compactionStatus.time + ")" %></div>
-                </th>
-                <th class="collectionInfoTh">
-                </th>
-              </tr> <% } %> <% } %> <% if (figuresData.figures.waitingFor) { %> <tr>
-              <th class="collectionInfoTh2">Waiting for:</th>
-              <th class="collectionInfoTh">
-                <div class="modal-text"><%=figuresData.figures.waitingFor%></div>
-              </th>
-              <th class="collectionInfoTh">
-              </th>
-            </tr> <% } %> </table>
-
-      </div> <% if (figuresData.figures.alive && figuresData.figures.dead) { %> <% if (window.frontendConfig.isCluster) { %> <div class="infoBox">
-              <h4>Figures</h4>
-              <p>The following information does not contain data stored in the write-ahead log. It can be inaccurate, until the write-ahead log has been completely flushed.</p>
-            </div> <% } %> <table class="figures1 arango-table">
-            <tr class="figuresHeader">
-              <th>Type</th>
-              <th>Count</th>
-              <th>Size</th>
-              <th>Deletion</th>
-              <th>Info</th>
-            </tr>
-            <tr>
-              <th class="modal-text">Alive</th> <% if (figuresData.walMessage) { %> <th class="modal-text"><%=figuresData.walMessage%></th> <% } else { %> <th class="modal-text"><%=numeral(figuresData.figures.alive.count).format('0,0')%></th> <% } %> <th class="modal-text"> <% if (figuresData.walMessage) { %> <%=figuresData.walMessage%> <% } else { %> <%=prettyBytes(figuresData.figures.alive.size)%> <% } %> </th>
-              <th class="modal-text"> -</th>
-              <th class="tooltipInfoTh">
-                <span class="modalTooltips arangoicon icon_arangodb_info" title="Total number and size of all living documents.">
-                </span>
-              </th>
-            </tr>
-            <tr>
-              <th class="modal-text">Dead</th>
-              <th class="modal-text"> <% if (figuresData.walMessage) { %> <%=figuresData.walMessage%> <% } else { %> <%=numeral(figuresData.figures.dead.count).format('0,0')%> <% } %> </th>
-              <th class="modal-text"> <% if (figuresData.walMessage) { %> <%=figuresData.walMessage%> <% } else { %> <%=prettyBytes(figuresData.figures.dead.size)%> <% } %> </th>
-              <th class="modal-text"> <% if (figuresData.walMessage) { %> <%=figuresData.walMessage%> <% } else { %> <%=figuresData.figures.dead.deletion%> <% } %> </th>
-
-              <th class="tooltipInfoTh">
-                <div>
-                  <span class="modalTooltips arangoicon icon_arangodb_info" title="Total number and size of all dead documents.">
-                  </span>
-              </div>
-              </th>
-
-            </tr>
-            <tr><th><div> </div></th></tr>
-          </table> <% } %> <% if (figuresData.figures.datafiles && figuresData.figures.journals && figuresData.figures.compactors) { %> <table class="figures2 arango-table">
-            <tr class="figuresHeader">
-              <th>Type</th>
-              <th>Count</th>
-              <th>Size</th>
-              <th></th>
-              <th>Info</th>
-            </tr>
-            <tr>
-              <th class="modal-text">Datafiles</th>
-              <th class="modal-text"> <% if (figuresData.walMessage) { %> <%=figuresData.walMessage%> <% } else { %> <%=numeral(figuresData.figures.datafiles.count).format('0,0')%> <% } %> </th>
-              <th class="modal-text"> <% if (figuresData.walMessage) { %> <%=figuresData.walMessage%> <% } else { %> <%= prettyBytes(figuresData.figures.datafiles.fileSize) %> <% } %> </th>
-              <th class="modal-text">&nbsp;</th>
-              <th class="tooltipInfoTh">
-                <div>
-                  <span class="modalTooltips arangoicon icon_arangodb_info" data-toggle="tooltip" data-placement="left" title="Number and total size of active datafiles.">
-                  </span>
-                </div>
-              </th>
-            </tr>
-            <tr>
-              <th class="modal-text">Journals</th>
-              <th class="modal-text"> <% if (figuresData.walMessage) { %> <%=figuresData.walMessage%> <% } else { %> <%=numeral(figuresData.figures.journals.count).format('0,0')%> <% } %> </th>
-              <th class="modal-text"> <% if (figuresData.walMessage) { %> <%=figuresData.walMessage%> <% } else { %> <%=prettyBytes(figuresData.figures.journals.fileSize)%> <% } %> </th>
-              <th class="modal-text">&nbsp;</th>
-              <th class="tooltipInfoTh">
-                <span class="modalTooltips arangoicon icon_arangodb_info" title="Number and total size of journal files.">
-                </span>
-              </th>
-            </tr>
-            <tr>
-              <th class="modal-text">Compactors</th>
-              <th class="modal-text"> <% if (figuresData.walMessage) { %> <%=figuresData.walMessage%> <% } else { %> <%=numeral(figuresData.figures.compactors.count).format('0,0')%> <% } %> </th>
-              <th class="modal-text"> <% if (figuresData.walMessage) { %> <%=figuresData.walMessage%> <% } else { %> <%=prettyBytes(figuresData.figures.compactors.fileSize)%> <% } %> </th>
-              <th class="modal-text">&nbsp;</th>
-              <th class="tooltipInfoTh">
-                <span class="modalTooltips arangoicon icon_arangodb_info" title="Number and total size of compactor files."></span>
-              </th>
-            </tr>
-            <tr>
-              <th class="modal-text">Indexes</th>
-              <th class="modal-text"> <%=numeral(figuresData.figures.indexes.count).format('0,0')%> </th>
-              <th class="modal-text"> <%=prettyBytes(figuresData.figures.indexes.size)%> </th>
-              <th class="modal-text">&nbsp;</th>
-              <th class="tooltipInfoTh">
-                <span class="modalTooltips arangoicon icon_arangodb_info" title="Number and total memory usage of indexes."></span>
-              </th>
-            </tr>
-          </table> <% } %> <% if (figuresData.figures.documentReferences && figuresData.figures.uncollectedLogfileEntries) { %> <table class="figures3 arango-table">
-            <tr class="figuresHeader">
-              <th>Type</th>
-              <th>Count</th>
-              <th></th>
-              <th></th>
-              <th>Info</th>
-            </tr>
-            <tr>
-              <th class="modal-text">Uncollected</th>
-              <th class="modal-text"><%=figuresData.figures.uncollectedLogfileEntries%></th>
-              <th class="modal-text">&nbsp;</th>
-              <th class="modal-text">&nbsp;</th>
-              <th class="tooltipInfoTh">
-                <span class="modalTooltips arangoicon icon_arangodb_info" title="Total number of uncollected WAL entries">
-                </span>
-              </th>
-            </tr>
-            <tr>
-              <th class="modal-text">References</th>
-              <th class="modal-text"><%=figuresData.figures.documentReferences%></th>
-              <th class="modal-text">&nbsp;</th>
-              <th class="modal-text">&nbsp;</th>
-              <th class="tooltipInfoTh">
-                <span class="modalTooltips arangoicon icon_arangodb_info" title="Total number of objects pointing to documents in collection datafiles">
-                </span>
-              </th>
-            </tr>
-          </table> <% } %> </script><script id="modalDownloadFoxx.ejs" type="text/template"><div>
-    Your new Foxx Service is ready for download.
-    You can edit it on your local system and repack it in a zip file to publish it on ArangoDB.
-  </div></script><script id="modalGraph.ejs" type="text/template"><div class="detail-chart">
-		<div id="lineChartDetail" class="modal-inner-detail"></div>
-		<div class="modal-dashboard-legend">
-			<div class="dashboard-legend-inner" id="detailLegend"></div>
-		</div>
-	</div></script><script id="modalGraphTable.ejs" type="text/template"><ul id="graphTab" class="nav nav-tabs">
-    <li class="active"><a href="#createGraph" data-toggle="tab" id="tab-createGraph">Graph</a></li>
-    <li><a href="#smartGraph" data-toggle="tab" id="tab-smartGraph">Smart Graph</a></li>
-    <li><a href="#exampleGraphs" data-toggle="tab" id="tab-exampleGraphs">Examples</a></li>
-  </ul>
-
-  <div class="tab-content" id="tab-content-create-graph">
-
-    <div class="tab-pane" id="exampleGraphs">
-      <table style="margin-bottom: 10px">
-        <tbody>
-          <tr>
-            <td>Knows Graph</td>
-            <td>
-              <button style="float: right; margin-bottom: 10px;" graph-id="knows_graph" class="button-success createExampleGraphs">Create</button>
-            </td>
-          </tr>
-          <tr>
-            <td>Traversal Graph</td>
-            <td>
-              <button style="float: right; margin-bottom: 10px;" graph-id="traversalGraph" class="button-success createExampleGraphs">Create</button>
-            </td>
-          </tr>
-          <tr>
-            <td>Mps Graph</td>
-            <td>
-              <button style="float: right; margin-bottom: 10px;" graph-id="mps_graph" class="button-success createExampleGraphs">Create</button>
-            </td>
-          </tr>
-          <tr>
-            <td>World Graph</td>
-            <td>
-              <button style="float: right; margin-bottom: 10px;" graph-id="worldCountry" class="button-success createExampleGraphs">Create</button>
-            </td>
-          </tr>
-          <tr>
-            <td>Social Graph</td>
-            <td>
-              <button style="float: right; margin-bottom: 10px;" graph-id="social" class="button-success createExampleGraphs">Create</button>
-            </td>
-          </tr>
-          <tr>
-            <td>City Graph</td>
-            <td>
-              <button style="float: right; margin-bottom: 10px;" graph-id="routeplanner" class="button-success createExampleGraphs">Create</button>
-            </td>
-          </tr>
-        </tbody>
-      </table>
-     <p style="width: 100%; text-align: center;">Need help? Visit our <a style="font-weight: bold" href="https://docs.arangodb.com/latest/Manual/Graphs/index.html#example-graphs" target="_blank">Graph Documentation</a></p>
-
-    </div>
-
-    <div class="active tab-pane" id="createGraph">
-
-    <div id="smartGraphInfo" class="infoMessage" style="display: none;">
-      <span>Smart Graph Info: Only use non-existent collection names (vertices/edges).</span>
-    </div> <%
-    var createTR = function(row, disableSubmitOnEnter) {
-      var mandatory = '';
-      if (row.mandatory) {
-        mandatory = '*';
-      }
-
-      %> <tr class="tableRow" id="<%='row_' + row.id%>">
-          <th class="collectionTh"><%=row.label%><%=mandatory%>:</th>
-          <th class="collectionTh"> <%
-              switch(row.type) {
-                case "text":
-            %> <input type="text" id="<%=row.id%>" value="<%=row.value||''%>" placeholder="<%=row.placeholder||''%>"></input> <%
-                break;
-              case "password":
-            %> <input type="password" id="<%=row.id%>" value="<%=row.value||''%>" placeholder="<%=row.placeholder||''%>"></input> <%
-                break;
-              case "readonly":
-            %> <input type="text" id="<%=row.id%>" value="<%=row.value||''%>" placeholder="<%=row.placeholder||''%>" disabled></input> <%
-                break;
-                case "checkbox":
-                  var checked = '',
-                    disabled = '';
-                  if (row.checked) {
-                    checked = 'checked';
-                  }
-                  if (row.disabled) {
-                    disabled = 'disabled';
-                  }
-            %> <input type="checkbox" id="<%=row.id%>" value="<%=row.value%>" <%=checked%> <%=disabled%>></input> <%
-                break;
-                case "select":
-            %> <select id="<%=row.id%>" class="modalSelect"> <%
-                  _.each(row.options, function(opt) {
-            %> <option value="<%=opt.value%>" <%=row.selected === opt.value?"selected":""%>><%=opt.label%></option> <%
-                  });
-            %> </select> <%
-                break;
-                case "select2":
-            %> <input type="hidden" id="<%=row.id%>" value="<%=row.value||''%>" placeholder="<%=row.placeholder||''%>"></input> <% if (row.addAdd) {%> <button id="<%='addAfter_' + row.id%>" class="graphViewer-icon-button gv-icon-small add addAfter"></button> <% } %> <% if (row.addDelete) {%> <button id="<%='remove_' + row.id%>" class="graphViewer-icon-button gv_internal_remove_line gv-icon-small delete addDelete"></button> <% } %> <%
-                break;
-              }
-
-              if (row.info) {
-            %> <th>
-            <span class="modalTooltips arangoicon icon_arangodb_info" title="<%=row.info%>">
-            </span>
-          </th> <%
-          }
-        %> </tr> <%
-    }//createTR
-    %> <table>
-      <tbody> <%
-        _.each(content, function(row) {
-          createTR(row);
-        });
-        %> </tbody>
-    </table> <%
-      if (advancedContent) {
-      %> <div class="accordion" id="accordion2">
-        <div class="accordion-group">
-          <div class="accordion-heading">
-            <a class="accordion-toggle collapsed" data-toggle="collapse" data-parent="#accordion2" href="#collapseOne">
-              <span><%=advancedContent.header%></span><span><b class="caret"></b></span>
-            </a>
-          </div>
-          <div id="collapseOne" class="accordion-body collapse out">
-            <div class="accordion-inner">
-              <table>
-                <tbody> <%
-                  _.each(advancedContent.content, function(row) {
-                    createTR(row);
-                  });
-                  %> </tbody>
-              </table>
-            </div>
-          </div>
-        </div>
-      </div> <%
-      }
-      %> </div>
-
-  </div></script><script id="modalHotkeys.ejs" type="text/template"><ul class="hotkeysList"> <% _.each(content, function(categories) { %> <li class="hotkeysLabel"><%=categories.name%></li> <% _.each(categories.content, function(values) { %> <li class="hotkeysContent"><div class="hotkeysContentLabel"><%=values.label%></div><div class="hotkeysicons">&nbsp;&nbsp;<%=values.letter%>&nbsp;&nbsp;</div></li> <% }); %> <% }); %> <ul></script><script id="modalTable.ejs" type="text/template"> <%
-  var createTR = function(row) {
-    var mandatory = '';
-    if (row.mandatory) {
-      mandatory = '*';
-    }
-    %> <tr class="tableRow" id="<%='row_' + row.id%>">
-      <th class="collectionTh"><%=row.label%><%=mandatory%>:</th>
-      <th class="collectionTh"<%=row.info?'':' colspan="2"'%>> <%
-        switch(row.type) {
-        case "text":
-          %> <input type="text" id="<%=row.id%>" value="<%=row.value||''%>" placeholder="<%=row.placeholder||''%>"></input> <%
-          break;
-        case "blob":
-          %> <textarea id="<%=row.id%>" placeholder="<%=row.placeholder||''%>"><%=row.value||''%></textarea> <%
-          break;
-        case "password":
-          %> <input type="password" id="<%=row.id%>" value="<%=row.value||''%>" placeholder="<%=row.placeholder||''%>"></input> <%
-          break;
-        case "readonly":
-          %> <div class="modal-text" id="<%=row.id%>"><%=row.value||''%></div> <%
-          break;
-        case "checkbox":
-          var checked = '',
-            disabled = '';
-          if (row.checked) {
-            checked = 'checked';
-          }
-          if (row.disabled) {
-            disabled = 'disabled';
-          }
-          %> <input type="checkbox" id="<%=row.id%>" value="<%=row.value%>" <%=checked%> <%=disabled%>></input> <%
-          break;
-        case "select":
-          %> <select id="<%=row.id%>" class="modalSelect"> <% _.each(row.options, function(opt) { %> <option value="<%=opt.value%>" <%=row.selected === opt.value?"selected":""%>><%=opt.label%></option> <% }); %> </select> <%
-          break;
-        case "select2":
-          %> <input type="hidden" id="<%=row.id%>" value="<%=row.value||''%>" placeholder="<%=row.placeholder||''%>"></input> <% if (row.addDelete) {%> <button class="graphViewer-icon-button gv-icon-small add"></button> <% } %> <% if (row.addDelete) {%> <button class="graphViewer-icon-button gv_internal_remove_line gv-icon-small delete"></button> <% } %> <%
-          break;
-        }
-        %> <% if (row.info) { %> </th>
-        <th>
-          <span class="modalTooltips arangoicon icon_arangodb_info" title="<%=row.info%>">
-          </span> <% } %> </th>
-    </tr> <%
-  };
-  %> <% if (content) { %> <table>
-      <tbody> <%
-        _.each(content, function(row) {
-          createTR(row);
-        });
-        %> </tbody>
-    </table> <% } %> <% if (info) { %> <%= info %> <% } %> <% if (advancedContent) { %> <div class="accordion" id="accordion2">
-      <div class="accordion-group">
-        <div class="accordion-heading">
-          <a class="accordion-toggle collapsed" data-toggle="collapse" data-parent="#accordion2" href="#collapseOne">
-            <span><%=advancedContent.header%></span><span><b class="caret"></b></span>
-          </a>
-        </div>
-        <div id="collapseOne" class="accordion-body collapse out">
-          <div class="accordion-inner">
-            <table>
-              <tbody> <%
-                _.each(advancedContent.content, function(row) {
-                  createTR(row);
-                });
-                %> </tbody>
-            </table>
-          </div>
-        </div>
-      </div>
-    </div> <% } %> </script><script id="modalTestResults.ejs" type="text/template"> <%
-  function createSuite(suite) {
-    %> <dt class="tests-result-spec-suite-title"> <%= suite.title %> </dt>
-    <dd> <% if (suite.tests.length) { %> <ul class="tests-result-spec-tests"> <% _.each(suite.tests, createTest) %> </ul> <% } %> <% if (suite.suites.length) { %> <dl class="tests-result-spec-suites"> <% _.each(suite.suites, createSuite) %> </dl> <% } %> </dd> <%
-  }
-  function createTest(test) {
-    var slow = test.duration > 75;
-    %> <li class="tests-result-spec-test <%= test.result %><%= slow ? ' slow': '' %>">
-      <span class="tests-result-spec-test-title"> <% switch (test.result) {
-          case 'pass': %> <span class="fa fa-check"></span> <% break;
-          case 'fail': %> <span class="fa fa-times"></span> <% break;
-          case 'pending': %> <span class="fa fa-circle"></span> <% } %> <%= test.title %> <%= slow ? '(' + test.duration + 'ms)' : '' %> </span> <% if (!_.isEmpty(test.err)) { %> <pre class="stack"><%= test.err.stack %></pre> <% } %> </li> <%
-  } %> <div class="tests-result"> <% if (info.stack) { %> <div class="tests-result-stats fail">
-        Test runner failed with an error.
-      </div>
-      <pre class="stack"><%= info.stack %></pre> <% } else { %> <div class="tests-result-stats">
-        Completed <b><%= info.stats.tests %></b> tests in <b><%= info.stats.duration %>ms</b>
-        (<span class="pass" title="passes"><%= info.stats.passes
-        %></span>/<span class="fail" title="failures"><%= info.stats.failures
-        %></span>/<span class="pending" title="pending"><%= info.stats.pending
-        %></span>)
-      </div>
-      <div class="tests-result-spec"> <% if (info.tests.length) { %> <ul class="tests-result-spec-tests"> <% _.each(info.tests, createTest) %> </ul> <% } %> <% if (info.suites.length) { %> <dl class="tests-result-spec-suites"> <% _.each(info.suites, createSuite) %> </dl> <% } %> <% if (!info.tests.length && !info.suites.length) { %> <div class="tests-result-spec-empty">No tests found.</div> <% } %> </div> <% } %> </div></script><script id="navigationView.ejs" type="text/template"><ul class="navlist arango-collection-ul" id="arangoCollectionUl"> <% if (isCluster) { %> <li class="cluster-menu"><a id="cluster" class="tab" href="#cluster"><i class="fa fa-circle-o"></i>Cluster</a></li>
-      <li class="nodes-menu"><a id="nodes" class="tab" href="#nodes"><i class="fa fa-server"></i>Nodes</a></li> <% } else { %> <li class="dashboard-menu"><a id="dashboard" class="tab" href="#dashboard"><i class="fa fa-dashboard"></i>Dashboard</a></li> <% } %> <li class="navbar-spacer big"></li>
-    <!-- <li id="dbSelect" class="dropdown databases-menu disabled"></li> -->
-    <li class="collections-menu"><a id="collections" class="tab" href="#collections"><i class="fa fa-folder"></i>Collections</a></li>
-    <li class="views-menu"><a id="views" class="tab" href="#views"><i class="fa fa-eye"></i>Views</a></li>
-    <li class="queries-menu"><a id="queries" class="tab" href="#queries"><i class="fa fa-bolt"></i>Queries</a></li>
-    <li class="graphs-menu"><a id="graphs" class="tab" href="#graphs"><i class="fa fa-sitemap"></i>Graphs</a></li>
-    <li class="services-menu">
-      <a id="services" class="tab" href="#services"><i class="fa fa-cogs"></i>Services</a>
-    </li> <% if (currentDB.get('isSystem')) { %> <% if (!readOnly) { %> <li class="users-menu"><a id="users" class="tab" href="#manage"><i class="fa fa-users"></i>Users</a></li> <% } %> <% } %> <!-- <% if (currentDB.get('isSystem')) { %> <li class="navbar-spacer big"></li>
-      <li class="settings-menu"><a id="settings" class="tab" href="#settings"><i class="fa fa-cog"></i>Settings</a></li> <% } %> --> <% if (currentDB.get('isSystem') || currentDB.get(!isCluster)) { %> <li class="navbar-spacer big"></li> <% } %> <% if (currentDB.get('isSystem')) { %> <li class="databases-menu"><a id="databases" class="tab" href="#databases"><i class="fa fa-database"></i>Databases</a></li> <% } %> <% if (currentDB.get('isSystem') && !isCluster) { %> <li class="replication-menu"><a id="replication" class="tab" href="#replication"><i class="fa fa-server"></i>Replication</a></li> <% } %> <% if (!isCluster) { %> <li class="logs-menu"><a id="logs" class="tab" href="#logs"><i class="fa fa-file-text"></i>Logs</a></li> <% } %> <li class="navbar-spacer big"></li>
-    <li class="support-menu"><a id="support" class="tab" href="#support"><i class="fa fa-support"></i>Support</a></li>
-    <li class="helpus-menu"><a id="helpus" class="tab" href="#helpus"><i class="fa fa-heart"></i>Help Us</a></li>
-    <li class="enterprise-menu" style="display: none; cursor: pointer"><a id="enterprise" class="tab" target="_blank"><i class="fa fa-external-link-square"></i>Get enterprise</a></li>
-    <!--
-    <li class="navbar-spacer big"></li>
-    <li class="dropdown tools-menu" id="toolsDropdown">
-      <a href="#" class="tab" id="tools">Tools <b class="caret"></b></a>
-      <ul class="link-dropdown-menu" id="tools_dropdown">
-        <li class="dropdown-header">Tools</li>
-        <li class="dropdown-item">
-          <a id="shell" class="tab" href="#shell">JS Shell</a>
-        </li> <% if (!isCluster) { %> <li class="dropdown-item">
-            <a id="logs" class="tab" href="#logs">Logs</a>
-          </li> <% } %> <li class="dropdown-item">
-          <a id="userManagement" class="tab" href="#userManagement">User Management</a>
-        </li>
-        <li class="dropdown-item">
-          <a id="queryManagement" class="tab" href="#queryManagement">Query Management</a>
-        </li>
-        <li class="dropdown-item">
-          <a id="workMonitor" class="tab" href="#workMonitor">Work Monitor</a>
-        </li>
-      </ul>
-    </li>
-    <li class="dropdown" id="linkDropdown">
-      <a href="#" class="tab" id="links">Links <b class="caret"></b></a>
-      <ul class="link-dropdown-menu" id="link_dropdown">
-        <li class="dropdown-header">Documentation</li>
-        <li class="dropdown-item"><a href="/_db/<%= currentDB.get('name') %>/_admin/aardvark/api/index.html" target="_blank">API Documentation</a></li>
-        <li class="dropdown-item"><a href="http://docs.arangodb.com/Arangosh/"
-                                     target="_blank">JS Shell Documentation</a></li>
-        <li class="dropdown-item"><a href="http://docs.arangodb.com/Aql/" target="_blank">AQL
-          Documentation</a></li>
-        <li class="dropdown-item"><a href="http://docs.arangodb.com/" target="_blank">General
-          Documentation</a></li>
-        <li class="divider"></li>
-        <li class="dropdown-header">ArangoDB</li>
-        <li class="dropdown-item"><a href="https://github.com/arangodb/arangodb" target="_blank">GitHub
-          Repository</a></li>
-        <li class="dropdown-item"><a href="https://www.arangodb.com" target="_blank">ArangoDB.com</a></li>
-      </ul>
-    </li>
-  -->
-  </ul>
-
-
-  <div class="shortcut-icons">
-    <p class="shortcut"><i class="fa fa-keyboard-o"></i></p>
-  </div>
-
-  <div class="social-icons">
-    <p><a href="https://twitter.com/arangodb" target="_blank"><i class="fa fa-twitter"></i></a></p>
-    <p><a href="https://slack.arangodb.com" target="_blank"><i class="fa fa-slack"></i></a></p>
-    <p><a href="https://stackoverflow.com/questions/tagged/arangodb" target="_blank"><i class="fa fa-stack-overflow"></i></a></p>
-    <p><a href="https://groups.google.com/group/arangodb" target="_blank"><i class="fa fa-google"></i></a></p>
-  </div></script><script id="nodesView.ejs" type="text/template"><div id="nodesContent" class="innerContent"> <% if (Object.keys(coords).length > 0) { %> <% var disabled = ''; %> <div class="pure-g">
-
-    <div class="pure-u-1-1 pure-u-md-1-1 pure-u-lg-1-1 pure-u-xl-1-2">
-
-    <div class="sectionHeader pure-g">
-      <div class="pure-u-1-5">
-        <div class="title">
-          Coordinators
-        </div>
-      </div>
-
-
-      <div class="pure-u-4-5"> <% if (scaling === true && frontendConfig.db === '_system') { %> <div class="scaleGroup" id="scaleCoords">
-            <div style="text-align: -webkit-right;">
-            <span class="left" id="removeCoord"><i class="fa fa-minus"></i></span>
-            <input id="plannedCoords" type="text" value="<%= plannedCoords %>"/>
-            <span class="right" id="addCoord"><i class="fa fa-plus"></i></span>
-            </div>
-          </div> <% } %> <div class="information" id="infoCoords">
-          <span class="positive"><span> <%= scaleProperties.coordsOk %> </span><i class="fa fa-check-circle"></i></span> <% if (scaleProperties.coordsError) { %> <span class="negative"><span> <%= scaleProperties.coordsError %> </span><i class="fa fa-exclamation-circle"></i></span> <% } %> <% if (scaleProperties.coordsPending && scaling === true && frontendConfig.db === '_system') { %> <span class="warning"><span> <%= scaleProperties.coordsPending %> </span><i class="fa fa-circle-o-notch fa-spin"></i></span>
-            <button class="abortClusterPlan button-navbar button-default">Abort</button> <% } %> </div>
-      </div>
-
-    </div>
-
-    <div class="pure-g cluster-nodes-title pure-table pure-table-header pure-title" style="clear: both">
-      <div class="pure-table-row">
-        <div class="pure-u-9-24 left">Name</div>
-        <div class="pure-u-9-24 left">Endpoint</div>
-        <div class="pure-u-3-24">Version</div>
-        <div class="pure-u-2-24 mid hide-small">Since</div>
-        <div class="pure-u-1-24 mid"></div>
-      </div>
-    </div>
-
-    <div class="pure-g cluster-nodes coords-nodes pure-table pure-table-body"> <% _.each(coords, function(node, key) { %> <% var id = node.id + "-node"; %> <div class="pure-table-row <%= disabled %>" node="<%= id %>">
-
-          <div class="pure-u-9-24 left"> <%= node.ShortName %> <i class="fa fa-bar-chart"></i> <% if (node.CanBeDeleted && frontendConfig.db === '_system') { %> <i class="fa fa-trash-o"></i> <% } %> </div>
-          <div class="pure-u-9-24 left"><%= node.Endpoint %></div>
-
-          <div class="pure-u-3-24"><%= node.Version %></div> <% var formatted = (node.LastAckedTime).substr(11, 18).slice(0, -1); %> <div class="pure-u-2-24 hide-small mid"><%= formatted %></div> <% if(node.Status === 'GOOD') { %> <div class="pure-u-1-24 mid state"><i class="fa fa-check-circle tippy" title="<%= node.SyncStatus %>"></i></div> <% } else { %> <div class="pure-u-1-24 mid state"><i class="fa fa-exclamation-circle"></i></div> <% } %> </div> <% }); %> </div>
-  </div> <% } %> <% if (Object.keys(dbs).length > 0) { %> <% var disabled = ''; %> <% disabled = " dbserver"; %> <div class="pure-u-1-1 pure-u-md-1-1 pure-u-lg-1-1 pure-u-xl-1-2">
-      <div class="sectionHeader pure-g">
-        <div class="pure-u-1-5">
-          <div class="title">
-            DB Servers
-          </div>
-        </div>
-
-        <div class="pure-u-4-5"> <% if (scaling === true && frontendConfig.db === '_system') { %> <div class="scaleGroup" id="scaleCoords">
-              <div style="text-align: -webkit-right;">
-              <span class="left" id="removeDBs"><i class="fa fa-minus"></i></span>
-              <input id="plannedDBs" value="<%= plannedDBs %>" type="text"/>
-              <span class="right" id="addDBs"><i class="fa fa-plus"></i></span>
-              </div>
-            </div> <% } %> <div class="information" id="infoDBs">
-            <span class="positive"><span> <%= scaleProperties.dbsOk %> </span><i class="fa fa-check-circle"></i></span> <% if (scaleProperties.dbsError) { %> <span class="negative"><span> <%= scaleProperties.dbsError %> </span><i class="fa fa-exclamation-circle"></i></span> <% } %> <% if (scaleProperties.dbsPending && scaling === true && frontendConfig.db === '_system') { %> <span class="warning"><span> <%= scaleProperties.dbsPending %> </span><i class="fa fa-circle-o-notch fa-spin"></i></span>
-              <button class="abortClusterPlan button-navbar button-default">Abort</button> <% } %> </div>
-
-        </div>
-
-      </div>
-
-    <div class="pure-g cluster-nodes-title pure-table pure-table-header pure-title" style="clear: both">
-      <div class="pure-table-row">
-        <div class="pure-u-9-24 left">Name</div>
-        <div class="pure-u-9-24 left">Endpoint</div>
-        <div class="pure-u-3-24">Version</div>
-        <div class="pure-u-2-24 mid hide-small">Since</div>
-        <div class="pure-u-1-24 mid"></div>
-      </div>
-    </div> <% } %> <div class="pure-g cluster-nodes dbs-nodes pure-table pure-table-body"> <% _.each(dbs, function(node, key) { %> <% var id = node.id + "-node"; %> <div class="pure-table-row <%= disabled %>" node="<%= id %>">
-
-          <div class="pure-u-9-24 left"> <%= node.ShortName %> <i class="fa fa-bar-chart"></i> <% if (node.CanBeDeleted && frontendConfig.db === '_system') { %> <i class="fa fa-trash-o"></i> <% } %> </div>
-          <div class="pure-u-9-24 left"><%= node.Endpoint %></div>
-
-          <div class="pure-u-3-24"><%= node.Version %></div> <% var formatted = (node.LastAckedTime).substr(11, 18).slice(0, -1); %> <div class="pure-u-2-24 hide-small mid"><%= formatted %></div> <% if(node.Status === 'GOOD') { %> <div class="pure-u-1-24 mid state"><i class="fa fa-check-circle tippy" title="<%= node.SyncStatus %>"></i></div> <% } else { %> <div class="pure-u-1-24 mid state"><i class="fa fa-exclamation-circle"></i></div> <% } %> </div> <% }); %> </div>
-  </div>
-
-  </div>
-  </div></script><script id="nodeView.ejs" type="text/template"><div id="nodeContent" class="innerContent">
-
-
-  </div></script><script id="notificationItem.ejs" type="text/template"> <% notifications.forEach(function(n) { %> <li class="dropdown-item">
-    <div class="notificationItem"> <% if (n.get("info")) { %> <i title="<%=n.get("info")%>" class="notificationInfoIcon fa fa-info-circle"></i> <% } %> <i id="<%=n.cid%>" class="fa fa-times-circle-o"></i>
-      <a class="notificationItemTitle"><%=n.get("title")%></a>
-      <div class="notificationItemContent"><%=n.get("content")%></div>
-
-    </div>
-  </li> <%  }); %> </script><script id="notificationView.ejs" type="text/template"><ul class="navlist" id="notificationViewUl">
-
-  <div class="navlogo">
-    <div id="stat_hd" class="notificationButton"><p id="stat_hd_counter">0</p></div>
-  </div>
-
-  <li class="dropdown no-left-margin" style="border: 0">
-    <ul class="user-dropdown-menu fixedDropdown" id="notification_menu">
-      <li class="dropdown-header"><a>Notifications</a></li>
-      <ul class="innerDropdownInnerUL"></ul>
-      <button id="removeAllNotifications" class="button-close">Clear</button>
-    </ul>
-  </li>
-
-</ul></script><script id="progressBase.ejs" type="text/template"><div class="progress-view">
-    <div class="progress-content">
-      <div class="progress-text"></div>
-      <div class="pong-spinner"><i /></div>
-    </div>
-    <div class="progress-message">
-      <div class="progress-action"></div>
-    </div>
-  </div></script><script id="queryManagementViewActive.ejs" type="text/template"><div id="queryManagementContent" class="innerContent">
-  </div></script><script id="queryManagementViewSlow.ejs" type="text/template"><div id="queryManagementContent" class="innerContent">
-  </div>
-
-  <div class="queryManagementBottomActions">
-    <button id="deleteSlowQueryHistory" class="button-danger query-button">Delete History</button>
-  </div></script><script id="queryView.ejs" type="text/template"><div id="queryContent" class="queryContent">
-
-    <div class="arangoToolbar arangoToolbarTop">
-      <div class="pull-left">
-        <button id="toggleQueries1" class="button-primary"><i class="fa fa-star-o"></i>Queries</button>
-        <button id="toggleQueries2" class="button-primary" style="display: none"><i class="fa fa-star"></i>Queries</button>
-        <button id="createNewQuery" class="button-warning">New</button>
-        <button id="updateCurrentQuery" class="button-success" style="display: none"><i class="fa fa-save"></i>Save</button>
-        <button id="saveCurrentQuery" class="button-success"><i class="fa fa-save"></i>Save as</button>
-      </div>
-
-      <div class="pull-right">
-        <span id="querySpotlight" class="action"><i class="fa fa-magic"></i></span>
-        <div class="styled-select">
-          <select id="querySize" class="query-size"/>
-        </div>
-      </div>
-    </div>
-
-    <div class="inputEditorWrapper">
-      <div class="aqlEditorWrapper" class="arangoEditor">
-        <span id="clearQuery" class="aceAction"><i class="fa fa-times-circle"></i></span>
-        <div id="aqlEditor"></div>
-        <div id="queryTable" style="display: none"></div>
-      </div>
-
-      <div class="bindParamEditorWrapper" class="arangoEditor">
-        <span id="switchTypes" class="aceAction type">JSON</span>
-        <div id="bindParamEditor"></div>
-        <div id="bindParamAceEditor" style="display: none"></div>
-
-        <div id="previewWrapper" class="previewWrapper" style="display: none">
-          <div id="previewBar" class="previewBar">
-            <span>Preview</span>
-          </div>
-          <div id="queryPreview"></div>
-        </div>
-
-      </div>
-    </div>
-
-    <div class="arangoToolbar arangoToolbarBottom">
-      <div class="pull-right">
-        <button id="exportQuery" class="button-success query-button" style="display:none">Export Queries</button>
-        <button id="importQuery" class="button-success query-button" style="display:none">Import Queries</button>
-        <button id="executeQuery" class="button-success query-button">Execute</button>
-        <button id="explainQuery" class="button-info query-button">Explain</button>
-        <button id="profileQuery" class="button-info query-button">Profile</button>
-        <button id="debugQuery" class="button-warning query-button">Create Debug Package</button>
-        <button id="removeResults" class="button-close query-button" style="display: none">Remove all results</button>
-      </div>
-    </div>
-
-  </div>
-
-  <div id="outputEditors" class="outputEditors">
-  </div>
-
-  <div id="queryImportDialog" class="modal hide fade in" tabindex="-1" role="dialog" aria-labelledby="myModalLabel" aria-hidden="false" style="display: none;">
-    <div class="modal-header">
-      <button type="button" class="close" data-dismiss="modal" aria-hidden="true">×</button>
-      <a class="arangoHeader">Import custom queries</a>
-    </div>
-
-    <div class="modal-body">
-      <table>
-        <tbody>
-          <tr class="tableRow">
-            <th class="collectionTh">Format:</th>
-            <th class="collectionTh" colspan="2">
-<pre><code>JSON documents embedded into a list:
-
-[{
-  "name": "Query Name",
-  "value": "Query Definition",
-  "parameter": "Query Bind Parameter as Object"
-}]</code></code>
-            </th>
-          </tr>
-          <tr class="tableRow">
-            <th class="collectionTh">File:</th>
-            <th class="collectionTh" colspan="2">
-              <input id="importQueries" name="importQueries" type="file" style="border: 0" />
-            </th>
-          </tr>
-        </tbody>
-      </table>
-    </div>
-
-    <div class="modal-footer">
-      <button id="confirmQueryImport" class="button-success disabled" style="float:right">Import</button>
-      <button id="closeQueryModal" class="button-close">Cancel</button>
-    </div></script><script id="queryViewOutput.ejs" type="text/template"><div id="outputEditorWrapper<%= counter %>" class="outputEditorWrapper">
-    <div class="arangoToolbar arangoToolbarTop">
-      <div class="pull-left">
-        <span class="toolbarType"><%=type%></span>
-          <span id="spinner"><i class="fa fa-spinner fa-spin"></i><i>Query is operating ...</i></span>
-      </div>
-      <div class="pull-right">
-        <span class="action closeResult" element="outputEditor<%= counter %>"><i class="fa fa-close" style="display: none"></i></span>
-      </div>
-      <div class="pull-right">
-        <div class="switchAce" counter="<%=counter%>">
-          <span id="json-switch" val="JSON" counter="<%=counter%>">JSON</span>
-          <span id="table-switch" val="Table" counter="<%=counter%>" style="display: none">Table</span>
-          <span id="graph-switch" val="Graph" counter="<%=counter%>" style="display: none">Graph</span>
-          <span id="geo-switch" val="Geo" counter="<%=counter%>" style="display: none">Geo</span>
-        </div>
-      </div>
-    </div>
-    <div id="outputEditor<%= counter %>" style="opacity: 0.5"></div>
-    <div id="sentWrapper<%= counter %>" class="sentWrapper" style="display: none">
-      <div class="pull-left">
-        <div id="sentQueryEditor<%= counter %>"></div>
-      </div>
-      <div class="pull-right">
-        <div id="sentBindParamEditor<%= counter %>"></div>
-      </div>
-    </div>
-    <div class="arangoToolbar arangoToolbarBottom">
-      <div class="pull-right"> <% if (type === 'Query') { %> <button id="copy2gV" counter="<%=counter%>" style="display: none; margin-right: 0;" class="button-success">Graph Viewer</button>
-          <button id="downloadQueryResult" counter="<%=counter%>" style="display: none; margin-right: 0;" class="button-success">Download</button>
-          <button id="downloadCsvResult" counter="<%=counter%>" style="display: none; margin-right: 0;" class="button-success">CSV</button>
-          <button id="copy2aqlEditor" counter="<%=counter%>" style="display: none; margin-right: 8px;" class="button-success">Copy To Editor</button>
-          <button id="cancelCurrentQuery" class="button-danger" style="margin-right: 5px">Cancel</button> <% } %> </div>
-    </div>
-  </div>
-
-  </div></script><script id="replicationView.ejs" type="text/template"><div id="replicationContent" class="innerContent replicationContent"> <% if (mode !== 0) { %> <div class="pure-g cluster-values" style="margin-top: 0;">
-
-        <div class="pure-u-1-2 pure-u-md-1-3">
-          <div class="valueWrapper">
-            <div id="info-mode-id" class="value"><%=info.state%></div>
-            <div class="graphLabel">State</div>
-          </div>
-        </div>
-
-        <div class="pure-u-1-2 pure-u-md-1-3">
-          <div class="valueWrapper">
-            <div id="info-mode-id" class="value"><%=info.mode%></div>
-            <div class="graphLabel">Mode</div>
-          </div>
-        </div>
-
-        <div class="pure-u-1-2 pure-u-md-1-3">
-          <div class="valueWrapper"> <% if (info.role === 'follower' && mode !== 3) { %> <div id="info-role-id" class="value">Slave</div> <% } else if (info.role === 'leader' && mode !== 3) { %> <div id="info-role-id" class="value">Master</div> <% } else { %> <div id="info-role-id" class="value"><%=info.role%></div> <% } %> <div class="graphLabel">Role</div>
-          </div>
-        </div>
-
-        <div class="pure-u-1-2 pure-u-md-1-3">
-          <div class="valueWrapper">
-            <div id="info-level-id" class="value"><%=info.level%></div>
-            <div class="graphLabel">Level</div>
-          </div>
-        </div>
-
-        <div class="pure-u-1-2 pure-u-md-1-3">
-          <div class="valueWrapper">
-            <div id="info-msg-id" class="value"><%=info.health%></div>
-            <div class="graphLabel">Health</div>
-          </div>
-        </div> <% if (info.role === 'follower') { %> <div class="pure-u-1-2 pure-u-md-1-3">
-            <div class="valueWrapper">
-              <div id="logger-lastLogTick-id" class="value"><i class="fa fa-circle-o-notch fa-spin"></i></div>
-              <div class="graphLabel">Server ID</div>
-            </div>
-          </div> <% } else { %> <div class="pure-u-1-2 pure-u-md-1-3">
-            <div class="valueWrapper">
-              <div id="logger-lastLogTick-id" class="value"><i class="fa fa-circle-o-notch fa-spin"></i></div>
-              <div class="graphLabel">Last tick</div>
-            </div>
-          </div> <% } %> </div> <% } %> <% if (mode === 0) { %> <div class="repl-state">
-        <table class="pure-table half-split">
-            <tbody>
-              <tr>
-                <td>
-                  <div><i class="fa fa-server"></i></div>
-                  <div id="info-state-id"><%=info.state%></div>
-                </td>
-              </tr>
-                <tr>
-                  <td><div>This node is not replicating from any other node. Also there are no active slaves or followers found. </br>Please visit our <a href="https://docs.arangodb.com/devel/Manual/Architecture/Replication/">Documentation</a> to find out how to setup replication.</div></td>
-                </tr>
-            </tbody>
-        </table>
-      </div> <% } %> <% if (mode === 5) { %> <div class="repl-info">
-        <div class="categoryBar">
-          <h4>Info</h4>
-        </div>
-        <table class="pure-table">
-            <tbody>
-              <tr>
-                <td>Mode:</td>
-                <td id="info-mode-id"><%=info.mode%></td>
-              </tr>
-              <tr>
-                <td>Level:</td>
-                <td id="info-level-id"><%=info.level%></td>
-              </tr>
-              <tr>
-                <td>Role:</td> <% if (mode === 3) { %> <td id="info-role-id"><%=info.role%></td> <% } else { %> <% if (info.role === 'follower') { %> <td id="info-role-id">Slave</td> <% } else { %> <td id="info-role-id">Master</td> <% } %> <% } %> </tr>
-            </tbody>
-        </table>
-      </div> <% } %> <% if (info.role === 'leader') { %> <div class="repl-comparison">
-        <div class="categoryBar">
-          <h4>Comparison</h4>
-        </div>
-        
-        <div class="pure-g cluster-graphs">
-
-          <div class="pure-u-1-1 pure-u-md-1-2">
-            <div class="graphWrapper">
-              <div id="replicationTimeChart">
-                <svg></svg>
-              </div>
-              <div class="graphLabel">COMMUNICATION</div>
-            </div>
-          </div>
-
-          <div class="pure-u-1-1 pure-u-md-1-2">
-            <div class="graphWrapper">
-              <div id="replicationTickChart">
-                <svg></svg>
-              </div>
-              <div class="graphLabel">LAST TICKS</div>
-            </div>
-          </div>
-
-        </div>
-
-      </div> <% if (mode === 3) { %> <div class="repl-nodes">
-          <div class="categoryBar">
-            <h4>Nodes</h4>
-          </div>
-        </div>
-        <table class="pure-table">
-            <tbody>
-              <tr>
-                <td>Leader:</td>
-                <td id="nodes-leader-id"><i class="fa fa-circle-o-notch fa-spin"></i></td>
-              </tr>
-              <tr>
-                <td>Followers:</td>
-                <td id="nodes-followers-id"><i class="fa fa-circle-o-notch fa-spin"></i></td>
-              </tr>
-            </tbody>
-        </table> <% } %> <% } %> <% if (info.role === 'leader') { %> <div class="repl-logger">
-        <div class="categoryBar"> <% if (mode === 3) { %> <h4>Leader State</h4> <% } else { %> <h4>Master State</h4> <% } %> </div>
-        <table class="pure-table">
-            <tbody>
-              <tr>
-                <td>Server ID:</td>
-                <td id="logger-serverid-id"><i class="fa fa-circle-o-notch fa-spin"></i></td>
-              </tr>
-              <tr>
-                <td>Time:</td>
-                <td id="logger-time-id"><i class="fa fa-circle-o-notch fa-spin"></i></td>
-              </tr>
-              <tr>
-                <td>Operations:</td>
-                <td id="logger-totalEvents-id"><i class="fa fa-circle-o-notch fa-spin"></i></td>
-              </tr>
-            </tbody>
-        </table>
-      </div>
-
-      <div class="repl-logger-clients">
-        <div class="categoryBar"> <% if (mode === 3) { %> <h4>Follower States</h4> <% } else { %> <h4>Slave States</h4> <% } %> </div>
-        <table class="pure-table" id="repl-logger-clients">
-            <thead>
-              <tr>
-                <th>Server ID</th>
-                <th>Time</th>
-                <th>Last served tick</th>
-              </tr>
-            </thead>
-            <tbody>
-            </tbody>
-        </table>
-      </div> <% } %> <% if (info.role === 'follower') { %> <div class="repl-applier">
-        <div class="categoryBar"> <% if (mode === 3) { %> <h4>Follower States</h4> <% } else { %> <h4>Slave States</h4> <% } %> </div>
-
-        <table id="repl-follower-table" class="pure-table" style="width: 100%">
-          <thead>
-            <tr>
-              <th>Database</th>
-              <th>Enabled</th>
-              <th>Phase</th>
-              <th>Replicating from</th>
-              <th>Last tick</th>
-              <th>State</th>
-            </tr>
-          </thead>
-
-          <tbody>
-          </tbody>
-
-        </table>
-      </div> <% } %> </div></script><script id="scaleView.ejs" type="text/template"><div id="scaleContent" class="innerContent"> <% var genClass = "pure-u-1-5";%> <div class="pure-g cluster-nodes-title pure-table pure-table-header pure-title">
-      <div class="pure-table-row">
-        <div class="<%= genClass %> left">Type</div>
-        <div class="<%= genClass %> mid">Running</div>
-        <div class="<%= genClass %> mid">Planned</div>
-        <div class="<%= genClass %> mid">Status</div>
-        <div class="<%= genClass %> right"></div>
-      </div>
-    </div>
-
-    <div class="pure-g cluster-nodes pure-table pure-table-body">
-
-        <div class="pure-table-row noHover">
-          <div class="<%= genClass %> left">Coordinators</div>
-          <div class="<%= genClass %> mid" id="runningCoords"><%= runningCoords %></div> <% if (initialized === true) { %> <div class="<%= genClass %> mid" id="plannedCoords"></div>
-            <div class="<%= genClass %> mid" id="statusCoords"></div> <% } else { %> <div class="<%= genClass %> mid" id="plannedCoords"><i class="fa fa-circle-o-notch fa-spin"></i></div>
-            <div class="<%= genClass %> mid" id="statusCoords"><i class="fa fa-circle-o-notch fa-spin"></i></div> <% } %> <div class="<%= genClass %> actions right">
-            <i class="fa fa-minus-circle" aria-hidden="true" id="removeCoord"></i>
-            <i class="fa fa-plus-circle" aria-hidden="true" id="addCoord"></i>
-          </div>
-        </div>
-
-        <div class="pure-table-row noHover">
-          <div class="<%= genClass %> left">DBServers</div>
-          <div class="<%= genClass %> mid" id="runningDBs"><%= runningDBs %></div> <% if (initialized === true) { %> <div class="<%= genClass %> mid" id="plannedDBs"></div>
-            <div class="<%= genClass %> mid" id="statusDBs"></div> <% } else { %> <div class="<%= genClass %> mid" id="plannedDBs"><i class="fa fa-circle-o-notch fa-spin"></i></div>
-            <div class="<%= genClass %> mid" id="statusDBs"><i class="fa fa-circle-o-notch fa-spin"></i></div> <% } %> <div class="<%= genClass %> actions right">
-            <i class="fa fa-minus-circle" aria-hidden="true" id="removeDBs"></i>
-            <i class="fa fa-plus-circle" aria-hidden="true" id="addDBs"></i>
-          </div>
-        </div>
-
-    </div>
-
-  </div></script><script id="serviceDetailView.ejs" type="text/template"><div class="application-detail-view"> <% var visible = " visibility: hidden; ";%> <% if (installed) { %> <%   visible = " visibility: visible; ";%> <% } %> <div class="headerBar" style="width: 100%">
-      <ul class="subMenuEntries subViewNavbar pull-left" style="<%=visible%>">
-        <li id="service-info" class="subMenuEntry active"><a>Info</a></li>
-        <li id="service-api" class="subMenuEntry "><a>API</a></li>
-        <!--<li id="service-readme" class="subMenuEntry "><a>Readme</a></li>-->
-        <li id="service-settings" class="subMenuEntry "><a>Settings</a></li>
-      </ul>
-
-      <div class="headerButtonBar" style="display: none">
-        <ul class="headerButtonList">
-          <li>
-            <a id="app-deps" class="headerButton <%= _.isEmpty(app.get('deps')) ? 'disabled' : '' %> <%= app.hasUnconfiguredDependencies() ? 'error' : '' %>">
-              <span class="fa fa-cubes" title="Dependencies"></span>
-            </a>
-          </li>
-          <li id="app-scripts" class="dropdown">
-            <a class="headerButton <%= _.isEmpty(app.get('scripts')) ? 'disabled' : '' %>" title="Scripts">
-              <i class="fa fa-code"></i>
-            </a>
-            <ul class="script-dropdown-menu dropdown-toolbar dropdown-menu" id="scripts_dropdown"> <% _.each(app.get('scripts'), function (title, name) { %> <li class="dropdown-item">
-                <a class="tab" data-script="<%= name %>"><%= title %></a>
-              </li> <% }) %> </ul>
-          </li>
-          <li>
-            <a id="app-tests" class="headerButton">
-              <span class="fa fa-flask" title="Tests"></span>
-            </a>
-          </li>
-          <li>
-            <a id="download-app" class="headerButton <%= app.isSystem() ? 'disabled' : '' %>">
-              <span class="fa fa-download" title="Download"></span>
-            </a>
-          </li>
-        </ul>
-      </div>
-    </div>
-
-    <section class="info" id="informationfunctions" style="display: none">
-      <div class="header">
-        <div id="hidden_buttons" style="display: none">
-          <button class="delete button-danger" <%=app.isSystem()?"disabled":""%> >Delete</button>
-          <button id="app-replace" class="app-replace upgrade button-warning" <%=app.isSystem()?"disabled":"" %>>Replace</button>
-          <button id="app-switch-mode" class="app-switch-mode switch-mode button-warning"><%=app.get('development')?'Set Production':'Set Development'%></button>
-        </div>
-      </div>
-    </section>
-
-    <section class="info" id="information" style="width: 100%;">
-      <div class="pure-g">
-
-        <div class="pure-u-1 pure-u-sm-4-4 pure-u-md-3-4 foxx-left">
-          <div class="foxx-icon-container pull-left">
-            <img src="<%= app.thumbnailUrl %>" alt="Icon for Service" class="icon" />
-          </div>
-          <div class="pull-left" style="margin-left: 15px">
-            <h3> <%= app.attributes.name %> </h3>
-            <p class="description"><%= app.attributes.description %></p>
-          </div>
-          <div id="app-warning" class="app-warning" style="clear: both; display:<%=app.needsAttention()?'block':'none' %>;">
-            <h4>Out of order</h4>
-            <p id="app-warning-broken" style="display:<%=app.isBroken()?'block':'none' %>;">This service has failed to mount due to an error.</p>
-            <p id="app-warning-config" style="display:<%=app.needsConfiguration()?'block':'none' %>;">This service has not yet been configured properly.</p>
-            <p id="app-warning-deps" style="display:<%=app.hasUnconfiguredDependencies()?'block':'block' %>;">Some dependencies have not yet been set up.</p>
-          </div>
-           <div class="categoryBar">
-             <h4>Readme</h4>
-           </div>
-          <div id="readme" class="readme"> <% if (app.get('readme')) { %> <%= marked(app.get('readme')) %> <% } else { %> <p>No README data found.</p> <% } %> </div>
-        </div>
-
-        <div class="pure-u-1 pure-u-sm-4-4 pure-u-md-1-4 foxx-right">
-          <div class="foxx-label-container">
-            <p>
-              <span>Author: </span><span><%= app.attributes.author %></span>
-            </p>
-            <p>
-              <span>Mount: </span><span><%= app.attributes.mount %></span>
-            </p>
-            <p>
-              <span>Mode: </span><span class="mode <%=app.get('development')?'development':'production'%>"><%=app.get('development')?'Development':'Production'%></span>
-            </p>
-            <p>
-              <span>Version: </span><span class="version"><%= app.attributes.version %></span>
-            </p>
-            <p> <% if (app.attributes.license) { %> <span>License: </span><span><%= app.attributes.license %></span> <% } %> </p>
-            <p> <% if (app.get('development') === true) { %> <span>Path: </span><span class="developmentSpan"><%= app.attributes.path %></span> <% } else { %> <span></span> <% } %> </p>
-          </div>
-          <div class="header_right">
-            <input type="button" class="open button-success" disabled="true" value="Show Interface" />
-          </div>
-        </div>
-
-      </div>
-    </section>
-
-    <main>
-      <div id="app-info" class="app-info" style="display: none;">
-        <h4>Info</h4>
-        <p id="app-info-swagger">Documentation for this service is not yet configured.</p>
-      </div>
-      <div id="swagger" class="swagger" style="display: none;">
-        <a id="jsonLink">Swagger</a>
-        <div id="swaggerJsonContent" style="display: none">
-          <div id="swaggerJsonEditor" style="height: 100%;"></div>
-        </div>
-      </div>
-      <div id="settings" class="readme" style="display: none; padding: 15px;"> <% if (_.isEmpty(app.get('config'))) { %> <p>No configurable settings available.</p> <% } %> <div class="buttons" style="margin-left: -10px; margin-top: 20px;"></div>
-      </div>
-    </main>
-    <!--<aside class="meta" id="sideinformation">
-      <dl>
-        <dt>Author</dt>
-        <dd><%= app.attributes.author %></dd>
-        <dt>Contributors</dt>
-        <dd> <% if (app.attributes.contributors && app.attributes.contributors.length > 0) { %> <ul> <% _.each(app.attributes.contributors, function (contributor) { %> <li><a href="mailto:<%= contributor.email %>"><%= contributor.name %></a></li> <% }); %> </ul> <% } else { %> No contributors <% } %> </dd>
-        <dt>Links</dt>
-        <dd>
-          <ul>
-            <li>
-              <a href="<%= baseUrl %>/_admin/aardvark/foxxes/docs/standalone/index.html?mount=<%= encodeURIComponent(app.get('mount')) %>" target="_blank">
-                API Documentation
-              </a>
-            </li>
-            <li>
-              <a href="<%= baseUrl %>/_admin/aardvark/foxxes/docs/swagger.json?mount=<%= encodeURIComponent(app.get('mount')) %>" target="_blank">
-                API as JSON
-              </a>
-            </li> <% if (app.attributes.repository && app.attributes.repository.type == 'git') { %> <li><a href="<%= app.attributes.repository.url %>" target="_blank">Git Repository</a></li> <% } %> </ul>
-        </dd>
-      </dl>
-    </aside>-->
-  </div></script><script id="serviceInstallGitHubView.ejs" type="text/template"><div class="arangoToolbar arangoToolbarTop arangoFoxxToolbarTop">
-    <div class="pull-left">
-    </div>
-
-    <div class="pull-right">
-    </div>
-  </div>
-
-  <div class="contentDiv createModalDialog">
-    <div id="gitHubFoxx" class="foxxesInner modal-body">
-        <div>
-          <p>
-            Download a Foxx service from a public <a href="https://www.github.com">github.com</a> repository. In order to define a version please add a <a href="https://git-scm.com/book/en/v2/Git-Basics-Tagging">git tag</a> to your repository using the following format: "v1.2.3". To connect to github your username and the name of the repository are sufficient.
-          </p>
-          <table>
-            <tr class="tableRow">
-              <th class="collectionInfoTh">
-                Repository*:
-              </th>
-              <th class="collectionInfoTh">
-                <input type="text" id="repository" value="" placeholder="username/repository">
-              </th>
-            </tr>
-            <tr class="tableRow">
-              <th class="collectionInfoTh">
-                Version*:
-              </th>
-              <th class="collectionInfoTh">
-                <input type="text" id="tag" value="" placeholder="master">
-              </th>
-            </tr>
-            <tr class="tableRow" style="display: none">
-              <th class="collectionInfoTh">
-                Enable Legacy Mode:
-              </th>
-              <th class="collectionInfoTh">
-                <input type="checkbox" id="github-app-islegacy" value="true">
-              </th>
-            <th>
-              <span class="modalTooltips arangoicon icon_arangodb_info" title="Legacy Compatibility Mode allows mounting some Foxx services written for ArangoDB 2.8 or older. This overrides the ArangoDB version specified in the service manifest. See the Foxx documentation for more information on running legacy services in ArangoDB 3.">
-              </span>
-            </th>
-            </tr>
-          </table>
-        </div>
-    </div>
-    <div class="modal-footer">
-      <button id="installGitHubService" class="button-success" style="float:right" disabled>Install</button>
-    </div>
-  </div></script><script id="serviceInstallNewView.ejs" type="text/template"><div class="arangoToolbar arangoToolbarTop arangoFoxxToolbarTop">
-    <div class="pull-left">
-    </div>
-
-    <div class="pull-right">
-    </div>
-  </div>
-
-  <div class="contentDiv createModalDialog">
-    <div id="newFoxxes" class="foxxesInner modal-body">
-        <table id="new-app-information">
-          <tr class="tableRow">
-            <th class="collectionInfoTh">
-              Author*:
-            </th>
-            <th class="collectionInfoTh">
-              <input type="text" id="new-app-author" value="" placeholder="Your Name">
-            </th>
-          </tr>
-          <tr class="tableRow">
-            <th class="collectionInfoTh">
-              Name*:
-            </th>
-            <th class="collectionInfoTh">
-              <input type="text" id="new-app-name" value="" placeholder="Name of the Service">
-            </th>
-          </tr>
-          <tr class="tableRow">
-            <th class="collectionInfoTh">
-              Description*:
-            </th>
-            <th class="collectionInfoTh">
-              <input type="text" id="new-app-description" value="" placeholder="Please describe your Service here">
-            </th>
-          </tr>
-          <tr class="tableRow">
-            <th class="collectionInfoTh">
-              License*:
-            </th>
-            <th class="collectionInfoTh">
-              <input type="text" id="new-app-license" value="" placeholder="Apache 2"></input>
-            </th>
-          </tr>
-          <!--
-          <tr class="tableRow">
-            <th class="collectionInfoTh">
-              Authentication*:
-            </th>
-            <th class="collectionInfoTh">
-              <input type="checkbox" id="new-app-authenticate" checked></input>
-            </th>
-          </tr>
-          -->
-          <tr class="tableRow">
-            <th class="collectionInfoTh">
-              Document Collections:
-            </th>
-            <th class="collectionInfoTh">
-              <input type="hidden" id="new-app-document-collections" value="" placeholder="Document Collections"></input>
-            </th>
-            <th>
-              <span class="modalTooltips arangoicon icon_arangodb_info" title="A list of document collections that will be created specifically for this Service. A CRUD API for these will be generated.">
-              </span>
-            </th>
-          </tr>
-          <tr class="tableRow">
-            <th class="collectionInfoTh">
-              Edge Collections:
-            </th>
-            <th class="collectionInfoTh">
-              <input type="hidden" id="new-app-edge-collections" value="" placeholder="Edge Collections"></input>
-            </th>
-            <th>
-              <span class="modalTooltips arangoicon icon_arangodb_info" title="A list of edge collections that will be created specifically for this Service. A CRUD API for these will be generated.">
-              </span>
-            </th>
-          </tr>
-        </table>
-    </div>
-    <div class="modal-footer"> <% if (upgrade) { %> <button id="installNewService" class="button-success" style="float:right">Replace</button> <% } else { %> <button id="installNewService" class="button-success" style="float:right">Install</button> <% } %> </div>
-  </div></script><script id="serviceInstallUploadView.ejs" type="text/template"><div class="arangoToolbar arangoToolbarTop arangoFoxxToolbarTop">
-    <div class="pull-left">
-    </div>
-
-    <div class="pull-right">
-    </div>
-  </div>
-
-  <div class="contentDiv createModalDialog">
-    <div id="uploadFoxxes" class="foxxesInner modal-body">
-        <div>
-          <p>
-  Upload a Foxx service bundle. The Foxx service bundle should be a zip archive containing all service files as a directory structure, including the manifest and any required <code style="padding: 0px 2px; font-weight: 10pt;">node_modules</code> dependencies. If your service doesn't have any dependencies, configuration or scripts you can also upload a single JavaScript file that will act as the service's entry point or "main" file.
-          </p>
-          <table>
-            <tr class="tableRow" style="display: none">
-              <th class="collectionInfoTh">
-                Enable Legacy Mode:
-              </th>
-              <th class="collectionInfoTh">
-                <input type="checkbox" id="zip-app-islegacy" value="true">
-              </th>
-            <th>
-              <span class="modalTooltips arangoicon icon_arangodb_info" title="Legacy Compatibility Mode allows mounting some Foxx services written for ArangoDB 2.8 or older. This overrides the ArangoDB version specified in the service manifest. See the Foxx documentation for more information on running legacy services in ArangoDB 3.">
-              </span>
-            </th>
-            </tr>
-          </table>
-        </div>
-        <div id="upload-foxx-zip">Upload File</div>
-      </div>
-      <div class="modal-footer"> <% if (upgrade) { %> <button id="installUploadService" class="button-success" style="float:right" disabled>Replace</button> <% } else { %> <button id="installUploadService" class="button-success" style="float:right" disabled>Install</button> <% } %> </div>
-    </div>
-  </div></script><script id="serviceInstallUrlView.ejs" type="text/template"><div class="arangoToolbar arangoToolbarTop arangoFoxxToolbarTop">
-    <div class="pull-left">
-    </div>
-
-    <div class="pull-right">
-    </div>
-  </div>
-
-  <div class="contentDiv createModalDialog">
-    <div id="urlFoxx" class="foxxesInner modal-body" style="min-height: 150px;">
-        <div>
-          <p>
-            Download a Foxx service from a public available url. Access using credentials in the URL is allowed (https://username:password@www.example.com/). 
-          </p>
-          <table>
-            <tr class="tableRow">
-              <th class="collectionInfoTh">
-                URL*:
-              </th>
-              <th class="collectionInfoTh">
-                <input type="text" id="repository" value="" placeholder="https://www.example.com/foxx.zip">
-              </th>
-            </tr>
-          </table>
-        </div>
-    </div>
-    <div class="modal-footer"> <% if (upgrade) { %> <button id="installUrlService" class="button-success" style="float:right" disabled>Replace</button> <% } else { %> <button id="installUrlService" class="button-success" style="float:right" disabled>Install</button> <% } %> </div>
-  </div></script><script id="serviceInstallView.ejs" type="text/template"><div class="arangoToolbar arangoToolbarTop arangoFoxxToolbarTop">
-
-  <div class="pull-left">
-  </div>
-
-  <div class="pull-right">
-    <div class="search-field">
-      <input type="text" id="foxxSearch" class="search-input" placeholder="Search..."/>
-      <i id="searchSubmit" class="fa fa-search"></i>
-    </div>
-
-    <button id="categorySelection" class="button-default filterSelect">Category <i class="fa fa-caret-down"></i></button>
-    <button style="display: none" class="button-default filterSelect" id="foxxFilters">
-      <i class="fa fa-close"></i>Clear current <a id="filterDesc"></a> filter
-    </button>
-  </div>
-
-</div>
-
-<div class="contentDiv">
-  <div id="repositories">
-    <div id="availableFoxxes" class="tileList pure-u">
-    </div>
-  </div>
-</div></script><script id="shardsView.ejs" type="text/template"><div id="shardsContent" class="innerContent"> <% var genClass1 = 'pure-u-6-24'; %> <% var genClass2 = 'pure-u-6-24'; %> <% var disabled = ' '; %> <% var collectionName; %> <% var first = 0; %> <%
-      var collectionInSync = function(name) {
-        var result = false;
-        if (_.isEqual(collections[name].Current, collections[name].Plan)) {
-          return true;
-        }
-        return result;
-      };
-      %> <% _.each(collections, function(collection, name) { %> <% if (name.substring(0,1) !== '_') { %> <div class="sectionShard" id="<%=name%>"> <% collectionName = name%> <% if (first === 0) { %> <div class="sectionHeader pure-g" style="margin-top: -20px;"> <% first++; %> <% } else { %> <div class="sectionHeader pure-g"> <% } %> <div class="pure-u-22-24">
-              <div class="title" style="position: relative; top: -4px;"> <%= name %> </div>
-            </div>
-            <div class="pure-u-2-24 shardSyncIcons"> <% if (visible === name) { %> <i style="margin-left: 10px; color: #fff;" class="fa fa-arrow-down"></i> <% } else { %> <i style="margin-left: 10px; color: #fff;" class="fa fa-arrow-right"></i> <% } %> <% if (collectionInSync(name)) { %> <i style="margin-left: 10px;" class="fa fa-check-circle"></i> <% } else { %> <i style="margin-left: 10px;" class="fa fa-times-circle"></i> <% } %> </div>
-          </div> <% if (visible === name) { %> <div class="sectionShardContent"> <% } else { %> <div class="sectionShardContent" style="display: none"> <% } %> <div class="pure-g pure-table pure-table-header pure-title" style="clear: both">
-            <div class="pure-table-row">
-              <div class="<%= genClass1 %> left">Shard</div>
-              <div class="<%= genClass1 %> left">Leader</div>
-              <div class="<%= genClass2 %> left">Followers</div>
-              <div class="<%= genClass1 %> right">Sync</div>
-            </div>
-          </div> <% var counter = 0; var shardClass; %> <% _.each(collection.Plan, function(shard, name) { %> <div class="pure-g pure-table pure-table-body"> <% if (shard.progress) { %> <%   shardClass = 'disabled';%> <% } %> <div id="<%=collectionName%>-<%=name%>" class="pure-table-row noHover <%= shardClass %>" collection="<%= collectionName %>" shard="<%= name %>" leader="<%= shard.leader%>"> <% if (shard.leader.substring(0,1) === '_') { %> <%   shard.leader = shard.leader.slice(1) %> <% } %> <div class="<%= genClass1 %> left"><%= name %></div>
-                <div class="shardLeader <%= genClass1 %> positive left"><span><%= shard.leader %></span></div> <% var found = null;  %> <% _.each(shard.followers, function(db) {  %> <% if (db === shard.leader) { %> <% found = true; %> <% } %> <% }); %> <% if (found) { %> <div class="<%= genClass2 %> mid"><i class="fa fa-circle-o-notch fa-spin"></i></div> <% } else { %> <% if (shard.followers.length === 0) { %> <div class="<%= genClass2 %> left"> no followers </div> <% } else { %> <% var string = ''; %> <% var counter2 = 0; %> <% var shardCssClass = 'inSync'; %> <% var shardsNotInSync = 0; %> <% _.each(shard.followers, function(db) {  %> <% if (collections[collectionName].Current[name].followers.indexOf(db) > -1) { %> <% shardCssClass = 'inSync'; %> <% } else { %> <% shardCssClass = 'notInSync'; %> <% shardsNotInSync++; %> <% } %> <% if (shard.followers.length === 1) { %> <% string += '<span class="' + shardCssClass + '">' + db + '</span> '; %> <% } else { %> <% if (counter2 === 0) { %> <% string += '<span class="' + shardCssClass + '">' + db + '</span>'; counter2++; %> <% } else { %> <% string += ", " + '<span class="' + shardCssClass + '">' + db + '</span>'; %> <% } %> <% } %> <% });  %> <div class="shardFollowers <%= genClass2 %> left"><%= string %></div> <% } %> <% if (collectionInSync(collectionName)) { %> <div class="<%= genClass1 %> left progressWrapper"><i class="fa fa-check-circle"></i></div> <% } else { %> <% if (shardsNotInSync > 0) { %> <div class="<%= genClass1 %> left progressWrapper"><span class="shardProgress"><i class="fa fa-circle-o-notch fa-spin fa-fw"></i></span></div> <% } else { %> <div class="<%= genClass1 %> left progressWrapper"><i class="fa fa-check-circle"></i></div> <% } %> <% } %> <% } %> </div>
-            </div> <% counter++; %> <% }); %> </div>
-
-        </div> <% } %> <% }); %> <div style="width: 100%; height: 70px;"> <% if (frontendConfig.db === '_system') { %> <button id="rebalanceShards" style="margin-top: 20px; margin-bottom: 20px;  margin-right: 10px;" class="button-success pull-right">Rebalance Shards</button> <% } %> </div>
-  </div></script><script id="spotlightView.ejs" type="text/template"><div class="spotlightWrapper">
-    <div id="spotlight">
-      <input class="typeahead" type="text" placeholder="Search... ">
-    </div>
-  </div></script><script id="statisticBarView.ejs" type="text/template"><div class="navlogo display-none">
-    <a href="#dashboard" style="padding-left: 15px;">
-      <img class="svg stat_cpu"
-        src="img/cpu.svg"
-      />
-      <img class="svg stat_ram"
-        src="img/ram.svg"
-        style="background-color: #FAFF92; margin-top: 9px; margin-left: 4px; margin-right: 2px;"
-      />
-      <img class="svg stat_req"
-        src="img/requests.svg"
-        style="background-color: #8aa051; margin-top: 9px;"
-      />
-    </a>
-  </div></script><script id="storeDetailView.ejs" type="text/template"><div class="application-detail-view">
-
-    <div class="headerBar" style="width: 100%">
-      <ul class="subMenuEntries subViewNavbar pull-left">
-      </ul>
-    </div>
-
-    <section class="info" id="information" style="width: 100%;">
-      <div class="pure-g">
-
-        <div class="pure-u-1 pure-u-sm-4-4 pure-u-md-3-4 foxx-left">
-          <div class="foxx-icon-container pull-left">
-            <img src="<%= image %>" alt="Icon for Service" class="icon" />
-          </div>
-          <div class="pull-left" style="margin-left: 15px">
-            <h3> <%= app.attributes.name %> </h3>
-            <p class="description"><%= app.attributes.description %></p>
-          </div>
-           <div class="categoryBar">
-             <h4>Readme</h4>
-           </div>
-          <div id="readme" class="readme">
-          </div>
-        </div>
-
-        <div class="pure-u-1 pure-u-sm-4-4 pure-u-md-1-4 foxx-right">
-          <div class="foxx-label-container">
-            <p>
-              <span>Author: </span><span><%= app.attributes.author %></span>
-            </p>
-            <p>
-              <span>Version: </span><span class="version"><%= app.attributes.latestVersion %></span>
-            </p>
-            <p>
-              <span>GitHub: </span><span><a href="https://www.github.com/<%= app.attributes.location %>"><%= app.attributes.location %></a></span>
-            </p>
-            <p> <% if (app.attributes.license) { %> <span>License: </span><span><%= app.attributes.license %></span> <% } %> </p>
-            <p>
-              <span>Categories: </span><span><%= app.attributes.categories %></span>
-            </p>
-            <p>
-              <span></span>
-            </p>
-          </div>
-          <div class="header_right">
-            <input id="installService" type="button" class="button-success" value="Install Service" />
-          </div>
-        </div>
-
-      </div>
-    </section>
-
-  </div></script><script id="subNavigationView.ejs" type="text/template"><ul class="subMenuEntries top">
-    <li class="subMenuEntry pull-left">
-      <div class="breadcrumb"></div>
-    </li>
-    <li id="healthStatus" class="infoEntry subMenuEntry pull-right positive">
-      <a class="info health-info">HEALTH: </a>
-      <a class="state health-state">GOOD</a>
-      <a class="icon health-icon">
-        <i class="fa fa-check-circle"></i>
-      </a>
-    </li>
-    <li id="dbStatus" class="infoEntry subMenuEntry pull-right positive">
-      <a class="info">DB:</a>
-      <a class="state"><span><%= currentDB.name %></span></a>
-      <a class="icon db-icon default-icon">
-        <i class="fa fa-refresh"></i>      
-      </a>
-    </li>
-    <li id="userBar" class="infoEntry subMenuEntry pull-right" style="margin-right: 10px;">
-    </li>
-  </ul>
-
-  <ul class="subMenuEntries bottom">
-  </ul></script><script id="supportView.ejs" type="text/template"><div class="supportView">
-    <ul class="subMenuEntries subViewNavbar">
-      <li id="documentation-support" class="subMenuEntry active"><a>Documentation</a></li>
-      <li id="community-support" class="subMenuEntry"><a>Support</a></li>
-      <li id="swagger-support" class="subMenuEntry "><a>Rest API</a></li>
-    </ul>
- 
-    <div class="innerContent" id="supportContent">
-
-      <div id="community" style="display: none">
-        <div class="pure-g" style="width: 100%;">
-
-          <div class="pure-u-1-1">
-            <h3 style="font-weight: 100;">Feeling stuck? Not for long…</h3>
-          </div>
-
-          <div class="pure-u-1-1" style="margin-bottom: 20px;">
-            <h4>Paying Customers</h4>
-            If you are a Customer, please <a href="https://www.arangodb.com/supportlogin" target="_blank">log-in</a> to our Support Portal to request help.
-          </div>
-
-          <div class="pure-u-1-1" style="margin-bottom: 20px;">
-            <h4>Community Support</h4>
-            Join our experienced and growing community to get help, challenge ideas or discuss new features!</br></br>
-            </br>
-          </div>
-
-          <div class="pure-u-1-1 pure-u-sm-1-1 pure-u-md-1-3 center">
-            Place for stars and reporting issues</br></br>
-            <a href="https://github.com/arangodb/arangodb" target="_blank"><img style="width: 60%;" src="img/comm_github.png"/></a>
-          </div>
-
-          <div class="pure-u-1-1 pure-u-sm-1-1 pure-u-md-1-3 center">
-            Ask questions and get answers</br></br>
-            <a href="https://stackoverflow.com/questions/tagged/arangodb" target="_blank"><img style="width: 70%;" src="img/comm_stack.png"/></a>
-          </div>
-
-          <div class="pure-u-1-1 pure-u-sm-1-1 pure-u-md-1-3 center">
-            Join a lively conversation about ArangoDB</br></br>
-            <a href="https://slack.arangodb.com/" target="_blank"><img style="width: 50%; margin-top: 5px;" src="img/comm_slack.png"/></a>
-          </div>
-
-          <div class="pure-u-1-1 pure-u-sm-1-1 pure-u-md-1-1 center" style="margin-top: 30px">
-            Challenge ideas and discuss upgrades</br></br>
-            <a href="https://groups.google.com/forum/#!forum/arangodb" target="_blank"><img src="img/comm_google.png"/></a></br></br>
-          </div>
-
-          <div class="pure-u-1-1" style="margin-top: 0px">
-            <h4>Want to shorten your development cycle or securing your production system?</h4>
-            Benefit from the deep understanding and decades of experience our core team has build up. Discuss architectures, data modeling, query optimization or anything you like. Get in contact for our individual development support, trainings or subscriptions.</br></br>
-            <a href="https://www.arangodb.com/contact/" target="_blank">Contact us</a> to get detailed infos for enterprises and special offers for startups.
-          </div>
-
-        </div>
-
-      </div>
-
-      <div id="swagger" style="display: none; height: 100%;">
-      </div>
-
-      <div id="documentation">
-
-        <div class="pure-g" style="width: 100%;">
-
-          <div class="pure-u-1-1" style="margin-bottom: 30px">
-            <h4>Find manuals for ArangoDB, AQL, Foxx and many other useful resources</h4>
-          </div>
-
-          <div class="pure-u-1-1 pure-u-sm-1-2 pure-u-md-1-4">
-            <div class="title">
-              Manual
-            </div>
-            <ul class="menu">
-              <li><a target="_blank" href="https://docs.arangodb.com/<%=parsedVersion%>/Manual/GettingStarted/">Getting started</a></li>
-              <li><a target="_blank" href="https://docs.arangodb.com/<%=parsedVersion%>/Manual/DataModeling/">Data models &amp; modeling</a></li>
-              <li><a target="_blank" href="https://docs.arangodb.com/<%=parsedVersion%>/Manual/Administration/">Administration</a></li>
-              <li><a target="_blank" href="https://docs.arangodb.com/<%=parsedVersion%>/Manual/Scaling/index.html">Scaling</a></li>
-              <li><a target="_blank" href="https://docs.arangodb.com/<%=parsedVersion%>/Manual/Graphs/index.html">Graphs</a></li>
-              <li><a target="_blank" href="https://docs.arangodb.com/<%=parsedVersion%>/Manual/index.html">Go to Manual startpage</a></li>
-            </ul>
-          </div>
-
-          <div class="pure-u-1-1 pure-u-sm-1-2 pure-u-md-1-4">
-            <div class="title">
-              AQL Query Language
-            </div>
-            <ul class="menu">
-              <li><a target="_blank" href="https://docs.arangodb.com/<%=parsedVersion%>/AQL/Fundamentals/index.html">Fundamentals</a></li>
-              <li><a target="_blank" href="https://docs.arangodb.com/<%=parsedVersion%>/AQL/DataQueries.html">Data Queries</a></li>
-              <li><a target="_blank" href="https://docs.arangodb.com/<%=parsedVersion%>/AQL/Functions/index.html">Functions</a></li>
-              <li><a target="_blank" href="https://docs.arangodb.com/<%=parsedVersion%>/AQL/Examples/index.html">Usual Query Patterns</a></li>
-              <li><a target="_blank" href="https://docs.arangodb.com/<%=parsedVersion%>/AQL/index.html">Go to AQL startpage</a></li>
-            </ul>
-          </div>
-
-          <div class="pure-u-1-1 pure-u-sm-1-2 pure-u-md-1-4">
-            <div class="title">
-              Foxx Framework
-            </div>
-            <ul class="menu">
-              <li><a target="_blank" href="https://docs.arangodb.com/<%=parsedVersion%>/Manual/Foxx/index.html">What is Foxx?</a></li>
-              <li><a target="_blank" href="https://docs.arangodb.com/<%=parsedVersion%>/Manual/Foxx/Guides/index.html">Guides</a></li>
-              <li><a target="_blank" href="https://docs.arangodb.com/<%=parsedVersion%>/Manual/Foxx/Reference/index.html">Reference</a></li>
-              <li><a target="_blank" href="https://docs.arangodb.com/<%=parsedVersion%>/Manual/Foxx/Deployment.html">Deployment</a></li>
-              <li><a target="_blank" href="https://docs.arangodb.com/<%=parsedVersion%>/Manual/Foxx/GettingStarted.html">Writing Your First Microservice</a></li>
-              <li><a target="_blank" href="https://docs.arangodb.com/<%=parsedVersion%>/Manual/Foxx/index.html">Go to Foxx startpage</a></li>
-            </ul>
-          </div>
-
-          <div class="pure-u-1-1 pure-u-sm-1-2 pure-u-md-1-4">
-            <div class="title">
-              Official Drivers &amp; Integrations
-            </div>
-            <ul class="menu">
-              <li><a target="_blank" href="https://docs.arangodb.com/<%=parsedVersion%>/Drivers/Java/index.html">ArangoDB Java Driver</a></li>
-              <li><a target="_blank" href="https://docs.arangodb.com/<%=parsedVersion%>/Drivers/JS/index.html">ArangoJS - Javascript Driver</a></li>
-              <li><a target="_blank" href="https://docs.arangodb.com/<%=parsedVersion%>/Drivers/PHP/index.html">ArangoDB-PHP</a></li>
-              <li><a target="_blank" href="https://docs.arangodb.com/<%=parsedVersion%>/Drivers/GO/index.html">ArangoDB Go Driver</a></li>
-              <li><a target="_blank" href="https://docs.arangodb.com/<%=parsedVersion%>/Drivers/SpringData/index.html">ArangoDB Spring Data</a></li>
-              <li><a target="_blank" href="https://docs.arangodb.com/<%=parsedVersion%>/Drivers/SparkConnector/index.html">ArangoDB Spark Connector</a></li>
-              <li><a target="_blank" href="https://docs.arangodb.com/<%=parsedVersion%>/Drivers/index.html">Go to Drivers &amp; Integrations startpage</a></li>
-            </ul>
-          </div>
-
-        </div>
-      </div>
-     </div>
-
-   </div></script><script id="tableView.ejs" type="text/template"> <%
-var escaped = function (value) {
-  return value.replace(/&/g, "&amp;").replace(/</g, "&lt;").replace(/>/g, "&gt;")
-  .replace(/"/g, "&quot;").replace(/'/g, "&#39;");
-};
-var cutByResolution = function (str) {
-  if (str.length > 256) {
-    return escaped(str.substr(0, 256)) + '...';
-  }
-  return escaped(str);
-};
-%> <div class="pure-g pure-table pure-table-header pure-title no-padding">
-  <div class="pure-table-row">
-    <div class="pure-u-19-24">
-      <div class="title">Content</div>
-    </div>
-    <div class="pure-u-3-24">
-      <div class="">_key</div>
-    </div>
-    <div class="pure-u-2-24">
-      <div class="actions">
-        <a id="addDocumentButton" class="pull-right addButton"><span title="Add a document"><i class="fa fa-plus-circle"></i></span></a>
-      </div>
-    </div>
-  </div>
-</div>
-
-<div class="pure-g pure-table pure-table-body no-padding"> <% if (docs.length === 0) { %> <div class="pure-table-row pure-u-1-1">
-      <span class="dataTables_empty">No documents</span>
-    </div> <%
-  }
-  var odd = true;
-  docs.forEach(function(d) {
-    var tempObj = {};
-    $.each(d.attributes.content, function(k, v) {
-      if (! (k === '_id' || k === '_rev' || k === '_key')) {
-        tempObj[k] = v;
-      }
-    });
-    var tmpObj = JSON.stringify(tempObj); %> <div class="pure-table-row <%=odd?'odd':'even'%>" id="row_<%=d.attributes.key %>">
-
-    <div class="pure-u-19-24">
-      <div class="padding-right">
-        <pre class="prettify" title="<%=escaped(tmpObj)%>"><%= cutByResolution(tmpObj) %></pre>
-      </div>
-    </div>
-    <div class="pure-u-3-24">
-      <div class="key"><%= d.attributes.key %></div>
-    </div>
-    <div class="pure-u-2-24">
-      <div class="actions">
-        <a class="deleteButton">
-        <span data-original-title="Delete document" title="Delete document"><i class="fa fa-minus-circle"></i></i></span></a>
-      </div>
-    </div>
-
-  </div> <% 
-    odd = !odd;
-    });
-  %> </div></script><script id="userBarView.ejs" type="text/template"><a class="info default-icon">User: 
-    <span class="toggle"> <%=_.escape(username)%> </span>
-    <i id="userLogoutIcon" class="fa fa-power-off" aria-hidden="true"></i>
-  </a>
-
-  <ul id="userInfo" class="subBarDropdown">
-    <li class="dropdown-header">
-      <div style="height: 1px; background: rgb(119, 203, 153)"></div>
-      <img class="user-img" src="<%=img%>"/>
-        <p><% if (name) {%><%=_.escape(username)%><small> <%=_.escape(name)%> </small> <% } else {%> <%=_.escape(username)%> <% } %> </p>
-    </li>
-    <li class="dropdown-footer">
-      <button id="userLogout" class="button-primary btn-small pull-right">Logout</button>
-    </li>
-  </ul>
-
-<!--
-<ul class="navlist" id="userBarUl">
-
-  <li class="dropdown user-menu userImg">
-    <a href="#" class="tab userImg" id="user" >
-      <img class="user-menu-img" src="<%=img%>" id="userimage" /> <b class="caret"></b>
-    </a>
-    <ul class="user-dropdown-menu" id="user_dropdown">
-      <li class="dropdown-header" style="text-transform: none"> <%
-        if (name) {%> <%=_.escape(name)%> (<%=_.escape(username)%>) <% } else {%> <%=_.escape(username)%> <% } %> <li class="dropdown-item">
-        <a id="userProfile" class="tab" href="#user">User Profile</a>
-      </li>
-      <li class="dropdown-item">
-        <a id="userLogout" class="tab">Logout</a>
-      </li>
-    </ul>
-  </li>
-
-</ul>
-
---></script><script id="userManagementView.ejs" type="text/template"><div class="headerBar">
-    <div class="search-field">
-      <input type="text" value="<%=searchString%>" id="userManagementSearchInput" class="search-input" placeholder="Search..."/>
-      <!-- <img id="userManagementSearchSubmit" class="search-submit-icon"> -->
-      <i id="userManagementSearchSubmit" class="fa fa-search"></i>
-    </div>
-    <div class="headerButtonBar">
-      <ul class="headerButtonList">
-        <li class="enabled">
-        <a id="userManagementToggle" class="headerButton">
-          <span class="icon_arangodb_settings2" title="Settings"></span>
-        </a>
-        </li>
-      </ul>
-    </div>
-  </div>
-
-
-<div id="userManagementDropdown2" class="headerDropdown">
-
-  <div id="userManagementDropdown" class="dropdownInner">
-    <ul>
-      <li class="nav-header">Sorting</li>
-
-      <!--<li><a href="#">
-        <label class="checkbox checkboxLabel">
-          <input class="css-checkbox" type="checkbox" id="sortName">
-          <label class="css-label css-label-round"></label>Sort by username
-        </label>
-      </a></li>
-
-      <li><a href="#">
-        <label class="checkbox checkboxLabel">
-          <input class="css-checkbox" type="checkbox" id="sortType">
-          <label class="css-label css-label-round"></label>Sort by status
-        </label>
-      </a></li>-->
-
-      <li><a href="#">
-        <label class="checkbox checkboxLabel">
-          <input class="css-checkbox" type="checkbox" id="userSortDesc">
-          <i class="fa"></i>
-          Sort descending
-        </label>
-      </a></li>
-    </ul>
-  </div>
-
-</div>
-
-
-  <div class="contentDiv" id="arangoCollectionsContainer">
-    <div id="userManagementThumbnailsIn" class="tileList pure-u">
-      <div class="tile pure-u-1-1 pure-u-sm-1-2 pure-u-md-1-3 pure-u-lg-1-4 pure-u-xl-1-6">
-        <div class="fullBorderBox">
-          <a id="createUser" class="add">
-            <span id="newUser" class="pull-left add-Icon"><i class="fa fa-plus-circle"></i></span>
-            Add User
-          </a>
-        </div>
-      </div> <% collection.forEach(function(user) {
-              var username = user.get("user"),
-                extra = user.get("extra"),
-                name = extra.name,
-                img = extra.img,
-                active = user.get("active"),
-                avatar = '<img src="';
-
-              if (! img) {
-                avatar = '<i id="' + _.escape(username) + '" class="collection-type-icon fa fa-user"></i>';
-              } else {
-                avatar += 'https://s.gravatar.com/avatar/';
-                avatar += img;
-                avatar += '?s=50';
-                avatar += '" height="50" width="50" alt="" class="icon" id="';
-                avatar += _.escape(username);
-                avatar += '" />';
-              }
-              if (! name) {
-                name = " ";
-              }
-              if (username.substring(0, 6) === ':role:') {
-                avatar = '<i id="' + _.escape(username) + '" class="collection-type-icon fa fa-group"></i>';
-              }
-      %> <div class="tile pure-u-1-1 pure-u-sm-1-2 pure-u-md-1-3 pure-u-lg-1-4 pure-u-xl-1-6">
-        <div class="paddingBox">
-          <div class="borderBox"></div>
-          <div class="iconSet">
-            <!-- <span class="icon_arangodb_settings2 editUser" id="<%=_.escape(username) %>_edit-user" alt="Edit user" title="Edit user"></span> -->
-          </div> <%=avatar %> <div class="tileBadge">
-            <span> <%if (active) {%> <div class="corneredBadge loaded">
-                active
-              </div> <%} else {%> <div class="corneredBadge unloaded">
-                inactive
-              </div> <%}%> </span>
-          </div>
-
-          <h5 class="collectionName"><%=_.escape(username) %> <% if (name !== ' ') { %>(<%=_.escape(name) %>)<%}%></h5>
-        </div>
-      </div> <%});%> </div>
-  </div></script><script id="userPermissionView.ejs" type="text/template"> <% var genClass = "pure-u-1-5"; %> <% var genClass2 = "pure-u-1-5"; %> <div id="userPermissionView" class="innerContent">
-    <div class="pure-g pure-table pure-table-header pure-title" style="clear: both">
-      <div class="pure-table-row">
-        <div class="<%= genClass %> left">Database</div>
-        <div class="<%= genClass %> mid">Administrate <i class="fa fa-info-circle tippy" title="Allows creating/dropping of collections and setting user permissions in the database."></i></div>
-        <div class="<%= genClass %> mid">Access <i class="fa fa-info-circle tippy" title="Allows access to the database. User cannot create or drop collections."></i></div>
-        <div class="<%= genClass %> mid">No access <i class="fa fa-info-circle tippy" title="User has no access to the database."></i></div>
-        <div class="<%= genClass %> mid">Use default <i class="fa fa-info-circle tippy" title="Access level is unspecified. Database default (*) will be used."></i></div>
-      </div>
-    </div>
-
-    <div class="pure-g pure-table pure-table-body"> <% _.each(permissions, function(content, db) { %> <% var extraClass = ''; %> <% if (db.charAt(0) === '*') { %> <% extraClass = 'noAction'; %> <% } %> <div class="pure-table-row db-row noHover <%= extraClass %>" id="<%= db %>-db">
-          <div class="<%= genClass2 %> left db-label"> <% if (db.charAt(0) !== '*') { %> <i class="fa fa-caret-right" style="width: 10px;"></i>
-              <i class="fa fa-caret-down" style="display: none; width: 10px;"></i> <% } %> <% if (db.charAt(0) === '*') { %> <b style="margin-right: 5px;">*</b> <i class="fa fa-info-circle tippy" title="Default access level for databases, if authentication level is not specified."></i> <% } else { %> <%= db %> <% } %> </div> <% var permissionsDB = content.permission; %> <% if (permissionsDB === 'rw') { %> <div class="<%= genClass2 %> mid">
-              <input class="dbCheckbox readWrite" type="radio" name="<%= db %>" permission="rw" checked>
-            </div>
-            <div class="<%= genClass2 %> mid">
-              <input class="dbCheckbox readOnly" type="radio" name="<%= db %>" permission="ro">
-            </div>
-            <div class="<%= genClass2 %> mid">
-              <input class="dbCheckbox noAccess" type="radio" name="<%= db %>" permission="none">
-            </div> <% if (db.charAt(0) !== '*') { %> <div class="<%= genClass2 %> mid">
-                <input class="dbCheckbox useDefault" type="radio" name="<%= db %>" permission="undefined">
-              </div> <% } else { %> <div class="<%= genClass2 %> mid"></div> <% } %> <% } else if (permissionsDB === 'ro') { %> <div class="<%= genClass2 %> mid">
-              <input class="dbCheckbox readWrite" type="radio" name="<%= db %>" permission="<%= db %>">
-            </div>
-            <div class="<%= genClass2 %> mid">
-              <input class="dbCheckbox readOnly" type="radio" name="<%= db %>" permission="<%= db %>" checked>
-            </div>
-            <div class="<%= genClass2 %> mid">
-              <input class="dbCheckbox noAccess" type="radio" name="<%= db %>" permission="none">
-            </div> <% if (db.charAt(0) !== '*') { %> <div class="<%= genClass2 %> mid">
-                <input class="dbCheckbox useDefault" type="radio" name="<%= db %>" permission="undefined">
-              </div> <% } else { %> <div class="<%= genClass2 %> mid"></div> <% } %> <% } else if (permissionsDB === 'none') { %> <div class="<%= genClass2 %> mid">
-              <input class="dbCheckbox readWrite" type="radio" name="<%= db %>" permission="<%= db %>">
-            </div>
-            <div class="<%= genClass2 %> mid">
-              <input class="dbCheckbox readOnly" type="radio" name="<%= db %>" permission="<%= db %>">
-            </div>
-            <div class="<%= genClass2 %> mid">
-              <input class="dbCheckbox noAccess" type="radio" name="<%= db %>" permission="none" checked>
-            </div> <% if (db.charAt(0) !== '*') { %> <div class="<%= genClass2 %> mid">
-                <input class="dbCheckbox useDefault" type="radio" name="<%= db %>" permission="undefined">
-              </div> <% } else { %> <div class="<%= genClass2 %> mid"></div> <% } %> <% } else { %> <div class="<%= genClass2 %> mid">
-              <input class="dbCheckbox readWrite" type="radio" name="<%= db %>" permission="<%= db %>">
-            </div>
-            <div class="<%= genClass2 %> mid">
-              <input class="dbCheckbox readOnly" type="radio" name="<%= db %>" permission="<%= db %>">
-            </div>
-            <div class="<%= genClass2 %> mid">
-              <input class="dbCheckbox noAccess" type="radio" name="<%= db %>" permission="none">
-            </div> <% if (db.charAt(0) !== '*') { %> <div class="<%= genClass2 %> mid">
-                <input class="dbCheckbox useDefault" type="radio" name="<%= db %>" permission="undefined" checked>
-              </div> <% } else { %> <div class="<%= genClass2 %> mid"></div> <% } %> <% } %> <div class="collection-row pure-table-row noHover inner <%= extraClass %>" style="display: none">
-            <div class="<%= genClass %> left inner collection-label collection-label-first"><span class="collLabel">Collections<span></div>
-            <div class="<%= genClass %> mid inner collection-label">Read/Write</div>
-            <div class="<%= genClass %> mid inner collection-label">Read only</div>
-            <div class="<%= genClass %> mid inner collection-label collection-label-last">No access</div>
-            <div class="<%= genClass %> mid inner collection-label collection-label-last">Use default</div> <% _.each(content.collections, function(permissionCollection, collectionName) { %> <% if (db.charAt(0) !== '*') { %> <% if (collectionName.charAt(0) !== '_') { %> <% if (collectionName !== '*') { %> <div class="pure-table-row noHover" id="<%=collectionName%>-collection"> <% } else { %> <div class="pure-table-row noHover" id="___-collection"> <% } %> <% if (collectionName === '*') { %> <div class="<%= genClass %> left inner"><span class="collName"><b style="margin-right: 7px"> <%= collectionName %></b></span><i class="fa fa-info-circle tippy" title="Default access level for collections in <%=db%>, if authentication level is not specified."></i></div> <% } else { %> <div class="<%= genClass %> left inner"><span class="collName"><%= collectionName %></span></div> <% } %> <% if (permissionCollection === 'rw') { %> <div class="<%= genClass %> mid inner">
-                        <input class="collCheckbox readWrite" type="radio" db="<%= db %>" name="<%=db%>-<%=collectionName%>" collection="<%= collectionName %>" permission="<%= collectionName %>" checked>
-                      </div>
-                      <div class="<%= genClass %> mid inner">
-                        <input class="collCheckbox readOnly" type="radio" db="<%= db %>" name="<%=db%>-<%=collectionName%>" collection="<%= collectionName %>" permission="<%= collectionName %>">
-                      </div>
-                      <div class="<%= genClass %> mid inner">
-                        <input class="collCheckbox noAccess" type="radio" db="<%= db %>" name="<%=db%>-<%=collectionName%>" collection="<%= collectionName %>" permission="<%= collectionName %>">
-                      </div> <% if (collectionName.charAt(0) !== '*') { %> <div class="<%= genClass %> mid inner">
-                          <input class="collCheckbox useDefault" type="radio" db="<%= db %>" name="<%=db%>-<%=collectionName%>" collection="<%= collectionName %>" permission="<%= collectionName %>">
-                        </div> <% } else { %> <div class="<%= genClass %> mid inner"></div> <% } %> <% } else if (permissionCollection === 'ro') { %> <div class="<%= genClass %> mid inner">
-                        <input class="collCheckbox readWrite" type="radio" db="<%= db %>" name="<%=db%>-<%=collectionName%>" collection="<%= collectionName %>" permission="<%= collectionName %>">
-                      </div>
-                      <div class="<%= genClass %> mid inner">
-                        <input class="collCheckbox readOnly" type="radio" db="<%= db %>" name="<%=db%>-<%=collectionName%>" collection="<%= collectionName %>" permission="<%= collectionName %>" checked>
-                      </div>
-                      <div class="<%= genClass %> mid inner">
-                        <input class="collCheckbox noAccess" type="radio" db="<%= db %>" name="<%=db%>-<%=collectionName%>" collection="<%= collectionName %>" permission="<%= collectionName %>">
-                      </div> <% if (collectionName.charAt(0) !== '*') { %> <div class="<%= genClass %> mid inner">
-                          <input class="collCheckbox useDefault" type="radio" db="<%= db %>" name="<%=db%>-<%=collectionName%>" collection="<%= collectionName %>" permission="<%= collectionName %>">
-                        </div> <% } else { %> <div class="<%= genClass %> mid inner"></div> <% } %> <% } else if (permissionCollection === 'none') { %> <div class="<%= genClass %> mid inner">
-                        <input class="collCheckbox readWrite" type="radio" db="<%= db %>" name="<%=db%>-<%=collectionName%>" collection="<%= collectionName %>" permission="<%= collectionName %>">
-                      </div>
-                      <div class="<%= genClass %> mid inner">
-                        <input class="collCheckbox readOnly" type="radio" db="<%= db %>" name="<%=db%>-<%=collectionName%>" collection="<%= collectionName %>" permission="<%= collectionName %>">
-                      </div>
-                      <div class="<%= genClass %> mid inner">
-                        <input class="collCheckbox noAccess" type="radio" db="<%= db %>" name="<%=db%>-<%=collectionName%>" collection="<%= collectionName %>" permission="<%= collectionName %>" checked>
-                      </div> <% if (collectionName.charAt(0) !== '*') { %> <div class="<%= genClass %> mid inner">
-                          <input class="collCheckbox useDefault" type="radio" db="<%= db %>" name="<%=db%>-<%=collectionName%>" collection="<%= collectionName %>" permission="<%= collectionName %>">
-                        </div> <% } else { %> <div class="<%= genClass %> mid inner"></div> <% } %> <% } else { %> <div class="<%= genClass %> mid inner">
-                        <input class="collCheckbox readWrite" type="radio" db="<%= db %>" name="<%=db%>-<%=collectionName%>" collection="<%= collectionName %>" permission="<%= collectionName %>">
-                      </div>
-                      <div class="<%= genClass %> mid inner">
-                        <input class="collCheckbox readOnly" type="radio" db="<%= db %>" name="<%=db%>-<%=collectionName%>" collection="<%= collectionName %>" permission="<%= collectionName %>">
-                      </div>
-                      <div class="<%= genClass %> mid inner">
-                        <input class="collCheckbox noAccess" type="radio" db="<%= db %>" name="<%=db%>-<%=collectionName%>" collection="<%= collectionName %>" permission="<%= collectionName %>">
-                      </div> <% if (collectionName.charAt(0) !== '*') { %> <div class="<%= genClass %> mid inner">
-                          <input class="collCheckbox useDefault" type="radio" db="<%= db %>" name="<%=db%>-<%=collectionName%>" collection="<%= collectionName %>" permission="<%= collectionName %>" checked>
-                        </div> <% } else { %> <div class="<%= genClass %> mid inner"></div> <% } %> <% } %> </div> <% } %> <% } %> <% }); %> </div>
-
-        </div> <% }); %> </div>
-
-  </div></script><script id="viewsView.ejs" type="text/template"><div class="headerBar">
-    <div class="search-field">
-      <input type="text" value="<%=searchString%>" id="viewsSearchInput" class="search-input" placeholder="Search..."/>
-      <i id="viewsSearchSubmit" class="fa fa-search"></i>
-    </div>
-    <div class="headerButtonBar">
-      <ul class="headerButtonList">
-        <li class="enabled">
-          <a id="viewsToggle" class="headerButton">
-            <span class="icon_arangodb_settings2" title="Settings"></span>
-          </a>
-        </li>
-      </ul>
-    </div>
-  </div>
-
-  <div id="viewsDropdown2" class="headerDropdown">
-    <div id="viewsDropdown" class="dropdownInner">
-      <ul>
-        <li class="nav-header">Sorting</li>
-        <li><a>
-          <label class="checkbox checkboxLabel">
-            <input class="css-checkbox" type="checkbox" id="viewsSortDesc">
-            <i class="fa"></i>
-            Sort descending
-          </label>
-        </a></li>
-      </ul>
-    </div>
-  </div>
-
-  <div class="contentDiv" id="">
-    <div id="viewsThumbnailsIn" class="tileList pure-u">
-      <div class="tile pure-u-1-1 pure-u-sm-1-2 pure-u-md-1-3 pure-u-lg-1-4 pure-u-xl-1-6">
-        <div class="fullBorderBox">
-          <a id="createView" class="add">
-            <span id="newView" class="pull-left add-Icon"><i class="fa fa-plus-circle"></i></span>
-            Add View
-          </a>
-        </div>
-      </div> <% views.forEach(function(view) {
-        var viewName = view.name;
-      %> <div class="tile tile-view pure-u-1-1 pure-u-sm-1-2 pure-u-md-1-3 pure-u-lg-1-4 pure-u-xl-1-6" id="<%=viewName %>">
-          <div class="paddingBox">
-            <div class="borderBox"></div>
-            <i class="collection-type-icon fa fa-clone"></i>
-            <div class="tileBadge"> <% if (view.type) { %> <span><div class="corneredBadge inProgress"><%=view.type%></div></span> <% } %> </div>
-            <h5 class="collectionName"><%=viewName%></h5>
-          </div>
-        </div> <%});%> </div>
-  </div></script><script id="viewView.ejs" type="text/template"><div class="innerContent">
-    <div id="viewDocumentation" class="infoBox" style="margin-top: 10px; margin-bottom: 30px;">
-      <h4>Info</h4>
-      <p>To learn how to configure Views, please read <a style="color: #5bc0de" href="https://docs.arangodb.com/3.4/Manual/Views/ArangoSearch/" target="_blank"><b>our documentation</b></a>.</p>
-    </div>
-    <div id="viewProcessing"class="infoBox" style="margin-top: 10px; margin-bottom: 30px; display: none">
-      <h4>Processing <i class="fa fa-spinner fa-spin"></i></h4>
-      <p>The view is currently in processing. No editing possible right now.</p>
-    </div>
-    <div id="propertiesEditor" class="document-editor" style="border-top: 1px solid rgba(140,138,137,.25)"></div>
-    <div class="bottomButtonBar">
-      <button id="savePropertiesButton" class="button-close pull-right" disabled>Save</button> <% if (!window.frontendConfig.isCluster) { %> <button id="renameViewButton" class="button-warning pull-right">Rename</button> <% } %> <button id="deleteViewButton" class="button-danger pull-right">Delete</button>
-      <span class="buttonBarInfo pull-right"></span>
-    </div>
-  </div></script><script id="warningList.ejs" type="text/template"> <% if (warnings.length > 0) { %> <div>
-      <ul> <% console.log(warnings); _.each(warnings, function(w) { console.log(w);%> <li><b><%=w.code%></b>: <%=w.message%></li> <% }); %> </ul>
-    </div> <% } %> </script></head><body><nav class="navbar" style="display: none"><div class="primary"><div class="navlogo"><a class="logo big" href="#"><img id="ArangoDBLogo" class="arangodbLogo" src="img/arangodb-edition-optimized.svg"></a><a class="logo small" href="#"><img class="arangodbLogo" src="img/arangodb_logo_small.png"></a><a class="version"><span id="currentVersion"></span></a></div><div class="statmenu" id="statisticBar"></div><div class="navmenu" id="navigationBar"></div></div></nav><div id="modalPlaceholder"></div><div class="bodyWrapper" style="display: none"><div class="centralRow"><div id="navbar2" class="navbarWrapper secondary"><div class="subnavmenu" id="subNavigationBar"></div></div><div class="resizecontainer contentWrapper"><div id="loadingScreen" class="loadingScreen" style="display: none"><i class="fa fa-circle-o-notch fa-spin fa-3x fa-fw margin-bottom"></i> <span class="sr-only">Loading...</span></div><div id="content" class="centralContent"></div><footer class="footer"><div id="footerBar"></div></footer></div></div></div><div id="progressPlaceholder" style="display:none"></div><div id="spotlightPlaceholder" style="display:none"></div><div id="graphSettingsContent" style="display: none"></div><div id="filterSelectDiv" style="display:none"></div><div id="offlinePlaceholder" style="display:none"><div class="offline-div"><div class="pure-u"><div class="pure-u-1-4"></div><div class="pure-u-1-2 offline-window"><div class="offline-header"><h3>You have been disconnected from the server</h3></div><div class="offline-body"><p>The connection to the server has been lost. The server may be under heavy load.</p><p>Trying to reconnect in <span id="offlineSeconds">10</span> seconds.</p><p class="animation_state"><span><button class="button-success">Reconnect now</button></span></p></div></div><div class="pure-u-1-4"></div></div></div></div><div class="arangoFrame" style=""><div class="outerDiv"><div class="innerDiv"></div></div></div><script src="libs.js?version=1557645135542"></script><script src="app.js?version=1557645135542"></script></body></html>
-=======
-<!DOCTYPE html><html lang="en" xmlns="http://www.w3.org/1999/html"><head><meta charset="utf-8"><title>ArangoDB Web Interface</title><meta name="description" content="ArangoDB Admin Web Interface"><meta name="author" content="Heiko Kernbach, Michael Hackstein"><meta name="viewport" content="width=device-width,initial-scale=1"><link href="css/style.css" rel="stylesheet"><link href="css/sass.css" rel="stylesheet"><link rel="shortcut icon" type="image/x-icon" href="favicon.ico"><script src="config.js"></script></head><body><nav class="navbar" style="display: none"><div class="primary"><div class="navlogo"><a class="logo big" href="#"><img id="ArangoDBLogo" class="arangodbLogo" src="img/arangodb-edition-optimized.svg"></a><a class="logo small" href="#"><img class="arangodbLogo" src="img/arangodb_logo_small.png"></a><a class="version"><span id="currentVersion"></span></a></div><div class="statmenu" id="statisticBar"></div><div class="navmenu" id="navigationBar"></div></div></nav><div id="modalPlaceholder"></div><div class="bodyWrapper" style="display: none"><div class="centralRow"><div id="navbar2" class="navbarWrapper secondary"><div class="subnavmenu" id="subNavigationBar"></div></div><div class="resizecontainer contentWrapper"><div id="loadingScreen" class="loadingScreen" style="display: none"><i class="fa fa-circle-o-notch fa-spin fa-3x fa-fw margin-bottom"></i> <span class="sr-only">Loading...</span></div><div id="content" class="centralContent"></div><footer class="footer"><div id="footerBar"></div></footer></div></div></div><div id="progressPlaceholder" style="display:none"></div><div id="spotlightPlaceholder" style="display:none"></div><div id="graphSettingsContent" style="display: none"></div><div id="filterSelectDiv" style="display:none"></div><div id="offlinePlaceholder" style="display:none"><div class="offline-div"><div class="pure-u"><div class="pure-u-1-4"></div><div class="pure-u-1-2 offline-window"><div class="offline-header"><h3>You have been disconnected from the server</h3></div><div class="offline-body"><p>The connection to the server has been lost. The server may be under heavy load.</p><p>Trying to reconnect in <span id="offlineSeconds">10</span> seconds.</p><p class="animation_state"><span><button class="button-success">Reconnect now</button></span></p></div></div><div class="pure-u-1-4"></div></div></div></div><div class="arangoFrame" style=""><div class="outerDiv"><div class="innerDiv"></div></div></div><script src="libs.js?version=1558016970433"></script><script src="app.js?version=1558016970433"></script><script src="templates.js?version=1558016970433"></script></body></html>
->>>>>>> f1dd0659
+<!DOCTYPE html><html lang="en" xmlns="http://www.w3.org/1999/html"><head><meta charset="utf-8"><title>ArangoDB Web Interface</title><meta name="description" content="ArangoDB Admin Web Interface"><meta name="author" content="Heiko Kernbach, Michael Hackstein"><meta name="viewport" content="width=device-width,initial-scale=1"><link href="css/style.css" rel="stylesheet"><link href="css/sass.css" rel="stylesheet"><link rel="shortcut icon" type="image/x-icon" href="favicon.ico"><script src="config.js"></script></head><body><nav class="navbar" style="display: none"><div class="primary"><div class="navlogo"><a class="logo big" href="#"><img id="ArangoDBLogo" class="arangodbLogo" src="img/arangodb-edition-optimized.svg"></a><a class="logo small" href="#"><img class="arangodbLogo" src="img/arangodb_logo_small.png"></a><a class="version"><span id="currentVersion"></span></a></div><div class="statmenu" id="statisticBar"></div><div class="navmenu" id="navigationBar"></div></div></nav><div id="modalPlaceholder"></div><div class="bodyWrapper" style="display: none"><div class="centralRow"><div id="navbar2" class="navbarWrapper secondary"><div class="subnavmenu" id="subNavigationBar"></div></div><div class="resizecontainer contentWrapper"><div id="loadingScreen" class="loadingScreen" style="display: none"><i class="fa fa-circle-o-notch fa-spin fa-3x fa-fw margin-bottom"></i> <span class="sr-only">Loading...</span></div><div id="content" class="centralContent"></div><footer class="footer"><div id="footerBar"></div></footer></div></div></div><div id="progressPlaceholder" style="display:none"></div><div id="spotlightPlaceholder" style="display:none"></div><div id="graphSettingsContent" style="display: none"></div><div id="filterSelectDiv" style="display:none"></div><div id="offlinePlaceholder" style="display:none"><div class="offline-div"><div class="pure-u"><div class="pure-u-1-4"></div><div class="pure-u-1-2 offline-window"><div class="offline-header"><h3>You have been disconnected from the server</h3></div><div class="offline-body"><p>The connection to the server has been lost. The server may be under heavy load.</p><p>Trying to reconnect in <span id="offlineSeconds">10</span> seconds.</p><p class="animation_state"><span><button class="button-success">Reconnect now</button></span></p></div></div><div class="pure-u-1-4"></div></div></div></div><div class="arangoFrame" style=""><div class="outerDiv"><div class="innerDiv"></div></div></div><script src="libs.js?version=1558016970433"></script><script src="app.js?version=1558016970433"></script><script src="templates.js?version=1558016970433"></script></body></html>