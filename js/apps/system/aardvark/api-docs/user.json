--- conflicted
+++ resolved
@@ -16,10 +16,6 @@
                             "code": "404"
                         }
                     ],
-<<<<<<< HEAD
-                    "parameters": [],
-                    "notes": "<br><br> Fetches data about the specified user. <br><br> The call will return a JSON document with at least the following attributes on success: <br><br> <em> *user</em>: The name of the user as a string. <em> *active</em>: An optional flag that specifies whether the user is active. <em> *extra</em>: An optional JSON object with arbitrary extra data about the user. <em> *changePassword</em>: An optional flag that specifies whether the user must   change the password or not. <br><br>",
-=======
                     "parameters": [
                         {
                             "dataType": "String",
@@ -30,7 +26,6 @@
                         }
                     ],
                     "notes": "<br><br> Fetches data about the specified user. <br><br> The call will return a JSON document with at least the following attributes on success: <br><br>  <ul class=\"swagger-list\"><li><em>user</em>: The name of the user as a string. <li><em>active</em>: An optional flag that specifies whether the user is active. <li><em>extra</em>: An optional JSON object with arbitrary extra data about the user. <li><em>changePassword</em>: An optional flag that specifies whether the user must change the password or not.",
->>>>>>> 1d468135
                     "summary": " Fetch User",
                     "httpMethod": "GET",
                     "examples": "",
@@ -53,11 +48,7 @@
                         }
                     ],
                     "parameters": [],
-<<<<<<< HEAD
-                    "notes": "<br><br> The following data need to be passed in a JSON representation in the body of the POST request: <br><br> <em> *user</em>: The name of the user as a string. This is mandatory <em> *passwd</em>: The user password as a string. If no password is specified,   the empty string will be used <em> *active</em>: An optional flag that specifies whether the user is active.   If not specified, this will default to true <em> *extra</em>: An optional JSON object with arbitrary extra data about the user <em> *changePassword</em>: An optional flag that specifies whethers the user must   change the password or not. If not specified, this will default to false <br><br> If set to true, the only operations allowed are PUT /_api/user or PATCH /_api/user. All other operations will result in a HTTP 403. If the user can be added by the server, the server will respond with HTTP 201. In case of success, the returned JSON object has the following properties: <br><br> <em> *error</em>: Boolean flag to indicate that an error occurred (false in this case) <em> *code</em>: The HTTP status code <br><br> If the JSON representation is malformed or mandatory data is missing from the request, the server will respond with HTTP 400. <br><br> The body of the response will contain a JSON object with additional error details. The object has the following attributes: <br><br> <em> *error</em>: Boolean flag to indicate that an error occurred (true in this case) <em> *code</em>: The HTTP status code <em> *errorNum</em>: The server error number <em> *errorMessage</em>: A descriptive error message <br><br>",
-=======
                     "notes": "<br><br> The following data need to be passed in a JSON representation in the body of the POST request: <br><br>  <ul class=\"swagger-list\"><li><em>user</em>: The name of the user as a string. This is mandatory <li><em>passwd</em>: The user password as a string. If no password is specified, the empty string will be used <li><em>active</em>: An optional flag that specifies whether the user is active. If not specified, this will default to true <li><em>extra</em>: An optional JSON object with arbitrary extra data about the user <li><em>changePassword</em>: An optional flag that specifies whethers the user must change the password or not. If not specified, this will default to false  </ul> If set to true, the only operations allowed are PUT /_api/user or PATCH /_api/user. All other operations will result in a HTTP 403. If the user can be added by the server, the server will respond with HTTP 201. In case of success, the returned JSON object has the following properties: <br><br>  <ul class=\"swagger-list\"><li><em>error</em>: Boolean flag to indicate that an error occurred (false in this case) <li><em>code</em>: The HTTP status code  </ul> If the JSON representation is malformed or mandatory data is missing from the request, the server will respond with HTTP 400. <br><br> The body of the response will contain a JSON object with additional error details. The object has the following attributes: <br><br>  <ul class=\"swagger-list\"><li><em>error</em>: Boolean flag to indicate that an error occurred (true in this case) <li><em>code</em>: The HTTP status code <li><em>errorNum</em>: The server error number <li><em>errorMessage</em>: A descriptive error message",
->>>>>>> 1d468135
                     "summary": " Create User",
                     "httpMethod": "POST",
                     "examples": "",
@@ -83,10 +74,6 @@
                             "code": "404"
                         }
                     ],
-<<<<<<< HEAD
-                    "parameters": [],
-                    "notes": "<br><br> Replaces the data of an existing user. The name of an existing user must be specified in user. <br><br> The following data can to be passed in a JSON representation in the body of the POST request: <br><br> <em> *passwd</em>: The user password as a string. Specifying a password is mandatory,   but the empty string is allowed for passwords <em> *active</em>: An optional flag that specifies whether the user is active.   If not specified, this will default to true <em> *extra</em>: An optional JSON object with arbitrary extra data about the user <em> *changePassword</em>: An optional flag that specifies whether the user must change   the password or not. If not specified, this will default to false <br><br> If the user can be replaced by the server, the server will respond with HTTP 200. <br><br> In case of success, the returned JSON object has the following properties: <br><br> <em> *error</em>: Boolean flag to indicate that an error occurred (false in this case) <em> *code</em>: The HTTP status code <br><br> If the JSON representation is malformed or mandatory data is missing from the request, the server will respond with HTTP 400. If the specified user does not exist, the server will respond with HTTP 404. <br><br> The body of the response will contain a JSON object with additional error details. The object has the following attributes: <br><br> <em> *error</em>: Boolean flag to indicate that an error occurred (true in this case) <em> *code</em>: The HTTP status code <em> *errorNum</em>: The server error number <em> *errorMessage</em>: A descriptive error message <br><br>",
-=======
                     "parameters": [
                         {
                             "dataType": "String",
@@ -97,7 +84,6 @@
                         }
                     ],
                     "notes": "<br><br> Replaces the data of an existing user. The name of an existing user must be specified in user. <br><br> The following data can to be passed in a JSON representation in the body of the POST request: <br><br>  <ul class=\"swagger-list\"><li><em>passwd</em>: The user password as a string. Specifying a password is mandatory, but the empty string is allowed for passwords <li><em>active</em>: An optional flag that specifies whether the user is active. If not specified, this will default to true <li><em>extra</em>: An optional JSON object with arbitrary extra data about the user <li><em>changePassword</em>: An optional flag that specifies whether the user must change the password or not. If not specified, this will default to false  </ul> If the user can be replaced by the server, the server will respond with HTTP 200. <br><br> In case of success, the returned JSON object has the following properties: <br><br>  <ul class=\"swagger-list\"><li><em>error</em>: Boolean flag to indicate that an error occurred (false in this case) <li><em>code</em>: The HTTP status code  </ul> If the JSON representation is malformed or mandatory data is missing from the request, the server will respond with HTTP 400. If the specified user does not exist, the server will respond with HTTP 404. <br><br> The body of the response will contain a JSON object with additional error details. The object has the following attributes: <br><br>  <ul class=\"swagger-list\"><li><em>error</em>: Boolean flag to indicate that an error occurred (true in this case) <li><em>code</em>: The HTTP status code <li><em>errorNum</em>: The server error number <li><em>errorMessage</em>: A descriptive error message",
->>>>>>> 1d468135
                     "summary": " Replace User",
                     "httpMethod": "PUT",
                     "examples": "",
@@ -123,10 +109,6 @@
                             "code": "404"
                         }
                     ],
-<<<<<<< HEAD
-                    "parameters": [],
-                    "notes": "<br><br> Partially updates the data of an existing user. The name of an existing user must be specified in user. <br><br> The following data can be passed in a JSON representation in the body of the POST request: <br><br> <em> *passwd</em>: The user password as a string. Specifying a password is optional.   If not specified, the previously existing value will not be modified. <em> *active</em>: An optional flag that specifies whether the user is active.   If not specified, the previously existing value will not be modified. <em> *extra</em>: An optional JSON object with arbitrary extra data about the user.   If not specified, the previously existing value will not be modified. <em> *changePassword</em>: An optional flag that specifies whether the user must change   the password or not. If not specified, the previously existing value will not be modified. <br><br> If the user can be updated by the server, the server will respond with HTTP 200. <br><br> In case of success, the returned JSON object has the following properties: <br><br> <em> *error</em>: Boolean flag to indicate that an error occurred (false in this case) <em> *code</em>: The HTTP status code <br><br> If the JSON representation is malformed or mandatory data is missing from the request, the server will respond with HTTP 400. If the specified user does not exist, the server will respond with HTTP 404. <br><br> The body of the response will contain a JSON object with additional error details. The object has the following attributes: <br><br> <em> *error</em>: Boolean flag to indicate that an error occurred (true in this case) <em> *code</em>: The HTTP status code <em> *errorNum</em>: The server error number <em> *errorMessage</em>: A descriptive error message <br><br>",
-=======
                     "parameters": [
                         {
                             "dataType": "String",
@@ -137,7 +119,6 @@
                         }
                     ],
                     "notes": "<br><br> Partially updates the data of an existing user. The name of an existing user must be specified in user. <br><br> The following data can be passed in a JSON representation in the body of the POST request: <br><br>  <ul class=\"swagger-list\"><li><em>passwd</em>: The user password as a string. Specifying a password is optional. If not specified, the previously existing value will not be modified. <li><em>active</em>: An optional flag that specifies whether the user is active. If not specified, the previously existing value will not be modified. <li><em>extra</em>: An optional JSON object with arbitrary extra data about the user. If not specified, the previously existing value will not be modified. <li><em>changePassword</em>: An optional flag that specifies whether the user must change the password or not. If not specified, the previously existing value will not be modified.  </ul> If the user can be updated by the server, the server will respond with HTTP 200. <br><br> In case of success, the returned JSON object has the following properties: <br><br>  <ul class=\"swagger-list\"><li><em>error</em>: Boolean flag to indicate that an error occurred (false in this case) <li><em>code</em>: The HTTP status code  </ul> If the JSON representation is malformed or mandatory data is missing from the request, the server will respond with HTTP 400. If the specified user does not exist, the server will respond with HTTP 404. <br><br> The body of the response will contain a JSON object with additional error details. The object has the following attributes: <br><br>  <ul class=\"swagger-list\"><li><em>error</em>: Boolean flag to indicate that an error occurred (true in this case) <li><em>code</em>: The HTTP status code <li><em>errorNum</em>: The server error number <li><em>errorMessage</em>: A descriptive error message",
->>>>>>> 1d468135
                     "summary": " Update User",
                     "httpMethod": "PATCH",
                     "examples": "",
@@ -159,10 +140,6 @@
                             "code": "404"
                         }
                     ],
-<<<<<<< HEAD
-                    "parameters": [],
-                    "notes": "<br><br> Removes an existing user, identified by user. <br><br> If the user can be removed, the server will respond with HTTP 202. In case of success, the returned JSON object has the following properties: <br><br> <em> *error</em>: Boolean flag to indicate that an error occurred (false in this case) <em> *code</em>: The HTTP status code <br><br> If the specified user does not exist, the server will respond with HTTP 404. <br><br> The body of the response will contain a JSON object with additional error details. The object has the following attributes: <br><br> <em> *error</em>: Boolean flag to indicate that an error occurred (true in this case) <em> *code</em>: The HTTP status code <em> *errorNum</em>: The server error number <em> *errorMessage</em>: A descriptive error message <br><br>",
-=======
                     "parameters": [
                         {
                             "dataType": "String",
@@ -173,7 +150,6 @@
                         }
                     ],
                     "notes": "<br><br> Removes an existing user, identified by user. <br><br> If the user can be removed, the server will respond with HTTP 202. In case of success, the returned JSON object has the following properties: <br><br>  <ul class=\"swagger-list\"><li><em>error</em>: Boolean flag to indicate that an error occurred (false in this case) <li><em>code</em>: The HTTP status code  </ul> If the specified user does not exist, the server will respond with HTTP 404. <br><br> The body of the response will contain a JSON object with additional error details. The object has the following attributes: <br><br>  <ul class=\"swagger-list\"><li><em>error</em>: Boolean flag to indicate that an error occurred (true in this case) <li><em>code</em>: The HTTP status code <li><em>errorNum</em>: The server error number <li><em>errorMessage</em>: A descriptive error message",
->>>>>>> 1d468135
                     "summary": " Remove User",
                     "httpMethod": "DELETE",
                     "examples": "",
