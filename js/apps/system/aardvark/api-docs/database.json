--- conflicted
+++ resolved
@@ -74,11 +74,7 @@
                     "notes": "Retrieves information about the current database <br><br> The response is a JSON object with the following attributes: <br><br>  <ul class=\"swagger-list\"><li><em>name</em>: the name of the current database  <li><em>id</em>: the id of the current database  <li><em>path</em>: the filesystem path of the current database  <li><em>isSystem</em>: whether or not the current database is the <em>_system</em> database",
                     "summary": " Information of the database",
                     "httpMethod": "GET",
-<<<<<<< HEAD
-                    "examples": "<br><br><br><br><pre><code class=\"json\">shell> curl --data-binary @- --dump - http://localhost:8529/_api/database/current\n\nHTTP/1.1 200 OK\ncontent-type: application/json; charset=utf-8\n\n{ \n  \"result\" : { \n    \"name\" : \"_system\", \n    \"id\" : \"118175\", \n    \"path\" : \"/tmp/vocdir.8329/databases/database-118175\", \n    \"isSystem\" : true \n  }, \n  \"error\" : false, \n  \"code\" : 200 \n}\n</code></pre><br><br><br>",
-=======
                     "examples": "<br><br><br><br><pre><code class=\"json\">shell> curl --data-binary @- --dump - http://localhost:8529/_api/database/current\n\nHTTP/1.1 200 OK\ncontent-type: application/json; charset=utf-8\n\n{ \n  \"result\" : { \n    \"name\" : \"_system\", \n    \"id\" : \"84525\", \n    \"path\" : \"/tmp/vocdir.51024/databases/database-84525\", \n    \"isSystem\" : true \n  }, \n  \"error\" : false, \n  \"code\" : 200 \n}\n</code></pre><br><br><br>",
->>>>>>> d499a8fb
                     "nickname": "InformationOfTheDatabase"
                 }
             ],
