{
    "swaggerVersion": "1.1", 
<<<<<<< HEAD
    "apiVersion": "2.3.0-alpha5", 
=======
    "apiVersion": "2.3.0", 
>>>>>>> 1d468135
    "apis": [
        {
            "path": "api-docs/aqlfunction.{format}", 
            "description": "aqlfunction API"
        }, 
        {
            "path": "api-docs/batch.{format}", 
            "description": "batch API"
        }, 
        {
            "path": "api-docs/collection.{format}", 
            "description": "collection API"
        }, 
        {
            "path": "api-docs/cursor.{format}", 
            "description": "cursor API"
        }, 
        {
            "path": "api-docs/database.{format}", 
            "description": "database API"
        }, 
        {
            "path": "api-docs/document.{format}", 
            "description": "document API"
        }, 
        {
            "path": "api-docs/edge.{format}", 
            "description": "edge API"
        }, 
        {
            "path": "api-docs/edges.{format}", 
            "description": "edges API"
        }, 
        {
            "path": "api-docs/endpoint.{format}", 
            "description": "endpoint API"
        }, 
        {
            "path": "api-docs/explain.{format}", 
            "description": "explain API"
        }, 
        {
            "path": "api-docs/graph.{format}", 
            "description": "graph API"
        }, 
        {
            "path": "api-docs/import.{format}", 
            "description": "import API"
        }, 
        {
            "path": "api-docs/index.{format}", 
            "description": "index API"
        }, 
        {
            "path": "api-docs/job.{format}", 
            "description": "job API"
        }, 
        {
            "path": "api-docs/log.{format}", 
            "description": "log API"
        }, 
        {
            "path": "api-docs/query.{format}", 
            "description": "query API"
        }, 
        {
            "path": "api-docs/replication.{format}", 
            "description": "replication API"
        }, 
        {
            "path": "api-docs/simple.{format}", 
            "description": "simple API"
        }, 
        {
            "path": "api-docs/structure.{format}", 
            "description": "structure API"
        }, 
        {
            "path": "api-docs/system.{format}", 
            "description": "system API"
        }, 
        {
            "path": "api-docs/transaction.{format}", 
            "description": "transaction API"
        }, 
        {
            "path": "api-docs/traversal.{format}", 
            "description": "traversal API"
        }, 
        {
            "path": "api-docs/user.{format}", 
            "description": "user API"
        }, 
        {
            "path": "api-docs/version.{format}", 
            "description": "version API"
        }
    ]
}<|MERGE_RESOLUTION|>--- conflicted
+++ resolved
@@ -1,10 +1,6 @@
 {
     "swaggerVersion": "1.1", 
-<<<<<<< HEAD
-    "apiVersion": "2.3.0-alpha5", 
-=======
     "apiVersion": "2.3.0", 
->>>>>>> 1d468135
     "apis": [
         {
             "path": "api-docs/aqlfunction.{format}", 
