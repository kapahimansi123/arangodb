--- conflicted
+++ resolved
@@ -76,12 +76,9 @@
 
 .span3 .badge-success {
   font-weight: 300;
-<<<<<<< HEAD
-=======
 }
 
 .badge, .label, .btn {
   text-shadow: none !important;
   font-size: 11px;
->>>>>>> 0087a5a8
 }