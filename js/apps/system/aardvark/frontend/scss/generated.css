--- conflicted
+++ resolved
@@ -293,7 +293,6 @@
     line-height: 0;
     content: ""; }
 
-<<<<<<< HEAD
 .clusterInfoIcon {
   font-size: 30px; }
 
@@ -301,7 +300,7 @@
   /*font-family: "Helvetica",sans-serif;*/
   font-family: 'Open Sans', sans-serif !important;
   font-weight: 400; }
-=======
+
 nav.navbar {
   top: 0px;
   height: 38px;
@@ -355,7 +354,6 @@
 
 .navbar-spacer-med {
   margin-right: 10px; }
->>>>>>> 0d44c338
 
 footer.footer {
   bottom: 0px;
@@ -501,15 +499,9 @@
   cursor: pointer; }
 
 #stat_hd {
-<<<<<<< HEAD
-  width: 19px;
-  height: 19px;
-  margin-top: 5px;
-=======
   width: 24px;
   height: 24px;
   margin-top: 2px;
->>>>>>> 0d44c338
   background-color: #333232;
   border-radius: 3px;
   border: 2px solid #8AA051; }
@@ -526,12 +518,8 @@
 
 #stat_hd #stat_hd_counter {
   color: white;
-<<<<<<< HEAD
-  margin-left: 5px; }
-=======
   margin-left: 8px;
   line-height: 24px; }
->>>>>>> 0d44c338
 
 .contentButtons {
   clear: both;
@@ -626,9 +614,6 @@
 #filterHeader button {
   float: right;
   margin-top: 1px;
-<<<<<<< HEAD
-  margin-left: 10px !important; }
-=======
   margin-left: 10px !important; }
 
 .userMenuImg {
@@ -642,5 +627,4 @@
 .tooltip-inner {
   max-width: 300px !important;
   word-wrap: break-word !important;
-  white-space: normal !important; }
->>>>>>> 0d44c338
+  white-space: normal !important; }