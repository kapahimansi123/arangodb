<<<<<<< HEAD
<script id="userProfileView.ejs" type="text/template">
</script>
=======
<div class="centralContent">
  <ul class="thumbnails2">
    <div class="headerBar">
      <a class="arangoHeader">
        User Profile
      </a>
    </div>
  </ul>
  <div class="contentDiv" id="profileContent" >
    <table class="arangoDataTable contentTables">
      <tr>
        <td style="float: right">
          <img src="https://s.gravatar.com/avatar/<%=img%>?s=150" />
        </td>
        <td>
          <div>
            <div>USERNAME:</div><div><%=username%></div>
          </div>
          <div>
            <div>NAME:</div><div><%=name%></div>
          </div>
        </td>
      </tr>
    </table>
  </div>

  <div id="editUserProfileModal" class="modal hide fade" tabindex="-1" role="dialog" aria-labelledby="myModalLabel" aria-hidden="true" style="display:none">
    <div class="modal-header">
      <button type="button" class="close" data-dismiss="modal" aria-hidden="true">×</button>
      <a class="arangoHeader">Edit User Profile</a>
    </div>

    <div class="modal-body">
    <table>
      <tr>
        <th>Username:</th>
        <th id="editUsername"></th>
      </tr>
      <tr>
        <th>Name:</th>
        <th><input type="text" id="editName" name="name" value="" placeholder="Name"/></th>
      </tr>
      <tr>
        <th>Gravatar-Link:</th>
        <th><input type="text" id="editImg" name="img" value="" placeholder="Gravatar"/></th>
      </tr>
    </table>
  </div>
  <div class="modal-footer">
    <button class="btn btn-close" data-dismiss="modal" aria-hidden="true">Close</button>
    <button id="submitEditUserProfile" class="btn btn-success pull-right">Save</button>
  </div>
</div>
>>>>>>> 4672e640
<|MERGE_RESOLUTION|>--- conflicted
+++ resolved
@@ -1,7 +1,4 @@
-<<<<<<< HEAD
 <script id="userProfileView.ejs" type="text/template">
-</script>
-=======
 <div class="centralContent">
   <ul class="thumbnails2">
     <div class="headerBar">
@@ -55,4 +52,4 @@
     <button id="submitEditUserProfile" class="btn btn-success pull-right">Save</button>
   </div>
 </div>
->>>>>>> 4672e640
+</script>